#
#  W A R N I N G
#  -------------
#
# This file is not part of the Qt API.  It exists purely as an
# implementation detail.  It may change from version to version
# without notice, or even be removed.
#
# We mean it.
#

TEMPLATE = app

load(qt_build_paths)
DESTDIR = $$MODULE_BASE_OUTDIR/bin

CONFIG += console
isEmpty(QMAKE_INFO_PLIST): CONFIG -= app_bundle

host_build: QT -= gui   # no host tool will ever use gui
host_build:force_bootstrap {
    !build_pass: CONFIG += release
    contains(QT, core(-private)?|xml) {
        QT -= core core-private xml
        QT += bootstrap-private
    }
    target.path = $$[QT_HOST_BINS]
} else {
    !build_pass:contains(QT_CONFIG, build_all): CONFIG += release
    target.path = $$[QT_INSTALL_BINS]
}
INSTALLS += target

load(qt_targets)
load(qt_common)

# If we are doing a prefix build, create a "module" pri which enables
# qtPrepareTool() to work with the non-installed build.
<<<<<<< HEAD
# Non-bootstrapped tools always need this because of the environment setup.
!build_pass:if(!host_build|!force_bootstrap|prefix_build) {
=======
!build_pass:force_independent {
>>>>>>> 8bfbaa41

    isEmpty(MODULE):MODULE = $$TARGET

    MODULE_DEPENDS = $$replace(QT, -private$, )

    load(qt_build_paths)

    load(resolve_target)
    cmd = $$shell_path($$QMAKE_RESOLVED_TARGET)
    !host_build|!force_bootstrap: qtAddTargetEnv(cmd)

    TOOL_PRI = $$MODULE_QMAKE_OUTDIR/mkspecs/modules/qt_tool_$${MODULE}.pri

    TOOL_PRI_CONT = "QT_TOOL.$${MODULE}.command = $$val_escape(cmd)"
    write_file($$TOOL_PRI, TOOL_PRI_CONT)|error("Aborting.")

    # Then, inject the new tool into the current cache state
    !contains(QMAKE_INTERNAL_INCLUDED_FILES, $$TOOL_PRI) { # before the actual include()!
        added = $$TOOL_PRI
        cache(QMAKE_INTERNAL_INCLUDED_FILES, add transient, added)
        unset(added)
    }
    include($$TOOL_PRI)
    cache(QT_TOOL.$${MODULE}.command, transient)

}<|MERGE_RESOLUTION|>--- conflicted
+++ resolved
@@ -36,13 +36,8 @@
 
 # If we are doing a prefix build, create a "module" pri which enables
 # qtPrepareTool() to work with the non-installed build.
-<<<<<<< HEAD
 # Non-bootstrapped tools always need this because of the environment setup.
-!build_pass:if(!host_build|!force_bootstrap|prefix_build) {
-=======
-!build_pass:force_independent {
->>>>>>> 8bfbaa41
-
+!build_pass:if(!host_build|!force_bootstrap|force_independent) {
     isEmpty(MODULE):MODULE = $$TARGET
 
     MODULE_DEPENDS = $$replace(QT, -private$, )
