--- conflicted
+++ resolved
@@ -68,13 +68,8 @@
     # If the module declares that it has does its clean-up of warnings, enable -Werror.
     # This setting is compiler-dependent anyway because it depends on the version of the
     # compiler.
-<<<<<<< HEAD
-    clang:!uikit {
-        # Apple clang 4.0-4.2,5.0-5.1,6.0-6.4
-=======
     clang {
         # Apple clang 4.0-4.2,5.0-5.1,6.0-6.4,7.0-7.3
->>>>>>> 657c2bfb
         # Regular clang 3.3-3.9
         apple_ver = $${QT_APPLE_CLANG_MAJOR_VERSION}.$${QT_APPLE_CLANG_MINOR_VERSION}
         reg_ver = $${QT_CLANG_MAJOR_VERSION}.$${QT_CLANG_MINOR_VERSION}
