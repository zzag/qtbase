--- conflicted
+++ resolved
@@ -1,6 +1,5 @@
 
-<<<<<<< HEAD
-!separate_debug_info_nocopy:have_target:!staticlib:!static:!isEmpty(QMAKE_OBJCOPY) {
+!separate_debug_info_nocopy:have_target:!static:!isEmpty(QMAKE_OBJCOPY) {
     qnx {
         debug_info_suffix = sym
         debug_info_keep = --keep-file-symbols
@@ -11,12 +10,6 @@
         debug_info_strip = --strip-debug
     }
     QMAKE_SEPARATE_DEBUG_INFO = test -z \"$(DESTDIR)\" || cd \"$(DESTDIR)\" ; targ=`basename $(TARGET)`; $$QMAKE_OBJCOPY $$debug_info_keep \"\$\$targ\" \"\$\$targ.$$debug_info_suffix\" && $$QMAKE_OBJCOPY $$debug_info_strip \"\$\$targ\" && $$QMAKE_OBJCOPY --add-gnu-debuglink=\"\$\$targ.$$debug_info_suffix\" \"\$\$targ\" && chmod -x \"\$\$targ.$$debug_info_suffix\"
-=======
-!separate_debug_info_nocopy:have_target:!static:!isEmpty(QMAKE_OBJCOPY) {
-    qnx:debug_info_suffix=sym
-    else:debug_info_suffix=debug
-    QMAKE_SEPARATE_DEBUG_INFO = test -z \"$(DESTDIR)\" || cd \"$(DESTDIR)\" ; targ=`basename $(TARGET)`; $$QMAKE_OBJCOPY --only-keep-debug \"\$\$targ\" \"\$\$targ.$$debug_info_suffix\" && $$QMAKE_OBJCOPY --strip-debug \"\$\$targ\" && $$QMAKE_OBJCOPY --add-gnu-debuglink=\"\$\$targ.$$debug_info_suffix\" \"\$\$targ\" && chmod -x \"\$\$targ.$$debug_info_suffix\"
->>>>>>> e47c2744
     QMAKE_INSTALL_SEPARATE_DEBUG_INFO = test -z \"$(DESTDIR)\" || cd \"$(DESTDIR)\" ; $(INSTALL_FILE) `basename $(TARGET)`.$$debug_info_suffix $(INSTALL_ROOT)/\$\$target_path/
 
     !isEmpty(QMAKE_POST_LINK):QMAKE_POST_LINK = $$escape_expand(\\n\\t)$$QMAKE_POST_LINK
