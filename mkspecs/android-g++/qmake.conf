# qmake configuration for building with android-g++
MAKEFILE_GENERATOR      = UNIX
QMAKE_PLATFORM          = android
QMAKE_COMPILER          = gcc

CONFIG                 += android_install unversioned_soname unversioned_libname android_deployment_settings

include(../common/linux.conf)
include(../common/gcc-base-unix.conf)

load(device_config)

NDK_ROOT = $$(ANDROID_NDK_ROOT)
!exists($$NDK_ROOT) {
    NDK_ROOT = $$DEFAULT_ANDROID_NDK_ROOT
}

NDK_HOST = $$(ANDROID_NDK_HOST)
isEmpty(NDK_HOST): NDK_HOST = $$DEFAULT_ANDROID_NDK_HOST

ANDROID_PLATFORM = $$(ANDROID_NDK_PLATFORM)
isEmpty(ANDROID_PLATFORM): ANDROID_PLATFORM = $$DEFAULT_ANDROID_PLATFORM

ANDROID_TARGET_ARCH = $$(ANDROID_TARGET_ARCH)
isEmpty(ANDROID_TARGET_ARCH): ANDROID_TARGET_ARCH = $$DEFAULT_ANDROID_TARGET_ARCH

NDK_TOOLCHAIN_PREFIX = $$(ANDROID_NDK_TOOLCHAIN_PREFIX)
isEmpty(NDK_TOOLCHAIN_PREFIX) {
    equals(ANDROID_TARGET_ARCH, x86): NDK_TOOLCHAIN_PREFIX = x86
    else: equals(ANDROID_TARGET_ARCH, x86_64): NDK_TOOLCHAIN_PREFIX = x86_64
    else: equals(ANDROID_TARGET_ARCH, mips): NDK_TOOLCHAIN_PREFIX = mipsel-linux-android
    else: equals(ANDROID_TARGET_ARCH, mips64): NDK_TOOLCHAIN_PREFIX = mips64el-linux-android
    else: equals(ANDROID_TARGET_ARCH, arm64-v8a): NDK_TOOLCHAIN_PREFIX = aarch64-linux-android
    else: NDK_TOOLCHAIN_PREFIX = arm-linux-androideabi
}

NDK_TOOLS_PREFIX = $$(ANDROID_NDK_TOOLS_PREFIX)
isEmpty(NDK_TOOLS_PREFIX) {
    equals(ANDROID_TARGET_ARCH, x86): NDK_TOOLS_PREFIX = i686-linux-android
    else: equals(ANDROID_TARGET_ARCH, x86_64): NDK_TOOLS_PREFIX = x86_64-linux-android
    else: equals(ANDROID_TARGET_ARCH, mips): NDK_TOOLS_PREFIX = mipsel-linux-android
    else: equals(ANDROID_TARGET_ARCH, mips64): NDK_TOOLS_PREFIX = mips64el-linux-android
    else: equals(ANDROID_TARGET_ARCH, arm64-v8a): NDK_TOOLS_PREFIX = aarch64-linux-android
    else: NDK_TOOLS_PREFIX = arm-linux-androideabi
}

NDK_TOOLCHAIN_VERSION = $$(ANDROID_NDK_TOOLCHAIN_VERSION)
isEmpty(NDK_TOOLCHAIN_VERSION): NDK_TOOLCHAIN_VERSION = $$DEFAULT_ANDROID_NDK_TOOLCHAIN_VERSION

equals(ANDROID_TARGET_ARCH, x86): ANDROID_ARCHITECTURE = x86
else: equals(ANDROID_TARGET_ARCH, x86_64): ANDROID_ARCHITECTURE = x86_64
else: equals(ANDROID_TARGET_ARCH, mips): ANDROID_ARCHITECTURE = mips
else: equals(ANDROID_TARGET_ARCH, mips64): ANDROID_ARCHITECTURE = mips64
else: equals(ANDROID_TARGET_ARCH, arm64-v8a): ANDROID_ARCHITECTURE = arm64
else: ANDROID_ARCHITECTURE = arm

!equals(NDK_TOOLCHAIN_VERSION, 4.4.3): ANDROID_CXXSTL_SUFFIX = -$$NDK_TOOLCHAIN_VERSION

NDK_TOOLCHAIN = $$NDK_TOOLCHAIN_PREFIX-$$NDK_TOOLCHAIN_VERSION
NDK_TOOLCHAIN_PATH = $$NDK_ROOT/toolchains/$$NDK_TOOLCHAIN/prebuilt/$$NDK_HOST


ANDROID_SDK_ROOT = $$(ANDROID_SDK_ROOT)
isEmpty(ANDROID_SDK_ROOT): ANDROID_SDK_ROOT = $$DEFAULT_ANDROID_SDK_ROOT

ANDROID_SDK_BUILD_TOOLS_REVISION = $$(ANDROID_BUILD_TOOLS_REVISION)
isEmpty(ANDROID_SDK_BUILD_TOOLS_REVISION) {
    SDK_BUILD_TOOLS_REVISIONS = $$files($$ANDROID_SDK_ROOT/build-tools/*)
    for (REVISION, SDK_BUILD_TOOLS_REVISIONS) {
        BASENAME = $$basename(REVISION)
        greaterThan(BASENAME, $$ANDROID_SDK_BUILD_TOOLS_REVISION): ANDROID_SDK_BUILD_TOOLS_REVISION = $$BASENAME
    }
}

CONFIG += $$ANDROID_PLATFORM
ANDROID_PLATFORM_ROOT_PATH  = $$NDK_ROOT/platforms/$$ANDROID_PLATFORM/arch-$$ANDROID_ARCHITECTURE/
ANDROID_PLATFORM_PATH  = $$ANDROID_PLATFORM_ROOT_PATH/usr

# used to compile platform plugins for android-4 and android-5
QMAKE_ANDROID_PLATFORM_INCDIR = $$ANDROID_PLATFORM_PATH/include
QMAKE_ANDROID_PLATFORM_LIBDIR = $$ANDROID_PLATFORM_PATH/lib

ANDROID_SOURCES_CXX_STL_LIBDIR = $$NDK_ROOT/sources/cxx-stl/gnu-libstdc++/$$NDK_TOOLCHAIN_VERSION/libs/$$ANDROID_TARGET_ARCH
ANDROID_SOURCES_CXX_STL_INCDIR = $$NDK_ROOT/sources/cxx-stl/gnu-libstdc++/$$NDK_TOOLCHAIN_VERSION/include $$ANDROID_SOURCES_CXX_STL_LIBDIR/include

equals(ANDROID_TARGET_ARCH, x86_64)|equals(ANDROID_TARGET_ARCH, mips64): \
    QMAKE_ANDROID_PLATFORM_LIBDIR = $${QMAKE_ANDROID_PLATFORM_LIBDIR}64

# modifications to g++.conf
QMAKE_CC                = $$NDK_TOOLCHAIN_PATH/bin/$$NDK_TOOLS_PREFIX-gcc

equals(ANDROID_TARGET_ARCH, armeabi-v7a): \
    QMAKE_CFLAGS = -Wno-psabi -march=armv7-a -mfloat-abi=softfp -mfpu=vfp -ffunction-sections -funwind-tables -fstack-protector -fno-short-enums -DANDROID -Wa,--noexecstack -fno-builtin-memmove
else: equals(ANDROID_TARGET_ARCH, armeabi): \
    QMAKE_CFLAGS = -Wno-psabi -march=armv5te -mtune=xscale -msoft-float   -ffunction-sections -funwind-tables -fstack-protector -fno-short-enums -DANDROID -Wa,--noexecstack -fno-builtin-memmove
else: equals(ANDROID_TARGET_ARCH, arm64-v8a): \
    QMAKE_CFLAGS = -ffunction-sections -funwind-tables -fstack-protector -fomit-frame-pointer -fstrict-aliasing -funswitch-loops -finline-limit=300 -DANDROID -Wa,--noexecstack
else: equals(ANDROID_TARGET_ARCH, x86): \
    QMAKE_CFLAGS = -ffunction-sections -funwind-tables -O2 -fomit-frame-pointer -fstrict-aliasing -funswitch-loops -finline-limit=300 -DANDROID  -Wa,--noexecstack
else: equals(ANDROID_TARGET_ARCH, x86_64): \
    QMAKE_CFLAGS = -ffunction-sections -funwind-tables -fstack-protector -fomit-frame-pointer -fstrict-aliasing -funswitch-loops -finline-limit=300 -DANDROID -Wa,--noexecstack
else: equals(ANDROID_TARGET_ARCH, mips): \
    QMAKE_CFLAGS = -fno-strict-aliasing -finline-functions -ffunction-sections -funwind-tables -fmessage-length=0 -fno-inline-functions-called-once -fgcse-after-reload -frerun-cse-after-loop -frename-registers -O2 -fomit-frame-pointer -funswitch-loops -finline-limit=300 -DANDROID -Wa,--noexecstack
else: equals(ANDROID_TARGET_ARCH, mips64): \
    QMAKE_CFLAGS = -fno-strict-aliasing -finline-functions -ffunction-sections -funwind-tables -fmessage-length=0 -fno-inline-functions-called-once -fgcse-after-reload -frerun-cse-after-loop -frename-registers -fomit-frame-pointer -funswitch-loops -finline-limit=300 -DANDROID -Werror -Wa,--noexecstack

QMAKE_CFLAGS_WARN_ON    = -Wall -Wno-psabi -W
QMAKE_CFLAGS_WARN_OFF   = -Wno-psabi
equals(ANDROID_TARGET_ARCH, x86) {
    QMAKE_CFLAGS_RELEASE                   = -O2
    QMAKE_CFLAGS_RELEASE_WITH_DEBUGINFO    = -g -O2
    QMAKE_CFLAGS_DEBUG                     = -g
} else: equals(ANDROID_TARGET_ARCH, x86_64) {
    QMAKE_CFLAGS_RELEASE                   = -O2
    QMAKE_CFLAGS_RELEASE_WITH_DEBUGINFO    = -g -O2
    QMAKE_CFLAGS_DEBUG                     = -g
} else: equals(ANDROID_TARGET_ARCH, mips) {
    QMAKE_CFLAGS_RELEASE                   = -O2
    QMAKE_CFLAGS_RELEASE_WITH_DEBUGINFO    = -g -O2
    QMAKE_CFLAGS_DEBUG                     = -g -fno-omit-frame-pointer
} else: equals(ANDROID_TARGET_ARCH, mips64) {
    QMAKE_CFLAGS_RELEASE                   = -O2
    QMAKE_CFLAGS_RELEASE_WITH_DEBUGINFO    = -g -O2
    QMAKE_CFLAGS_DEBUG                     = -g -fno-omit-frame-pointer
} else: equals(ANDROID_TARGET_ARCH, arm64-v8a) {
    QMAKE_CFLAGS_RELEASE                   = -O2
    QMAKE_CFLAGS_RELEASE_WITH_DEBUGINFO    = -g -O2
    QMAKE_CFLAGS_DEBUG                     = -g -fno-omit-frame-pointer
} else { # arm
    QMAKE_CFLAGS_RELEASE                   = -Os -fomit-frame-pointer -fno-strict-aliasing -finline-limit=64
<<<<<<< HEAD
    QMAKE_CFLAGS_RELEASE_WITH_DEBUGINFO    = -g -Os -fomit-frame-pointer -fno-strict-aliasing -finline-limit=64
    QMAKE_CFLAGS_DEBUG                     = -g -marm -O0 -fno-omit-frame-pointer
    equals(ANDROID_TARGET_ARCH, armeabi): equals(NDK_TOOLCHAIN_VERSION, 4.8) {
=======
    QMAKE_CFLAGS_RELEASE_WITH_DEBUGINFO    = -g -gdwarf-2 -Os -fomit-frame-pointer -fno-strict-aliasing -finline-limit=64
    QMAKE_CFLAGS_DEBUG                     = -g -gdwarf-2 -marm -O0 -fno-omit-frame-pointer
    equals(ANDROID_TARGET_ARCH, armeabi):if(equals(NDK_TOOLCHAIN_VERSION, 4.8)|equals(NDK_TOOLCHAIN_VERSION, 4.9)) {
>>>>>>> 7baaec17
        DEFINES += QT_OS_ANDROID_GCC_48_WORKAROUND
    } else {
        QMAKE_CFLAGS_RELEASE += -mthumb
        QMAKE_CFLAGS_RELEASE_WITH_DEBUGINFO += -mthumb
    }
}

QMAKE_CFLAGS_SHLIB      = -fPIC
QMAKE_CFLAGS_YACC       = -Wno-unused -Wno-parentheses
QMAKE_CFLAGS_THREAD     = -D_REENTRANT
QMAKE_CFLAGS_HIDESYMS   = -fvisibility=hidden

QMAKE_CXX               = $$NDK_TOOLCHAIN_PATH/bin/$$NDK_TOOLS_PREFIX-g++
QMAKE_CXXFLAGS          = $$QMAKE_CFLAGS -std=c++11
QMAKE_CXXFLAGS_WARN_ON  = $$QMAKE_CFLAGS_WARN_ON
QMAKE_CXXFLAGS_WARN_OFF = $$QMAKE_CFLAGS_WARN_OFF
QMAKE_CXXFLAGS_RELEASE += $$QMAKE_CFLAGS_RELEASE
QMAKE_CXXFLAGS_RELEASE_WITH_DEBUGINFO += $$QMAKE_CFLAGS_RELEASE_WITH_DEBUGINFO
QMAKE_CXXFLAGS_DEBUG   += $$QMAKE_CFLAGS_DEBUG
QMAKE_CXXFLAGS_SHLIB    = $$QMAKE_CFLAGS_SHLIB
QMAKE_CXXFLAGS_YACC     = $$QMAKE_CFLAGS_YACC
QMAKE_CXXFLAGS_THREAD   = $$QMAKE_CFLAGS_THREAD
QMAKE_CXXFLAGS_HIDESYMS = $$QMAKE_CFLAGS_HIDESYMS -fvisibility-inlines-hidden

QMAKE_LINK              = $$QMAKE_CXX
QMAKE_LINK_SHLIB        = $$QMAKE_LINK

# modifications to linux.conf
QMAKE_AR                = $$NDK_TOOLCHAIN_PATH/bin/$$NDK_TOOLS_PREFIX-ar cqs
QMAKE_OBJCOPY           = $$NDK_TOOLCHAIN_PATH/bin/$$NDK_TOOLS_PREFIX-objcopy
QMAKE_NM                = $$NDK_TOOLCHAIN_PATH/bin/$$NDK_TOOLS_PREFIX-nm -P

QMAKE_STRIP             =
#$$NDK_TOOLCHAIN_PATH/bin/$$NDK_TOOLS_PREFIX-strip

QMAKE_RANLIB            = $$NDK_TOOLCHAIN_PATH/bin/$$NDK_TOOLS_PREFIX-ranlib

QMAKE_INCDIR            = $$ANDROID_SOURCES_CXX_STL_INCDIR $$QMAKE_ANDROID_PLATFORM_INCDIR
QMAKE_LIBDIR            = $$ANDROID_SOURCES_CXX_STL_LIBDIR $$QMAKE_ANDROID_PLATFORM_LIBDIR $$LIBGCC_PATH
QMAKE_INCDIR_X11        =
QMAKE_LIBDIR_X11        =
QMAKE_INCDIR_OPENGL     = $$QMAKE_ANDROID_PLATFORM_INCDIR
QMAKE_LIBDIR_OPENGL     = $$QMAKE_ANDROID_PLATFORM_LIBDIR

equals(ANDROID_TARGET_ARCH, armeabi)|equals(ANDROID_TARGET_ARCH, armeabi-v7a): \
    LIBGCC_PATH_FULL = $$system("$$QMAKE_CC -mthumb-interwork -print-libgcc-file-name")
else: \
    LIBGCC_PATH_FULL = $$system("$$QMAKE_CC -print-libgcc-file-name")

LIBGCC_PATH             = $$dirname(LIBGCC_PATH_FULL)

QMAKE_LINK              = $$QMAKE_CXX
QMAKE_LINK_SHLIB        = $$QMAKE_CXX
QMAKE_LFLAGS            = --sysroot=$$ANDROID_PLATFORM_ROOT_PATH
QMAKE_RPATHLINK         = $$QMAKE_ANDROID_PLATFORM_LIBDIR
QMAKE_LFLAGS_APP        = -Wl,--no-undefined -Wl,-z,noexecstack -shared
QMAKE_LFLAGS_SHLIB      = -Wl,--no-undefined -Wl,-z,noexecstack -shared

contains(NDK_ROOT, ".*r6")|contains(NDK_ROOT, ".*r5.*") {
    !equals(ANDROID_PLATFORM, android-4):!equals(ANDROID_PLATFORM, android-5):!equals(ANDROID_PLATFORM, android-8) {
        warning("Your NDK version is outdated. A workaround is enabled. Consider updating your NDK (workarounds are required until r6(a))")
        QMAKE_LFLAGS_SHLIB += $$QMAKE_ANDROID_PLATFORM_LIBDIR/crtbegin_so.o $$QMAKE_ANDROID_PLATFORM_LIBDIR/crtend_so.o
    }
}

QMAKE_LFLAGS_PLUGIN     = $$QMAKE_LFLAGS_SHLIB
QMAKE_LFLAGS_NOUNDEF    = -Wl,--no-undefined
QMAKE_LFLAGS_RPATH      = -Wl,-rpath=
QMAKE_LFLAGS_RPATHLINK  = -Wl,-rpath-link=

QMAKE_LIBS_PRIVATE      = -lgnustl_shared -llog -lz -lm -ldl -lc -lgcc
QMAKE_LIBS_X11          =
QMAKE_LIBS_THREAD       =
QMAKE_LIBS_EGL          = -lEGL
QMAKE_LIBS_OPENGL       =
QMAKE_LIBS_OPENGL_ES2   = -lGLESv2

!exists($$NDK_ROOT): error("You need to set the ANDROID_NDK_ROOT environment variable to point to your Android NDK.")

load(qt_config)

QMAKE_DEFAULT_LIBDIRS = $$QMAKE_LIBDIR
QMAKE_DEFAULT_INCDIRS = $$QMAKE_INCDIR<|MERGE_RESOLUTION|>--- conflicted
+++ resolved
@@ -128,15 +128,9 @@
     QMAKE_CFLAGS_DEBUG                     = -g -fno-omit-frame-pointer
 } else { # arm
     QMAKE_CFLAGS_RELEASE                   = -Os -fomit-frame-pointer -fno-strict-aliasing -finline-limit=64
-<<<<<<< HEAD
     QMAKE_CFLAGS_RELEASE_WITH_DEBUGINFO    = -g -Os -fomit-frame-pointer -fno-strict-aliasing -finline-limit=64
     QMAKE_CFLAGS_DEBUG                     = -g -marm -O0 -fno-omit-frame-pointer
-    equals(ANDROID_TARGET_ARCH, armeabi): equals(NDK_TOOLCHAIN_VERSION, 4.8) {
-=======
-    QMAKE_CFLAGS_RELEASE_WITH_DEBUGINFO    = -g -gdwarf-2 -Os -fomit-frame-pointer -fno-strict-aliasing -finline-limit=64
-    QMAKE_CFLAGS_DEBUG                     = -g -gdwarf-2 -marm -O0 -fno-omit-frame-pointer
     equals(ANDROID_TARGET_ARCH, armeabi):if(equals(NDK_TOOLCHAIN_VERSION, 4.8)|equals(NDK_TOOLCHAIN_VERSION, 4.9)) {
->>>>>>> 7baaec17
         DEFINES += QT_OS_ANDROID_GCC_48_WORKAROUND
     } else {
         QMAKE_CFLAGS_RELEASE += -mthumb
