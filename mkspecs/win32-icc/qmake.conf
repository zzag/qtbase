--- conflicted
+++ resolved
@@ -59,11 +59,7 @@
 
 DSP_EXTENSION           = .dsp
 
-<<<<<<< HEAD
-include(../common/windows-gles.conf)
+include(../common/angle.conf)
 include(../common/windows-vulkan.conf)
-=======
-include(../common/angle.conf)
->>>>>>> 4c346b6e
 
 load(qt_config)