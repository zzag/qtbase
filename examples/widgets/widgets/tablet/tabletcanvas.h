--- conflicted
+++ resolved
@@ -61,16 +61,9 @@
     Q_OBJECT
 
 public:
-<<<<<<< HEAD
-    enum AlphaChannelType { AlphaPressure, AlphaTangentialPressure, AlphaTilt, NoAlpha };
-    enum ColorSaturationType { SaturationVTilt, SaturationHTilt,
-                               SaturationPressure, NoSaturation };
-    enum LineWidthType { LineWidthPressure, LineWidthTilt, NoLineWidth };
-=======
     enum Valuator { PressureValuator, TangentialPressureValuator,
                     TiltValuator, VTiltValuator, HTiltValuator, NoValuator };
     Q_ENUM(Valuator)
->>>>>>> ba8d3430
 
     TabletCanvas();
 
@@ -85,15 +78,9 @@
     void setColor(const QColor &c)
         { if (c.isValid()) m_color = c; }
     QColor color() const
-<<<<<<< HEAD
-        { return myColor; }
-    void setTabletDevice(QTabletEvent *event)
-        { myTabletDevice = event->device(); updateCursor(event); }
-=======
         { return m_color; }
     void setTabletDevice(QTabletEvent *event)
         { updateCursor(event); }
->>>>>>> ba8d3430
     int maximum(int a, int b)
         { return a > b ? a : b; }
 
@@ -118,14 +105,6 @@
     QPen m_pen;
     bool m_deviceDown;
 
-<<<<<<< HEAD
-    QPixmap pixmap;
-    QBrush myBrush;
-    QPen myPen;
-    bool deviceDown;
-
-=======
->>>>>>> ba8d3430
     struct Point {
         QPointF pos;
         qreal rotation;
