--- conflicted
+++ resolved
@@ -11,14 +11,9 @@
 symbian: CONFIG += qt_example
 wince50standard-x86-msvc2005: LIBS += libcmt.lib corelibc.lib ole32.lib oleaut32.lib uuid.lib commctrl.lib coredll.lib winsock.lib ws2.lib
 
-<<<<<<< HEAD
-
 QT += widgets
 
-maemo5: include($$QT_SOURCE_TREE/examples/maemo5pkgrules.pri)
-=======
 maemo5: CONFIG += qt_example
->>>>>>> db37aa10
 symbian: warning(This example might not fully work on Symbian platform)
 maemo5: warning(This example might not fully work on Maemo platform)
 simulator: warning(This example might not fully work on Simulator platform)