--- conflicted
+++ resolved
@@ -1902,8 +1902,6 @@
     QCOMPARE(window.geometry(), origGeo);
 }
 
-<<<<<<< HEAD
-=======
 #ifndef QT_NO_CURSOR
 void tst_QWindow::modalWindowEnterEventOnHide_QTBUG35109()
 {
@@ -2079,20 +2077,6 @@
 }
 #endif
 
-class ColoredWindow : public QRasterWindow {
-public:
-    explicit ColoredWindow(const QColor &color, QWindow *parent = 0) : QRasterWindow(parent), m_color(color) {}
-    void paintEvent(QPaintEvent *) Q_DECL_OVERRIDE
-    {
-        QPainter p(this);
-        p.fillRect(QRect(QPoint(0, 0), size()), m_color);
-    }
-
-private:
-    const QColor m_color;
-};
-
->>>>>>> d8e65d57
 static bool isNativeWindowVisible(const QWindow *window)
 {
 #if defined(Q_OS_WIN) && !defined(Q_OS_WINCE) && !defined(Q_OS_WINRT)
