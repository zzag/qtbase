# The tests in this .pro file _MUST_ use QtCore and QtNetwork only
# (i.e. QT=core network).
# The test system is allowed to run these tests before the rest of Qt has
# been compiled.
TEMPLATE=subdirs
SUBDIRS=\
    network \
    networkselftest \
<<<<<<< HEAD
    qobjectperformance \
=======
    qabstractnetworkcache \
    qabstractsocket \
    qauthenticator \
    qeventloop \
    qftp \
    qhostaddress \
    qhostinfo \
    qhttp \
    qhttpnetworkconnection \
    qhttpnetworkreply \
    qhttpsocketengine \
    platformsocketengine \
    qnetworkaccessmanager \
    qnetworkaddressentry \
    qnetworkcachemetadata \
    qnetworkconfiguration \
    qnetworkconfigurationmanager \
    qnetworkcookie \
    qnetworkcookiejar \
    qnetworkdiskcache \
    qnetworkinterface \
    qnetworkproxy \
    qnetworkreply \
    qnetworkrequest \
    qnetworksession \
    qobjectperformance \
    qsocketnotifier \
    qsocks5socketengine \
    qsslcertificate \
    qsslcipher \
    qsslerror \
    qsslkey \
    qsslsocket \
    qsslsocket_onDemandCertificates_member \
    qsslsocket_onDemandCertificates_static \
    qtcpserver \
    qudpsocket \
#    qnetworkproxyfactory \ # Uses a hardcoded proxy configuration

!contains(QT_CONFIG, private_tests): SUBDIRS -= \
    platformsocketengine \
    qauthenticator \
    qhostinfo \
    qhttpnetworkconnection \
    qhttpnetworkreply \
    qhttpsocketengine \
    qnetworkreply \
    qsocketnotifier \
    qsocks5socketengine \
    qsslsocket \
    qsslsocket_onDemandCertificates_member \
    qsslsocket_onDemandCertificates_static \
>>>>>>> 68746162
<|MERGE_RESOLUTION|>--- conflicted
+++ resolved
@@ -6,59 +6,4 @@
 SUBDIRS=\
     network \
     networkselftest \
-<<<<<<< HEAD
-    qobjectperformance \
-=======
-    qabstractnetworkcache \
-    qabstractsocket \
-    qauthenticator \
-    qeventloop \
-    qftp \
-    qhostaddress \
-    qhostinfo \
-    qhttp \
-    qhttpnetworkconnection \
-    qhttpnetworkreply \
-    qhttpsocketengine \
-    platformsocketengine \
-    qnetworkaccessmanager \
-    qnetworkaddressentry \
-    qnetworkcachemetadata \
-    qnetworkconfiguration \
-    qnetworkconfigurationmanager \
-    qnetworkcookie \
-    qnetworkcookiejar \
-    qnetworkdiskcache \
-    qnetworkinterface \
-    qnetworkproxy \
-    qnetworkreply \
-    qnetworkrequest \
-    qnetworksession \
-    qobjectperformance \
-    qsocketnotifier \
-    qsocks5socketengine \
-    qsslcertificate \
-    qsslcipher \
-    qsslerror \
-    qsslkey \
-    qsslsocket \
-    qsslsocket_onDemandCertificates_member \
-    qsslsocket_onDemandCertificates_static \
-    qtcpserver \
-    qudpsocket \
-#    qnetworkproxyfactory \ # Uses a hardcoded proxy configuration
-
-!contains(QT_CONFIG, private_tests): SUBDIRS -= \
-    platformsocketengine \
-    qauthenticator \
-    qhostinfo \
-    qhttpnetworkconnection \
-    qhttpnetworkreply \
-    qhttpsocketengine \
-    qnetworkreply \
-    qsocketnotifier \
-    qsocks5socketengine \
-    qsslsocket \
-    qsslsocket_onDemandCertificates_member \
-    qsslsocket_onDemandCertificates_static \
->>>>>>> 68746162
+    qobjectperformance 