--- conflicted
+++ resolved
@@ -2387,15 +2387,11 @@
     QTest::newRow("incompatible-custom-lambda-deleter")
         << &QTest::QExternalTest::tryCompileFail
         << "QSharedPointer<Data> ptr(new Data, [](int *) {});\n";
-<<<<<<< HEAD
-=======
-#endif
 
     QTest::newRow("incompatible-overload")
         << &QTest::QExternalTest::tryCompileFail
         << "void foo(QSharedPointer<DerivedData>) {}\n"
            "void bar() { foo(QSharedPointer<Data>()); }\n";
->>>>>>> b61c6164
 }
 
 void tst_QSharedPointer::invalidConstructs()
