--- conflicted
+++ resolved
@@ -251,11 +251,8 @@
     void conflictingTransition();
     void conflictingTransition2();
     void qtbug_46059();
-<<<<<<< HEAD
     void qtbug_46703();
-=======
     void postEventFromBeginSelectTransitions();
->>>>>>> e8ad49d6
 };
 
 class TestState : public QState
@@ -6556,7 +6553,6 @@
     QVERIFY(machine.isRunning());
 }
 
-<<<<<<< HEAD
 void tst_QStateMachine::qtbug_46703()
 {
     QStateMachine machine;
@@ -6607,7 +6603,10 @@
     QTRY_COMPARE(machine.configuration().contains(&b), true);
     QTRY_COMPARE(machine.configuration().contains(&b1), false);
     QTRY_COMPARE(machine.configuration().contains(&b2), true);
-=======
+
+    QVERIFY(machine.isRunning());
+}
+
 void tst_QStateMachine::postEventFromBeginSelectTransitions()
 {
     class StateMachine : public QStateMachine {
@@ -6632,7 +6631,6 @@
 
     QTRY_COMPARE(machine.configuration().contains(&a), false);
     QTRY_COMPARE(machine.configuration().contains(&success), true);
->>>>>>> e8ad49d6
 
     QVERIFY(machine.isRunning());
 }
