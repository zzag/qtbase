CONFIG += testcase
debug_and_release {
    CONFIG(debug, debug|release) {
        TARGET = ../../debug/tst_qthreadstorage
        !winrt: TEST_HELPER_INSTALLS = ../../debug/crashonexit_helper
    } else {
        TARGET = ../../release/tst_qthreadstorage
        !winrt: TEST_HELPER_INSTALLS = ../../release/crashonexit_helper
    }
} else {
    TARGET = ../tst_qthreadstorage
    !winrt: TEST_HELPER_INSTALLS = ../crashonexit_helper
}
CONFIG += console
QT = core testlib
SOURCES = ../tst_qthreadstorage.cpp

<<<<<<< HEAD
=======
!android:!winrt: TEST_HELPER_INSTALLS = ../crashonexit/crashonexit
>>>>>>> e75e4b39
<|MERGE_RESOLUTION|>--- conflicted
+++ resolved
@@ -2,20 +2,15 @@
 debug_and_release {
     CONFIG(debug, debug|release) {
         TARGET = ../../debug/tst_qthreadstorage
-        !winrt: TEST_HELPER_INSTALLS = ../../debug/crashonexit_helper
+        !android:!winrt: TEST_HELPER_INSTALLS = ../../debug/crashonexit_helper
     } else {
         TARGET = ../../release/tst_qthreadstorage
-        !winrt: TEST_HELPER_INSTALLS = ../../release/crashonexit_helper
+        !android:!winrt: TEST_HELPER_INSTALLS = ../../release/crashonexit_helper
     }
 } else {
     TARGET = ../tst_qthreadstorage
-    !winrt: TEST_HELPER_INSTALLS = ../crashonexit_helper
+    !android:!winrt: TEST_HELPER_INSTALLS = ../crashonexit_helper
 }
 CONFIG += console
 QT = core testlib
-SOURCES = ../tst_qthreadstorage.cpp
-
-<<<<<<< HEAD
-=======
-!android:!winrt: TEST_HELPER_INSTALLS = ../crashonexit/crashonexit
->>>>>>> e75e4b39
+SOURCES = ../tst_qthreadstorage.cpp