TEMPLATE=subdirs
SUBDIRS=\
    qfactoryloader \
    quuid

load(qfeatures)
!contains(QT_DISABLED_FEATURES, library): SUBDIRS += \
    qpluginloader \
<<<<<<< HEAD
    qplugin \
    qlibrary
=======
    quuid

contains(CONFIG, static) {
    message(Disabling tests requiring shared build of Qt)
    SUBDIRS -= qfactoryloader \
               qpluginloader
}
>>>>>>> 2e02de16
<|MERGE_RESOLUTION|>--- conflicted
+++ resolved
@@ -6,15 +6,11 @@
 load(qfeatures)
 !contains(QT_DISABLED_FEATURES, library): SUBDIRS += \
     qpluginloader \
-<<<<<<< HEAD
     qplugin \
     qlibrary
-=======
-    quuid
 
 contains(CONFIG, static) {
     message(Disabling tests requiring shared build of Qt)
     SUBDIRS -= qfactoryloader \
                qpluginloader
-}
->>>>>>> 2e02de16
+}