--- conflicted
+++ resolved
@@ -1975,26 +1975,6 @@
                                    << true;
 }
 
-<<<<<<< HEAD
-#ifndef Q_OS_WINCE
-void tst_QProcess::setStandardOutputFile2()
-{
-    static const char testdata[] = "Test data.";
-
-    QProcess process;
-    process.setStandardOutputFile(QProcess::nullDevice());
-    process.start("testProcessEcho2/testProcessEcho2");
-    process.write(testdata, sizeof testdata);
-    QPROCESS_VERIFY(process,waitForFinished());
-    QCOMPARE(process.bytesAvailable(), Q_INT64_C(0));
-
-    QVERIFY(!QFileInfo(QProcess::nullDevice()).isFile());
-}
-#endif
-
-=======
-//-----------------------------------------------------------------------------
->>>>>>> 53ecaade
 void tst_QProcess::setStandardOutputFile()
 {
     static const char data[] = "Original data. ";
