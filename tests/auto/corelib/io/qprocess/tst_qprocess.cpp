--- conflicted
+++ resolved
@@ -2301,21 +2301,14 @@
 #ifdef QPROCESS_USE_SPAWN
     QEXPECT_FAIL("", "QProcess cannot detect failure to start when using posix_spawn()", Continue);
 #endif
-<<<<<<< HEAD
-    QCOMPARE(int(process->error()), int(QProcess::FailedToStart));
+    QCOMPARE(int(process.error()), int(QProcess::FailedToStart));
 
 #ifdef Q_OS_UNIX
 #  ifdef QPROCESS_USE_SPAWN
     QEXPECT_FAIL("", "QProcess cannot detect failure to start when using posix_spawn()", Continue);
 #  endif
-    QVERIFY2(process->errorString().startsWith("chdir:"), process->errorString().toLocal8Bit());
-#endif
-
-    delete process;
-    process = 0;
-=======
-    QCOMPARE(int(process.error()), int(QProcess::FailedToStart));
->>>>>>> 28112169
+    QVERIFY2(process.errorString().startsWith("chdir:"), process.errorString().toLocal8Bit());
+#endif
 }
 #endif
 
