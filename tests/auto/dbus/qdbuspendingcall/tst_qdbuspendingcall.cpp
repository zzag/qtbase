--- conflicted
+++ resolved
@@ -173,13 +173,6 @@
 void tst_QDBusPendingCall::waitForFinished()
 {
     QDBusPendingCall ac = sendMessage();
-<<<<<<< HEAD
-    QVERIFY(!ac.isFinished());
-    QVERIFY(!ac.isError());
-    QCOMPARE(ac.reply().type(), QDBusMessage::InvalidMessage);
-
-=======
->>>>>>> 462f355e
     ac.waitForFinished();
     QVERIFY(ac.isFinished());
     QVERIFY(!ac.isError());
@@ -199,13 +192,6 @@
 void tst_QDBusPendingCall::waitForFinished_error()
 {
     QDBusPendingCall ac = sendError();
-<<<<<<< HEAD
-    QVERIFY(!ac.isFinished());
-    QVERIFY(!ac.isError());
-    QCOMPARE(ac.reply().type(), QDBusMessage::InvalidMessage);
-
-=======
->>>>>>> 462f355e
     ac.waitForFinished();
     QVERIFY(ac.isFinished());
     QVERIFY(ac.isError());
@@ -261,13 +247,6 @@
 void tst_QDBusPendingCall::watcher()
 {
     QDBusPendingCall ac = sendMessage();
-<<<<<<< HEAD
-    QVERIFY(!ac.isFinished());
-    QVERIFY(!ac.isError());
-    QCOMPARE(ac.reply().type(), QDBusMessage::InvalidMessage);
-
-=======
->>>>>>> 462f355e
     callCount = 0;
     watchArgument = 0;
 
@@ -294,13 +273,6 @@
 void tst_QDBusPendingCall::watcher_error()
 {
     QDBusPendingCall ac = sendError();
-<<<<<<< HEAD
-    QVERIFY(!ac.isFinished());
-    QVERIFY(!ac.isError());
-    QCOMPARE(ac.reply().type(), QDBusMessage::InvalidMessage);
-
-=======
->>>>>>> 462f355e
     callCount = 0;
     watchArgument = 0;
 
@@ -325,13 +297,6 @@
 void tst_QDBusPendingCall::watcher_waitForFinished()
 {
     QDBusPendingCall ac = sendMessage();
-<<<<<<< HEAD
-    QVERIFY(!ac.isFinished());
-    QVERIFY(!ac.isError());
-    QCOMPARE(ac.reply().type(), QDBusMessage::InvalidMessage);
-
-=======
->>>>>>> 462f355e
     callCount = 0;
     watchArgument = 0;
 
@@ -407,13 +372,6 @@
 void tst_QDBusPendingCall::watcher_waitForFinished_alreadyFinished()
 {
     QDBusPendingCall ac = sendMessage();
-<<<<<<< HEAD
-    QVERIFY(!ac.isFinished());
-    QVERIFY(!ac.isError());
-    QCOMPARE(ac.reply().type(), QDBusMessage::InvalidMessage);
-
-=======
->>>>>>> 462f355e
     ac.waitForFinished();
     QVERIFY(ac.isFinished());
     QVERIFY(!ac.isError());
@@ -444,13 +402,6 @@
 void tst_QDBusPendingCall::watcher_waitForFinished_alreadyFinished_eventLoop()
 {
     QDBusPendingCall ac = sendMessage();
-<<<<<<< HEAD
-    QVERIFY(!ac.isFinished());
-    QVERIFY(!ac.isError());
-    QCOMPARE(ac.reply().type(), QDBusMessage::InvalidMessage);
-
-=======
->>>>>>> 462f355e
     ac.waitForFinished();
     QVERIFY(ac.isFinished());
     QVERIFY(!ac.isError());
@@ -484,13 +435,6 @@
 void tst_QDBusPendingCall::watcher_waitForFinished_error()
 {
     QDBusPendingCall ac = sendError();
-<<<<<<< HEAD
-    QVERIFY(!ac.isFinished());
-    QVERIFY(!ac.isError());
-    QCOMPARE(ac.reply().type(), QDBusMessage::InvalidMessage);
-
-=======
->>>>>>> 462f355e
     callCount = 0;
     watchArgument = 0;
 
