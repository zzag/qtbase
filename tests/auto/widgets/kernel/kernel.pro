TEMPLATE=subdirs
SUBDIRS=\
   qaction \
   qactiongroup \
   qapplication \
   qboxlayout \
   qdesktopwidget \
   qformlayout \
   qgesturerecognizer \
   qgridlayout \
   qlayout \
   qstackedlayout \
   qtooltip \
   qwidget \
   qwidget_window \
   qwidgetaction \
   qwidgetmetatype \
   qwidgetsvariant \
   qwindowcontainer \
   qshortcut \
   qsizepolicy

<<<<<<< HEAD
darwin:SUBDIRS -= \
   qgesturerecognizer \

SUBDIRS -= qsound
=======
darwin:SUBDIRS -= \ # Uses native recognizers
   qgesturerecognizer \
>>>>>>> c7af193d
<|MERGE_RESOLUTION|>--- conflicted
+++ resolved
@@ -20,12 +20,5 @@
    qshortcut \
    qsizepolicy
 
-<<<<<<< HEAD
 darwin:SUBDIRS -= \
-   qgesturerecognizer \
-
-SUBDIRS -= qsound
-=======
-darwin:SUBDIRS -= \ # Uses native recognizers
-   qgesturerecognizer \
->>>>>>> c7af193d
+   qgesturerecognizer \