<<<<<<< HEAD
TARGET = tst_bench_qstringlist
CONFIG -= debug
CONFIG += release
=======
>>>>>>> 333d7e6d
CONFIG += benchmark
QT = core testlib

TARGET = tst_bench_qstringlist
SOURCES += main.cpp<|MERGE_RESOLUTION|>--- conflicted
+++ resolved
@@ -1,9 +1,3 @@
-<<<<<<< HEAD
-TARGET = tst_bench_qstringlist
-CONFIG -= debug
-CONFIG += release
-=======
->>>>>>> 333d7e6d
 CONFIG += benchmark
 QT = core testlib
 
