--- conflicted
+++ resolved
@@ -1,6 +1,6 @@
 /****************************************************************************
 **
-** Copyright (C) 2016 The Qt Company Ltd.
+** Copyright (C) 2020 The Qt Company Ltd.
 ** Contact: https://www.qt.io/licensing/
 **
 ** This file is part of the test suite of the Qt Toolkit.
@@ -68,13 +68,8 @@
     } else {
         debug << "QStyleOption(";
     }
-<<<<<<< HEAD
     debug << "rect=" << option->rect.width() << 'x' << option->rect.height() << Qt::forcesign
           << option->rect.x() << option->rect.y() << Qt::noforcesign;
-=======
-    debug << "rect=" << option->rect.width() << 'x' << option->rect.height()
-          << Qt::forcesign << option->rect.x() << option->rect.y() << Qt::noforcesign;
->>>>>>> 14c55e29
     if (option->state != QStyle::State_None)
         debug << ", state=" << option->state;
 #if QT_VERSION >= 0x050000
