--- conflicted
+++ resolved
@@ -143,11 +143,9 @@
 
 android:!android-no-sdk: SUBDIRS += src_android
 
-<<<<<<< HEAD
-sub-tools.depends = $$TOOLS
-QMAKE_EXTRA_TARGETS = sub-tools
-=======
 TR_EXCLUDE = \
     src_tools_bootstrap src_tools_moc src_tools_rcc src_tools_uic \
     src_tools_bootstrap_dbus src_tools_qdbusxml2cpp src_tools_qdbuscpp2xml
->>>>>>> 8b540f68
+
+sub-tools.depends = $$TOOLS
+QMAKE_EXTRA_TARGETS = sub-tools