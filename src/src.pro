TEMPLATE = subdirs

QT_FOR_CONFIG += core-private gui-private printsupport

include($$OUT_PWD/corelib/qtcore-config.pri)
include($$OUT_PWD/gui/qtgui-config.pri)
include($$OUT_PWD/printsupport/qtprintsupport-config.pri)

force_bootstrap|!qtConfig(commandlineparser): \
    CONFIG += force_dbus_bootstrap

src_qtzlib.file = $$PWD/corelib/qtzlib.pro
src_qtzlib.target = sub-zlib

src_tools_bootstrap.subdir = tools/bootstrap
src_tools_bootstrap.target = sub-bootstrap

src_tools_moc.subdir = tools/moc
src_tools_moc.target = sub-moc
src_tools_moc.depends = src_tools_bootstrap

src_tools_rcc.subdir = tools/rcc
src_tools_rcc.target = sub-rcc
src_tools_rcc.depends = src_tools_bootstrap

src_tools_qlalr.subdir = tools/qlalr
src_tools_qlalr.target = sub-qlalr
force_bootstrap: src_tools_qlalr.depends = src_tools_bootstrap
else: src_tools_qlalr.depends = src_corelib

src_tools_tracegen.subdir = tools/tracegen
src_tools_tracegen.target = sub-tracegen
src_tools_tracegen.depends = src_tools_bootstrap

src_tools_uic.subdir = tools/uic
src_tools_uic.target = sub-uic
force_bootstrap: src_tools_uic.depends = src_tools_bootstrap
else: src_tools_uic.depends = src_corelib

src_tools_bootstrap_dbus.subdir = tools/bootstrap-dbus
src_tools_bootstrap_dbus.target = sub-bootstrap_dbus
src_tools_bootstrap_dbus.depends = src_tools_bootstrap

src_tools_qdbusxml2cpp.subdir = tools/qdbusxml2cpp
src_tools_qdbusxml2cpp.target = sub-qdbusxml2cpp
force_dbus_bootstrap: src_tools_qdbusxml2cpp.depends = src_tools_bootstrap_dbus
else: src_tools_qdbusxml2cpp.depends = src_dbus

src_tools_qdbuscpp2xml.subdir = tools/qdbuscpp2xml
src_tools_qdbuscpp2xml.target = sub-qdbuscpp2xml
force_bootstrap: src_tools_qdbuscpp2xml.depends = src_tools_bootstrap_dbus
else: src_tools_qdbuscpp2xml.depends = src_dbus

src_tools_androiddeployqt.subdir = tools/androiddeployqt
src_tools_androiddeployqt.target = sub-androiddeployqt
src_tools_androiddeployqt.depends = src_corelib

src_tools_androidtestrunner.subdir = tools/androidtestrunner
src_tools_androidtestrunner.target = sub-androidtestrunner
src_tools_androidtestrunner.depends = src_corelib

src_tools_qvkgen.subdir = tools/qvkgen
src_tools_qvkgen.target = sub-qvkgen
force_bootstrap: src_tools_qvkgen.depends = src_tools_bootstrap
else: src_tools_qvkgen.depends = src_corelib

src_winmain.subdir = $$PWD/winmain
src_winmain.target = sub-winmain
src_winmain.depends = sub-corelib  # just for the module .pri file

src_corelib.subdir = $$PWD/corelib
src_corelib.target = sub-corelib
<<<<<<< HEAD
src_corelib.depends = src_tools_moc src_tools_rcc
=======
src_corelib.depends = src_tools_moc src_tools_rcc src_tools_tracegen src_tools_qfloat16_tables
>>>>>>> 63a3b26b

src_xml.subdir = $$PWD/xml
src_xml.target = sub-xml
src_xml.depends = src_corelib

src_dbus.subdir = $$PWD/dbus
src_dbus.target = sub-dbus
src_dbus.depends = src_corelib
force_dbus_bootstrap: src_dbus.depends += src_tools_bootstrap_dbus  # avoid syncqt race

src_concurrent.subdir = $$PWD/concurrent
src_concurrent.target = sub-concurrent
src_concurrent.depends = src_corelib

src_sql.subdir = $$PWD/sql
src_sql.target = sub-sql
src_sql.depends = src_corelib

src_network.subdir = $$PWD/network
src_network.target = sub-network
src_network.depends = src_corelib

src_testlib.subdir = $$PWD/testlib
src_testlib.target = sub-testlib
src_testlib.depends = src_corelib   # testlib links only to corelib, but see below for the headers

src_3rdparty_pcre2.subdir = $$PWD/3rdparty/pcre2
src_3rdparty_pcre2.target = sub-3rdparty-pcre2

src_3rdparty_harfbuzzng.subdir = $$PWD/3rdparty/harfbuzz-ng
src_3rdparty_harfbuzzng.target = sub-3rdparty-harfbuzzng
src_3rdparty_harfbuzzng.depends = src_corelib   # for the Qt atomics

src_3rdparty_libpng.subdir = $$PWD/3rdparty/libpng
src_3rdparty_libpng.target = sub-3rdparty-libpng

src_3rdparty_freetype.subdir = $$PWD/3rdparty/freetype
src_3rdparty_freetype.target = sub-3rdparty-freetype

src_3rdparty_gradle.subdir = $$PWD/3rdparty/gradle
src_3rdparty_gradle.target = sub-3rdparty-gradle

src_angle.subdir = $$PWD/angle
src_angle.target = sub-angle

src_gui.subdir = $$PWD/gui
src_gui.target = sub-gui
src_gui.depends = src_corelib

src_platformheaders.subdir = $$PWD/platformheaders
src_platformheaders.target = sub-platformheaders
src_platformheaders.depends = src_corelib src_gui

src_platformsupport.subdir = $$PWD/platformsupport
src_platformsupport.target = sub-platformsupport
src_platformsupport.depends = src_corelib src_gui src_platformheaders

src_widgets.subdir = $$PWD/widgets
src_widgets.target = sub-widgets
src_widgets.depends = src_corelib src_gui src_tools_uic src_platformheaders

src_opengl.subdir = $$PWD/opengl
src_opengl.target = sub-opengl
src_opengl.depends = src_gui src_widgets

src_openglextensions.subdir = $$PWD/openglextensions
src_openglextensions.target = sub-openglextensions
src_openglextensions.depends = src_gui

src_printsupport.subdir = $$PWD/printsupport
src_printsupport.target = sub-printsupport
src_printsupport.depends = src_corelib src_gui src_widgets src_tools_uic

src_plugins.subdir = $$PWD/plugins
src_plugins.target = sub-plugins

src_android.subdir = $$PWD/android

# this order is important
!qtConfig(system-zlib)|cross_compile {
    SUBDIRS += src_qtzlib
    !qtConfig(system-zlib) {
        src_3rdparty_libpng.depends += src_corelib
        src_3rdparty_freetype.depends += src_corelib
    }
}
<<<<<<< HEAD
SUBDIRS += src_tools_bootstrap src_tools_moc src_tools_rcc
=======
SUBDIRS += src_tools_bootstrap src_tools_moc src_tools_rcc src_tools_tracegen src_tools_qfloat16_tables
>>>>>>> 63a3b26b
qtConfig(regularexpression):pcre2 {
    SUBDIRS += src_3rdparty_pcre2
    src_corelib.depends += src_3rdparty_pcre2
}
<<<<<<< HEAD
TOOLS = src_tools_moc src_tools_rcc src_tools_qlalr
!force_bootstrap:if(qtConfig(lttng)|qtConfig(etw)) {
    SUBDIRS += src_tools_tracegen
    src_corelib.depends += src_tools_tracegen
    TOOLS += src_tools_tracegen
}
=======
TOOLS = src_tools_moc src_tools_rcc src_tools_tracegen src_tools_qlalr src_tools_qfloat16_tables
>>>>>>> 63a3b26b
SUBDIRS += src_corelib src_tools_qlalr
win32:SUBDIRS += src_winmain
qtConfig(network) {
    SUBDIRS += src_network
    src_plugins.depends += src_network
}
qtConfig(sql) {
    SUBDIRS += src_sql
    src_plugins.depends += src_sql
}
qtConfig(xml): SUBDIRS += src_xml
qtConfig(testlib): SUBDIRS += src_testlib
qtConfig(dbus) {
    force_dbus_bootstrap|qtConfig(private_tests): \
        SUBDIRS += src_tools_bootstrap_dbus
    SUBDIRS += src_dbus src_tools_qdbusxml2cpp src_tools_qdbuscpp2xml
    TOOLS += src_tools_qdbusxml2cpp src_tools_qdbuscpp2xml
    qtConfig(accessibility-atspi-bridge): \
        src_platformsupport.depends += src_dbus src_tools_qdbusxml2cpp
    src_plugins.depends += src_dbus src_tools_qdbusxml2cpp src_tools_qdbuscpp2xml
}

android {
    SUBDIRS += src_tools_androiddeployqt \
               src_tools_androidtestrunner
    TOOLS += src_tools_androiddeployqt \
             src_tools_androidtestrunner
}

qtConfig(concurrent): SUBDIRS += src_concurrent
qtConfig(gui) {
    qtConfig(harfbuzz):!qtConfig(system-harfbuzz) {
        SUBDIRS += src_3rdparty_harfbuzzng
        src_gui.depends += src_3rdparty_harfbuzzng
    }
    qtConfig(angle) {
        SUBDIRS += src_angle
        src_gui.depends += src_angle
    }
    qtConfig(png):!qtConfig(system-png) {
        SUBDIRS += src_3rdparty_libpng
        src_3rdparty_freetype.depends += src_3rdparty_libpng
        src_gui.depends += src_3rdparty_libpng
    }
    qtConfig(freetype):!qtConfig(system-freetype) {
        SUBDIRS += src_3rdparty_freetype
        src_platformsupport.depends += src_3rdparty_freetype
    }
    qtConfig(vkgen) {
        SUBDIRS += src_tools_qvkgen
        src_gui.depends += src_tools_qvkgen
        TOOLS += src_tools_qvkgen
    }
    SUBDIRS += src_gui src_platformsupport src_platformheaders
    qtConfig(opengl): SUBDIRS += src_openglextensions
    src_plugins.depends += src_gui src_platformsupport src_platformheaders
    src_testlib.depends += src_gui      # if QtGui is enabled, QtTest requires QtGui's headers
    qtConfig(widgets) {
        SUBDIRS += src_tools_uic src_widgets
        TOOLS += src_tools_uic
        src_plugins.depends += src_widgets
        src_testlib.depends += src_widgets        # if QtWidgets is enabled, QtTest requires QtWidgets's headers
        qtConfig(printer) {
            SUBDIRS += src_printsupport
            src_plugins.depends += src_printsupport
        }
        qtConfig(opengl) {
            SUBDIRS += src_opengl
            src_plugins.depends += src_opengl
        }
    }
}
SUBDIRS += src_plugins

nacl: SUBDIRS -= src_network src_testlib

android:!android-embedded: SUBDIRS += src_android src_3rdparty_gradle

TR_EXCLUDE = \
    src_tools_bootstrap src_tools_moc src_tools_rcc src_tools_uic src_tools_qlalr \
    src_tools_bootstrap_dbus src_tools_qdbusxml2cpp src_tools_qdbuscpp2xml \
    src_3rdparty_pcre2 src_3rdparty_harfbuzzng src_3rdparty_freetype \
    src_tools_tracegen

sub-tools.depends = $$TOOLS
QMAKE_EXTRA_TARGETS = sub-tools<|MERGE_RESOLUTION|>--- conflicted
+++ resolved
@@ -70,11 +70,7 @@
 
 src_corelib.subdir = $$PWD/corelib
 src_corelib.target = sub-corelib
-<<<<<<< HEAD
-src_corelib.depends = src_tools_moc src_tools_rcc
-=======
-src_corelib.depends = src_tools_moc src_tools_rcc src_tools_tracegen src_tools_qfloat16_tables
->>>>>>> 63a3b26b
+src_corelib.depends = src_tools_moc src_tools_rcc src_tools_tracegen
 
 src_xml.subdir = $$PWD/xml
 src_xml.target = sub-xml
@@ -161,25 +157,12 @@
         src_3rdparty_freetype.depends += src_corelib
     }
 }
-<<<<<<< HEAD
-SUBDIRS += src_tools_bootstrap src_tools_moc src_tools_rcc
-=======
-SUBDIRS += src_tools_bootstrap src_tools_moc src_tools_rcc src_tools_tracegen src_tools_qfloat16_tables
->>>>>>> 63a3b26b
+SUBDIRS += src_tools_bootstrap src_tools_moc src_tools_rcc src_tools_tracegen
 qtConfig(regularexpression):pcre2 {
     SUBDIRS += src_3rdparty_pcre2
     src_corelib.depends += src_3rdparty_pcre2
 }
-<<<<<<< HEAD
-TOOLS = src_tools_moc src_tools_rcc src_tools_qlalr
-!force_bootstrap:if(qtConfig(lttng)|qtConfig(etw)) {
-    SUBDIRS += src_tools_tracegen
-    src_corelib.depends += src_tools_tracegen
-    TOOLS += src_tools_tracegen
-}
-=======
-TOOLS = src_tools_moc src_tools_rcc src_tools_tracegen src_tools_qlalr src_tools_qfloat16_tables
->>>>>>> 63a3b26b
+TOOLS = src_tools_moc src_tools_rcc src_tools_tracegen src_tools_qlalr
 SUBDIRS += src_corelib src_tools_qlalr
 win32:SUBDIRS += src_winmain
 qtConfig(network) {
