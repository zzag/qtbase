/****************************************************************************
**
** Copyright (C) 2016 The Qt Company Ltd.
** Contact: https://www.qt.io/licensing/
**
** This file is part of the QtGui module of the Qt Toolkit.
**
** $QT_BEGIN_LICENSE:LGPL$
** Commercial License Usage
** Licensees holding valid commercial Qt licenses may use this file in
** accordance with the commercial license agreement provided with the
** Software or, alternatively, in accordance with the terms contained in
** a written agreement between you and The Qt Company. For licensing terms
** and conditions see https://www.qt.io/terms-conditions. For further
** information use the contact form at https://www.qt.io/contact-us.
**
** GNU Lesser General Public License Usage
** Alternatively, this file may be used under the terms of the GNU Lesser
** General Public License version 3 as published by the Free Software
** Foundation and appearing in the file LICENSE.LGPL3 included in the
** packaging of this file. Please review the following information to
** ensure the GNU Lesser General Public License version 3 requirements
** will be met: https://www.gnu.org/licenses/lgpl-3.0.html.
**
** GNU General Public License Usage
** Alternatively, this file may be used under the terms of the GNU
** General Public License version 2.0 or (at your option) the GNU General
** Public license version 3 or any later version approved by the KDE Free
** Qt Foundation. The licenses are as published by the Free Software
** Foundation and appearing in the file LICENSE.GPL2 and LICENSE.GPL3
** included in the packaging of this file. Please review the following
** information to ensure the GNU General Public License requirements will
** be met: https://www.gnu.org/licenses/gpl-2.0.html and
** https://www.gnu.org/licenses/gpl-3.0.html.
**
** $QT_END_LICENSE$
**
****************************************************************************/

#include "qdir.h"
#include "qmetatype.h"
#include "qtextstream.h"
#include "qvariant.h"
#include "qfontengine_ft_p.h"
#include "private/qimage_p.h"
#include <private/qstringiterator_p.h>
#include <qguiapplication.h>
#include <qscreen.h>
#include <qpa/qplatformscreen.h>
#include <QtCore/QUuid>

#ifndef QT_NO_FREETYPE

#include "qfile.h"
#include "qfileinfo.h"
#include <qscopedvaluerollback.h>
#include "qthreadstorage.h"
#include <qmath.h>
#include <qendian.h>

#include <ft2build.h>
#include FT_FREETYPE_H
#include FT_OUTLINE_H
#include FT_SYNTHESIS_H
#include FT_TRUETYPE_TABLES_H
#include FT_TYPE1_TABLES_H
#include FT_GLYPH_H
#include FT_MODULE_H
#include FT_LCD_FILTER_H

#if defined(FT_CONFIG_OPTIONS_H)
#include FT_CONFIG_OPTIONS_H
#endif

#if defined(FT_FONT_FORMATS_H)
#include FT_FONT_FORMATS_H
#endif

#ifdef QT_LINUXBASE
#include FT_ERRORS_H
#endif

#if !defined(QT_MAX_CACHED_GLYPH_SIZE)
#  define QT_MAX_CACHED_GLYPH_SIZE 64
#endif

QT_BEGIN_NAMESPACE

#define FLOOR(x)    ((x) & -64)
#define CEIL(x)     (((x)+63) & -64)
#define TRUNC(x)    ((x) >> 6)
#define ROUND(x)    (((x)+32) & -64)

static bool ft_getSfntTable(void *user_data, uint tag, uchar *buffer, uint *length)
{
    FT_Face face = (FT_Face)user_data;

    bool result = false;
    if (FT_IS_SFNT(face)) {
        FT_ULong len = *length;
        result = FT_Load_Sfnt_Table(face, tag, 0, buffer, &len) == FT_Err_Ok;
        *length = len;
        Q_ASSERT(!result || int(*length) > 0);
    }

    return result;
}

static QFontEngineFT::Glyph emptyGlyph;

static const QFontEngine::HintStyle ftInitialDefaultHintStyle =
#ifdef Q_OS_WIN
    QFontEngineFT::HintFull;
#else
    QFontEngineFT::HintNone;
#endif

// -------------------------- Freetype support ------------------------------

class QtFreetypeData
{
public:
    QtFreetypeData()
        : library(nullptr)
    { }
    ~QtFreetypeData();

    FT_Library library;
    QHash<QFontEngine::FaceId, QFreetypeFace *> faces;
};

QtFreetypeData::~QtFreetypeData()
{
    for (QHash<QFontEngine::FaceId, QFreetypeFace *>::ConstIterator iter = faces.cbegin(); iter != faces.cend(); ++iter)
        iter.value()->cleanup();
    faces.clear();
    FT_Done_FreeType(library);
    library = nullptr;
}

Q_GLOBAL_STATIC(QThreadStorage<QtFreetypeData *>, theFreetypeData)

QtFreetypeData *qt_getFreetypeData()
{
    QtFreetypeData *&freetypeData = theFreetypeData()->localData();
    if (!freetypeData)
        freetypeData = new QtFreetypeData;
    if (!freetypeData->library) {
        FT_Init_FreeType(&freetypeData->library);
#if defined(FT_FONT_FORMATS_H)
        // Freetype defaults to disabling stem-darkening on CFF, we re-enable it.
        FT_Bool no_darkening = false;
        FT_Property_Set(freetypeData->library, "cff", "no-stem-darkening", &no_darkening);
#endif
    }
    return freetypeData;
}

FT_Library qt_getFreetype()
{
    QtFreetypeData *freetypeData = qt_getFreetypeData();
    Q_ASSERT(freetypeData->library);
    return freetypeData->library;
}

int QFreetypeFace::fsType() const
{
    int fsType = 0;
    TT_OS2 *os2 = (TT_OS2 *)FT_Get_Sfnt_Table(face, ft_sfnt_os2);
    if (os2)
        fsType = os2->fsType;
    return fsType;
}

int QFreetypeFace::getPointInOutline(glyph_t glyph, int flags, quint32 point, QFixed *xpos, QFixed *ypos, quint32 *nPoints)
{
    if (int error = FT_Load_Glyph(face, glyph, flags))
        return error;

    if (face->glyph->format != FT_GLYPH_FORMAT_OUTLINE)
        return Err_Invalid_SubTable;

    *nPoints = face->glyph->outline.n_points;
    if (!(*nPoints))
        return Err_Ok;

    if (point > *nPoints)
        return Err_Invalid_SubTable;

    *xpos = QFixed::fromFixed(face->glyph->outline.points[point].x);
    *ypos = QFixed::fromFixed(face->glyph->outline.points[point].y);

    return Err_Ok;
}

bool QFreetypeFace::isScalableBitmap() const
{
#ifdef FT_HAS_COLOR
    return !FT_IS_SCALABLE(face) && FT_HAS_COLOR(face);
#else
    return false;
#endif
}

extern QByteArray qt_fontdata_from_index(int);

/*
 * One font file can contain more than one font (bold/italic for example)
 * find the right one and return it.
 *
 * Returns the freetype face or 0 in case of an empty file or any other problems
 * (like not being able to open the file)
 */
QFreetypeFace *QFreetypeFace::getFace(const QFontEngine::FaceId &face_id,
                                      const QByteArray &fontData)
{
    if (face_id.filename.isEmpty() && fontData.isEmpty())
        return nullptr;

    QtFreetypeData *freetypeData = qt_getFreetypeData();

    QFreetypeFace *freetype = freetypeData->faces.value(face_id, 0);
    if (freetype) {
        freetype->ref.ref();
    } else {
        QScopedPointer<QFreetypeFace> newFreetype(new QFreetypeFace);
        FT_Face face;
        if (!face_id.filename.isEmpty()) {
            QString fileName = QFile::decodeName(face_id.filename);
            if (face_id.filename.startsWith(":qmemoryfonts/")) {
                // from qfontdatabase.cpp
                QByteArray idx = face_id.filename;
                idx.remove(0, 14); // remove ':qmemoryfonts/'
                bool ok = false;
                newFreetype->fontData = qt_fontdata_from_index(idx.toInt(&ok));
                if (!ok)
                    newFreetype->fontData = QByteArray();
            } else if (!QFileInfo(fileName).isNativePath()) {
                QFile file(fileName);
                if (!file.open(QIODevice::ReadOnly)) {
                    return nullptr;
                }
                newFreetype->fontData = file.readAll();
            }
        } else {
            newFreetype->fontData = fontData;
        }
        if (!newFreetype->fontData.isEmpty()) {
            if (FT_New_Memory_Face(freetypeData->library, (const FT_Byte *)newFreetype->fontData.constData(), newFreetype->fontData.size(), face_id.index, &face)) {
                return nullptr;
            }
        } else if (FT_New_Face(freetypeData->library, face_id.filename, face_id.index, &face)) {
            return nullptr;
        }
        newFreetype->face = face;

        newFreetype->ref.storeRelaxed(1);
        newFreetype->xsize = 0;
        newFreetype->ysize = 0;
        newFreetype->matrix.xx = 0x10000;
        newFreetype->matrix.yy = 0x10000;
        newFreetype->matrix.xy = 0;
        newFreetype->matrix.yx = 0;
        newFreetype->unicode_map = nullptr;
        newFreetype->symbol_map = nullptr;

        memset(newFreetype->cmapCache, 0, sizeof(newFreetype->cmapCache));

        for (int i = 0; i < newFreetype->face->num_charmaps; ++i) {
            FT_CharMap cm = newFreetype->face->charmaps[i];
            switch(cm->encoding) {
            case FT_ENCODING_UNICODE:
                newFreetype->unicode_map = cm;
                break;
            case FT_ENCODING_APPLE_ROMAN:
            case FT_ENCODING_ADOBE_LATIN_1:
                if (!newFreetype->unicode_map || newFreetype->unicode_map->encoding != FT_ENCODING_UNICODE)
                    newFreetype->unicode_map = cm;
                break;
            case FT_ENCODING_ADOBE_CUSTOM:
            case FT_ENCODING_MS_SYMBOL:
                if (!newFreetype->symbol_map)
                    newFreetype->symbol_map = cm;
                break;
            default:
                break;
            }
        }

        if (!FT_IS_SCALABLE(newFreetype->face) && newFreetype->face->num_fixed_sizes == 1)
            FT_Set_Char_Size(face, newFreetype->face->available_sizes[0].x_ppem, newFreetype->face->available_sizes[0].y_ppem, 0, 0);

        FT_Set_Charmap(newFreetype->face, newFreetype->unicode_map);
        QT_TRY {
            freetypeData->faces.insert(face_id, newFreetype.data());
        } QT_CATCH(...) {
            newFreetype.take()->release(face_id);
            // we could return null in principle instead of throwing
            QT_RETHROW;
        }
        freetype = newFreetype.take();
    }
    return freetype;
}

void QFreetypeFace::cleanup()
{
    hbFace.reset();
    FT_Done_Face(face);
    face = nullptr;
}

void QFreetypeFace::release(const QFontEngine::FaceId &face_id)
{
    if (!ref.deref()) {
        if (face) {
            QtFreetypeData *freetypeData = qt_getFreetypeData();

            cleanup();

            auto it = freetypeData->faces.constFind(face_id);
            if (it != freetypeData->faces.constEnd())
                freetypeData->faces.erase(it);

            if (freetypeData->faces.isEmpty()) {
                FT_Done_FreeType(freetypeData->library);
                freetypeData->library = nullptr;
            }
        }

        delete this;
    }
}


void QFreetypeFace::computeSize(const QFontDef &fontDef, int *xsize, int *ysize, bool *outline_drawing, QFixed *scalableBitmapScaleFactor)
{
    *ysize = qRound(fontDef.pixelSize * 64);
    *xsize = *ysize * fontDef.stretch / 100;
    *scalableBitmapScaleFactor = 1;
    *outline_drawing = false;

    if (!(face->face_flags & FT_FACE_FLAG_SCALABLE)) {
        int best = 0;
        if (!isScalableBitmap()) {
            /*
             * Bitmap only faces must match exactly, so find the closest
             * one (height dominant search)
             */
            for (int i = 1; i < face->num_fixed_sizes; i++) {
                if (qAbs(*ysize -  face->available_sizes[i].y_ppem) <
                    qAbs(*ysize - face->available_sizes[best].y_ppem) ||
                    (qAbs(*ysize - face->available_sizes[i].y_ppem) ==
                     qAbs(*ysize - face->available_sizes[best].y_ppem) &&
                     qAbs(*xsize - face->available_sizes[i].x_ppem) <
                     qAbs(*xsize - face->available_sizes[best].x_ppem))) {
                    best = i;
                }
            }
        } else {
            // Select the shortest bitmap strike whose height is larger than the desired height
            for (int i = 1; i < face->num_fixed_sizes; i++) {
                if (face->available_sizes[i].y_ppem < *ysize) {
                    if (face->available_sizes[i].y_ppem > face->available_sizes[best].y_ppem)
                        best = i;
                } else if (face->available_sizes[best].y_ppem < *ysize) {
                    best = i;
                } else if (face->available_sizes[i].y_ppem < face->available_sizes[best].y_ppem) {
                    best = i;
                }
            }
        }

        // According to freetype documentation we must use FT_Select_Size
        // to make sure we can select the desired bitmap strike index
        if (FT_Select_Size(face, best) == 0) {
            if (isScalableBitmap())
                *scalableBitmapScaleFactor = QFixed::fromReal((qreal)fontDef.pixelSize / face->available_sizes[best].height);
            *xsize = face->available_sizes[best].x_ppem;
            *ysize = face->available_sizes[best].y_ppem;
        } else {
            *xsize = *ysize = 0;
        }
    } else {
        *outline_drawing = (*xsize > (QT_MAX_CACHED_GLYPH_SIZE<<6) || *ysize > (QT_MAX_CACHED_GLYPH_SIZE<<6));
    }
}

QFontEngine::Properties QFreetypeFace::properties() const
{
    QFontEngine::Properties p;
    p.postscriptName = FT_Get_Postscript_Name(face);
    PS_FontInfoRec font_info;
    if (FT_Get_PS_Font_Info(face, &font_info) == 0)
        p.copyright = font_info.notice;
    if (FT_IS_SCALABLE(face)) {
        p.ascent = face->ascender;
        p.descent = -face->descender;
        p.leading = face->height - face->ascender + face->descender;
        p.emSquare = face->units_per_EM;
        p.boundingBox = QRectF(face->bbox.xMin, -face->bbox.yMax,
                               face->bbox.xMax - face->bbox.xMin,
                               face->bbox.yMax - face->bbox.yMin);
    } else {
        p.ascent = QFixed::fromFixed(face->size->metrics.ascender);
        p.descent = QFixed::fromFixed(-face->size->metrics.descender);
        p.leading = QFixed::fromFixed(face->size->metrics.height - face->size->metrics.ascender + face->size->metrics.descender);
        p.emSquare = face->size->metrics.y_ppem;
//        p.boundingBox = QRectF(-p.ascent.toReal(), 0, (p.ascent + p.descent).toReal(), face->size->metrics.max_advance/64.);
        p.boundingBox = QRectF(0, -p.ascent.toReal(),
                               face->size->metrics.max_advance/64, (p.ascent + p.descent).toReal() );
    }
    p.italicAngle = 0;
    p.capHeight = p.ascent;
    p.lineWidth = face->underline_thickness;

    return p;
}

bool QFreetypeFace::getSfntTable(uint tag, uchar *buffer, uint *length) const
{
    return ft_getSfntTable(face, tag, buffer, length);
}

/* Some fonts (such as MingLiu rely on hinting to scale different
   components to their correct sizes. While this is really broken (it
   should be done in the component glyph itself, not the hinter) we
   will have to live with it.

   This means we can not use FT_LOAD_NO_HINTING to get the glyph
   outline. All we can do is to load the unscaled glyph and scale it
   down manually when required.
*/
static void scaleOutline(FT_Face face, FT_GlyphSlot g, FT_Fixed x_scale, FT_Fixed y_scale)
{
    x_scale = FT_MulDiv(x_scale, 1 << 10, face->units_per_EM);
    y_scale = FT_MulDiv(y_scale, 1 << 10, face->units_per_EM);
    FT_Vector *p = g->outline.points;
    const FT_Vector *e = p + g->outline.n_points;
    while (p < e) {
        p->x = FT_MulFix(p->x, x_scale);
        p->y = FT_MulFix(p->y, y_scale);
        ++p;
    }
}

#define GLYPH2PATH_DEBUG QT_NO_QDEBUG_MACRO // qDebug
void QFreetypeFace::addGlyphToPath(FT_Face face, FT_GlyphSlot g, const QFixedPoint &point, QPainterPath *path, FT_Fixed x_scale, FT_Fixed y_scale)
{
    const qreal factor = 1/64.;
    scaleOutline(face, g, x_scale, y_scale);

    QPointF cp = point.toPointF();

    // convert the outline to a painter path
    int i = 0;
    for (int j = 0; j < g->outline.n_contours; ++j) {
        int last_point = g->outline.contours[j];
        GLYPH2PATH_DEBUG() << "contour:" << i << "to" << last_point;
        QPointF start = QPointF(g->outline.points[i].x*factor, -g->outline.points[i].y*factor);
        if (!(g->outline.tags[i] & 1)) {               // start point is not on curve:
            if (!(g->outline.tags[last_point] & 1)) {  // end point is not on curve:
                GLYPH2PATH_DEBUG() << "  start and end point are not on curve";
                start = (QPointF(g->outline.points[last_point].x*factor,
                                -g->outline.points[last_point].y*factor) + start) / 2.0;
            } else {
                GLYPH2PATH_DEBUG() << "  end point is on curve, start is not";
                start = QPointF(g->outline.points[last_point].x*factor,
                               -g->outline.points[last_point].y*factor);
            }
            --i;   // to use original start point as control point below
        }
        start += cp;
        GLYPH2PATH_DEBUG() << "  start at" << start;

        path->moveTo(start);
        QPointF c[4];
        c[0] = start;
        int n = 1;
        while (i < last_point) {
            ++i;
            c[n] = cp + QPointF(g->outline.points[i].x*factor, -g->outline.points[i].y*factor);
            GLYPH2PATH_DEBUG() << "    " << i << c[n] << "tag =" << (int)g->outline.tags[i]
                               << ": on curve =" << (bool)(g->outline.tags[i] & 1);
            ++n;
            switch (g->outline.tags[i] & 3) {
            case 2:
                // cubic bezier element
                if (n < 4)
                    continue;
                c[3] = (c[3] + c[2])/2;
                --i;
                break;
            case 0:
                // quadratic bezier element
                if (n < 3)
                    continue;
                c[3] = (c[1] + c[2])/2;
                c[2] = (2*c[1] + c[3])/3;
                c[1] = (2*c[1] + c[0])/3;
                --i;
                break;
            case 1:
            case 3:
                if (n == 2) {
                    GLYPH2PATH_DEBUG() << "  lineTo" << c[1];
                    path->lineTo(c[1]);
                    c[0] = c[1];
                    n = 1;
                    continue;
                } else if (n == 3) {
                    c[3] = c[2];
                    c[2] = (2*c[1] + c[3])/3;
                    c[1] = (2*c[1] + c[0])/3;
                }
                break;
            }
            GLYPH2PATH_DEBUG() << "  cubicTo" << c[1] << c[2] << c[3];
            path->cubicTo(c[1], c[2], c[3]);
            c[0] = c[3];
            n = 1;
        }

        if (n == 1) {
            GLYPH2PATH_DEBUG() << "  closeSubpath";
            path->closeSubpath();
        } else {
            c[3] = start;
            if (n == 2) {
                c[2] = (2*c[1] + c[3])/3;
                c[1] = (2*c[1] + c[0])/3;
            }
            GLYPH2PATH_DEBUG() << "  close cubicTo" << c[1] << c[2] << c[3];
            path->cubicTo(c[1], c[2], c[3]);
        }
        ++i;
    }
}

extern void qt_addBitmapToPath(qreal x0, qreal y0, const uchar *image_data, int bpl, int w, int h, QPainterPath *path);

void QFreetypeFace::addBitmapToPath(FT_GlyphSlot slot, const QFixedPoint &point, QPainterPath *path)
{
    if (slot->format != FT_GLYPH_FORMAT_BITMAP
        || slot->bitmap.pixel_mode != FT_PIXEL_MODE_MONO)
        return;

    QPointF cp = point.toPointF();
    qt_addBitmapToPath(cp.x() + TRUNC(slot->metrics.horiBearingX), cp.y() - TRUNC(slot->metrics.horiBearingY),
                       slot->bitmap.buffer, slot->bitmap.pitch, slot->bitmap.width, slot->bitmap.rows, path);
}

static inline void convertRGBToARGB(const uchar *src, uint *dst, int width, int height, int src_pitch, bool bgr)
{
    const int offs = bgr ? -1 : 1;
    const int w = width * 3;
    while (height--) {
        uint *dd = dst;
        for (int x = 0; x < w; x += 3) {
            uchar red = src[x + 1 - offs];
            uchar green = src[x + 1];
            uchar blue = src[x + 1 + offs];
            *dd++ = (0xFFU << 24) | (red << 16) | (green << 8) | blue;
        }
        dst += width;
        src += src_pitch;
    }
}

static inline void convertRGBToARGB_V(const uchar *src, uint *dst, int width, int height, int src_pitch, bool bgr)
{
    const int offs = bgr ? -src_pitch : src_pitch;
    while (height--) {
        for (int x = 0; x < width; x++) {
            uchar red = src[x + src_pitch - offs];
            uchar green = src[x + src_pitch];
            uchar blue = src[x + src_pitch + offs];
            *dst++ = (0XFFU << 24) | (red << 16) | (green << 8) | blue;
        }
        src += 3*src_pitch;
    }
}

static QFontEngine::SubpixelAntialiasingType subpixelAntialiasingTypeHint()
{
    static int type = -1;
    if (type == -1) {
        if (QScreen *screen = QGuiApplication::primaryScreen())
            type = screen->handle()->subpixelAntialiasingTypeHint();
    }
    return static_cast<QFontEngine::SubpixelAntialiasingType>(type);
}

QFontEngineFT *QFontEngineFT::create(const QFontDef &fontDef, FaceId faceId, const QByteArray &fontData)
{
    QScopedPointer<QFontEngineFT> engine(new QFontEngineFT(fontDef));

    QFontEngineFT::GlyphFormat format = QFontEngineFT::Format_Mono;
    const bool antialias = !(fontDef.styleStrategy & QFont::NoAntialias);

    if (antialias) {
        QFontEngine::SubpixelAntialiasingType subpixelType = subpixelAntialiasingTypeHint();
        if (subpixelType == QFontEngine::Subpixel_None || (fontDef.styleStrategy & QFont::NoSubpixelAntialias)) {
            format = QFontEngineFT::Format_A8;
            engine->subpixelType = QFontEngine::Subpixel_None;
        } else {
            format = QFontEngineFT::Format_A32;
            engine->subpixelType = subpixelType;
        }
    }

    if (!engine->init(faceId, antialias, format, fontData) || engine->invalid()) {
        qWarning("QFontEngineFT: Failed to create FreeType font engine");
        return nullptr;
    }

    engine->setQtDefaultHintStyle(static_cast<QFont::HintingPreference>(fontDef.hintingPreference));
    return engine.take();
}

namespace {
    class QFontEngineFTRawData: public QFontEngineFT
    {
    public:
        QFontEngineFTRawData(const QFontDef &fontDef) : QFontEngineFT(fontDef)
        {
        }

        void updateFamilyNameAndStyle()
        {
            fontDef.family = QString::fromLatin1(freetype->face->family_name);

            if (freetype->face->style_flags & FT_STYLE_FLAG_ITALIC)
                fontDef.style = QFont::StyleItalic;

            if (freetype->face->style_flags & FT_STYLE_FLAG_BOLD)
                fontDef.weight = QFont::Bold;
        }

        bool initFromData(const QByteArray &fontData)
        {
            FaceId faceId;
            faceId.filename = "";
            faceId.index = 0;
            faceId.uuid = QUuid::createUuid().toByteArray();

            return init(faceId, true, Format_None, fontData);
        }
    };
}

QFontEngineFT *QFontEngineFT::create(const QByteArray &fontData, qreal pixelSize, QFont::HintingPreference hintingPreference)
{
    QFontDef fontDef;
    fontDef.pixelSize = pixelSize;
    fontDef.stretch = QFont::Unstretched;
    fontDef.hintingPreference = hintingPreference;

    QFontEngineFTRawData *fe = new QFontEngineFTRawData(fontDef);
    if (!fe->initFromData(fontData)) {
        delete fe;
        return nullptr;
    }

    fe->updateFamilyNameAndStyle();
    fe->setQtDefaultHintStyle(static_cast<QFont::HintingPreference>(fontDef.hintingPreference));

    return fe;
}

QFontEngineFT::QFontEngineFT(const QFontDef &fd)
    : QFontEngine(Freetype)
{
    fontDef = fd;
    matrix.xx = 0x10000;
    matrix.yy = 0x10000;
    matrix.xy = 0;
    matrix.yx = 0;
    cache_cost = 100 * 1024;
    kerning_pairs_loaded = false;
    transform = false;
    embolden = false;
    obliquen = false;
    antialias = true;
    freetype = nullptr;
    default_load_flags = FT_LOAD_IGNORE_GLOBAL_ADVANCE_WIDTH;
    default_hint_style = ftInitialDefaultHintStyle;
    subpixelType = Subpixel_None;
    lcdFilterType = (int)((quintptr) FT_LCD_FILTER_DEFAULT);
    defaultFormat = Format_None;
    embeddedbitmap = false;
    const QByteArray env = qgetenv("QT_NO_FT_CACHE");
    cacheEnabled = env.isEmpty() || env.toInt() == 0;
    m_subPixelPositionCount = 4;
    forceAutoHint = false;
    stemDarkeningDriver = false;
}

QFontEngineFT::~QFontEngineFT()
{
    if (freetype)
        freetype->release(face_id);
}

bool QFontEngineFT::init(FaceId faceId, bool antialias, GlyphFormat format,
                         const QByteArray &fontData)
{
    return init(faceId, antialias, format, QFreetypeFace::getFace(faceId, fontData));
}

static void dont_delete(void*) {}

bool QFontEngineFT::init(FaceId faceId, bool antialias, GlyphFormat format,
                         QFreetypeFace *freetypeFace)
{
    freetype = freetypeFace;
    if (!freetype) {
        xsize = 0;
        ysize = 0;
        return false;
    }
    defaultFormat = format;
    this->antialias = antialias;

    if (!antialias)
        glyphFormat = QFontEngine::Format_Mono;
    else
        glyphFormat = defaultFormat;

    face_id = faceId;

    symbol = freetype->symbol_map != nullptr;
    PS_FontInfoRec psrec;
    // don't assume that type1 fonts are symbol fonts by default
    if (FT_Get_PS_Font_Info(freetype->face, &psrec) == FT_Err_Ok) {
        symbol = bool(fontDef.family.contains(QLatin1String("symbol"), Qt::CaseInsensitive));
    }

    freetype->computeSize(fontDef, &xsize, &ysize, &defaultGlyphSet.outline_drawing, &scalableBitmapScaleFactor);

    FT_Face face = lockFace();

    if (FT_IS_SCALABLE(face)) {
        bool fake_oblique = (fontDef.style != QFont::StyleNormal) && !(face->style_flags & FT_STYLE_FLAG_ITALIC);
        if (fake_oblique)
            obliquen = true;
        FT_Set_Transform(face, &matrix, nullptr);
        freetype->matrix = matrix;
        // fake bold
        if ((fontDef.weight >= QFont::Bold) && !(face->style_flags & FT_STYLE_FLAG_BOLD) && !FT_IS_FIXED_WIDTH(face)) {
            if (const TT_OS2 *os2 = reinterpret_cast<const TT_OS2 *>(FT_Get_Sfnt_Table(face, ft_sfnt_os2))) {
                if (os2->usWeightClass < 700)
                    embolden = true;
            }
        }
        // underline metrics
        line_thickness =  QFixed::fromFixed(FT_MulFix(face->underline_thickness, face->size->metrics.y_scale));
        underline_position = QFixed::fromFixed(-FT_MulFix(face->underline_position, face->size->metrics.y_scale));
    } else {
        // ad hoc algorithm
        int score = fontDef.weight * fontDef.pixelSize;
        line_thickness = score / 700;
        // looks better with thicker line for small pointsizes
        if (line_thickness < 2 && score >= 1050)
            line_thickness = 2;
        underline_position =  ((line_thickness * 2) + 3) / 6;

        if (isScalableBitmap()) {
            glyphFormat = defaultFormat = GlyphFormat::Format_ARGB;
            cacheEnabled = false;
        }
    }
    if (line_thickness < 1)
        line_thickness = 1;

    metrics = face->size->metrics;

    /*
       TrueType fonts with embedded bitmaps may have a bitmap font specific
       ascent/descent in the EBLC table. There is no direct public API
       to extract those values. The only way we've found is to trick freetype
       into thinking that it's not a scalable font in FT_SelectSize so that
       the metrics are retrieved from the bitmap strikes.
    */
    if (FT_IS_SCALABLE(face)) {
        for (int i = 0; i < face->num_fixed_sizes; ++i) {
            if (xsize == face->available_sizes[i].x_ppem && ysize == face->available_sizes[i].y_ppem) {
                face->face_flags &= ~FT_FACE_FLAG_SCALABLE;

                FT_Select_Size(face, i);
                if (face->size->metrics.ascender + face->size->metrics.descender > 0) {
                    FT_Pos leading = metrics.height - metrics.ascender + metrics.descender;
                    metrics.ascender = face->size->metrics.ascender;
                    metrics.descender = face->size->metrics.descender;
                    if (metrics.descender > 0
                            && QString::fromUtf8(face->family_name) == QLatin1String("Courier New")) {
                        metrics.descender *= -1;
                    }
                    metrics.height = metrics.ascender - metrics.descender + leading;
                }
                FT_Set_Char_Size(face, xsize, ysize, 0, 0);

                face->face_flags |= FT_FACE_FLAG_SCALABLE;
                break;
            }
        }
    }
#if defined(FT_FONT_FORMATS_H)
    const char *fmt = FT_Get_Font_Format(face);
    if (fmt && qstrncmp(fmt, "CFF", 4) == 0) {
        FT_Bool no_stem_darkening = true;
        FT_Error err = FT_Property_Get(qt_getFreetype(), "cff", "no-stem-darkening", &no_stem_darkening);
        if (err == FT_Err_Ok)
            stemDarkeningDriver = !no_stem_darkening;
        else
            stemDarkeningDriver = false;
    }
#endif

    fontDef.styleName = QString::fromUtf8(face->style_name);

    if (!freetype->hbFace) {
        faceData.user_data = face;
        faceData.get_font_table = ft_getSfntTable;
        (void)harfbuzzFace(); // populates face_
        freetype->hbFace = std::move(face_);
    } else {
        Q_ASSERT(!face_);
    }
    // we share the HB face in QFreeTypeFace, so do not let ~QFontEngine() destroy it
    face_ = Holder(freetype->hbFace.get(), dont_delete);

    unlockFace();

    fsType = freetype->fsType();
    return true;
}

void QFontEngineFT::setQtDefaultHintStyle(QFont::HintingPreference hintingPreference)
{
    switch (hintingPreference) {
    case QFont::PreferNoHinting:
        setDefaultHintStyle(HintNone);
        break;
    case QFont::PreferFullHinting:
        setDefaultHintStyle(HintFull);
        break;
    case QFont::PreferVerticalHinting:
        setDefaultHintStyle(HintLight);
        break;
    case QFont::PreferDefaultHinting:
        setDefaultHintStyle(ftInitialDefaultHintStyle);
        break;
    }
}

void QFontEngineFT::setDefaultHintStyle(HintStyle style)
{
    default_hint_style = style;
}

bool QFontEngineFT::expectsGammaCorrectedBlending() const
{
    return stemDarkeningDriver;
}

int QFontEngineFT::loadFlags(QGlyphSet *set, GlyphFormat format, int flags,
                             bool &hsubpixel, int &vfactor) const
{
    int load_flags = FT_LOAD_DEFAULT | default_load_flags;
    int load_target = default_hint_style == HintLight
                      ? FT_LOAD_TARGET_LIGHT
                      : FT_LOAD_TARGET_NORMAL;

    if (format == Format_Mono) {
        load_target = FT_LOAD_TARGET_MONO;
    } else if (format == Format_A32) {
        if (subpixelType == Subpixel_RGB || subpixelType == Subpixel_BGR)
            hsubpixel = true;
        else if (subpixelType == Subpixel_VRGB || subpixelType == Subpixel_VBGR)
            vfactor = 3;
    } else if (format == Format_ARGB) {
#ifdef FT_LOAD_COLOR
        load_flags |= FT_LOAD_COLOR;
#endif
    }

    if (set && set->outline_drawing)
        load_flags |= FT_LOAD_NO_BITMAP;

    if (default_hint_style == HintNone || (flags & DesignMetrics) || (set && set->outline_drawing))
        load_flags |= FT_LOAD_NO_HINTING;
    else
        load_flags |= load_target;

    if (forceAutoHint)
        load_flags |= FT_LOAD_FORCE_AUTOHINT;

    return load_flags;
}

static inline bool areMetricsTooLarge(const QFontEngineFT::GlyphInfo &info)
{
    // false if exceeds QFontEngineFT::Glyph metrics
    return info.width > 0xFF || info.height > 0xFF;
}

static inline void transformBoundingBox(int *left, int *top, int *right, int *bottom, FT_Matrix *matrix)
{
    int l, r, t, b;
    FT_Vector vector;
    vector.x = *left;
    vector.y = *top;
    FT_Vector_Transform(&vector, matrix);
    l = r = vector.x;
    t = b = vector.y;
    vector.x = *right;
    vector.y = *top;
    FT_Vector_Transform(&vector, matrix);
    if (l > vector.x) l = vector.x;
    if (r < vector.x) r = vector.x;
    if (t < vector.y) t = vector.y;
    if (b > vector.y) b = vector.y;
    vector.x = *right;
    vector.y = *bottom;
    FT_Vector_Transform(&vector, matrix);
    if (l > vector.x) l = vector.x;
    if (r < vector.x) r = vector.x;
    if (t < vector.y) t = vector.y;
    if (b > vector.y) b = vector.y;
    vector.x = *left;
    vector.y = *bottom;
    FT_Vector_Transform(&vector, matrix);
    if (l > vector.x) l = vector.x;
    if (r < vector.x) r = vector.x;
    if (t < vector.y) t = vector.y;
    if (b > vector.y) b = vector.y;
    *left = l;
    *right = r;
    *top = t;
    *bottom = b;
}

QFontEngineFT::Glyph *QFontEngineFT::loadGlyph(QGlyphSet *set, uint glyph,
                                               QFixed subPixelPosition,
                                               GlyphFormat format,
                                               bool fetchMetricsOnly,
                                               bool disableOutlineDrawing) const
{
//     Q_ASSERT(freetype->lock == 1);

    if (format == Format_None)
        format = defaultFormat != Format_None ? defaultFormat : Format_Mono;
    Q_ASSERT(format != Format_None);

    Glyph *g = set ? set->getGlyph(glyph, subPixelPosition) : nullptr;
    if (g && g->format == format && (fetchMetricsOnly || g->data))
        return g;

    if (!g && set && set->isGlyphMissing(glyph))
        return &emptyGlyph;


    FT_Face face = freetype->face;

    FT_Matrix matrix = freetype->matrix;

    FT_Vector v;
    v.x = format == Format_Mono ? 0 : FT_Pos(subPixelPosition.value());
    v.y = 0;
    FT_Set_Transform(face, &matrix, &v);

    bool hsubpixel = false;
    int vfactor = 1;
    int load_flags = loadFlags(set, format, 0, hsubpixel, vfactor);

    bool transform = matrix.xx != 0x10000
                     || matrix.yy != 0x10000
                     || matrix.xy != 0
                     || matrix.yx != 0;

    if (transform || obliquen || (format != Format_Mono && !isScalableBitmap()))
        load_flags |= FT_LOAD_NO_BITMAP;

    FT_Error err = FT_Load_Glyph(face, glyph, load_flags);
    if (err && (load_flags & FT_LOAD_NO_BITMAP)) {
        load_flags &= ~FT_LOAD_NO_BITMAP;
        err = FT_Load_Glyph(face, glyph, load_flags);
    }
    if (err == FT_Err_Too_Few_Arguments) {
        // this is an error in the bytecode interpreter, just try to run without it
        load_flags |= FT_LOAD_FORCE_AUTOHINT;
        err = FT_Load_Glyph(face, glyph, load_flags);
    } else if (err == FT_Err_Execution_Too_Long) {
        // This is an error in the bytecode, probably a web font made by someone who
        // didn't test bytecode hinting at all so disable for it for all glyphs.
        qWarning("load glyph failed due to broken hinting bytecode in font, switching to auto hinting");
        default_load_flags |= FT_LOAD_FORCE_AUTOHINT;
        load_flags |= FT_LOAD_FORCE_AUTOHINT;
        err = FT_Load_Glyph(face, glyph, load_flags);
    }
    if (err != FT_Err_Ok) {
        qWarning("load glyph failed err=%x face=%p, glyph=%d", err, face, glyph);
        if (set)
            set->setGlyphMissing(glyph);
        return &emptyGlyph;
    }

    FT_GlyphSlot slot = face->glyph;

    if (embolden)
        FT_GlyphSlot_Embolden(slot);
    if (obliquen) {
        FT_GlyphSlot_Oblique(slot);

        // While Embolden alters the metrics of the slot, oblique does not, so we need
        // to fix this ourselves.
        transform = true;
        FT_Matrix m;
        m.xx = 0x10000;
        m.yx = 0x0;
        m.xy = 0x6000;
        m.yy = 0x10000;

        FT_Matrix_Multiply(&m, &matrix);
    }

    GlyphInfo info;
    info.linearAdvance = slot->linearHoriAdvance >> 10;
    info.xOff = TRUNC(ROUND(slot->advance.x));
    info.yOff = 0;

    if ((set && set->outline_drawing && !disableOutlineDrawing) || fetchMetricsOnly) {
        int left  = slot->metrics.horiBearingX;
        int right = slot->metrics.horiBearingX + slot->metrics.width;
        int top    = slot->metrics.horiBearingY;
        int bottom = slot->metrics.horiBearingY - slot->metrics.height;

        if (transform && slot->format != FT_GLYPH_FORMAT_BITMAP)
            transformBoundingBox(&left, &top, &right, &bottom, &matrix);

        left = FLOOR(left);
        right = CEIL(right);
        bottom = FLOOR(bottom);
        top = CEIL(top);

        info.x = TRUNC(left);
        info.y = TRUNC(top);
        info.width = TRUNC(right - left);
        info.height = TRUNC(top - bottom);

        // If any of the metrics are too large to fit, don't cache them
        if (areMetricsTooLarge(info))
            return nullptr;

        g = new Glyph;
        g->data = nullptr;
        g->linearAdvance = info.linearAdvance;
        g->width = info.width;
        g->height = info.height;
        g->x = info.x;
        g->y = info.y;
        g->advance = info.xOff;
        g->format = format;

        if (set)
            set->setGlyph(glyph, subPixelPosition, g);

        return g;
    }

    int glyph_buffer_size = 0;
    QScopedArrayPointer<uchar> glyph_buffer;
    FT_Render_Mode renderMode = (default_hint_style == HintLight) ? FT_RENDER_MODE_LIGHT : FT_RENDER_MODE_NORMAL;
    switch (format) {
    case Format_Mono:
        renderMode = FT_RENDER_MODE_MONO;
        break;
    case Format_A32:
        Q_ASSERT(hsubpixel || vfactor != 1);
        renderMode = hsubpixel ? FT_RENDER_MODE_LCD : FT_RENDER_MODE_LCD_V;
        break;
    case Format_A8:
    case Format_ARGB:
        break;
    default:
        Q_UNREACHABLE();
    }
    FT_Library_SetLcdFilter(slot->library, (FT_LcdFilter)lcdFilterType);

    err = FT_Render_Glyph(slot, renderMode);
    if (err != FT_Err_Ok)
        qWarning("render glyph failed err=%x face=%p, glyph=%d", err, face, glyph);

    FT_Library_SetLcdFilter(slot->library, FT_LCD_FILTER_NONE);

    info.height = slot->bitmap.rows;
    info.width = slot->bitmap.width;
    info.x = slot->bitmap_left;
    info.y = slot->bitmap_top;
    if (slot->bitmap.pixel_mode == FT_PIXEL_MODE_LCD)
        info.width = info.width / 3;
    if (slot->bitmap.pixel_mode == FT_PIXEL_MODE_LCD_V)
        info.height = info.height / vfactor;

    int pitch = (format == Format_Mono ? ((info.width + 31) & ~31) >> 3 :
                 (format == Format_A8 ? (info.width + 3) & ~3 : info.width * 4));

    glyph_buffer_size = info.height * pitch;
    glyph_buffer.reset(new uchar[glyph_buffer_size]);

    if (slot->bitmap.pixel_mode == FT_PIXEL_MODE_MONO) {
        uchar *src = slot->bitmap.buffer;
        uchar *dst = glyph_buffer.data();
        int h = slot->bitmap.rows;
        // Some fonts return bitmaps even when we requested something else:
        if (format == Format_Mono) {
            int bytes = ((info.width + 7) & ~7) >> 3;
            while (h--) {
                memcpy (dst, src, bytes);
                dst += pitch;
                src += slot->bitmap.pitch;
            }
        } else if (format == Format_A8) {
            while (h--) {
                for (int x = 0; x < int{info.width}; x++)
                    dst[x] = ((src[x >> 3] & (0x80 >> (x & 7))) ? 0xff : 0x00);
                dst += pitch;
                src += slot->bitmap.pitch;
            }
        } else {
            while (h--) {
                uint *dd = reinterpret_cast<uint *>(dst);
                for (int x = 0; x < int{info.width}; x++)
                    dd[x] = ((src[x >> 3] & (0x80 >> (x & 7))) ? 0xffffffff : 0x00000000);
                dst += pitch;
                src += slot->bitmap.pitch;
            }
        }
    } else if (slot->bitmap.pixel_mode == 7 /*FT_PIXEL_MODE_BGRA*/) {
        Q_ASSERT(format == Format_ARGB);
        uchar *src = slot->bitmap.buffer;
        uchar *dst = glyph_buffer.data();
        int h = slot->bitmap.rows;
        while (h--) {
#if Q_BYTE_ORDER == Q_BIG_ENDIAN
            const quint32 *srcPixel = (const quint32 *)src;
            quint32 *dstPixel = (quint32 *)dst;
            for (int x = 0; x < static_cast<int>(slot->bitmap.width); x++, srcPixel++, dstPixel++) {
                const quint32 pixel = *srcPixel;
                *dstPixel = qbswap(pixel);
            }
#else
            memcpy(dst, src, slot->bitmap.width * 4);
#endif
            dst += slot->bitmap.pitch;
            src += slot->bitmap.pitch;
        }
        info.linearAdvance = info.xOff = slot->bitmap.width;
    } else if (slot->bitmap.pixel_mode == FT_PIXEL_MODE_GRAY) {
        Q_ASSERT(format == Format_A8);
        uchar *src = slot->bitmap.buffer;
        uchar *dst = glyph_buffer.data();
        int h = slot->bitmap.rows;
        int bytes = info.width;
        while (h--) {
            memcpy (dst, src, bytes);
            dst += pitch;
            src += slot->bitmap.pitch;
        }
    } else if (slot->bitmap.pixel_mode == FT_PIXEL_MODE_LCD) {
        Q_ASSERT(format == Format_A32);
        convertRGBToARGB(slot->bitmap.buffer, (uint *)glyph_buffer.data(), info.width, info.height, slot->bitmap.pitch, subpixelType != Subpixel_RGB);
    } else if (slot->bitmap.pixel_mode == FT_PIXEL_MODE_LCD_V) {
        Q_ASSERT(format == Format_A32);
        convertRGBToARGB_V(slot->bitmap.buffer, (uint *)glyph_buffer.data(), info.width, info.height, slot->bitmap.pitch, subpixelType != Subpixel_VRGB);
    } else {
        qWarning("QFontEngine: Glyph rendered in unknown pixel_mode=%d", slot->bitmap.pixel_mode);
        return nullptr;
    }

    if (!g) {
        g = new Glyph;
        g->data = nullptr;
    }

    g->linearAdvance = info.linearAdvance;
    g->width = info.width;
    g->height = info.height;
    g->x = info.x;
    g->y = info.y;
    g->advance = info.xOff;
    g->format = format;
    delete [] g->data;
    g->data = glyph_buffer.take();

    if (set)
        set->setGlyph(glyph, subPixelPosition, g);

    return g;
}

QFontEngine::FaceId QFontEngineFT::faceId() const
{
    return face_id;
}

QFontEngine::Properties QFontEngineFT::properties() const
{
    Properties p = freetype->properties();
    if (p.postscriptName.isEmpty()) {
        p.postscriptName = QFontEngine::convertToPostscriptFontFamilyName(fontDef.family.toUtf8());
    }

    return freetype->properties();
}

QFixed QFontEngineFT::emSquareSize() const
{
    if (FT_IS_SCALABLE(freetype->face))
        return freetype->face->units_per_EM;
    else
        return freetype->face->size->metrics.y_ppem;
}

bool QFontEngineFT::getSfntTableData(uint tag, uchar *buffer, uint *length) const
{
    return ft_getSfntTable(freetype->face, tag, buffer, length);
}

int QFontEngineFT::synthesized() const
{
    int s = 0;
    if ((fontDef.style != QFont::StyleNormal) && !(freetype->face->style_flags & FT_STYLE_FLAG_ITALIC))
        s = SynthesizedItalic;
    if ((fontDef.weight >= QFont::Bold) && !(freetype->face->style_flags & FT_STYLE_FLAG_BOLD))
        s |= SynthesizedBold;
    if (fontDef.stretch != 100 && FT_IS_SCALABLE(freetype->face))
        s |= SynthesizedStretch;
    return s;
}

QFixed QFontEngineFT::ascent() const
{
    QFixed v = QFixed::fromFixed(metrics.ascender);
    if (scalableBitmapScaleFactor != 1)
        v *= scalableBitmapScaleFactor;
    return v;
}

QFixed QFontEngineFT::capHeight() const
{
    TT_OS2 *os2 = (TT_OS2 *)FT_Get_Sfnt_Table(freetype->face, ft_sfnt_os2);
    if (os2 && os2->version >= 2) {
        lockFace();
        QFixed answer = QFixed::fromFixed(FT_MulFix(os2->sCapHeight, freetype->face->size->metrics.y_scale));
        unlockFace();
        return answer;
    }
    return calculatedCapHeight();
}

QFixed QFontEngineFT::descent() const
{
    QFixed v = QFixed::fromFixed(-metrics.descender);
    if (scalableBitmapScaleFactor != 1)
        v *= scalableBitmapScaleFactor;
    return v;
}

QFixed QFontEngineFT::leading() const
{
    QFixed v = QFixed::fromFixed(metrics.height - metrics.ascender + metrics.descender);
    if (scalableBitmapScaleFactor != 1)
        v *= scalableBitmapScaleFactor;
    return v;
}

QFixed QFontEngineFT::xHeight() const
{
    TT_OS2 *os2 = (TT_OS2 *)FT_Get_Sfnt_Table(freetype->face, ft_sfnt_os2);
    if (os2 && os2->sxHeight) {
        lockFace();
        QFixed answer = QFixed(os2->sxHeight * freetype->face->size->metrics.y_ppem) / emSquareSize();
        unlockFace();
        return answer;
    }

    return QFontEngine::xHeight();
}

QFixed QFontEngineFT::averageCharWidth() const
{
     TT_OS2 *os2 = (TT_OS2 *)FT_Get_Sfnt_Table(freetype->face, ft_sfnt_os2);
     if (os2 && os2->xAvgCharWidth) {
         lockFace();
         QFixed answer = QFixed(os2->xAvgCharWidth * freetype->face->size->metrics.x_ppem) / emSquareSize();
         unlockFace();
         return answer;
     }

     return QFontEngine::averageCharWidth();
}

qreal QFontEngineFT::maxCharWidth() const
{
    QFixed max_advance = QFixed::fromFixed(metrics.max_advance);
    if (scalableBitmapScaleFactor != 1)
        max_advance *= scalableBitmapScaleFactor;
    return max_advance.toReal();
}

QFixed QFontEngineFT::lineThickness() const
{
    return line_thickness;
}

QFixed QFontEngineFT::underlinePosition() const
{
    return underline_position;
}

void QFontEngineFT::doKerning(QGlyphLayout *g, QFontEngine::ShaperFlags flags) const
{
    if (!kerning_pairs_loaded) {
        kerning_pairs_loaded = true;
        lockFace();
        if (freetype->face->size->metrics.x_ppem != 0) {
            QFixed scalingFactor = emSquareSize() / QFixed(freetype->face->size->metrics.x_ppem);
            unlockFace();
            const_cast<QFontEngineFT *>(this)->loadKerningPairs(scalingFactor);
        } else {
            unlockFace();
        }
    }

QT_WARNING_PUSH
QT_WARNING_DISABLE_DEPRECATED
    if (shouldUseDesignMetrics(flags) && !(fontDef.styleStrategy & QFont::ForceIntegerMetrics))
QT_WARNING_POP
        flags |= DesignMetrics;
    else
        flags &= ~DesignMetrics;

    QFontEngine::doKerning(g, flags);
}

static inline FT_Matrix QTransformToFTMatrix(const QTransform &matrix)
{
    FT_Matrix m;

    m.xx = FT_Fixed(matrix.m11() * 65536);
    m.xy = FT_Fixed(-matrix.m21() * 65536);
    m.yx = FT_Fixed(-matrix.m12() * 65536);
    m.yy = FT_Fixed(matrix.m22() * 65536);

    return m;
}

QFontEngineFT::QGlyphSet *QFontEngineFT::loadGlyphSet(const QTransform &matrix)
{
    if (matrix.type() > QTransform::TxShear || !cacheEnabled)
        return nullptr;

    // FT_Set_Transform only supports scalable fonts
    if (!FT_IS_SCALABLE(freetype->face))
        return matrix.type() <= QTransform::TxTranslate ? &defaultGlyphSet : nullptr;

    FT_Matrix m = QTransformToFTMatrix(matrix);

    QGlyphSet *gs = nullptr;

    for (int i = 0; i < transformedGlyphSets.count(); ++i) {
        const QGlyphSet &g = transformedGlyphSets.at(i);
        if (g.transformationMatrix.xx == m.xx
            && g.transformationMatrix.xy == m.xy
            && g.transformationMatrix.yx == m.yx
            && g.transformationMatrix.yy == m.yy) {

            // found a match, move it to the front
            transformedGlyphSets.move(i, 0);
            gs = &transformedGlyphSets[0];
            break;
        }
    }

    if (!gs) {
        // don't cache more than 10 transformations
        if (transformedGlyphSets.count() >= 10) {
            transformedGlyphSets.move(transformedGlyphSets.size() - 1, 0);
        } else {
            transformedGlyphSets.prepend(QGlyphSet());
        }
        gs = &transformedGlyphSets[0];
        gs->clear();
        gs->transformationMatrix = m;
        gs->outline_drawing = fontDef.pixelSize * fontDef.pixelSize * qAbs(matrix.determinant()) > QT_MAX_CACHED_GLYPH_SIZE * QT_MAX_CACHED_GLYPH_SIZE;
    }
    Q_ASSERT(gs != nullptr);

    return gs;
}

void QFontEngineFT::getUnscaledGlyph(glyph_t glyph, QPainterPath *path, glyph_metrics_t *metrics)
{
    FT_Face face = lockFace(Unscaled);
    FT_Set_Transform(face, nullptr, nullptr);
    FT_Load_Glyph(face, glyph, FT_LOAD_NO_BITMAP);

    int left  = face->glyph->metrics.horiBearingX;
    int right = face->glyph->metrics.horiBearingX + face->glyph->metrics.width;
    int top    = face->glyph->metrics.horiBearingY;
    int bottom = face->glyph->metrics.horiBearingY - face->glyph->metrics.height;

    QFixedPoint p;
    p.x = 0;
    p.y = 0;

    metrics->width = QFixed::fromFixed(right-left);
    metrics->height = QFixed::fromFixed(top-bottom);
    metrics->x = QFixed::fromFixed(left);
    metrics->y = QFixed::fromFixed(-top);
    metrics->xoff = QFixed::fromFixed(face->glyph->advance.x);

    if (!FT_IS_SCALABLE(freetype->face))
        QFreetypeFace::addBitmapToPath(face->glyph, p, path);
    else
        QFreetypeFace::addGlyphToPath(face, face->glyph, p, path, face->units_per_EM << 6, face->units_per_EM << 6);

    FT_Set_Transform(face, &freetype->matrix, nullptr);
    unlockFace();
}

bool QFontEngineFT::supportsTransformation(const QTransform &transform) const
{
    return transform.type() <= QTransform::TxRotate;
}

void QFontEngineFT::addOutlineToPath(qreal x, qreal y, const QGlyphLayout &glyphs, QPainterPath *path, QTextItem::RenderFlags flags)
{
    if (!glyphs.numGlyphs)
        return;

    if (FT_IS_SCALABLE(freetype->face)) {
        QFontEngine::addOutlineToPath(x, y, glyphs, path, flags);
    } else {
        QVarLengthArray<QFixedPoint> positions;
        QVarLengthArray<glyph_t> positioned_glyphs;
        QTransform matrix;
        matrix.translate(x, y);
        getGlyphPositions(glyphs, matrix, flags, positioned_glyphs, positions);

        FT_Face face = lockFace(Unscaled);
        for (int gl = 0; gl < glyphs.numGlyphs; gl++) {
            FT_UInt glyph = positioned_glyphs[gl];
            FT_Load_Glyph(face, glyph, FT_LOAD_TARGET_MONO);
            QFreetypeFace::addBitmapToPath(face->glyph, positions[gl], path);
        }
        unlockFace();
    }
}

void QFontEngineFT::addGlyphsToPath(glyph_t *glyphs, QFixedPoint *positions, int numGlyphs,
                                    QPainterPath *path, QTextItem::RenderFlags)
{
    FT_Face face = lockFace(Unscaled);

    for (int gl = 0; gl < numGlyphs; gl++) {
        FT_UInt glyph = glyphs[gl];

        FT_Load_Glyph(face, glyph, FT_LOAD_NO_BITMAP);

        FT_GlyphSlot g = face->glyph;
        if (g->format != FT_GLYPH_FORMAT_OUTLINE)
            continue;
        if (embolden)
            FT_GlyphSlot_Embolden(g);
        if (obliquen)
            FT_GlyphSlot_Oblique(g);
        QFreetypeFace::addGlyphToPath(face, g, positions[gl], path, xsize, ysize);
    }
    unlockFace();
}

glyph_t QFontEngineFT::glyphIndex(uint ucs4) const
{
    glyph_t glyph = ucs4 < QFreetypeFace::cmapCacheSize ? freetype->cmapCache[ucs4] : 0;
    if (glyph == 0) {
        FT_Face face = freetype->face;
        glyph = FT_Get_Char_Index(face, ucs4);
        if (glyph == 0) {
            // Certain fonts don't have no-break space and tab,
            // while we usually want to render them as space
            if (ucs4 == QChar::Nbsp || ucs4 == QChar::Tabulation) {
                glyph = FT_Get_Char_Index(face, QChar::Space);
            } else if (freetype->symbol_map) {
                // Symbol fonts can have more than one CMAPs, FreeType should take the
                // correct one for us by default, so we always try FT_Get_Char_Index
                // first. If it didn't work (returns 0), we will explicitly set the
                // CMAP to symbol font one and try again. symbol_map is not always the
                // correct one because in certain fonts like Wingdings symbol_map only
                // contains PUA codepoints instead of the common ones.
                FT_Set_Charmap(face, freetype->symbol_map);
                glyph = FT_Get_Char_Index(face, ucs4);
                FT_Set_Charmap(face, freetype->unicode_map);
            }
        }
        if (ucs4 < QFreetypeFace::cmapCacheSize)
            freetype->cmapCache[ucs4] = glyph;
    }

    return glyph;
}

bool QFontEngineFT::stringToCMap(const QChar *str, int len, QGlyphLayout *glyphs, int *nglyphs,
                                 QFontEngine::ShaperFlags flags) const
{
    Q_ASSERT(glyphs->numGlyphs >= *nglyphs);
    if (*nglyphs < len) {
        *nglyphs = len;
        return false;
    }

    int glyph_pos = 0;
    if (freetype->symbol_map) {
        FT_Face face = freetype->face;
        QStringIterator it(str, str + len);
        while (it.hasNext()) {
            uint uc = it.next();
            glyphs->glyphs[glyph_pos] = uc < QFreetypeFace::cmapCacheSize ? freetype->cmapCache[uc] : 0;
            if ( !glyphs->glyphs[glyph_pos] ) {
                // Symbol fonts can have more than one CMAPs, FreeType should take the
                // correct one for us by default, so we always try FT_Get_Char_Index
                // first. If it didn't work (returns 0), we will explicitly set the
                // CMAP to symbol font one and try again. symbol_map is not always the
                // correct one because in certain fonts like Wingdings symbol_map only
                // contains PUA codepoints instead of the common ones.
                glyph_t glyph = FT_Get_Char_Index(face, uc);
                // Certain symbol fonts don't have no-break space (0xa0) and tab (0x9),
                // while we usually want to render them as space
                if (!glyph && (uc == 0xa0 || uc == 0x9)) {
                    uc = 0x20;
                    glyph = FT_Get_Char_Index(face, uc);
                }
                if (!glyph) {
                    FT_Set_Charmap(face, freetype->symbol_map);
                    glyph = FT_Get_Char_Index(face, uc);
                    FT_Set_Charmap(face, freetype->unicode_map);
                }
                glyphs->glyphs[glyph_pos] = glyph;
                if (uc < QFreetypeFace::cmapCacheSize)
                    freetype->cmapCache[uc] = glyph;
            }
            ++glyph_pos;
        }
    } else {
        FT_Face face = freetype->face;
        QStringIterator it(str, str + len);
        while (it.hasNext()) {
            uint uc = it.next();
            glyphs->glyphs[glyph_pos] = uc < QFreetypeFace::cmapCacheSize ? freetype->cmapCache[uc] : 0;
            if (!glyphs->glyphs[glyph_pos]) {
                {
                redo:
                    glyph_t glyph = FT_Get_Char_Index(face, uc);
                    if (!glyph && (uc == 0xa0 || uc == 0x9)) {
                        uc = 0x20;
                        goto redo;
                    }
                    glyphs->glyphs[glyph_pos] = glyph;
                    if (uc < QFreetypeFace::cmapCacheSize)
                        freetype->cmapCache[uc] = glyph;
                }
            }
            ++glyph_pos;
        }
    }

    *nglyphs = glyph_pos;
    glyphs->numGlyphs = glyph_pos;

    if (!(flags & GlyphIndicesOnly))
        recalcAdvances(glyphs, flags);

    return true;
}

bool QFontEngineFT::shouldUseDesignMetrics(QFontEngine::ShaperFlags flags) const
{
    if (!FT_IS_SCALABLE(freetype->face))
        return false;

    return default_hint_style == HintNone || default_hint_style == HintLight || (flags & DesignMetrics);
}

QFixed QFontEngineFT::scaledBitmapMetrics(QFixed m) const
{
    return m * scalableBitmapScaleFactor;
}

glyph_metrics_t QFontEngineFT::scaledBitmapMetrics(const glyph_metrics_t &m, const QTransform &t) const
{
    QTransform trans;
    trans.setMatrix(t.m11(), t.m12(), t.m13(),
                    t.m21(), t.m22(), t.m23(),
                    0, 0, t.m33());
    const qreal scaleFactor = scalableBitmapScaleFactor.toReal();
    trans.scale(scaleFactor, scaleFactor);

    QRectF rect(m.x.toReal(), m.y.toReal(), m.width.toReal(), m.height.toReal());
    QPointF offset(m.xoff.toReal(), m.yoff.toReal());

    rect = trans.mapRect(rect);
    offset = trans.map(offset);

    glyph_metrics_t metrics;
    metrics.x = QFixed::fromReal(rect.x());
    metrics.y = QFixed::fromReal(rect.y());
    metrics.width = QFixed::fromReal(rect.width());
    metrics.height = QFixed::fromReal(rect.height());
    metrics.xoff = QFixed::fromReal(offset.x());
    metrics.yoff = QFixed::fromReal(offset.y());
    return metrics;
}

void QFontEngineFT::recalcAdvances(QGlyphLayout *glyphs, QFontEngine::ShaperFlags flags) const
{
    FT_Face face = nullptr;
    bool design = shouldUseDesignMetrics(flags);
    for (int i = 0; i < glyphs->numGlyphs; i++) {
        Glyph *g = cacheEnabled ? defaultGlyphSet.getGlyph(glyphs->glyphs[i]) : nullptr;
        // Since we are passing Format_None to loadGlyph, use same default format logic as loadGlyph
        GlyphFormat acceptableFormat = (defaultFormat != Format_None) ? defaultFormat : Format_Mono;
        if (g && g->format == acceptableFormat) {
            glyphs->advances[i] = design ? QFixed::fromFixed(g->linearAdvance) : QFixed(g->advance);
        } else {
            if (!face)
                face = lockFace();
            g = loadGlyph(cacheEnabled ? &defaultGlyphSet : nullptr, glyphs->glyphs[i], 0, Format_None, true);
            if (g)
                glyphs->advances[i] = design ? QFixed::fromFixed(g->linearAdvance) : QFixed(g->advance);
            else
                glyphs->advances[i] = design ? QFixed::fromFixed(face->glyph->linearHoriAdvance >> 10)
                                             : QFixed::fromFixed(face->glyph->metrics.horiAdvance).round();
            if (!cacheEnabled && g != &emptyGlyph)
                delete g;
        }

        if (scalableBitmapScaleFactor != 1)
            glyphs->advances[i] *= scalableBitmapScaleFactor;
    }
    if (face)
        unlockFace();

QT_WARNING_PUSH
QT_WARNING_DISABLE_DEPRECATED
    if (fontDef.styleStrategy & QFont::ForceIntegerMetrics) {
QT_WARNING_POP
        for (int i = 0; i < glyphs->numGlyphs; ++i)
            glyphs->advances[i] = glyphs->advances[i].round();
    }
}

glyph_metrics_t QFontEngineFT::boundingBox(const QGlyphLayout &glyphs)
{
    FT_Face face = nullptr;

    glyph_metrics_t overall;
    // initialize with line height, we get the same behaviour on all platforms
    if (!isScalableBitmap()) {
        overall.y = -ascent();
        overall.height = ascent() + descent();
    } else {
        overall.y = QFixed::fromFixed(-metrics.ascender);
        overall.height = QFixed::fromFixed(metrics.ascender - metrics.descender);
    }

    QFixed ymax = 0;
    QFixed xmax = 0;
    for (int i = 0; i < glyphs.numGlyphs; i++) {
<<<<<<< HEAD
        Glyph *g = cacheEnabled ? defaultGlyphSet.getGlyph(glyphs.glyphs[i]) : nullptr;
=======
        // If shaping has found this should be ignored, ignore it.
        if (!glyphs.advances[i] || glyphs.attributes[i].dontPrint)
            continue;
        Glyph *g = cacheEnabled ? defaultGlyphSet.getGlyph(glyphs.glyphs[i]) : 0;
>>>>>>> e30aa59a
        if (!g) {
            if (!face)
                face = lockFace();
            g = loadGlyph(cacheEnabled ? &defaultGlyphSet : nullptr, glyphs.glyphs[i], 0, Format_None, true);
        }
        if (g) {
            QFixed x = overall.xoff + glyphs.offsets[i].x + g->x;
            QFixed y = overall.yoff + glyphs.offsets[i].y - g->y;
            overall.x = qMin(overall.x, x);
            overall.y = qMin(overall.y, y);
            xmax = qMax(xmax, x + g->width);
            ymax = qMax(ymax, y + g->height);
            overall.xoff += g->advance;
            if (!cacheEnabled && g != &emptyGlyph)
                delete g;
        } else {
            int left  = FLOOR(face->glyph->metrics.horiBearingX);
            int right = CEIL(face->glyph->metrics.horiBearingX + face->glyph->metrics.width);
            int top    = CEIL(face->glyph->metrics.horiBearingY);
            int bottom = FLOOR(face->glyph->metrics.horiBearingY - face->glyph->metrics.height);

            QFixed x = overall.xoff + glyphs.offsets[i].x - (-TRUNC(left));
            QFixed y = overall.yoff + glyphs.offsets[i].y - TRUNC(top);
            overall.x = qMin(overall.x, x);
            overall.y = qMin(overall.y, y);
            xmax = qMax(xmax, x + TRUNC(right - left));
            ymax = qMax(ymax, y + TRUNC(top - bottom));
            overall.xoff += int(TRUNC(ROUND(face->glyph->advance.x)));
        }
    }
    overall.height = qMax(overall.height, ymax - overall.y);
    overall.width = xmax - overall.x;

    if (face)
        unlockFace();

    if (isScalableBitmap())
        overall = scaledBitmapMetrics(overall, QTransform());
    return overall;
}

glyph_metrics_t QFontEngineFT::boundingBox(glyph_t glyph)
{
    FT_Face face = nullptr;
    glyph_metrics_t overall;
    Glyph *g = cacheEnabled ? defaultGlyphSet.getGlyph(glyph) : nullptr;
    if (!g) {
        face = lockFace();
        g = loadGlyph(cacheEnabled ? &defaultGlyphSet : nullptr, glyph, 0, Format_None, true);
    }
    if (g) {
        overall.x = g->x;
        overall.y = -g->y;
        overall.width = g->width;
        overall.height = g->height;
        overall.xoff = g->advance;
QT_WARNING_PUSH
QT_WARNING_DISABLE_DEPRECATED
        if (fontDef.styleStrategy & QFont::ForceIntegerMetrics)
QT_WARNING_POP
            overall.xoff = overall.xoff.round();
        if (!cacheEnabled && g != &emptyGlyph)
            delete g;
    } else {
        int left  = FLOOR(face->glyph->metrics.horiBearingX);
        int right = CEIL(face->glyph->metrics.horiBearingX + face->glyph->metrics.width);
        int top    = CEIL(face->glyph->metrics.horiBearingY);
        int bottom = FLOOR(face->glyph->metrics.horiBearingY - face->glyph->metrics.height);

        overall.width = TRUNC(right-left);
        overall.height = TRUNC(top-bottom);
        overall.x = TRUNC(left);
        overall.y = -TRUNC(top);
        overall.xoff = TRUNC(ROUND(face->glyph->advance.x));
    }
    if (face)
        unlockFace();

    if (isScalableBitmap())
        overall = scaledBitmapMetrics(overall, QTransform());
    return overall;
}

glyph_metrics_t QFontEngineFT::boundingBox(glyph_t glyph, const QTransform &matrix)
{
    return alphaMapBoundingBox(glyph, 0, matrix, QFontEngine::Format_None);
}

glyph_metrics_t QFontEngineFT::alphaMapBoundingBox(glyph_t glyph, QFixed subPixelPosition, const QTransform &matrix, QFontEngine::GlyphFormat format)
{
    Glyph *g = loadGlyphFor(glyph, subPixelPosition, format, matrix, true);

    glyph_metrics_t overall;
    if (g) {
        overall.x = g->x;
        overall.y = -g->y;
        overall.width = g->width;
        overall.height = g->height;
        overall.xoff = g->advance;
        if (!cacheEnabled && g != &emptyGlyph)
            delete g;
    } else {
        FT_Face face = lockFace();
        int left  = FLOOR(face->glyph->metrics.horiBearingX);
        int right = CEIL(face->glyph->metrics.horiBearingX + face->glyph->metrics.width);
        int top    = CEIL(face->glyph->metrics.horiBearingY);
        int bottom = FLOOR(face->glyph->metrics.horiBearingY - face->glyph->metrics.height);

        overall.width = TRUNC(right-left);
        overall.height = TRUNC(top-bottom);
        overall.x = TRUNC(left);
        overall.y = -TRUNC(top);
        overall.xoff = TRUNC(ROUND(face->glyph->advance.x));
        unlockFace();
    }

    if (isScalableBitmap())
        overall = scaledBitmapMetrics(overall, matrix);
    return overall;
}

static inline QImage alphaMapFromGlyphData(QFontEngineFT::Glyph *glyph, QFontEngine::GlyphFormat glyphFormat)
{
    if (glyph == nullptr || glyph->height == 0 || glyph->width == 0)
        return QImage();

    QImage::Format format = QImage::Format_Invalid;
    int bytesPerLine = -1;
    switch (glyphFormat) {
    case QFontEngine::Format_Mono:
        format = QImage::Format_Mono;
        bytesPerLine = ((glyph->width + 31) & ~31) >> 3;
        break;
    case QFontEngine::Format_A8:
        format = QImage::Format_Alpha8;
        bytesPerLine = (glyph->width + 3) & ~3;
        break;
    case QFontEngine::Format_A32:
        format = QImage::Format_RGB32;
        bytesPerLine = glyph->width * 4;
        break;
    default:
        Q_UNREACHABLE();
    };

    QImage img(static_cast<const uchar *>(glyph->data), glyph->width, glyph->height, bytesPerLine, format);
    if (format == QImage::Format_Mono)
        img.setColor(1, QColor(Qt::white).rgba());  // Expands color table to 2 items; item 0 set to transparent.
    return img;
}

QFontEngine::Glyph *QFontEngineFT::glyphData(glyph_t glyphIndex, QFixed subPixelPosition,
                                             QFontEngine::GlyphFormat neededFormat, const QTransform &t)
{
    Q_ASSERT(cacheEnabled);

    if (isBitmapFont())
        neededFormat = Format_Mono;
    else if (neededFormat == Format_None && defaultFormat != Format_None)
        neededFormat = defaultFormat;
    else if (neededFormat == Format_None)
        neededFormat = Format_A8;

    Glyph *glyph = loadGlyphFor(glyphIndex, subPixelPosition, neededFormat, t);
    if (!glyph || !glyph->width || !glyph->height)
        return nullptr;

    return glyph;
}

static inline bool is2dRotation(const QTransform &t)
{
    return qFuzzyCompare(t.m11(), t.m22()) && qFuzzyCompare(t.m12(), -t.m21())
        && qFuzzyCompare(t.m11()*t.m22() - t.m12()*t.m21(), qreal(1.0));
}

QFontEngineFT::Glyph *QFontEngineFT::loadGlyphFor(glyph_t g,
                                                  QFixed subPixelPosition,
                                                  GlyphFormat format,
                                                  const QTransform &t,
                                                  bool fetchBoundingBox,
                                                  bool disableOutlineDrawing)
{
    QGlyphSet *glyphSet = loadGlyphSet(t);
    if (glyphSet != nullptr && glyphSet->outline_drawing && !disableOutlineDrawing && !fetchBoundingBox)
        return nullptr;

    Glyph *glyph = glyphSet != nullptr ? glyphSet->getGlyph(g, subPixelPosition) : nullptr;
    if (!glyph || glyph->format != format || (!fetchBoundingBox && !glyph->data)) {
        QScopedValueRollback<HintStyle> saved_default_hint_style(default_hint_style);
        if (t.type() >= QTransform::TxScale && !is2dRotation(t))
            default_hint_style = HintNone; // disable hinting if the glyphs are transformed

        lockFace();
        FT_Matrix m = this->matrix;
        FT_Matrix ftMatrix = glyphSet != nullptr ? glyphSet->transformationMatrix : QTransformToFTMatrix(t);
        FT_Matrix_Multiply(&ftMatrix, &m);
        freetype->matrix = m;
        glyph = loadGlyph(glyphSet, g, subPixelPosition, format, false, disableOutlineDrawing);
        unlockFace();
    }

    return glyph;
}

QImage QFontEngineFT::alphaMapForGlyph(glyph_t g, QFixed subPixelPosition)
{
    return alphaMapForGlyph(g, subPixelPosition, QTransform());
}

QImage QFontEngineFT::alphaMapForGlyph(glyph_t g, QFixed subPixelPosition, const QTransform &t)
{
    const GlyphFormat neededFormat = antialias ? Format_A8 : Format_Mono;

    Glyph *glyph = loadGlyphFor(g, subPixelPosition, neededFormat, t, false, true);

    QImage img = alphaMapFromGlyphData(glyph, neededFormat);
    img = img.copy();

    if (!cacheEnabled && glyph != &emptyGlyph)
        delete glyph;

    return img;
}

QImage QFontEngineFT::alphaRGBMapForGlyph(glyph_t g, QFixed subPixelPosition, const QTransform &t)
{
    if (t.type() > QTransform::TxRotate)
        return QFontEngine::alphaRGBMapForGlyph(g, subPixelPosition, t);

    const GlyphFormat neededFormat = Format_A32;

    Glyph *glyph = loadGlyphFor(g, subPixelPosition, neededFormat, t, false, true);

    QImage img = alphaMapFromGlyphData(glyph, neededFormat);
    img = img.copy();

    if (!cacheEnabled && glyph != &emptyGlyph)
        delete glyph;

    if (!img.isNull())
        return img;

    return QFontEngine::alphaRGBMapForGlyph(g, subPixelPosition, t);
}

QImage QFontEngineFT::bitmapForGlyph(glyph_t g, QFixed subPixelPosition, const QTransform &t, const QColor &color)
{
    Q_UNUSED(color);

    Glyph *glyph = loadGlyphFor(g, subPixelPosition, defaultFormat, t);
    if (glyph == nullptr)
        return QImage();

    QImage img;
    if (defaultFormat == GlyphFormat::Format_ARGB)
        img = QImage(glyph->data, glyph->width, glyph->height, QImage::Format_ARGB32_Premultiplied).copy();
    else if (defaultFormat == GlyphFormat::Format_Mono)
        img = QImage(glyph->data, glyph->width, glyph->height, QImage::Format_Mono).copy();

    if (!img.isNull() && (!t.isIdentity() || scalableBitmapScaleFactor != 1)) {
        QTransform trans(t);
        const qreal scaleFactor = scalableBitmapScaleFactor.toReal();
        trans.scale(scaleFactor, scaleFactor);
        img = img.transformed(trans, Qt::SmoothTransformation);
    }

    if (!cacheEnabled && glyph != &emptyGlyph)
        delete glyph;

    return img;
}

void QFontEngineFT::removeGlyphFromCache(glyph_t glyph)
{
    defaultGlyphSet.removeGlyphFromCache(glyph, 0);
}

int QFontEngineFT::glyphCount() const
{
    int count = 0;
    FT_Face face = lockFace();
    if (face) {
        count = face->num_glyphs;
        unlockFace();
    }
    return count;
}

FT_Face QFontEngineFT::lockFace(Scaling scale) const
{
    freetype->lock();
    FT_Face face = freetype->face;
    if (scale == Unscaled) {
        if (FT_Set_Char_Size(face, face->units_per_EM << 6, face->units_per_EM << 6, 0, 0) == 0) {
            freetype->xsize = face->units_per_EM << 6;
            freetype->ysize = face->units_per_EM << 6;
        }
    } else if (freetype->xsize != xsize || freetype->ysize != ysize) {
        FT_Set_Char_Size(face, xsize, ysize, 0, 0);
        freetype->xsize = xsize;
        freetype->ysize = ysize;
    }
    if (freetype->matrix.xx != matrix.xx ||
        freetype->matrix.yy != matrix.yy ||
        freetype->matrix.xy != matrix.xy ||
        freetype->matrix.yx != matrix.yx) {
        freetype->matrix = matrix;
        FT_Set_Transform(face, &freetype->matrix, nullptr);
    }

    return face;
}

void QFontEngineFT::unlockFace() const
{
    freetype->unlock();
}

FT_Face QFontEngineFT::non_locked_face() const
{
    return freetype->face;
}


QFontEngineFT::QGlyphSet::QGlyphSet()
    : outline_drawing(false)
{
    transformationMatrix.xx = 0x10000;
    transformationMatrix.yy = 0x10000;
    transformationMatrix.xy = 0;
    transformationMatrix.yx = 0;
    memset(fast_glyph_data, 0, sizeof(fast_glyph_data));
    fast_glyph_count = 0;
}

QFontEngineFT::QGlyphSet::~QGlyphSet()
{
    clear();
}

void QFontEngineFT::QGlyphSet::clear()
{
    if (fast_glyph_count > 0) {
        for (int i = 0; i < 256; ++i) {
            if (fast_glyph_data[i]) {
                delete fast_glyph_data[i];
                fast_glyph_data[i] = nullptr;
            }
        }
        fast_glyph_count = 0;
    }
    qDeleteAll(glyph_data);
    glyph_data.clear();
}

void QFontEngineFT::QGlyphSet::removeGlyphFromCache(glyph_t index, QFixed subPixelPosition)
{
    if (useFastGlyphData(index, subPixelPosition)) {
        if (fast_glyph_data[index]) {
            delete fast_glyph_data[index];
            fast_glyph_data[index] = nullptr;
            if (fast_glyph_count > 0)
                --fast_glyph_count;
        }
    } else {
        delete glyph_data.take(GlyphAndSubPixelPosition(index, subPixelPosition));
    }
}

void QFontEngineFT::QGlyphSet::setGlyph(glyph_t index, QFixed subPixelPosition, Glyph *glyph)
{
    if (useFastGlyphData(index, subPixelPosition)) {
        if (!fast_glyph_data[index])
            ++fast_glyph_count;
        fast_glyph_data[index] = glyph;
    } else {
        glyph_data.insert(GlyphAndSubPixelPosition(index, subPixelPosition), glyph);
    }
}

int QFontEngineFT::getPointInOutline(glyph_t glyph, int flags, quint32 point, QFixed *xpos, QFixed *ypos, quint32 *nPoints)
{
    lockFace();
    bool hsubpixel = true;
    int vfactor = 1;
    int load_flags = loadFlags(nullptr, Format_A8, flags, hsubpixel, vfactor);
    int result = freetype->getPointInOutline(glyph, load_flags, point, xpos, ypos, nPoints);
    unlockFace();
    return result;
}

bool QFontEngineFT::initFromFontEngine(const QFontEngineFT *fe)
{
    if (!init(fe->faceId(), fe->antialias, fe->defaultFormat, fe->freetype))
        return false;

    // Increase the reference of this QFreetypeFace since one more QFontEngineFT
    // will be using it
    freetype->ref.ref();

    default_load_flags = fe->default_load_flags;
    default_hint_style = fe->default_hint_style;
    antialias = fe->antialias;
    transform = fe->transform;
    embolden = fe->embolden;
    obliquen = fe->obliquen;
    subpixelType = fe->subpixelType;
    lcdFilterType = fe->lcdFilterType;
    embeddedbitmap = fe->embeddedbitmap;

    return true;
}

QFontEngine *QFontEngineFT::cloneWithSize(qreal pixelSize) const
{
    QFontDef fontDef(this->fontDef);
    fontDef.pixelSize = pixelSize;
    QFontEngineFT *fe = new QFontEngineFT(fontDef);
    if (!fe->initFromFontEngine(this)) {
        delete fe;
        return nullptr;
    } else {
        return fe;
    }
}

Qt::HANDLE QFontEngineFT::handle() const
{
    return non_locked_face();
}

QT_END_NAMESPACE

#endif // QT_NO_FREETYPE<|MERGE_RESOLUTION|>--- conflicted
+++ resolved
@@ -1678,14 +1678,10 @@
     QFixed ymax = 0;
     QFixed xmax = 0;
     for (int i = 0; i < glyphs.numGlyphs; i++) {
-<<<<<<< HEAD
-        Glyph *g = cacheEnabled ? defaultGlyphSet.getGlyph(glyphs.glyphs[i]) : nullptr;
-=======
         // If shaping has found this should be ignored, ignore it.
         if (!glyphs.advances[i] || glyphs.attributes[i].dontPrint)
             continue;
-        Glyph *g = cacheEnabled ? defaultGlyphSet.getGlyph(glyphs.glyphs[i]) : 0;
->>>>>>> e30aa59a
+        Glyph *g = cacheEnabled ? defaultGlyphSet.getGlyph(glyphs.glyphs[i]) : nullptr;
         if (!g) {
             if (!face)
                 face = lockFace();
