--- conflicted
+++ resolved
@@ -42,9 +42,6 @@
 #ifndef QFONTENGINEMULTIFONTCONFIG_H
 #define QFONTENGINEMULTIFONTCONFIG_H
 
-<<<<<<< HEAD
-#include <QtGui/private/qfontengine_p.h>
-=======
 //
 //  W A R N I N G
 //  -------------
@@ -56,8 +53,7 @@
 // We mean it.
 //
 
-#include <QtGui/private/qfontengine_qpa_p.h>
->>>>>>> a5df2e71
+#include <QtGui/private/qfontengine_p.h>
 #include <fontconfig/fontconfig.h>
 
 QT_BEGIN_NAMESPACE
