--- conflicted
+++ resolved
@@ -66,13 +66,7 @@
 
 class QWindowsFontEngine : public QFontEngine
 {
-<<<<<<< HEAD
     Q_DISABLE_COPY_MOVE(QWindowsFontEngine)
-    friend class QWindowsMultiFontEngine;
-
-=======
-    Q_DISABLE_COPY(QWindowsFontEngine)
->>>>>>> 4dc2bc32
 public:
     QWindowsFontEngine(const QString &name, LOGFONT lf,
                        const QSharedPointer<QWindowsFontEngineData> &fontEngineData);
