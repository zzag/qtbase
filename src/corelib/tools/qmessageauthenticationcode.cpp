/****************************************************************************
**
** Copyright (C) 2013 Ruslan Nigmatullin <euroelessar@yandex.ru>
** Contact: https://www.qt.io/licensing/
**
** This file is part of the QtCore module of the Qt Toolkit.
**
** $QT_BEGIN_LICENSE:LGPL$
** Commercial License Usage
** Licensees holding valid commercial Qt licenses may use this file in
** accordance with the commercial license agreement provided with the
** Software or, alternatively, in accordance with the terms contained in
** a written agreement between you and The Qt Company. For licensing terms
** and conditions see https://www.qt.io/terms-conditions. For further
** information use the contact form at https://www.qt.io/contact-us.
**
** GNU Lesser General Public License Usage
** Alternatively, this file may be used under the terms of the GNU Lesser
** General Public License version 3 as published by the Free Software
** Foundation and appearing in the file LICENSE.LGPL3 included in the
** packaging of this file. Please review the following information to
** ensure the GNU Lesser General Public License version 3 requirements
** will be met: https://www.gnu.org/licenses/lgpl-3.0.html.
**
** GNU General Public License Usage
** Alternatively, this file may be used under the terms of the GNU
** General Public License version 2.0 or (at your option) the GNU General
** Public license version 3 or any later version approved by the KDE Free
** Qt Foundation. The licenses are as published by the Free Software
** Foundation and appearing in the file LICENSE.GPL2 and LICENSE.GPL3
** included in the packaging of this file. Please review the following
** information to ensure the GNU General Public License requirements will
** be met: https://www.gnu.org/licenses/gpl-2.0.html and
** https://www.gnu.org/licenses/gpl-3.0.html.
**
** $QT_END_LICENSE$
**
****************************************************************************/

#include "qmessageauthenticationcode.h"
#include "qvarlengtharray.h"

/*
    These #defines replace the typedefs needed by the RFC6234 code. Normally
    the typedefs would come from from stdint.h, but since this header is not
    available on all platforms (MSVC 2008, for example), we #define them to the
    Qt equivalents.
*/

#ifdef uint64_t
#undef uint64_t
#endif

#define uint64_t QT_PREPEND_NAMESPACE(quint64)

#ifdef uint32_t
#undef uint32_t
#endif

#define uint32_t QT_PREPEND_NAMESPACE(quint32)

#ifdef uint8_t
#undef uint8_t
#endif

#define uint8_t QT_PREPEND_NAMESPACE(quint8)

#ifdef int_least16_t
#undef int_least16_t
#endif

#define int_least16_t QT_PREPEND_NAMESPACE(qint16)

// Header from rfc6234 with 1 modification:
// sha1.h - commented out '#include <stdint.h>' on line 74
#include "../../3rdparty/rfc6234/sha.h"

#undef uint64_t
#undef uint32_t
#undef uint68_t
#undef int_least16_t

QT_BEGIN_NAMESPACE

static int qt_hash_block_size(QCryptographicHash::Algorithm method)
{
    switch (method) {
    case QCryptographicHash::Md4:
        return 64;
    case QCryptographicHash::Md5:
        return 64;
    case QCryptographicHash::Sha1:
        return SHA1_Message_Block_Size;
    case QCryptographicHash::Sha224:
        return SHA224_Message_Block_Size;
    case QCryptographicHash::Sha256:
        return SHA256_Message_Block_Size;
    case QCryptographicHash::Sha384:
        return SHA384_Message_Block_Size;
    case QCryptographicHash::Sha512:
        return SHA512_Message_Block_Size;
<<<<<<< HEAD
    case QCryptographicHash::Sha3_224:
    case QCryptographicHash::Keccak_224:
        return 144;
    case QCryptographicHash::Sha3_256:
    case QCryptographicHash::Keccak_256:
        return 136;
    case QCryptographicHash::Sha3_384:
    case QCryptographicHash::Keccak_384:
        return 104;
    case QCryptographicHash::Sha3_512:
=======
    case QCryptographicHash::RealSha3_224:
    case QCryptographicHash::Keccak_224:
        return 144;
    case QCryptographicHash::RealSha3_256:
    case QCryptographicHash::Keccak_256:
        return 136;
    case QCryptographicHash::RealSha3_384:
    case QCryptographicHash::Keccak_384:
        return 104;
    case QCryptographicHash::RealSha3_512:
>>>>>>> 3faf8f4d
    case QCryptographicHash::Keccak_512:
        return 72;
    }
    return 0;
}

class QMessageAuthenticationCodePrivate
{
public:
    QMessageAuthenticationCodePrivate(QCryptographicHash::Algorithm m)
        : messageHash(m), method(m), messageHashInited(false)
    {
    }

    QByteArray key;
    QByteArray result;
    QCryptographicHash messageHash;
    QCryptographicHash::Algorithm method;
    bool messageHashInited;

    void initMessageHash();
};

void QMessageAuthenticationCodePrivate::initMessageHash()
{
    if (messageHashInited)
        return;
    messageHashInited = true;

    const int blockSize = qt_hash_block_size(method);

    if (key.size() > blockSize) {
        QCryptographicHash hash(method);
        hash.addData(key);
        key = hash.result();
        hash.reset();
    }

    if (key.size() < blockSize) {
        const int size = key.size();
        key.resize(blockSize);
        memset(key.data() + size, 0, blockSize - size);
    }

    QVarLengthArray<char> iKeyPad(blockSize);
    const char * const keyData = key.constData();

    for (int i = 0; i < blockSize; ++i)
        iKeyPad[i] = keyData[i] ^ 0x36;

    messageHash.addData(iKeyPad.data(), iKeyPad.size());
}

/*!
    \class QMessageAuthenticationCode
    \inmodule QtCore

    \brief The QMessageAuthenticationCode class provides a way to generate
    hash-based message authentication codes.

    \since 5.1

    \ingroup tools
    \reentrant

    QMessageAuthenticationCode supports all cryptographic hashes which are supported by
    QCryptographicHash.

    To generate message authentication code, pass hash algorithm QCryptographicHash::Algorithm
    to constructor, then set key and message by setKey() and addData() functions. Result
    can be acquired by result() function.
    \snippet qmessageauthenticationcode/main.cpp 0
    \dots
    \snippet qmessageauthenticationcode/main.cpp 1

    Alternatively, this effect can be achieved by providing message,
    key and method to hash() method.
    \snippet qmessageauthenticationcode/main.cpp 2

    \sa QCryptographicHash
*/

/*!
    Constructs an object that can be used to create a cryptographic hash from data
    using method \a method and key \a key.
*/
QMessageAuthenticationCode::QMessageAuthenticationCode(QCryptographicHash::Algorithm method,
                                                       const QByteArray &key)
    : d(new QMessageAuthenticationCodePrivate(method))
{
    d->key = key;
}

/*!
    Destroys the object.
*/
QMessageAuthenticationCode::~QMessageAuthenticationCode()
{
    delete d;
}

/*!
    Resets message data. Calling this method doesn't affect the key.
*/
void QMessageAuthenticationCode::reset()
{
    d->result.clear();
    d->messageHash.reset();
    d->messageHashInited = false;
}

/*!
    Sets secret \a key. Calling this method automatically resets the object state.
*/
void QMessageAuthenticationCode::setKey(const QByteArray &key)
{
    reset();
    d->key = key;
}

/*!
    Adds the first \a length chars of \a data to the message.
*/
void QMessageAuthenticationCode::addData(const char *data, int length)
{
    d->initMessageHash();
    d->messageHash.addData(data, length);
}

/*!
    \overload addData()
*/
void QMessageAuthenticationCode::addData(const QByteArray &data)
{
    d->initMessageHash();
    d->messageHash.addData(data);
}

/*!
    Reads the data from the open QIODevice \a device until it ends
    and adds it to message. Returns \c true if reading was successful.

    \note \a device must be already opened.
 */
bool QMessageAuthenticationCode::addData(QIODevice *device)
{
    d->initMessageHash();
    return d->messageHash.addData(device);
}

/*!
    Returns the final authentication code.

    \sa QByteArray::toHex()
*/
QByteArray QMessageAuthenticationCode::result() const
{
    if (!d->result.isEmpty())
        return d->result;

    d->initMessageHash();

    const int blockSize = qt_hash_block_size(d->method);

    QByteArray hashedMessage = d->messageHash.result();

    QVarLengthArray<char> oKeyPad(blockSize);
    const char * const keyData = d->key.constData();

    for (int i = 0; i < blockSize; ++i)
        oKeyPad[i] = keyData[i] ^ 0x5c;

    QCryptographicHash hash(d->method);
    hash.addData(oKeyPad.data(), oKeyPad.size());
    hash.addData(hashedMessage);

    d->result = hash.result();
    return d->result;
}

/*!
    Returns the authentication code for the message \a message using
    the key \a key and the method \a method.
*/
QByteArray QMessageAuthenticationCode::hash(const QByteArray &message, const QByteArray &key,
                                            QCryptographicHash::Algorithm method)
{
    QMessageAuthenticationCode mac(method);
    mac.setKey(key);
    mac.addData(message);
    return mac.result();
}

QT_END_NAMESPACE<|MERGE_RESOLUTION|>--- conflicted
+++ resolved
@@ -99,18 +99,6 @@
         return SHA384_Message_Block_Size;
     case QCryptographicHash::Sha512:
         return SHA512_Message_Block_Size;
-<<<<<<< HEAD
-    case QCryptographicHash::Sha3_224:
-    case QCryptographicHash::Keccak_224:
-        return 144;
-    case QCryptographicHash::Sha3_256:
-    case QCryptographicHash::Keccak_256:
-        return 136;
-    case QCryptographicHash::Sha3_384:
-    case QCryptographicHash::Keccak_384:
-        return 104;
-    case QCryptographicHash::Sha3_512:
-=======
     case QCryptographicHash::RealSha3_224:
     case QCryptographicHash::Keccak_224:
         return 144;
@@ -121,7 +109,6 @@
     case QCryptographicHash::Keccak_384:
         return 104;
     case QCryptographicHash::RealSha3_512:
->>>>>>> 3faf8f4d
     case QCryptographicHash::Keccak_512:
         return 72;
     }
