--- conflicted
+++ resolved
@@ -607,22 +607,8 @@
     \sa append(), insert()
 */
 
-/*!
-<<<<<<< HEAD
-    \fn template <typename T> void QVector<T>::insert(int i, const T &value)
+/*! \fn template <typename T> void QVector<T>::insert(int i, const T &value)
     \fn template <typename T> void QVector<T>::insert(int i, T &&value)
-=======
-    \fn template <typename T> void QVector<T>::prepend(T &&value)
-    \since 5.11
-
-    \overload
-
-    Inserts \a value at the beginning of the vector using move semantics.
-*/
-
-
-/*! \fn template <typename T> void QVector<T>::insert(int i, const T &value)
->>>>>>> c0948d50
 
     Inserts \a value at index position \a i in the vector. If \a i is
     0, the value is prepended to the vector. If \a i is size(), the
@@ -638,14 +624,6 @@
     instead.
 
     \sa append(), prepend(), remove()
-*/
-
-/*! \fn template <typename T> void QVector<T>::insert(int i, T &&value)
-    \since 5.11
-
-    \overload
-
-    Inserts \a value at index position \a i in the vector using move semantics.
 */
 
 /*! \fn template <typename T> void QVector<T>::insert(int i, int count, const T &value)
@@ -1119,11 +1097,6 @@
     to prepend(\a value).
 */
 
-/*! \fn template <typename T> void QVector<T>::push_front(T &&value)
-    \since 5.11
-    \overload
-*/
-
 /*! \fn template <typename T> void QVector<T>::pop_front()
 
     This function is provided for STL compatibility. It is equivalent
