--- conflicted
+++ resolved
@@ -833,22 +833,13 @@
 /*!
     \typedef QString::const_reference
 
-<<<<<<< HEAD
-    The QString::const_reference typedef provides an STL-style
-    const reference for a QString element (QChar).
-=======
-    This typedef provides an STL-style const reference for QString.
->>>>>>> c40a48af
+    This typedef provides an STL-style const reference for a QString element (QChar).
 */
 /*!
     \typedef QString::reference
 
-<<<<<<< HEAD
-    The QString::reference typedef provides an STL-style
+    This typedef provides an STL-style
     reference for a QString element (QChar).
-=======
-    This typedef provides an STL-style reference for QString.
->>>>>>> c40a48af
 */
 
 /*!
