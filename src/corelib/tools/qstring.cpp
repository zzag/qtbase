/****************************************************************************
**
** Copyright (C) 2016 The Qt Company Ltd.
** Copyright (C) 2018 Intel Corporation.
** Contact: https://www.qt.io/licensing/
**
** This file is part of the QtCore module of the Qt Toolkit.
**
** $QT_BEGIN_LICENSE:LGPL$
** Commercial License Usage
** Licensees holding valid commercial Qt licenses may use this file in
** accordance with the commercial license agreement provided with the
** Software or, alternatively, in accordance with the terms contained in
** a written agreement between you and The Qt Company. For licensing terms
** and conditions see https://www.qt.io/terms-conditions. For further
** information use the contact form at https://www.qt.io/contact-us.
**
** GNU Lesser General Public License Usage
** Alternatively, this file may be used under the terms of the GNU Lesser
** General Public License version 3 as published by the Free Software
** Foundation and appearing in the file LICENSE.LGPL3 included in the
** packaging of this file. Please review the following information to
** ensure the GNU Lesser General Public License version 3 requirements
** will be met: https://www.gnu.org/licenses/lgpl-3.0.html.
**
** GNU General Public License Usage
** Alternatively, this file may be used under the terms of the GNU
** General Public License version 2.0 or (at your option) the GNU General
** Public license version 3 or any later version approved by the KDE Free
** Qt Foundation. The licenses are as published by the Free Software
** Foundation and appearing in the file LICENSE.GPL2 and LICENSE.GPL3
** included in the packaging of this file. Please review the following
** information to ensure the GNU General Public License requirements will
** be met: https://www.gnu.org/licenses/gpl-2.0.html and
** https://www.gnu.org/licenses/gpl-3.0.html.
**
** $QT_END_LICENSE$
**
****************************************************************************/

#include "qstringlist.h"
#include "qregexp.h"
#include "qregularexpression.h"
#include "qunicodetables_p.h"
#ifndef QT_NO_TEXTCODEC
#include <qtextcodec.h>
#endif
#include <private/qutfcodec_p.h>
#include <private/qlocale_tools_p.h>
#include "qsimd_p.h"
#include <qnumeric.h>
#include <qdatastream.h>
#include <qlist.h>
#include "qlocale.h"
#include "qlocale_p.h"
#include "qstringbuilder.h"
#include "qstringmatcher.h"
#include "qvarlengtharray.h"
#include "qtools_p.h"
#include "qdebug.h"
#include "qendian.h"
#include "qcollator.h"

#ifdef Q_OS_MAC
#include <private/qcore_mac_p.h>
#endif

#include <private/qfunctions_p.h>

#include <limits.h>
#include <string.h>
#include <stdlib.h>
#include <stdio.h>
#include <stdarg.h>
#include <wchar.h>

#include "qchar.cpp"
#include "qstringmatcher.cpp"
#include "qstringiterator_p.h"
#include "qstringalgorithms_p.h"
#include "qthreadstorage.h"

#ifdef Q_OS_WIN
#  include <qt_windows.h>
#endif

#ifdef truncate
#  undef truncate
#endif

#ifndef LLONG_MAX
#define LLONG_MAX qint64_C(9223372036854775807)
#endif
#ifndef LLONG_MIN
#define LLONG_MIN (-LLONG_MAX - qint64_C(1))
#endif
#ifndef ULLONG_MAX
#define ULLONG_MAX quint64_C(18446744073709551615)
#endif

#define IS_RAW_DATA(d) ((d)->offset != sizeof(QStringData))

QT_BEGIN_NAMESPACE

/*
 * Note on the use of SIMD in qstring.cpp:
 *
 * Several operations with strings are improved with the use of SIMD code,
 * since they are repetitive. For MIPS, we have hand-written assembly code
 * outside of qstring.cpp targeting MIPS DSP and MIPS DSPr2. For ARM and for
 * x86, we can only use intrinsics and therefore everything is contained in
 * qstring.cpp. We need to use intrinsics only for those platforms due to the
 * different compilers and toolchains used, which have different syntax for
 * assembly sources.
 *
 * ** SSE notes: **
 *
 * Whenever multiple alternatives are equivalent or near so, we prefer the one
 * using instructions from SSE2, since SSE2 is guaranteed to be enabled for all
 * 64-bit builds and we enable it for 32-bit builds by default. Use of higher
 * SSE versions should be done when there's a clear performance benefit and
 * requires fallback code to SSE2, if it exists.
 *
 * Performance measurement in the past shows that most strings are short in
 * size and, therefore, do not benefit from alignment prologues. That is,
 * trying to find a 16-byte-aligned boundary to operate on is often more
 * expensive than executing the unaligned operation directly. In addition, note
 * that the QString private data is designed so that the data is stored on
 * 16-byte boundaries if the system malloc() returns 16-byte aligned pointers
 * on its own (64-bit glibc on Linux does; 32-bit glibc on Linux returns them
 * 50% of the time), so skipping the alignment prologue is actually optimizing
 * for the common case.
 */

#if defined(__mips_dsp)
// From qstring_mips_dsp_asm.S
extern "C" void qt_fromlatin1_mips_asm_unroll4 (ushort*, const char*, uint);
extern "C" void qt_fromlatin1_mips_asm_unroll8 (ushort*, const char*, uint);
extern "C" void qt_toLatin1_mips_dsp_asm(uchar *dst, const ushort *src, int length);
#endif

// internal
int qFindString(const QChar *haystack, int haystackLen, int from,
    const QChar *needle, int needleLen, Qt::CaseSensitivity cs);
int qFindStringBoyerMoore(const QChar *haystack, int haystackLen, int from,
    const QChar *needle, int needleLen, Qt::CaseSensitivity cs);
static inline int qt_last_index_of(const QChar *haystack, int haystackLen, QChar needle,
                                   int from, Qt::CaseSensitivity cs);
static inline int qt_string_count(const QChar *haystack, int haystackLen,
                                  const QChar *needle, int needleLen,
                                  Qt::CaseSensitivity cs);
static inline int qt_string_count(const QChar *haystack, int haystackLen,
                                  QChar needle, Qt::CaseSensitivity cs);
static inline int qt_find_latin1_string(const QChar *hay, int size, QLatin1String needle,
                                        int from, Qt::CaseSensitivity cs);
static inline bool qt_starts_with(QStringView haystack, QStringView needle, Qt::CaseSensitivity cs);
static inline bool qt_starts_with(QStringView haystack, QLatin1String needle, Qt::CaseSensitivity cs);
static inline bool qt_starts_with(QStringView haystack, QChar needle, Qt::CaseSensitivity cs);
static inline bool qt_ends_with(QStringView haystack, QStringView needle, Qt::CaseSensitivity cs);
static inline bool qt_ends_with(QStringView haystack, QLatin1String needle, Qt::CaseSensitivity cs);
static inline bool qt_ends_with(QStringView haystack, QChar needle, Qt::CaseSensitivity cs);

qsizetype QtPrivate::qustrlen(const ushort *str) Q_DECL_NOTHROW
{
    qsizetype result = 0;

#ifdef __SSE2__
    // find the 16-byte alignment immediately prior or equal to str
    quintptr misalignment = quintptr(str) & 0xf;
    Q_ASSERT((misalignment & 1) == 0);
    const ushort *ptr = str - (misalignment / 2);

    // load 16 bytes and see if we have a null
    // (aligned loads can never segfault)
    const __m128i zeroes = _mm_setzero_si128();
    __m128i data = _mm_load_si128(reinterpret_cast<const __m128i *>(ptr));
    __m128i comparison = _mm_cmpeq_epi16(data, zeroes);
    quint32 mask = _mm_movemask_epi8(comparison);

    // ignore the result prior to the beginning of str
    mask >>= misalignment;

    // Have we found something in the first block? Need to handle it now
    // because of the left shift above.
    if (mask)
        return qCountTrailingZeroBits(quint32(mask)) / 2;

    do {
        ptr += 8;
        data = _mm_load_si128(reinterpret_cast<const __m128i *>(ptr));

        comparison = _mm_cmpeq_epi16(data, zeroes);
        mask = _mm_movemask_epi8(comparison);
    } while (mask == 0);

    // found a null
    uint idx = qCountTrailingZeroBits(quint32(mask));
    return ptr - str + idx / 2;
#endif

    if (sizeof(wchar_t) == sizeof(ushort))
        return wcslen(reinterpret_cast<const wchar_t *>(str));

    while (*str++)
        ++result;
    return result;
}

#if defined(Q_COMPILER_LAMBDA) && !defined(__OPTIMIZE_SIZE__)
namespace {
template <uint MaxCount> struct UnrollTailLoop
{
    template <typename RetType, typename Functor1, typename Functor2, typename Number>
    static inline RetType exec(Number count, RetType returnIfExited, Functor1 loopCheck, Functor2 returnIfFailed, Number i = 0)
    {
        /* equivalent to:
         *   while (count--) {
         *       if (loopCheck(i))
         *           return returnIfFailed(i);
         *   }
         *   return returnIfExited;
         */

        if (!count)
            return returnIfExited;

        bool check = loopCheck(i);
        if (check) {
            const RetType &retval = returnIfFailed(i);
            return retval;
        }

        return UnrollTailLoop<MaxCount - 1>::exec(count - 1, returnIfExited, loopCheck, returnIfFailed, i + 1);
    }

    template <typename Functor, typename Number>
    static inline void exec(Number count, Functor code)
    {
        /* equivalent to:
         *   for (Number i = 0; i < count; ++i)
         *       code(i);
         */
        exec(count, 0, [=](Number i) -> bool { code(i); return false; }, [](Number) { return 0; });
    }
};
template <> template <typename RetType, typename Functor1, typename Functor2, typename Number>
inline RetType UnrollTailLoop<0>::exec(Number, RetType returnIfExited, Functor1, Functor2, Number)
{
    return returnIfExited;
}
}
#endif

#ifdef __SSE2__
static bool simdTestMask(const char *&ptr, const char *end, quint32 maskval)
{
#  if defined(__AVX2__)
    // AVX2 implementation: test 32 bytes at a time
    const __m256i mask256 = _mm256_broadcastd_epi32(_mm_cvtsi32_si128(maskval));
    while (ptr + 32 < end) {
        __m256i data = _mm256_loadu_si256(reinterpret_cast<const __m256i *>(ptr));
        if (!_mm256_testz_si256(mask256, data))
            return false;
        ptr += 32;
    }

    const __m128i mask = _mm256_castsi256_si128(mask256);
#  elif defined(__SSE4_1__)
    // SSE 4.1 implementation: test 32 bytes at a time (two 16-byte
    // comparisons, unrolled)
    const __m128i mask = _mm_set1_epi32(maskval);
    while (ptr + 32 < end) {
        __m128i data1 = _mm_loadu_si128(reinterpret_cast<const __m128i *>(ptr));
        __m128i data2 = _mm_loadu_si128(reinterpret_cast<const __m128i *>(ptr + 16));
        if (!_mm_testz_si128(mask, data1))
            return false;
        if (!_mm_testz_si128(mask, data2))
            return false;
        ptr += 32;
    }
#  endif
#  if defined(__SSE4_1__)
    // AVX2 and SSE4.1: final 16-byte comparison
    if (ptr + 16 < end) {
        __m128i data1 = _mm_loadu_si128(reinterpret_cast<const __m128i *>(ptr));
        if (!_mm_testz_si128(mask, data1))
            return false;
        ptr += 16;
    }
#  else
    // SSE2 implementation: test 16 bytes at a time.
    const __m128i mask = _mm_set1_epi32(maskval);
    while (ptr + 16 < end) {
        __m128i data = _mm_loadu_si128(reinterpret_cast<const __m128i *>(ptr));
        __m128i masked = _mm_andnot_si128(mask, data);
        __m128i comparison = _mm_cmpeq_epi16(masked, _mm_setzero_si128());
        if (quint16(_mm_movemask_epi8(comparison)) != 0xffff)
            return false;
        ptr += 16;
    }
#  endif

    return true;
}
#endif

bool QtPrivate::isAscii(QLatin1String s) Q_DECL_NOTHROW
{
    const char *ptr = s.begin();
    const char *end = s.end();

#if defined(__AVX2__)
    if (!simdTestMask(ptr, end, 0x80808080))
        return false;
#elif defined(__SSE2__)
    // Testing for the high bit can be done efficiently with just PMOVMSKB
    while (ptr + 16 < end) {
        __m128i data = _mm_loadu_si128(reinterpret_cast<const __m128i *>(ptr));
        quint32 mask = _mm_movemask_epi8(data);
        if (mask)
            return false;
        ptr += 16;
    }
#endif

    while (ptr + 4 < end) {
        quint32 data = qFromUnaligned<quint32>(ptr);
        if (data & 0x80808080U)
            return false;
        ptr += 4;
    }

    while (ptr != end) {
        if (quint8(*ptr++) & 0x80)
            return false;
    }
    return true;
}

bool QtPrivate::isAscii(QStringView s) Q_DECL_NOTHROW
{
    const QChar *ptr = s.begin();
    const QChar *end = s.end();

#ifdef __SSE2__
    const char *ptr8 = reinterpret_cast<const char *>(ptr);
    const char *end8 = reinterpret_cast<const char *>(end);
    if (!simdTestMask(ptr8, end8, 0xff80ff80))
        return false;
    ptr = reinterpret_cast<const QChar *>(ptr8);
#endif

    while (ptr != end) {
        if ((*ptr++).unicode() & 0xff80)
            return false;
    }
    return true;
}

bool QtPrivate::isLatin1(QStringView s) Q_DECL_NOTHROW
{
    const QChar *ptr = s.begin();
    const QChar *end = s.end();

#if defined(__SSE4_1__)
    const char *ptr8 = reinterpret_cast<const char *>(ptr);
    const char *end8 = reinterpret_cast<const char *>(end);
    if (!simdTestMask(ptr8, end8, 0xff00ff00))
        return false;
    ptr = reinterpret_cast<const QChar *>(ptr8);
#elif defined(__SSE2__)
    // Testing if every other byte is non-zero can be done efficiently by
    // using PUNPCKHBW (unpack high order bytes) and comparing that to zero.
    while (ptr + 32 < end) {
        __m128i data1 = _mm_loadu_si128(reinterpret_cast<const __m128i *>(ptr));
        __m128i data2 = _mm_loadu_si128(reinterpret_cast<const __m128i *>(ptr + 16));
        __m128i high = _mm_unpackhi_epi8(data1, data2);
        __m128i comparison = _mm_cmpeq_epi16(high, _mm_setzero_si128());
        if (_mm_movemask_epi8(comparison))
            return false;
        ptr += 16;
    }
    if (ptr + 16 < end) {
        __m128i data1 = _mm_loadu_si128(reinterpret_cast<const __m128i *>(ptr));
        __m128i high = _mm_unpackhi_epi8(data1, data1);
        __m128i comparison = _mm_cmpeq_epi16(high, _mm_setzero_si128());
        if (_mm_movemask_epi8(comparison))
            return false;
    }
#endif

    while (ptr != end) {
        if ((*ptr++).unicode() > 0xff)
            return false;
    }
    return true;
}

// conversion between Latin 1 and UTF-16
void qt_from_latin1(ushort *dst, const char *str, size_t size) Q_DECL_NOTHROW
{
    /* SIMD:
     * Unpacking with SSE has been shown to improve performance on recent CPUs
     * The same method gives no improvement with NEON. On Aarch64, clang will do the vectorization
     * itself in exactly the same way as one would do it with intrinsics.
     */
#if defined(__SSE2__)
    const char *e = str + size;
    qptrdiff offset = 0;

    // we're going to read str[offset..offset+15] (16 bytes)
    for ( ; str + offset + 15 < e; offset += 16) {
        const __m128i chunk = _mm_loadu_si128((const __m128i*)(str + offset)); // load
#ifdef __AVX2__
        // zero extend to an YMM register
        const __m256i extended = _mm256_cvtepu8_epi16(chunk);

        // store
        _mm256_storeu_si256((__m256i*)(dst + offset), extended);
#else
        const __m128i nullMask = _mm_set1_epi32(0);

        // unpack the first 8 bytes, padding with zeros
        const __m128i firstHalf = _mm_unpacklo_epi8(chunk, nullMask);
        _mm_storeu_si128((__m128i*)(dst + offset), firstHalf); // store

        // unpack the last 8 bytes, padding with zeros
        const __m128i secondHalf = _mm_unpackhi_epi8 (chunk, nullMask);
        _mm_storeu_si128((__m128i*)(dst + offset + 8), secondHalf); // store
#endif
    }

    size = size % 16;
    dst += offset;
    str += offset;
#  if defined(Q_COMPILER_LAMBDA) && !defined(__OPTIMIZE_SIZE__)
    return UnrollTailLoop<15>::exec(int(size), [=](int i) { dst[i] = (uchar)str[i]; });
#  endif
#endif
#if defined(__mips_dsp)
    if (size > 20)
        qt_fromlatin1_mips_asm_unroll8(dst, str, size);
    else
        qt_fromlatin1_mips_asm_unroll4(dst, str, size);
#else
    while (size--)
        *dst++ = (uchar)*str++;
#endif
}

#if defined(__SSE2__)
static inline __m128i mergeQuestionMarks(__m128i chunk)
{
    const __m128i questionMark = _mm_set1_epi16('?');

# ifdef __SSE4_2__
    // compare the unsigned shorts for the range 0x0100-0xFFFF
    // note on the use of _mm_cmpestrm:
    //  The MSDN documentation online (http://technet.microsoft.com/en-us/library/bb514080.aspx)
    //  says for range search the following:
    //    For each character c in a, determine whether b0 <= c <= b1 or b2 <= c <= b3
    //
    //  However, all examples on the Internet, including from Intel
    //  (see http://software.intel.com/en-us/articles/xml-parsing-accelerator-with-intel-streaming-simd-extensions-4-intel-sse4/)
    //  put the range to be searched first
    //
    //  Disassembly and instruction-level debugging with GCC and ICC show
    //  that they are doing the right thing. Inverting the arguments in the
    //  instruction does cause a bunch of test failures.

    const __m128i rangeMatch = _mm_cvtsi32_si128(0xffff0100);
    const __m128i offLimitMask = _mm_cmpestrm(rangeMatch, 2, chunk, 8,
            _SIDD_UWORD_OPS | _SIDD_CMP_RANGES | _SIDD_UNIT_MASK);

    // replace the non-Latin 1 characters in the chunk with question marks
    chunk = _mm_blendv_epi8(chunk, questionMark, offLimitMask);
# else
    // SSE has no compare instruction for unsigned comparison.
    // The variables must be shiffted + 0x8000 to be compared
    const __m128i signedBitOffset = _mm_set1_epi16(short(0x8000));
    const __m128i thresholdMask = _mm_set1_epi16(short(0xff + 0x8000));

    const __m128i signedChunk = _mm_add_epi16(chunk, signedBitOffset);
    const __m128i offLimitMask = _mm_cmpgt_epi16(signedChunk, thresholdMask);

#  ifdef __SSE4_1__
    // replace the non-Latin 1 characters in the chunk with question marks
    chunk = _mm_blendv_epi8(chunk, questionMark, offLimitMask);
#  else
    // offLimitQuestionMark contains '?' for each 16 bits that was off-limit
    // the 16 bits that were correct contains zeros
    const __m128i offLimitQuestionMark = _mm_and_si128(offLimitMask, questionMark);

    // correctBytes contains the bytes that were in limit
    // the 16 bits that were off limits contains zeros
    const __m128i correctBytes = _mm_andnot_si128(offLimitMask, chunk);

    // merge offLimitQuestionMark and correctBytes to have the result
    chunk = _mm_or_si128(correctBytes, offLimitQuestionMark);
#  endif
# endif
    return chunk;
}
#endif

static void qt_to_latin1(uchar *dst, const ushort *src, int length)
{
#if defined(__SSE2__)
    uchar *e = dst + length;
    qptrdiff offset = 0;

    // we're going to write to dst[offset..offset+15] (16 bytes)
    for ( ; dst + offset + 15 < e; offset += 16) {
        __m128i chunk1 = _mm_loadu_si128((const __m128i*)(src + offset)); // load
        chunk1 = mergeQuestionMarks(chunk1);

        __m128i chunk2 = _mm_loadu_si128((const __m128i*)(src + offset + 8)); // load
        chunk2 = mergeQuestionMarks(chunk2);

        // pack the two vector to 16 x 8bits elements
        const __m128i result = _mm_packus_epi16(chunk1, chunk2);
        _mm_storeu_si128((__m128i*)(dst + offset), result); // store
    }

    length = length % 16;
    dst += offset;
    src += offset;

#  if defined(Q_COMPILER_LAMBDA) && !defined(__OPTIMIZE_SIZE__)
    return UnrollTailLoop<15>::exec(length, [=](int i) { dst[i] = (src[i]>0xff) ? '?' : (uchar) src[i]; });
#  endif
#elif defined(__ARM_NEON__)
    // Refer to the documentation of the SSE2 implementation
    // this use eactly the same method as for SSE except:
    // 1) neon has unsigned comparison
    // 2) packing is done to 64 bits (8 x 8bits component).
    if (length >= 16) {
        const int chunkCount = length >> 3; // divided by 8
        const uint16x8_t questionMark = vdupq_n_u16('?'); // set
        const uint16x8_t thresholdMask = vdupq_n_u16(0xff); // set
        for (int i = 0; i < chunkCount; ++i) {
            uint16x8_t chunk = vld1q_u16((uint16_t *)src); // load
            src += 8;

            const uint16x8_t offLimitMask = vcgtq_u16(chunk, thresholdMask); // chunk > thresholdMask
            const uint16x8_t offLimitQuestionMark = vandq_u16(offLimitMask, questionMark); // offLimitMask & questionMark
            const uint16x8_t correctBytes = vbicq_u16(chunk, offLimitMask); // !offLimitMask & chunk
            chunk = vorrq_u16(correctBytes, offLimitQuestionMark); // correctBytes | offLimitQuestionMark
            const uint8x8_t result = vmovn_u16(chunk); // narrowing move->packing
            vst1_u8(dst, result); // store
            dst += 8;
        }
        length = length % 8;
    }
#endif
#if defined(__mips_dsp)
    qt_toLatin1_mips_dsp_asm(dst, src, length);
#else
    while (length--) {
        *dst++ = (*src>0xff) ? '?' : (uchar) *src;
        ++src;
    }
#endif
}

// Unicode case-insensitive comparison
static int ucstricmp(const QChar *a, const QChar *ae, const QChar *b, const QChar *be)
{
    if (a == b)
        return (ae - be);
    if (a == 0)
        return be - b;
    if (b == 0)
        return a - ae;

    const QChar *e = ae;
    if (be - b < ae - a)
        e = a + (be - b);

    uint alast = 0;
    uint blast = 0;
    while (a < e) {
//         qDebug() << hex << alast << blast;
//         qDebug() << hex << "*a=" << *a << "alast=" << alast << "folded=" << foldCase (*a, alast);
//         qDebug() << hex << "*b=" << *b << "blast=" << blast << "folded=" << foldCase (*b, blast);
        int diff = foldCase(a->unicode(), alast) - foldCase(b->unicode(), blast);
        if ((diff))
            return diff;
        ++a;
        ++b;
    }
    if (a == ae) {
        if (b == be)
            return 0;
        return -1;
    }
    return 1;
}

// Case-insensitive comparison between a Unicode string and a QLatin1String
static int ucstricmp(const QChar *a, const QChar *ae, const char *b, const char *be)
{
    if (!a)
        return be - b;
    if (!b)
        return a - ae;

    auto e = ae;
    if (be - b < ae - a)
        e = a + (be - b);

    while (a < e) {
        int diff = foldCase(a->unicode()) - foldCase(uchar(*b));
        if ((diff))
            return diff;
        ++a;
        ++b;
    }
    if (a == ae) {
        if (b == be)
            return 0;
        return -1;
    }
    return 1;
}

#if defined(__mips_dsp)
// From qstring_mips_dsp_asm.S
extern "C" int qt_ucstrncmp_mips_dsp_asm(const ushort *a,
                                         const ushort *b,
                                         unsigned len);
#endif

// Unicode case-sensitive compare two same-sized strings
static int ucstrncmp(const QChar *a, const QChar *b, size_t l)
{
#ifdef __OPTIMIZE_SIZE__
    const QChar *end = a + l;
    while (a < end) {
        if (int diff = (int)a->unicode() - (int)b->unicode())
            return diff;
        ++a;
        ++b;
    }
    return 0;
#else
#if defined(__mips_dsp)
    Q_STATIC_ASSERT(sizeof(uint) == sizeof(size_t));
    if (l >= 8) {
        return qt_ucstrncmp_mips_dsp_asm(reinterpret_cast<const ushort*>(a),
                                         reinterpret_cast<const ushort*>(b),
                                         l);
    }
#endif // __mips_dsp
#ifdef __SSE2__
    const char *ptr = reinterpret_cast<const char*>(a);
    qptrdiff distance = reinterpret_cast<const char*>(b) - ptr;
    a += l & ~7;
    b += l & ~7;
    l &= 7;

    // we're going to read ptr[0..15] (16 bytes)
    for ( ; ptr + 15 < reinterpret_cast<const char *>(a); ptr += 16) {
        __m128i a_data = _mm_loadu_si128((const __m128i*)ptr);
        __m128i b_data = _mm_loadu_si128((const __m128i*)(ptr + distance));
        __m128i result = _mm_cmpeq_epi16(a_data, b_data);
        uint mask = ~_mm_movemask_epi8(result);
        if (ushort(mask)) {
            // found a different byte
            uint idx = qCountTrailingZeroBits(mask);
            return reinterpret_cast<const QChar *>(ptr + idx)->unicode()
                    - reinterpret_cast<const QChar *>(ptr + distance + idx)->unicode();
        }
    }
    const auto lambda = [=](size_t i) -> int {
        return reinterpret_cast<const QChar *>(ptr)[i].unicode()
                - reinterpret_cast<const QChar *>(ptr + distance)[i].unicode();
    };
    return UnrollTailLoop<7>::exec(l, 0, lambda, lambda);
#endif
#if defined(__ARM_NEON__) && defined(Q_PROCESSOR_ARM_64) // vaddv is only available on Aarch64
    if (l >= 8) {
        const QChar *end = a + l;
        const uint16x8_t mask = { 1, 1 << 1, 1 << 2, 1 << 3, 1 << 4, 1 << 5, 1 << 6, 1 << 7 };
        while (a + 7 < end) {
            uint16x8_t da = vld1q_u16(reinterpret_cast<const uint16_t *>(a));
            uint16x8_t db = vld1q_u16(reinterpret_cast<const uint16_t *>(b));

            uint8_t r = ~(uint8_t)vaddvq_u16(vandq_u16(vceqq_u16(da, db), mask));
            if (r) {
                // found a different QChar
                uint idx = qCountTrailingZeroBits(r);
                return (int)a[idx].unicode() - (int)b[idx].unicode();
            }
            a += 8;
            b += 8;
        }
        l &= 7;
    }
    const auto lambda = [=](size_t i) -> int {
        return a[i].unicode() - b[i].unicode();
    };
    return UnrollTailLoop<7>::exec(l, 0, lambda, lambda);
#endif // __ARM_NEON__
    if (!l)
        return 0;

    // check alignment
    if ((reinterpret_cast<quintptr>(a) & 2) == (reinterpret_cast<quintptr>(b) & 2)) {
        // both addresses have the same alignment
        if (reinterpret_cast<quintptr>(a) & 2) {
            // both addresses are not aligned to 4-bytes boundaries
            // compare the first character
            if (*a != *b)
                return a->unicode() - b->unicode();
            --l;
            ++a;
            ++b;

            // now both addresses are 4-bytes aligned
        }

        // both addresses are 4-bytes aligned
        // do a fast 32-bit comparison
        const quint32 *da = reinterpret_cast<const quint32 *>(a);
        const quint32 *db = reinterpret_cast<const quint32 *>(b);
        const quint32 *e = da + (l >> 1);
        for ( ; da != e; ++da, ++db) {
            if (*da != *db) {
                a = reinterpret_cast<const QChar *>(da);
                b = reinterpret_cast<const QChar *>(db);
                if (*a != *b)
                    return a->unicode() - b->unicode();
                return a[1].unicode() - b[1].unicode();
            }
        }

        // do we have a tail?
        a = reinterpret_cast<const QChar *>(da);
        b = reinterpret_cast<const QChar *>(db);
        return (l & 1) ? a->unicode() - b->unicode() : 0;
    } else {
        // one of the addresses isn't 4-byte aligned but the other is
        const QChar *e = a + l;
        for ( ; a != e; ++a, ++b) {
            if (*a != *b)
                return a->unicode() - b->unicode();
        }
    }
    return 0;
#endif
}

static int ucstrncmp(const QChar *a, const uchar *c, size_t l)
{
    const ushort *uc = reinterpret_cast<const ushort *>(a);
    const ushort *e = uc + l;

#ifdef __SSE2__
    __m128i nullmask = _mm_setzero_si128();
    qptrdiff offset = 0;

    // we're going to read uc[offset..offset+15] (32 bytes)
    // and c[offset..offset+15] (16 bytes)
    for ( ; uc + offset + 15 < e; offset += 16) {
        // similar to fromLatin1_helper:
        // load 16 bytes of Latin 1 data
        __m128i chunk = _mm_loadu_si128((const __m128i*)(c + offset));

#  ifdef __AVX2__
        // expand Latin 1 data via zero extension
        __m256i ldata = _mm256_cvtepu8_epi16(chunk);

        // load UTF-16 data and compare
        __m256i ucdata = _mm256_loadu_si256((const __m256i*)(uc + offset));
        __m256i result = _mm256_cmpeq_epi16(ldata, ucdata);

        uint mask = ~_mm256_movemask_epi8(result);
#  else
        // expand via unpacking
        __m128i firstHalf = _mm_unpacklo_epi8(chunk, nullmask);
        __m128i secondHalf = _mm_unpackhi_epi8(chunk, nullmask);

        // load UTF-16 data and compare
        __m128i ucdata1 = _mm_loadu_si128((const __m128i*)(uc + offset));
        __m128i ucdata2 = _mm_loadu_si128((const __m128i*)(uc + offset + 8));
        __m128i result1 = _mm_cmpeq_epi16(firstHalf, ucdata1);
        __m128i result2 = _mm_cmpeq_epi16(secondHalf, ucdata2);

        uint mask = ~(_mm_movemask_epi8(result1) | _mm_movemask_epi8(result2) << 16);
#  endif
        if (mask) {
            // found a different character
            uint idx = qCountTrailingZeroBits(mask);
            return uc[offset + idx / 2] - c[offset + idx / 2];
        }
    }

#  ifdef Q_PROCESSOR_X86_64
    enum { MaxTailLength = 7 };
    // we'll read uc[offset..offset+7] (16 bytes) and c[offset..offset+7] (8 bytes)
    if (uc + offset + 7 < e) {
        // same, but we're using an 8-byte load
        __m128i chunk = _mm_cvtsi64_si128(qFromUnaligned<long long>(c + offset));
        __m128i secondHalf = _mm_unpacklo_epi8(chunk, nullmask);

        __m128i ucdata = _mm_loadu_si128((const __m128i*)(uc + offset));
        __m128i result = _mm_cmpeq_epi16(secondHalf, ucdata);
        uint mask = ~_mm_movemask_epi8(result);
        if (ushort(mask)) {
            // found a different character
            uint idx = qCountTrailingZeroBits(mask);
            return uc[offset + idx / 2] - c[offset + idx / 2];
        }

        // still matched
        offset += 8;
    }
#  else
    // 32-bit, we can't do MOVQ to load 8 bytes
    Q_UNUSED(nullmask);
    enum { MaxTailLength = 15 };
#  endif

    // reset uc and c
    uc += offset;
    c += offset;

#  if !defined(__OPTIMIZE_SIZE__)
    const auto lambda = [=](size_t i) { return uc[i] - ushort(c[i]); };
    return UnrollTailLoop<MaxTailLength>::exec(e - uc, 0, lambda, lambda);
#  endif
#endif

    while (uc < e) {
        int diff = *uc - *c;
        if (diff)
            return diff;
        uc++, c++;
    }

    return 0;
}

template <typename Number>
Q_DECL_CONSTEXPR int lencmp(Number lhs, Number rhs) Q_DECL_NOTHROW
{
    return lhs == rhs ? 0 :
           lhs >  rhs ? 1 :
           /* else */  -1 ;
}

// Unicode case-sensitive comparison
static int ucstrcmp(const QChar *a, size_t alen, const QChar *b, size_t blen)
{
    if (a == b && alen == blen)
        return 0;
    const size_t l = qMin(alen, blen);
    int cmp = ucstrncmp(a, b, l);
    return cmp ? cmp : lencmp(alen, blen);
}

static int ucstrcmp(const QChar *a, size_t alen, const char *b, size_t blen)
{
    const size_t l = qMin(alen, blen);
    const int cmp = ucstrncmp(a, reinterpret_cast<const uchar*>(b), l);
    return cmp ? cmp : lencmp(alen, blen);
}

static int qt_compare_strings(QStringView lhs, QStringView rhs, Qt::CaseSensitivity cs) Q_DECL_NOTHROW
{
    if (cs == Qt::CaseSensitive)
        return ucstrcmp(lhs.begin(), lhs.size(), rhs.begin(), rhs.size());
    else
        return ucstricmp(lhs.begin(), lhs.end(), rhs.begin(), rhs.end());
}

static int qt_compare_strings(QStringView lhs, QLatin1String rhs, Qt::CaseSensitivity cs) Q_DECL_NOTHROW
{
    if (cs == Qt::CaseSensitive)
        return ucstrcmp(lhs.begin(), lhs.size(), rhs.begin(), rhs.size());
    else
        return ucstricmp(lhs.begin(), lhs.end(), rhs.begin(), rhs.end());
}

static int qt_compare_strings(QLatin1String lhs, QStringView rhs, Qt::CaseSensitivity cs) Q_DECL_NOTHROW
{
    return -qt_compare_strings(rhs, lhs, cs);
}

static int qt_compare_strings(QLatin1String lhs, QLatin1String rhs, Qt::CaseSensitivity cs) Q_DECL_NOTHROW
{
    if (lhs.isEmpty())
        return lencmp(0, rhs.size());
    const auto l = std::min(lhs.size(), rhs.size());
    int r;
    if (cs == Qt::CaseSensitive)
        r = qstrncmp(lhs.data(), rhs.data(), l);
    else
        r = qstrnicmp(lhs.data(), rhs.data(), l);
    return r ? r : lencmp(lhs.size(), rhs.size());
}

/*!
    \relates QStringView
    \internal
    \since 5.10

    Returns an integer that compares to 0 as \a lhs compares to \a rhs.

    If \a cs is Qt::CaseSensitive (the default), the comparison is case-sensitive;
    otherwise the comparison is case-insensitive.

    Case-sensitive comparison is based exclusively on the numeric Unicode values
    of the characters and is very fast, but is not what a human would expect.
    Consider sorting user-visible strings with QString::localeAwareCompare().
*/
int QtPrivate::compareStrings(QStringView lhs, QStringView rhs, Qt::CaseSensitivity cs) Q_DECL_NOTHROW
{
    return qt_compare_strings(lhs, rhs, cs);
}

/*!
    \relates QStringView
    \internal
    \since 5.10
    \overload

    Returns an integer that compares to 0 as \a lhs compares to \a rhs.

    If \a cs is Qt::CaseSensitive (the default), the comparison is case-sensitive;
    otherwise the comparison is case-insensitive.

    Case-sensitive comparison is based exclusively on the numeric Unicode values
    of the characters and is very fast, but is not what a human would expect.
    Consider sorting user-visible strings with QString::localeAwareCompare().
*/
int QtPrivate::compareStrings(QStringView lhs, QLatin1String rhs, Qt::CaseSensitivity cs) Q_DECL_NOTHROW
{
    return qt_compare_strings(lhs, rhs, cs);
}

/*!
    \relates QStringView
    \internal
    \since 5.10
    \overload

    Returns an integer that compares to 0 as \a lhs compares to \a rhs.

    If \a cs is Qt::CaseSensitive (the default), the comparison is case-sensitive;
    otherwise the comparison is case-insensitive.

    Case-sensitive comparison is based exclusively on the numeric Unicode values
    of the characters and is very fast, but is not what a human would expect.
    Consider sorting user-visible strings with QString::localeAwareCompare().
*/
int QtPrivate::compareStrings(QLatin1String lhs, QStringView rhs, Qt::CaseSensitivity cs) Q_DECL_NOTHROW
{
    return qt_compare_strings(lhs, rhs, cs);
}

/*!
    \relates QStringView
    \internal
    \since 5.10
    \overload

    Returns an integer that compares to 0 as \a lhs compares to \a rhs.

    If \a cs is Qt::CaseSensitive (the default), the comparison is case-sensitive;
    otherwise the comparison is case-insensitive.

    Case-sensitive comparison is based exclusively on the numeric Latin-1 values
    of the characters and is very fast, but is not what a human would expect.
    Consider sorting user-visible strings with QString::localeAwareCompare().
*/
int QtPrivate::compareStrings(QLatin1String lhs, QLatin1String rhs, Qt::CaseSensitivity cs) Q_DECL_NOTHROW
{
    return qt_compare_strings(lhs, rhs, cs);
}

/*!
    \internal

    Returns the index position of the first occurrence of the
    character \a ch in the string given by \a str and \a len,
    searching forward from index
    position \a from. Returns -1 if \a ch could not be found.
*/
static int findChar(const QChar *str, int len, QChar ch, int from,
    Qt::CaseSensitivity cs)
{
    const ushort *s = (const ushort *)str;
    ushort c = ch.unicode();
    if (from < 0)
        from = qMax(from + len, 0);
    if (from < len) {
        const ushort *n = s + from;
        const ushort *e = s + len;
        if (cs == Qt::CaseSensitive) {
#ifdef __SSE2__
            __m128i mch = _mm_set1_epi32(c | (c << 16));

            // we're going to read n[0..7] (16 bytes)
            for (const ushort *next = n + 8; next <= e; n = next, next += 8) {
                __m128i data = _mm_loadu_si128((const __m128i*)n);
                __m128i result = _mm_cmpeq_epi16(data, mch);
                uint mask = _mm_movemask_epi8(result);
                if (ushort(mask)) {
                    // found a match
                    // same as: return n - s + _bit_scan_forward(mask) / 2
                    return (reinterpret_cast<const char *>(n) - reinterpret_cast<const char *>(s)
                            + qCountTrailingZeroBits(mask)) >> 1;
                }
            }

#  if defined(Q_COMPILER_LAMBDA) && !defined(__OPTIMIZE_SIZE__)
            return UnrollTailLoop<7>::exec(e - n, -1,
                                           [=](int i) { return n[i] == c; },
                                           [=](int i) { return n - s + i; });
#  endif
#endif
#if defined(__ARM_NEON__) && defined(Q_PROCESSOR_ARM_64) // vaddv is only available on Aarch64
            const uint16x8_t vmask = { 1, 1 << 1, 1 << 2, 1 << 3, 1 << 4, 1 << 5, 1 << 6, 1 << 7 };
            const uint16x8_t ch_vec = vdupq_n_u16(c);
            for (const ushort *next = n + 8; next <= e; n = next, next += 8) {
                uint16x8_t data = vld1q_u16(n);
                uint mask = vaddvq_u16(vandq_u16(vceqq_u16(data, ch_vec), vmask));
                if (ushort(mask)) {
                    // found a match
                    return n - s + qCountTrailingZeroBits(mask);
                }
            }
#endif // aarch64
            --n;
            while (++n != e)
                if (*n == c)
                    return  n - s;
        } else {
            c = foldCase(c);
            --n;
            while (++n != e)
                if (foldCase(*n) == c)
                    return  n - s;
        }
    }
    return -1;
}

#define REHASH(a) \
    if (sl_minus_1 < sizeof(uint) * CHAR_BIT)  \
        hashHaystack -= uint(a) << sl_minus_1; \
    hashHaystack <<= 1

inline bool qIsUpper(char ch)
{
    return ch >= 'A' && ch <= 'Z';
}

inline bool qIsDigit(char ch)
{
    return ch >= '0' && ch <= '9';
}

inline char qToLower(char ch)
{
    if (ch >= 'A' && ch <= 'Z')
        return ch - 'A' + 'a';
    else
        return ch;
}


#if QT_DEPRECATED_SINCE(5, 9)
const QString::Null QString::null = { };
#endif

/*!
  \macro QT_RESTRICTED_CAST_FROM_ASCII
  \relates QString

  Defining this macro disables most automatic conversions from source
  literals and 8-bit data to unicode QStrings, but allows the use of
  the \c{QChar(char)} and \c{QString(const char (&ch)[N]} constructors,
  and the \c{QString::operator=(const char (&ch)[N])} assignment operator
  giving most of the type-safety benefits of QT_NO_CAST_FROM_ASCII
  but does not require user code to wrap character and string literals
  with QLatin1Char, QLatin1String or similar.

  Using this macro together with source strings outside the 7-bit range,
  non-literals, or literals with embedded NUL characters is undefined.

  \sa QT_NO_CAST_FROM_ASCII, QT_NO_CAST_TO_ASCII
*/

/*!
  \macro QT_NO_CAST_FROM_ASCII
  \relates QString

  Disables automatic conversions from 8-bit strings (char *) to unicode QStrings

  \sa QT_NO_CAST_TO_ASCII, QT_RESTRICTED_CAST_FROM_ASCII, QT_NO_CAST_FROM_BYTEARRAY
*/

/*!
  \macro QT_NO_CAST_TO_ASCII
  \relates QString

  disables automatic conversion from QString to 8-bit strings (char *)

  \sa QT_NO_CAST_FROM_ASCII, QT_RESTRICTED_CAST_FROM_ASCII, QT_NO_CAST_FROM_BYTEARRAY
*/

/*!
  \macro QT_ASCII_CAST_WARNINGS
  \internal
  \relates QString

  This macro can be defined to force a warning whenever a function is
  called that automatically converts between unicode and 8-bit encodings.

  Note: This only works for compilers that support warnings for
  deprecated API.

  \sa QT_NO_CAST_TO_ASCII, QT_NO_CAST_FROM_ASCII, QT_RESTRICTED_CAST_FROM_ASCII
*/

/*!
    \class QCharRef
    \inmodule QtCore
    \reentrant
    \brief The QCharRef class is a helper class for QString.

    \internal

    \ingroup string-processing

    When you get an object of type QCharRef, if you can assign to it,
    the assignment will apply to the character in the string from
    which you got the reference. That is its whole purpose in life.
    The QCharRef becomes invalid once modifications are made to the
    string: if you want to keep the character, copy it into a QChar.

    Most of the QChar member functions also exist in QCharRef.
    However, they are not explicitly documented here.

    \sa QString::operator[](), QString::at(), QChar
*/

/*!
    \class QString
    \inmodule QtCore
    \reentrant

    \brief The QString class provides a Unicode character string.

    \ingroup tools
    \ingroup shared
    \ingroup string-processing

    QString stores a string of 16-bit \l{QChar}s, where each QChar
    corresponds one Unicode 4.0 character. (Unicode characters
    with code values above 65535 are stored using surrogate pairs,
    i.e., two consecutive \l{QChar}s.)

    \l{Unicode} is an international standard that supports most of the
    writing systems in use today. It is a superset of US-ASCII (ANSI
    X3.4-1986) and Latin-1 (ISO 8859-1), and all the US-ASCII/Latin-1
    characters are available at the same code positions.

    Behind the scenes, QString uses \l{implicit sharing}
    (copy-on-write) to reduce memory usage and to avoid the needless
    copying of data. This also helps reduce the inherent overhead of
    storing 16-bit characters instead of 8-bit characters.

    In addition to QString, Qt also provides the QByteArray class to
    store raw bytes and traditional 8-bit '\\0'-terminated strings.
    For most purposes, QString is the class you want to use. It is
    used throughout the Qt API, and the Unicode support ensures that
    your applications will be easy to translate if you want to expand
    your application's market at some point. The two main cases where
    QByteArray is appropriate are when you need to store raw binary
    data, and when memory conservation is critical (like in embedded
    systems).

    \tableofcontents

    \section1 Initializing a String

    One way to initialize a QString is simply to pass a \c{const char
    *} to its constructor. For example, the following code creates a
    QString of size 5 containing the data "Hello":

    \snippet qstring/main.cpp 0

    QString converts the \c{const char *} data into Unicode using the
    fromUtf8() function.

    In all of the QString functions that take \c{const char *}
    parameters, the \c{const char *} is interpreted as a classic
    C-style '\\0'-terminated string encoded in UTF-8. It is legal for
    the \c{const char *} parameter to be 0.

    You can also provide string data as an array of \l{QChar}s:

    \snippet qstring/main.cpp 1

    QString makes a deep copy of the QChar data, so you can modify it
    later without experiencing side effects. (If for performance
    reasons you don't want to take a deep copy of the character data,
    use QString::fromRawData() instead.)

    Another approach is to set the size of the string using resize()
    and to initialize the data character per character. QString uses
    0-based indexes, just like C++ arrays. To access the character at
    a particular index position, you can use \l operator[](). On
    non-const strings, \l operator[]() returns a reference to a
    character that can be used on the left side of an assignment. For
    example:

    \snippet qstring/main.cpp 2

    For read-only access, an alternative syntax is to use the at()
    function:

    \snippet qstring/main.cpp 3

    The at() function can be faster than \l operator[](), because it
    never causes a \l{deep copy} to occur. Alternatively, use the
    left(), right(), or mid() functions to extract several characters
    at a time.

    A QString can embed '\\0' characters (QChar::Null). The size()
    function always returns the size of the whole string, including
    embedded '\\0' characters.

    After a call to the resize() function, newly allocated characters
    have undefined values. To set all the characters in the string to
    a particular value, use the fill() function.

    QString provides dozens of overloads designed to simplify string
    usage. For example, if you want to compare a QString with a string
    literal, you can write code like this and it will work as expected:

    \snippet qstring/main.cpp 4

    You can also pass string literals to functions that take QStrings
    as arguments, invoking the QString(const char *)
    constructor. Similarly, you can pass a QString to a function that
    takes a \c{const char *} argument using the \l qPrintable() macro
    which returns the given QString as a \c{const char *}. This is
    equivalent to calling <QString>.toLocal8Bit().constData().

    \section1 Manipulating String Data

    QString provides the following basic functions for modifying the
    character data: append(), prepend(), insert(), replace(), and
    remove(). For example:

    \snippet qstring/main.cpp 5

    If you are building a QString gradually and know in advance
    approximately how many characters the QString will contain, you
    can call reserve(), asking QString to preallocate a certain amount
    of memory. You can also call capacity() to find out how much
    memory QString actually allocated.

    The replace() and remove() functions' first two arguments are the
    position from which to start erasing and the number of characters
    that should be erased.  If you want to replace all occurrences of
    a particular substring with another, use one of the two-parameter
    replace() overloads.

    A frequent requirement is to remove whitespace characters from a
    string ('\\n', '\\t', ' ', etc.). If you want to remove whitespace
    from both ends of a QString, use the trimmed() function. If you
    want to remove whitespace from both ends and replace multiple
    consecutive whitespaces with a single space character within the
    string, use simplified().

    If you want to find all occurrences of a particular character or
    substring in a QString, use the indexOf() or lastIndexOf()
    functions. The former searches forward starting from a given index
    position, the latter searches backward. Both return the index
    position of the character or substring if they find it; otherwise,
    they return -1.  For example, here's a typical loop that finds all
    occurrences of a particular substring:

    \snippet qstring/main.cpp 6

    QString provides many functions for converting numbers into
    strings and strings into numbers. See the arg() functions, the
    setNum() functions, the number() static functions, and the
    toInt(), toDouble(), and similar functions.

    To get an upper- or lowercase version of a string use toUpper() or
    toLower().

    Lists of strings are handled by the QStringList class. You can
    split a string into a list of strings using the split() function,
    and join a list of strings into a single string with an optional
    separator using QStringList::join(). You can obtain a list of
    strings from a string list that contain a particular substring or
    that match a particular QRegExp using the QStringList::filter()
    function.

    \section1 Querying String Data

    If you want to see if a QString starts or ends with a particular
    substring use startsWith() or endsWith(). If you simply want to
    check whether a QString contains a particular character or
    substring, use the contains() function. If you want to find out
    how many times a particular character or substring occurs in the
    string, use count().

    QStrings can be compared using overloaded operators such as \l
    operator<(), \l operator<=(), \l operator==(), \l operator>=(),
    and so on.  Note that the comparison is based exclusively on the
    numeric Unicode values of the characters. It is very fast, but is
    not what a human would expect; the QString::localeAwareCompare()
    function is a better choice for sorting user-interface strings.

    To obtain a pointer to the actual character data, call data() or
    constData(). These functions return a pointer to the beginning of
    the QChar data. The pointer is guaranteed to remain valid until a
    non-const function is called on the QString.

    \section1 Converting Between 8-Bit Strings and Unicode Strings

    QString provides the following three functions that return a
    \c{const char *} version of the string as QByteArray: toUtf8(),
    toLatin1(), and toLocal8Bit().

    \list
    \li toLatin1() returns a Latin-1 (ISO 8859-1) encoded 8-bit string.
    \li toUtf8() returns a UTF-8 encoded 8-bit string. UTF-8 is a
       superset of US-ASCII (ANSI X3.4-1986) that supports the entire
       Unicode character set through multibyte sequences.
    \li toLocal8Bit() returns an 8-bit string using the system's local
       encoding.
    \endlist

    To convert from one of these encodings, QString provides
    fromLatin1(), fromUtf8(), and fromLocal8Bit(). Other
    encodings are supported through the QTextCodec class.

    As mentioned above, QString provides a lot of functions and
    operators that make it easy to interoperate with \c{const char *}
    strings. But this functionality is a double-edged sword: It makes
    QString more convenient to use if all strings are US-ASCII or
    Latin-1, but there is always the risk that an implicit conversion
    from or to \c{const char *} is done using the wrong 8-bit
    encoding. To minimize these risks, you can turn off these implicit
    conversions by defining the following two preprocessor symbols:

    \list
    \li \c QT_NO_CAST_FROM_ASCII disables automatic conversions from
       C string literals and pointers to Unicode.
    \li \c QT_RESTRICTED_CAST_FROM_ASCII allows automatic conversions
       from C characters and character arrays, but disables automatic
       conversions from character pointers to Unicode.
    \li \c QT_NO_CAST_TO_ASCII disables automatic conversion from QString
       to C strings.
    \endlist

    One way to define these preprocessor symbols globally for your
    application is to add the following entry to your \l {Creating Project Files}{qmake project file}:

    \snippet code/src_corelib_tools_qstring.cpp 0

    You then need to explicitly call fromUtf8(), fromLatin1(),
    or fromLocal8Bit() to construct a QString from an
    8-bit string, or use the lightweight QLatin1String class, for
    example:

    \snippet code/src_corelib_tools_qstring.cpp 1

    Similarly, you must call toLatin1(), toUtf8(), or
    toLocal8Bit() explicitly to convert the QString to an 8-bit
    string.  (Other encodings are supported through the QTextCodec
    class.)

    \table 100 %
    \header
    \li Note for C Programmers

    \row
    \li
    Due to C++'s type system and the fact that QString is
    \l{implicitly shared}, QStrings may be treated like \c{int}s or
    other basic types. For example:

    \snippet qstring/main.cpp 7

    The \c result variable, is a normal variable allocated on the
    stack. When \c return is called, and because we're returning by
    value, the copy constructor is called and a copy of the string is
    returned. No actual copying takes place thanks to the implicit
    sharing.

    \endtable

    \section1 Distinction Between Null and Empty Strings

    For historical reasons, QString distinguishes between a null
    string and an empty string. A \e null string is a string that is
    initialized using QString's default constructor or by passing
    (const char *)0 to the constructor. An \e empty string is any
    string with size 0. A null string is always empty, but an empty
    string isn't necessarily null:

    \snippet qstring/main.cpp 8

    All functions except isNull() treat null strings the same as empty
    strings. For example, toUtf8().constData() returns a pointer to a
    '\\0' character for a null string (\e not a null pointer), and
    QString() compares equal to QString(""). We recommend that you
    always use the isEmpty() function and avoid isNull().

    \section1 Argument Formats

    In member functions where an argument \e format can be specified
    (e.g., arg(), number()), the argument \e format can be one of the
    following:

    \table
    \header \li Format \li Meaning
    \row \li \c e \li format as [-]9.9e[+|-]999
    \row \li \c E \li format as [-]9.9E[+|-]999
    \row \li \c f \li format as [-]9.9
    \row \li \c g \li use \c e or \c f format, whichever is the most concise
    \row \li \c G \li use \c E or \c f format, whichever is the most concise
    \endtable

    A \e precision is also specified with the argument \e format. For
    the 'e', 'E', and 'f' formats, the \e precision represents the
    number of digits \e after the decimal point. For the 'g' and 'G'
    formats, the \e precision represents the maximum number of
    significant digits (trailing zeroes are omitted).

    \section1 More Efficient String Construction

    Many strings are known at compile time. But the trivial
    constructor QString("Hello"), will copy the contents of the string,
    treating the contents as Latin-1. To avoid this one can use the
    QStringLiteral macro to directly create the required data at compile
    time. Constructing a QString out of the literal does then not cause
    any overhead at runtime.

    A slightly less efficient way is to use QLatin1String. This class wraps
    a C string literal, precalculates it length at compile time and can
    then be used for faster comparison with QStrings and conversion to
    QStrings than a regular C string literal.

    Using the QString \c{'+'} operator, it is easy to construct a
    complex string from multiple substrings. You will often write code
    like this:

    \snippet qstring/stringbuilder.cpp 0

    There is nothing wrong with either of these string constructions,
    but there are a few hidden inefficiencies. Beginning with Qt 4.6,
    you can eliminate them.

    First, multiple uses of the \c{'+'} operator usually means
    multiple memory allocations. When concatenating \e{n} substrings,
    where \e{n > 2}, there can be as many as \e{n - 1} calls to the
    memory allocator.

    In 4.6, an internal template class \c{QStringBuilder} has been
    added along with a few helper functions. This class is marked
    internal and does not appear in the documentation, because you
    aren't meant to instantiate it in your code. Its use will be
    automatic, as described below. The class is found in
    \c {src/corelib/tools/qstringbuilder.cpp} if you want to have a
    look at it.

    \c{QStringBuilder} uses expression templates and reimplements the
    \c{'%'} operator so that when you use \c{'%'} for string
    concatenation instead of \c{'+'}, multiple substring
    concatenations will be postponed until the final result is about
    to be assigned to a QString. At this point, the amount of memory
    required for the final result is known. The memory allocator is
    then called \e{once} to get the required space, and the substrings
    are copied into it one by one.

    Additional efficiency is gained by inlining and reduced reference
    counting (the QString created from a \c{QStringBuilder} typically
    has a ref count of 1, whereas QString::append() needs an extra
    test).

    There are two ways you can access this improved method of string
    construction. The straightforward way is to include
    \c{QStringBuilder} wherever you want to use it, and use the
    \c{'%'} operator instead of \c{'+'} when concatenating strings:

    \snippet qstring/stringbuilder.cpp 5

    A more global approach which is the most convenient but
    not entirely source compatible, is to this define in your
    .pro file:

    \snippet qstring/stringbuilder.cpp 3

    and the \c{'+'} will automatically be performed as the
    \c{QStringBuilder} \c{'%'} everywhere.

    \sa fromRawData(), QChar, QLatin1String, QByteArray, QStringRef
*/

/*!
    \enum QString::SplitBehavior

    This enum specifies how the split() function should behave with
    respect to empty strings.

    \value KeepEmptyParts  If a field is empty, keep it in the result.
    \value SkipEmptyParts  If a field is empty, don't include it in the result.

    \sa split()
*/

/*! \typedef QString::ConstIterator

    Qt-style synonym for QString::const_iterator.
*/

/*! \typedef QString::Iterator

    Qt-style synonym for QString::iterator.
*/

/*! \typedef QString::const_iterator

    This typedef provides an STL-style const iterator for QString.

    \sa QString::iterator
*/

/*! \typedef QString::iterator

    The QString::iterator typedef provides an STL-style non-const
    iterator for QString.

    \sa QString::const_iterator
*/

/*! \typedef QString::const_reverse_iterator
    \since 5.6

    This typedef provides an STL-style const reverse iterator for QString.

    \sa QString::reverse_iterator, QString::const_iterator
*/

/*! \typedef QString::reverse_iterator
    \since 5.6

    This typedef provides an STL-style non-const reverse iterator for QString.

    \sa QString::const_reverse_iterator, QString::iterator
*/

/*!
    \typedef QString::size_type

    The QString::size_type typedef provides an STL-style type for sizes (int).
*/

/*!
    \typedef QString::difference_type

    The QString::size_type typedef provides an STL-style type for difference between pointers.
*/

/*!
    \typedef QString::const_reference

    This typedef provides an STL-style const reference for a QString element (QChar).
*/
/*!
    \typedef QString::reference

    This typedef provides an STL-style
    reference for a QString element (QChar).
*/

/*!
    \typedef QString::const_pointer

    The QString::const_pointer typedef provides an STL-style
    const pointer to a QString element (QChar).
*/
/*!
    \typedef QString::pointer

    The QString::const_pointer typedef provides an STL-style
    pointer to a QString element (QChar).
*/

/*!
    \typedef QString::value_type

    This typedef provides an STL-style value type for QString.
*/

/*! \fn QString::iterator QString::begin()

    Returns an \l{STL-style iterators}{STL-style iterator} pointing to the first character in
    the string.

    \sa constBegin(), end()
*/

/*! \fn QString::const_iterator QString::begin() const

    \overload begin()
*/

/*! \fn QString::const_iterator QString::cbegin() const
    \since 5.0

    Returns a const \l{STL-style iterators}{STL-style iterator} pointing to the first character
    in the string.

    \sa begin(), cend()
*/

/*! \fn QString::const_iterator QString::constBegin() const

    Returns a const \l{STL-style iterators}{STL-style iterator} pointing to the first character
    in the string.

    \sa begin(), constEnd()
*/

/*! \fn QString::iterator QString::end()

    Returns an \l{STL-style iterators}{STL-style iterator} pointing to the imaginary character
    after the last character in the string.

    \sa begin(), constEnd()
*/

/*! \fn QString::const_iterator QString::end() const

    \overload end()
*/

/*! \fn QString::const_iterator QString::cend() const
    \since 5.0

    Returns a const \l{STL-style iterators}{STL-style iterator} pointing to the imaginary
    character after the last character in the list.

    \sa cbegin(), end()
*/

/*! \fn QString::const_iterator QString::constEnd() const

    Returns a const \l{STL-style iterators}{STL-style iterator} pointing to the imaginary
    character after the last character in the list.

    \sa constBegin(), end()
*/

/*! \fn QString::reverse_iterator QString::rbegin()
    \since 5.6

    Returns a \l{STL-style iterators}{STL-style} reverse iterator pointing to the first
    character in the string, in reverse order.

    \sa begin(), crbegin(), rend()
*/

/*! \fn QString::const_reverse_iterator QString::rbegin() const
    \since 5.6
    \overload
*/

/*! \fn QString::const_reverse_iterator QString::crbegin() const
    \since 5.6

    Returns a const \l{STL-style iterators}{STL-style} reverse iterator pointing to the first
    character in the string, in reverse order.

    \sa begin(), rbegin(), rend()
*/

/*! \fn QString::reverse_iterator QString::rend()
    \since 5.6

    Returns a \l{STL-style iterators}{STL-style} reverse iterator pointing to one past
    the last character in the string, in reverse order.

    \sa end(), crend(), rbegin()
*/

/*! \fn QString::const_reverse_iterator QString::rend() const
    \since 5.6
    \overload
*/

/*! \fn QString::const_reverse_iterator QString::crend() const
    \since 5.6

    Returns a const \l{STL-style iterators}{STL-style} reverse iterator pointing to one
    past the last character in the string, in reverse order.

    \sa end(), rend(), rbegin()
*/

/*!
    \fn QString::QString()

    Constructs a null string. Null strings are also empty.

    \sa isEmpty()
*/

/*!
    \fn QString::QString(QString &&other)

    Move-constructs a QString instance, making it point at the same
    object that \a other was pointing to.

    \since 5.2
*/

/*! \fn QString::QString(const char *str)

    Constructs a string initialized with the 8-bit string \a str. The
    given const char pointer is converted to Unicode using the
    fromUtf8() function.

    You can disable this constructor by defining \c
    QT_NO_CAST_FROM_ASCII when you compile your applications. This
    can be useful if you want to ensure that all user-visible strings
    go through QObject::tr(), for example.

    \note Defining QT_RESTRICTED_CAST_FROM_ASCII also disables
    this constructor, but enables a \c{QString(const char (&ch)[N])}
    constructor instead. Using non-literal input, or input with
    embedded NUL characters, or non-7-bit characters is undefined
    in this case.

    \sa fromLatin1(), fromLocal8Bit(), fromUtf8()
*/

/*! \fn QString QString::fromStdString(const std::string &str)

    Returns a copy of the \a str string. The given string is converted
    to Unicode using the fromUtf8() function.

    \sa fromLatin1(), fromLocal8Bit(), fromUtf8(), QByteArray::fromStdString()
*/

/*! \fn QString QString::fromStdWString(const std::wstring &str)

    Returns a copy of the \a str string. The given string is assumed
    to be encoded in utf16 if the size of wchar_t is 2 bytes (e.g. on
    windows) and ucs4 if the size of wchar_t is 4 bytes (most Unix
    systems).

    \sa fromUtf16(), fromLatin1(), fromLocal8Bit(), fromUtf8(), fromUcs4(), fromStdU16String(), fromStdU32String()
*/

/*! \fn QString QString::fromWCharArray(const wchar_t *string, int size)
    \since 4.2

    Returns a copy of the \a string, where the encoding of \a string depends on
    the size of wchar. If wchar is 4 bytes, the \a string is interpreted as UCS-4,
    if wchar is 2 bytes it is interpreted as UTF-16.

    If \a size is -1 (default), the \a string has to be 0 terminated.

    \sa fromUtf16(), fromLatin1(), fromLocal8Bit(), fromUtf8(), fromUcs4(), fromStdWString()
*/

/*! \fn std::wstring QString::toStdWString() const

    Returns a std::wstring object with the data contained in this
    QString. The std::wstring is encoded in utf16 on platforms where
    wchar_t is 2 bytes wide (e.g. windows) and in ucs4 on platforms
    where wchar_t is 4 bytes wide (most Unix systems).

    This method is mostly useful to pass a QString to a function
    that accepts a std::wstring object.

    \sa utf16(), toLatin1(), toUtf8(), toLocal8Bit(), toStdU16String(), toStdU32String()
*/

int QString::toUcs4_helper(const ushort *uc, int length, uint *out)
{
    int count = 0;

    QStringIterator i(QStringView(uc, length));
    while (i.hasNext())
        out[count++] = i.next();

    return count;
}

/*! \fn int QString::toWCharArray(wchar_t *array) const
  \since 4.2

  Fills the \a array with the data contained in this QString object.
  The array is encoded in UTF-16 on platforms where
  wchar_t is 2 bytes wide (e.g. windows) and in UCS-4 on platforms
  where wchar_t is 4 bytes wide (most Unix systems).

  \a array has to be allocated by the caller and contain enough space to
  hold the complete string (allocating the array with the same length as the
  string is always sufficient).

  This function returns the actual length of the string in \a array.

  \note This function does not append a null character to the array.

  \sa utf16(), toUcs4(), toLatin1(), toUtf8(), toLocal8Bit(), toStdWString()
*/

/*! \fn QString::QString(const QString &other)

    Constructs a copy of \a other.

    This operation takes \l{constant time}, because QString is
    \l{implicitly shared}. This makes returning a QString from a
    function very fast. If a shared instance is modified, it will be
    copied (copy-on-write), and that takes \l{linear time}.

    \sa operator=()
*/

/*!
    Constructs a string initialized with the first \a size characters
    of the QChar array \a unicode.

    If \a unicode is 0, a null string is constructed.

    If \a size is negative, \a unicode is assumed to point to a nul-terminated
    array and its length is determined dynamically. The terminating
    nul-character is not considered part of the string.

    QString makes a deep copy of the string data. The unicode data is copied as
    is and the Byte Order Mark is preserved if present.

    \sa fromRawData()
*/
QString::QString(const QChar *unicode, int size)
{
   if (!unicode) {
        d = Data::sharedNull();
    } else {
        if (size < 0) {
            size = 0;
            while (!unicode[size].isNull())
                ++size;
        }
        if (!size) {
            d = Data::allocate(0);
        } else {
            d = Data::allocate(size + 1);
            Q_CHECK_PTR(d);
            d->size = size;
            memcpy(d->data(), unicode, size * sizeof(QChar));
            d->data()[size] = '\0';
        }
    }
}

/*!
    Constructs a string of the given \a size with every character set
    to \a ch.

    \sa fill()
*/
QString::QString(int size, QChar ch)
{
   if (size <= 0) {
        d = Data::allocate(0);
    } else {
        d = Data::allocate(size + 1);
        Q_CHECK_PTR(d);
        d->size = size;
        d->data()[size] = '\0';
        ushort *i = d->data() + size;
        ushort *b = d->data();
        const ushort value = ch.unicode();
        while (i != b)
           *--i = value;
    }
}

/*! \fn QString::QString(int size, Qt::Initialization)
  \internal

  Constructs a string of the given \a size without initializing the
  characters. This is only used in \c QStringBuilder::toString().
*/
QString::QString(int size, Qt::Initialization)
{
    d = Data::allocate(size + 1);
    Q_CHECK_PTR(d);
    d->size = size;
    d->data()[size] = '\0';
}

/*! \fn QString::QString(QLatin1String str)

    Constructs a copy of the Latin-1 string \a str.

    \sa fromLatin1()
*/

/*!
    Constructs a string of size 1 containing the character \a ch.
*/
QString::QString(QChar ch)
{
    d = Data::allocate(2);
    Q_CHECK_PTR(d);
    d->size = 1;
    d->data()[0] = ch.unicode();
    d->data()[1] = '\0';
}

/*! \fn QString::QString(const QByteArray &ba)

    Constructs a string initialized with the byte array \a ba. The
    given byte array is converted to Unicode using fromUtf8(). Stops
    copying at the first 0 character, otherwise copies the entire byte
    array.

    You can disable this constructor by defining \c
    QT_NO_CAST_FROM_ASCII when you compile your applications. This
    can be useful if you want to ensure that all user-visible strings
    go through QObject::tr(), for example.

    \sa fromLatin1(), fromLocal8Bit(), fromUtf8()
*/

/*! \fn QString::QString(const Null &)
    \internal
*/

/*! \fn QString::QString(QStringDataPtr)
    \internal
*/

/*! \fn QString &QString::operator=(const QString::Null &)
    \internal
*/

/*!
  \fn QString::~QString()

    Destroys the string.
*/


/*! \fn void QString::swap(QString &other)
    \since 4.8

    Swaps string \a other with this string. This operation is very fast and
    never fails.
*/

/*! \fn void QString::detach()

    \internal
*/

/*! \fn bool QString::isDetached() const

    \internal
*/

/*! \fn bool QString::isSharedWith(const QString &other) const

    \internal
*/

/*!
    Sets the size of the string to \a size characters.

    If \a size is greater than the current size, the string is
    extended to make it \a size characters long with the extra
    characters added to the end. The new characters are uninitialized.

    If \a size is less than the current size, characters are removed
    from the end.

    Example:

    \snippet qstring/main.cpp 45

    If you want to append a certain number of identical characters to
    the string, use the \l {QString::}{resize(int, QChar)} overload.

    If you want to expand the string so that it reaches a certain
    width and fill the new positions with a particular character, use
    the leftJustified() function:

    If \a size is negative, it is equivalent to passing zero.

    \snippet qstring/main.cpp 47

    \sa truncate(), reserve()
*/

void QString::resize(int size)
{
    if (size < 0)
        size = 0;

    if (IS_RAW_DATA(d) && !d->ref.isShared() && size < d->size) {
        d->size = size;
        return;
    }

    if (d->ref.isShared() || uint(size) + 1u > d->alloc)
        reallocData(uint(size) + 1u, true);
    if (d->alloc) {
        d->size = size;
        d->data()[size] = '\0';
    }
}

/*!
    \overload
    \since 5.7

    Unlike \l {QString::}{resize(int)}, this overload
    initializes the new characters to \a fillChar:

    \snippet qstring/main.cpp 46
*/

void QString::resize(int size, QChar fillChar)
{
    const int oldSize = length();
    resize(size);
    const int difference = length() - oldSize;
    if (difference > 0)
        std::fill_n(d->begin() + oldSize, difference, fillChar.unicode());
}

/*! \fn int QString::capacity() const

    Returns the maximum number of characters that can be stored in
    the string without forcing a reallocation.

    The sole purpose of this function is to provide a means of fine
    tuning QString's memory usage. In general, you will rarely ever
    need to call this function. If you want to know how many
    characters are in the string, call size().

    \sa reserve(), squeeze()
*/

/*!
    \fn void QString::reserve(int size)

    Attempts to allocate memory for at least \a size characters. If
    you know in advance how large the string will be, you can call
    this function, and if you resize the string often you are likely
    to get better performance. If \a size is an underestimate, the
    worst that will happen is that the QString will be a bit slower.

    The sole purpose of this function is to provide a means of fine
    tuning QString's memory usage. In general, you will rarely ever
    need to call this function. If you want to change the size of the
    string, call resize().

    This function is useful for code that needs to build up a long
    string and wants to avoid repeated reallocation. In this example,
    we want to add to the string until some condition is \c true, and
    we're fairly sure that size is large enough to make a call to
    reserve() worthwhile:

    \snippet qstring/main.cpp 44

    \sa squeeze(), capacity()
*/

/*!
    \fn void QString::squeeze()

    Releases any memory not required to store the character data.

    The sole purpose of this function is to provide a means of fine
    tuning QString's memory usage. In general, you will rarely ever
    need to call this function.

    \sa reserve(), capacity()
*/

void QString::reallocData(uint alloc, bool grow)
{
    auto allocOptions = d->detachFlags();
    if (grow)
        allocOptions |= QArrayData::Grow;

    if (d->ref.isShared() || IS_RAW_DATA(d)) {
        Data *x = Data::allocate(alloc, allocOptions);
        Q_CHECK_PTR(x);
        x->size = qMin(int(alloc) - 1, d->size);
        ::memcpy(x->data(), d->data(), x->size * sizeof(QChar));
        x->data()[x->size] = 0;
        if (!d->ref.deref())
            Data::deallocate(d);
        d = x;
    } else {
        Data *p = Data::reallocateUnaligned(d, alloc, allocOptions);
        Q_CHECK_PTR(p);
        d = p;
    }
}

#if QT_VERSION < QT_VERSION_CHECK(6, 0, 0)
void QString::expand(int i)
{
    resize(qMax(i + 1, d->size), QLatin1Char(' '));
}
#endif

/*! \fn void QString::clear()

    Clears the contents of the string and makes it null.

    \sa resize(), isNull()
*/

/*! \fn QString &QString::operator=(const QString &other)

    Assigns \a other to this string and returns a reference to this
    string.
*/

QString &QString::operator=(const QString &other) Q_DECL_NOTHROW
{
    other.d->ref.ref();
    if (!d->ref.deref())
        Data::deallocate(d);
    d = other.d;
    return *this;
}

/*!
    \fn QString &QString::operator=(QString &&other)

    Move-assigns \a other to this QString instance.

    \since 5.2
*/

/*! \fn QString &QString::operator=(QLatin1String str)

    \overload operator=()

    Assigns the Latin-1 string \a str to this string.
*/
QString &QString::operator=(QLatin1String other)
{
    if (isDetached() && other.size() <= capacity()) { // assumes d->alloc == 0 -> !isDetached() (sharedNull)
        d->size = other.size();
        d->data()[other.size()] = 0;
        qt_from_latin1(d->data(), other.latin1(), other.size());
    } else {
        *this = fromLatin1(other.latin1(), other.size());
    }
    return *this;
}

/*! \fn QString &QString::operator=(const QByteArray &ba)

    \overload operator=()

    Assigns \a ba to this string. The byte array is converted to Unicode
    using the fromUtf8() function. This function stops conversion at the
    first NUL character found, or the end of the \a ba byte array.

    You can disable this operator by defining \c
    QT_NO_CAST_FROM_ASCII when you compile your applications. This
    can be useful if you want to ensure that all user-visible strings
    go through QObject::tr(), for example.
*/

/*! \fn QString &QString::operator=(const char *str)

    \overload operator=()

    Assigns \a str to this string. The const char pointer is converted
    to Unicode using the fromUtf8() function.

    You can disable this operator by defining \c QT_NO_CAST_FROM_ASCII
    or \c QT_RESTRICTED_CAST_FROM_ASCII when you compile your applications.
    This can be useful if you want to ensure that all user-visible strings
    go through QObject::tr(), for example.

*/

/*! \fn QString &QString::operator=(char ch)

    \overload operator=()

    Assigns character \a ch to this string. Note that the character is
    converted to Unicode using the fromLatin1() function, unlike other 8-bit
    functions that operate on UTF-8 data.

    You can disable this operator by defining \c
    QT_NO_CAST_FROM_ASCII when you compile your applications. This
    can be useful if you want to ensure that all user-visible strings
    go through QObject::tr(), for example.
*/

/*!
    \overload operator=()

    Sets the string to contain the single character \a ch.
*/
QString &QString::operator=(QChar ch)
{
    if (isDetached() && capacity() >= 1) { // assumes d->alloc == 0 -> !isDetached() (sharedNull)
        // re-use existing capacity:
        ushort *dat = d->data();
        dat[0] = ch.unicode();
        dat[1] = 0;
        d->size = 1;
    } else {
        operator=(QString(ch));
    }
    return *this;
}

/*!
     \fn QString& QString::insert(int position, const QString &str)

    Inserts the string \a str at the given index \a position and
    returns a reference to this string.

    Example:

    \snippet qstring/main.cpp 26

    If the given \a position is greater than size(), the array is
    first extended using resize().

    \sa append(), prepend(), replace(), remove()
*/


/*!
    \fn QString& QString::insert(int position, const QStringRef &str)
    \since 5.5
    \overload insert()

    Inserts the string reference \a str at the given index \a position and
    returns a reference to this string.

    If the given \a position is greater than size(), the array is
    first extended using resize().
*/


/*!
    \fn QString& QString::insert(int position, const char *str)
    \since 5.5
    \overload insert()

    Inserts the C string \a str at the given index \a position and
    returns a reference to this string.

    If the given \a position is greater than size(), the array is
    first extended using resize().

    This function is not available when QT_NO_CAST_FROM_ASCII is
    defined.
*/


/*!
    \fn QString& QString::insert(int position, const QByteArray &str)
    \since 5.5
    \overload insert()

    Inserts the byte array \a str at the given index \a position and
    returns a reference to this string.

    If the given \a position is greater than size(), the array is
    first extended using resize().

    This function is not available when QT_NO_CAST_FROM_ASCII is
    defined.
*/


/*!
    \fn QString &QString::insert(int position, QLatin1String str)
    \overload insert()

    Inserts the Latin-1 string \a str at the given index \a position.
*/
QString &QString::insert(int i, QLatin1String str)
{
    const char *s = str.latin1();
    if (i < 0 || !s || !(*s))
        return *this;

    int len = str.size();
    if (Q_UNLIKELY(i > d->size))
        resize(i + len, QLatin1Char(' '));
    else
        resize(d->size + len);

    ::memmove(d->data() + i + len, d->data() + i, (d->size - i - len) * sizeof(QChar));
    qt_from_latin1(d->data() + i, s, uint(len));
    return *this;
}

/*!
    \fn QString& QString::insert(int position, const QChar *unicode, int size)
    \overload insert()

    Inserts the first \a size characters of the QChar array \a unicode
    at the given index \a position in the string.
*/
QString& QString::insert(int i, const QChar *unicode, int size)
{
    if (i < 0 || size <= 0)
        return *this;

    const ushort *s = (const ushort *)unicode;
    if (s >= d->data() && s < d->data() + d->alloc) {
        // Part of me - take a copy
        ushort *tmp = static_cast<ushort *>(::malloc(size * sizeof(QChar)));
        Q_CHECK_PTR(tmp);
        memcpy(tmp, s, size * sizeof(QChar));
        insert(i, reinterpret_cast<const QChar *>(tmp), size);
        ::free(tmp);
        return *this;
    }

    if (Q_UNLIKELY(i > d->size))
        resize(i + size, QLatin1Char(' '));
    else
        resize(d->size + size);

    ::memmove(d->data() + i + size, d->data() + i, (d->size - i - size) * sizeof(QChar));
    memcpy(d->data() + i, s, size * sizeof(QChar));
    return *this;
}

/*!
    \fn QString& QString::insert(int position, QChar ch)
    \overload insert()

    Inserts \a ch at the given index \a position in the string.
*/

QString& QString::insert(int i, QChar ch)
{
    if (i < 0)
        i += d->size;
    if (i < 0)
        return *this;
    if (Q_UNLIKELY(i > d->size))
        resize(i + 1, QLatin1Char(' '));
    else
        resize(d->size + 1);
    ::memmove(d->data() + i + 1, d->data() + i, (d->size - i - 1) * sizeof(QChar));
    d->data()[i] = ch.unicode();
    return *this;
}

/*!
    Appends the string \a str onto the end of this string.

    Example:

    \snippet qstring/main.cpp 9

    This is the same as using the insert() function:

    \snippet qstring/main.cpp 10

    The append() function is typically very fast (\l{constant time}),
    because QString preallocates extra space at the end of the string
    data so it can grow without reallocating the entire string each
    time.

    \sa operator+=(), prepend(), insert()
*/
QString &QString::append(const QString &str)
{
    if (str.d != Data::sharedNull()) {
        if (d == Data::sharedNull()) {
            operator=(str);
        } else {
            if (d->ref.isShared() || uint(d->size + str.d->size) + 1u > d->alloc)
                reallocData(uint(d->size + str.d->size) + 1u, true);
            memcpy(d->data() + d->size, str.d->data(), str.d->size * sizeof(QChar));
            d->size += str.d->size;
            d->data()[d->size] = '\0';
        }
    }
    return *this;
}

/*!
  \overload append()
  \since 5.0

  Appends \a len characters from the QChar array \a str to this string.
*/
QString &QString::append(const QChar *str, int len)
{
    if (str && len > 0) {
        if (d->ref.isShared() || uint(d->size + len) + 1u > d->alloc)
            reallocData(uint(d->size + len) + 1u, true);
        memcpy(d->data() + d->size, str, len * sizeof(QChar));
        d->size += len;
        d->data()[d->size] = '\0';
    }
    return *this;
}

/*!
  \overload append()

  Appends the Latin-1 string \a str to this string.
*/
QString &QString::append(QLatin1String str)
{
    const char *s = str.latin1();
    if (s) {
        int len = str.size();
        if (d->ref.isShared() || uint(d->size + len) + 1u > d->alloc)
            reallocData(uint(d->size + len) + 1u, true);
        ushort *i = d->data() + d->size;
        qt_from_latin1(i, s, uint(len));
        i[len] = '\0';
        d->size += len;
    }
    return *this;
}

/*! \fn QString &QString::append(const QByteArray &ba)

    \overload append()

    Appends the byte array \a ba to this string. The given byte array
    is converted to Unicode using the fromUtf8() function.

    You can disable this function by defining \c QT_NO_CAST_FROM_ASCII
    when you compile your applications. This can be useful if you want
    to ensure that all user-visible strings go through QObject::tr(),
    for example.
*/

/*! \fn QString &QString::append(const char *str)

    \overload append()

    Appends the string \a str to this string. The given const char
    pointer is converted to Unicode using the fromUtf8() function.

    You can disable this function by defining \c QT_NO_CAST_FROM_ASCII
    when you compile your applications. This can be useful if you want
    to ensure that all user-visible strings go through QObject::tr(),
    for example.
*/

/*!
    \overload append()

    Appends the character \a ch to this string.
*/
QString &QString::append(QChar ch)
{
    if (d->ref.isShared() || uint(d->size) + 2u > d->alloc)
        reallocData(uint(d->size) + 2u, true);
    d->data()[d->size++] = ch.unicode();
    d->data()[d->size] = '\0';
    return *this;
}

/*! \fn QString &QString::prepend(const QString &str)

    Prepends the string \a str to the beginning of this string and
    returns a reference to this string.

    Example:

    \snippet qstring/main.cpp 36

    \sa append(), insert()
*/

/*! \fn QString &QString::prepend(QLatin1String str)

    \overload prepend()

    Prepends the Latin-1 string \a str to this string.
*/

/*! \fn QString &QString::prepend(const QChar *str, int len)
    \since 5.5
    \overload prepend()

    Prepends \a len characters from the QChar array \a str to this string and
    returns a reference to this string.
*/

/*! \fn QString &QString::prepend(const QStringRef &str)
    \since 5.5
    \overload prepend()

    Prepends the string reference \a str to the beginning of this string and
    returns a reference to this string.
*/

/*! \fn QString &QString::prepend(const QByteArray &ba)

    \overload prepend()

    Prepends the byte array \a ba to this string. The byte array is
    converted to Unicode using the fromUtf8() function.

    You can disable this function by defining \c
    QT_NO_CAST_FROM_ASCII when you compile your applications. This
    can be useful if you want to ensure that all user-visible strings
    go through QObject::tr(), for example.
*/

/*! \fn QString &QString::prepend(const char *str)

    \overload prepend()

    Prepends the string \a str to this string. The const char pointer
    is converted to Unicode using the fromUtf8() function.

    You can disable this function by defining \c
    QT_NO_CAST_FROM_ASCII when you compile your applications. This
    can be useful if you want to ensure that all user-visible strings
    go through QObject::tr(), for example.
*/

/*! \fn QString &QString::prepend(QChar ch)

    \overload prepend()

    Prepends the character \a ch to this string.
*/

/*!
  \fn QString &QString::remove(int position, int n)

  Removes \a n characters from the string, starting at the given \a
  position index, and returns a reference to the string.

  If the specified \a position index is within the string, but \a
  position + \a n is beyond the end of the string, the string is
  truncated at the specified \a position.

  \snippet qstring/main.cpp 37

  \sa insert(), replace()
*/
QString &QString::remove(int pos, int len)
{
    if (pos < 0)  // count from end of string
        pos += d->size;
    if (uint(pos) >= uint(d->size)) {
        // range problems
    } else if (len >= d->size - pos) {
        resize(pos); // truncate
    } else if (len > 0) {
        detach();
        memmove(d->data() + pos, d->data() + pos + len,
                (d->size - pos - len + 1) * sizeof(ushort));
        d->size -= len;
    }
    return *this;
}

template<typename T>
static void removeStringImpl(QString &s, const T &needle, Qt::CaseSensitivity cs)
{
    const int needleSize = needle.size();
    if (needleSize) {
        if (needleSize == 1) {
            s.remove(needle.front(), cs);
        } else {
            int i = 0;
            while ((i = s.indexOf(needle, i, cs)) != -1)
                s.remove(i, needleSize);
        }
    }
}

/*!
  Removes every occurrence of the given \a str string in this
  string, and returns a reference to this string.

  If \a cs is Qt::CaseSensitive (default), the search is
  case sensitive; otherwise the search is case insensitive.

  This is the same as \c replace(str, "", cs).

  \sa replace()
*/
QString &QString::remove(const QString &str, Qt::CaseSensitivity cs)
{
    removeStringImpl(*this, str, cs);
    return *this;
}

/*!
  \since 5.11
  \overload

  Removes every occurrence of the given \a str string in this
  string, and returns a reference to this string.

  If \a cs is Qt::CaseSensitive (default), the search is
  case sensitive; otherwise the search is case insensitive.

  This is the same as \c replace(str, "", cs).

  \sa replace()
*/
QString &QString::remove(QLatin1String str, Qt::CaseSensitivity cs)
{
    removeStringImpl(*this, str, cs);
    return *this;
}

/*!
  Removes every occurrence of the character \a ch in this string, and
  returns a reference to this string.

  If \a cs is Qt::CaseSensitive (default), the search is case
  sensitive; otherwise the search is case insensitive.

  Example:

  \snippet qstring/main.cpp 38

  This is the same as \c replace(ch, "", cs).

  \sa replace()
*/
QString &QString::remove(QChar ch, Qt::CaseSensitivity cs)
{
    const int idx = indexOf(ch, 0, cs);
    if (idx != -1) {
        const auto first = begin(); // implicit detach()
        auto last = end();
        if (cs == Qt::CaseSensitive) {
            last = std::remove(first + idx, last, ch);
        } else {
            const QChar c = ch.toCaseFolded();
            auto caseInsensEqual = [c](QChar x) {
                return c == x.toCaseFolded();
            };
            last = std::remove_if(first + idx, last, caseInsensEqual);
        }
        resize(last - first);
    }
    return *this;
}

/*!
  \fn QString &QString::remove(const QRegExp &rx)

  Removes every occurrence of the regular expression \a rx in the
  string, and returns a reference to the string. For example:

  \snippet qstring/main.cpp 39

  \sa indexOf(), lastIndexOf(), replace()
*/

/*!
  \fn QString &QString::remove(const QRegularExpression &re)
  \since 5.0

  Removes every occurrence of the regular expression \a re in the
  string, and returns a reference to the string. For example:

  \snippet qstring/main.cpp 96

  \sa indexOf(), lastIndexOf(), replace()
*/

/*!
  \fn QString &QString::replace(int position, int n, const QString &after)

  Replaces \a n characters beginning at index \a position with
  the string \a after and returns a reference to this string.

  \note If the specified \a position index is within the string,
  but \a position + \a n goes outside the strings range,
  then \a n will be adjusted to stop at the end of the string.

  Example:

  \snippet qstring/main.cpp 40

  \sa insert(), remove()
*/
QString &QString::replace(int pos, int len, const QString &after)
{
    return replace(pos, len, after.constData(), after.length());
}

/*!
  \fn QString &QString::replace(int position, int n, const QChar *unicode, int size)
  \overload replace()
  Replaces \a n characters beginning at index \a position with the
  first \a size characters of the QChar array \a unicode and returns a
  reference to this string.
*/
QString &QString::replace(int pos, int len, const QChar *unicode, int size)
{
    if (uint(pos) > uint(d->size))
        return *this;
    if (len > d->size - pos)
        len = d->size - pos;

    uint index = pos;
    replace_helper(&index, 1, len, unicode, size);
    return *this;
}

/*!
  \fn QString &QString::replace(int position, int n, QChar after)
  \overload replace()

  Replaces \a n characters beginning at index \a position with the
  character \a after and returns a reference to this string.
*/
QString &QString::replace(int pos, int len, QChar after)
{
    return replace(pos, len, &after, 1);
}

/*!
  \overload replace()
  Replaces every occurrence of the string \a before with the string \a
  after and returns a reference to this string.

  If \a cs is Qt::CaseSensitive (default), the search is case
  sensitive; otherwise the search is case insensitive.

  Example:

  \snippet qstring/main.cpp 41

  \note The replacement text is not rescanned after it is inserted.

  Example:

  \snippet qstring/main.cpp 86
*/
QString &QString::replace(const QString &before, const QString &after, Qt::CaseSensitivity cs)
{
    return replace(before.constData(), before.size(), after.constData(), after.size(), cs);
}

namespace { // helpers for replace and its helper:
QChar *textCopy(const QChar *start, int len)
{
    const size_t size = len * sizeof(QChar);
    QChar *const copy = static_cast<QChar *>(::malloc(size));
    Q_CHECK_PTR(copy);
    ::memcpy(copy, start, size);
    return copy;
}

bool pointsIntoRange(const QChar *ptr, const ushort *base, int len)
{
    const QChar *const start = reinterpret_cast<const QChar *>(base);
    return start <= ptr && ptr < start + len;
}
} // end namespace

/*!
  \internal
 */
void QString::replace_helper(uint *indices, int nIndices, int blen, const QChar *after, int alen)
{
    // Copy after if it lies inside our own d->data() area (which we could
    // possibly invalidate via a realloc or modify by replacement).
    QChar *afterBuffer = 0;
    if (pointsIntoRange(after, d->data(), d->size)) // Use copy in place of vulnerable original:
        after = afterBuffer = textCopy(after, alen);

    QT_TRY {
        if (blen == alen) {
            // replace in place
            detach();
            for (int i = 0; i < nIndices; ++i)
                memcpy(d->data() + indices[i], after, alen * sizeof(QChar));
        } else if (alen < blen) {
            // replace from front
            detach();
            uint to = indices[0];
            if (alen)
                memcpy(d->data()+to, after, alen*sizeof(QChar));
            to += alen;
            uint movestart = indices[0] + blen;
            for (int i = 1; i < nIndices; ++i) {
                int msize = indices[i] - movestart;
                if (msize > 0) {
                    memmove(d->data() + to, d->data() + movestart, msize * sizeof(QChar));
                    to += msize;
                }
                if (alen) {
                    memcpy(d->data() + to, after, alen * sizeof(QChar));
                    to += alen;
                }
                movestart = indices[i] + blen;
            }
            int msize = d->size - movestart;
            if (msize > 0)
                memmove(d->data() + to, d->data() + movestart, msize * sizeof(QChar));
            resize(d->size - nIndices*(blen-alen));
        } else {
            // replace from back
            int adjust = nIndices*(alen-blen);
            int newLen = d->size + adjust;
            int moveend = d->size;
            resize(newLen);

            while (nIndices) {
                --nIndices;
                int movestart = indices[nIndices] + blen;
                int insertstart = indices[nIndices] + nIndices*(alen-blen);
                int moveto = insertstart + alen;
                memmove(d->data() + moveto, d->data() + movestart,
                        (moveend - movestart)*sizeof(QChar));
                memcpy(d->data() + insertstart, after, alen * sizeof(QChar));
                moveend = movestart-blen;
            }
        }
    } QT_CATCH(const std::bad_alloc &) {
        ::free(afterBuffer);
        QT_RETHROW;
    }
    ::free(afterBuffer);
}

/*!
  \since 4.5
  \overload replace()

  Replaces each occurrence in this string of the first \a blen
  characters of \a before with the first \a alen characters of \a
  after and returns a reference to this string.

  If \a cs is Qt::CaseSensitive (default), the search is case
  sensitive; otherwise the search is case insensitive.
*/
QString &QString::replace(const QChar *before, int blen,
                          const QChar *after, int alen,
                          Qt::CaseSensitivity cs)
{
    if (d->size == 0) {
        if (blen)
            return *this;
    } else {
        if (cs == Qt::CaseSensitive && before == after && blen == alen)
            return *this;
    }
    if (alen == 0 && blen == 0)
        return *this;

    QStringMatcher matcher(before, blen, cs);
    QChar *beforeBuffer = 0, *afterBuffer = 0;

    int index = 0;
    while (1) {
        uint indices[1024];
        uint pos = 0;
        while (pos < 1024) {
            index = matcher.indexIn(*this, index);
            if (index == -1)
                break;
            indices[pos++] = index;
            if (blen) // Step over before:
                index += blen;
            else // Only count one instance of empty between any two characters:
                index++;
        }
        if (!pos) // Nothing to replace
            break;

        if (Q_UNLIKELY(index != -1)) {
            /*
              We're about to change data, that before and after might point
              into, and we'll need that data for our next batch of indices.
            */
            if (!afterBuffer && pointsIntoRange(after, d->data(), d->size))
                after = afterBuffer = textCopy(after, alen);

            if (!beforeBuffer && pointsIntoRange(before, d->data(), d->size)) {
                beforeBuffer = textCopy(before, blen);
                matcher = QStringMatcher(beforeBuffer, blen, cs);
            }
        }

        replace_helper(indices, pos, blen, after, alen);

        if (Q_LIKELY(index == -1)) // Nothing left to replace
            break;
        // The call to replace_helper just moved what index points at:
        index += pos*(alen-blen);
    }
    ::free(afterBuffer);
    ::free(beforeBuffer);

    return *this;
}

/*!
  \overload replace()
  Replaces every occurrence of the character \a ch in the string with
  \a after and returns a reference to this string.

  If \a cs is Qt::CaseSensitive (default), the search is case
  sensitive; otherwise the search is case insensitive.
*/
QString& QString::replace(QChar ch, const QString &after, Qt::CaseSensitivity cs)
{
    if (after.d->size == 0)
        return remove(ch, cs);

    if (after.d->size == 1)
        return replace(ch, after.d->data()[0], cs);

    if (d->size == 0)
        return *this;

    ushort cc = (cs == Qt::CaseSensitive ? ch.unicode() : ch.toCaseFolded().unicode());

    int index = 0;
    while (1) {
        uint indices[1024];
        uint pos = 0;
        if (cs == Qt::CaseSensitive) {
            while (pos < 1024 && index < d->size) {
                if (d->data()[index] == cc)
                    indices[pos++] = index;
                index++;
            }
        } else {
            while (pos < 1024 && index < d->size) {
                if (QChar::toCaseFolded(d->data()[index]) == cc)
                    indices[pos++] = index;
                index++;
            }
        }
        if (!pos) // Nothing to replace
            break;

        replace_helper(indices, pos, 1, after.constData(), after.d->size);

        if (Q_LIKELY(index == -1)) // Nothing left to replace
            break;
        // The call to replace_helper just moved what index points at:
        index += pos*(after.d->size - 1);
    }
    return *this;
}

/*!
  \overload replace()
  Replaces every occurrence of the character \a before with the
  character \a after and returns a reference to this string.

  If \a cs is Qt::CaseSensitive (default), the search is case
  sensitive; otherwise the search is case insensitive.
*/
QString& QString::replace(QChar before, QChar after, Qt::CaseSensitivity cs)
{
    if (d->size) {
        const int idx = indexOf(before, 0, cs);
        if (idx != -1) {
            detach();
            const ushort a = after.unicode();
            ushort *i = d->data();
            const ushort *e = i + d->size;
            i += idx;
            *i = a;
            if (cs == Qt::CaseSensitive) {
                const ushort b = before.unicode();
                while (++i != e) {
                    if (*i == b)
                        *i = a;
                }
            } else {
                const ushort b = foldCase(before.unicode());
                while (++i != e) {
                    if (foldCase(*i) == b)
                        *i = a;
                }
            }
        }
    }
    return *this;
}

/*!
  \since 4.5
  \overload replace()

  Replaces every occurrence of the string \a before with the string \a
  after and returns a reference to this string.

  If \a cs is Qt::CaseSensitive (default), the search is case
  sensitive; otherwise the search is case insensitive.

  \note The text is not rescanned after a replacement.
*/
QString &QString::replace(QLatin1String before, QLatin1String after, Qt::CaseSensitivity cs)
{
    int alen = after.size();
    int blen = before.size();
    QVarLengthArray<ushort> a(alen);
    QVarLengthArray<ushort> b(blen);
    qt_from_latin1(a.data(), after.latin1(), alen);
    qt_from_latin1(b.data(), before.latin1(), blen);
    return replace((const QChar *)b.data(), blen, (const QChar *)a.data(), alen, cs);
}

/*!
  \since 4.5
  \overload replace()

  Replaces every occurrence of the string \a before with the string \a
  after and returns a reference to this string.

  If \a cs is Qt::CaseSensitive (default), the search is case
  sensitive; otherwise the search is case insensitive.

  \note The text is not rescanned after a replacement.
*/
QString &QString::replace(QLatin1String before, const QString &after, Qt::CaseSensitivity cs)
{
    int blen = before.size();
    QVarLengthArray<ushort> b(blen);
    qt_from_latin1(b.data(), before.latin1(), blen);
    return replace((const QChar *)b.data(), blen, after.constData(), after.d->size, cs);
}

/*!
  \since 4.5
  \overload replace()

  Replaces every occurrence of the string \a before with the string \a
  after and returns a reference to this string.

  If \a cs is Qt::CaseSensitive (default), the search is case
  sensitive; otherwise the search is case insensitive.

  \note The text is not rescanned after a replacement.
*/
QString &QString::replace(const QString &before, QLatin1String after, Qt::CaseSensitivity cs)
{
    int alen = after.size();
    QVarLengthArray<ushort> a(alen);
    qt_from_latin1(a.data(), after.latin1(), alen);
    return replace(before.constData(), before.d->size, (const QChar *)a.data(), alen, cs);
}

/*!
  \since 4.5
  \overload replace()

  Replaces every occurrence of the character \a c with the string \a
  after and returns a reference to this string.

  If \a cs is Qt::CaseSensitive (default), the search is case
  sensitive; otherwise the search is case insensitive.

  \note The text is not rescanned after a replacement.
*/
QString &QString::replace(QChar c, QLatin1String after, Qt::CaseSensitivity cs)
{
    int alen = after.size();
    QVarLengthArray<ushort> a(alen);
    qt_from_latin1(a.data(), after.latin1(), alen);
    return replace(&c, 1, (const QChar *)a.data(), alen, cs);
}


/*!
  \relates QString
  Returns \c true if string \a s1 is equal to string \a s2; otherwise
  returns \c false.

  The comparison is based exclusively on the numeric Unicode values of
  the characters and is very fast, but is not what a human would
  expect. Consider sorting user-interface strings with
  localeAwareCompare().
*/
bool operator==(const QString &s1, const QString &s2) Q_DECL_NOTHROW
{
    if (s1.d->size != s2.d->size)
        return false;

    return qt_compare_strings(s1, s2, Qt::CaseSensitive) == 0;
}

/*!
    \overload operator==()
    Returns \c true if this string is equal to \a other; otherwise
    returns \c false.
*/
bool QString::operator==(QLatin1String other) const Q_DECL_NOTHROW
{
    if (d->size != other.size())
        return false;

    return qt_compare_strings(*this, other, Qt::CaseSensitive) == 0;
}

/*! \fn bool QString::operator==(const QByteArray &other) const

    \overload operator==()

    The \a other byte array is converted to a QString using the
    fromUtf8() function. This function stops conversion at the
    first NUL character found, or the end of the byte array.

    You can disable this operator by defining \c
    QT_NO_CAST_FROM_ASCII when you compile your applications. This
    can be useful if you want to ensure that all user-visible strings
    go through QObject::tr(), for example.

    Returns \c true if this string is lexically equal to the parameter
    string \a other. Otherwise returns \c false.
*/

/*! \fn bool QString::operator==(const char *other) const

    \overload operator==()

    The \a other const char pointer is converted to a QString using
    the fromUtf8() function.

    You can disable this operator by defining \c
    QT_NO_CAST_FROM_ASCII when you compile your applications. This
    can be useful if you want to ensure that all user-visible strings
    go through QObject::tr(), for example.
*/

/*!
   \relates QString
    Returns \c true if string \a s1 is lexically less than string
    \a s2; otherwise returns \c false.

    The comparison is based exclusively on the numeric Unicode values
    of the characters and is very fast, but is not what a human would
    expect. Consider sorting user-interface strings using the
    QString::localeAwareCompare() function.
*/
bool operator<(const QString &s1, const QString &s2) Q_DECL_NOTHROW
{
    return qt_compare_strings(s1, s2, Qt::CaseSensitive) < 0;
}

/*!
   \overload operator<()

    Returns \c true if this string is lexically less than the parameter
    string called \a other; otherwise returns \c false.
*/
bool QString::operator<(QLatin1String other) const Q_DECL_NOTHROW
{
    return qt_compare_strings(*this, other, Qt::CaseSensitive) < 0;
}

/*! \fn bool QString::operator<(const QByteArray &other) const

    \overload operator<()

    The \a other byte array is converted to a QString using the
    fromUtf8() function. If any NUL characters ('\\0') are embedded
    in the byte array, they will be included in the transformation.

    You can disable this operator by defining \c
    QT_NO_CAST_FROM_ASCII when you compile your applications. This
    can be useful if you want to ensure that all user-visible strings
    go through QObject::tr(), for example.
*/

/*! \fn bool QString::operator<(const char *other) const

    Returns \c true if this string is lexically less than string \a other.
    Otherwise returns \c false.

    \overload operator<()

    The \a other const char pointer is converted to a QString using
    the fromUtf8() function.

    You can disable this operator by defining \c
    QT_NO_CAST_FROM_ASCII when you compile your applications. This
    can be useful if you want to ensure that all user-visible strings
    go through QObject::tr(), for example.
*/

/*! \fn bool operator<=(const QString &s1, const QString &s2)

    \relates QString

    Returns \c true if string \a s1 is lexically less than or equal to
    string \a s2; otherwise returns \c false.

    The comparison is based exclusively on the numeric Unicode values
    of the characters and is very fast, but is not what a human would
    expect. Consider sorting user-interface strings with
    localeAwareCompare().
*/

/*! \fn bool QString::operator<=(QLatin1String other) const

    Returns \c true if this string is lexically less than or equal to
    parameter string \a other. Otherwise returns \c false.

    \overload operator<=()
*/

/*! \fn bool QString::operator<=(const QByteArray &other) const

    \overload operator<=()

    The \a other byte array is converted to a QString using the
    fromUtf8() function. If any NUL characters ('\\0') are embedded
    in the byte array, they will be included in the transformation.

    You can disable this operator by defining \c
    QT_NO_CAST_FROM_ASCII when you compile your applications. This
    can be useful if you want to ensure that all user-visible strings
    go through QObject::tr(), for example.
*/

/*! \fn bool QString::operator<=(const char *other) const

    \overload operator<=()

    The \a other const char pointer is converted to a QString using
    the fromUtf8() function.

    You can disable this operator by defining \c
    QT_NO_CAST_FROM_ASCII when you compile your applications. This
    can be useful if you want to ensure that all user-visible strings
    go through QObject::tr(), for example.
*/

/*! \fn bool operator>(const QString &s1, const QString &s2)
    \relates QString

    Returns \c true if string \a s1 is lexically greater than string \a s2;
    otherwise returns \c false.

    The comparison is based exclusively on the numeric Unicode values
    of the characters and is very fast, but is not what a human would
    expect. Consider sorting user-interface strings with
    localeAwareCompare().
*/

/*!
   \overload operator>()

    Returns \c true if this string is lexically greater than the parameter
    string \a other; otherwise returns \c false.
*/
bool QString::operator>(QLatin1String other) const Q_DECL_NOTHROW
{
    return qt_compare_strings(*this, other, Qt::CaseSensitive) > 0;
}

/*! \fn bool QString::operator>(const QByteArray &other) const

    \overload operator>()

    The \a other byte array is converted to a QString using the
    fromUtf8() function. If any NUL characters ('\\0') are embedded
    in the byte array, they will be included in the transformation.

    You can disable this operator by defining \c
    QT_NO_CAST_FROM_ASCII when you compile your applications. This
    can be useful if you want to ensure that all user-visible strings
    go through QObject::tr(), for example.
*/

/*! \fn bool QString::operator>(const char *other) const

    \overload operator>()

    The \a other const char pointer is converted to a QString using
    the fromUtf8() function.

    You can disable this operator by defining \c QT_NO_CAST_FROM_ASCII
    when you compile your applications. This can be useful if you want
    to ensure that all user-visible strings go through QObject::tr(),
    for example.
*/

/*! \fn bool operator>=(const QString &s1, const QString &s2)
    \relates QString

    Returns \c true if string \a s1 is lexically greater than or equal to
    string \a s2; otherwise returns \c false.

    The comparison is based exclusively on the numeric Unicode values
    of the characters and is very fast, but is not what a human would
    expect. Consider sorting user-interface strings with
    localeAwareCompare().
*/

/*! \fn bool QString::operator>=(QLatin1String other) const

    Returns \c true if this string is lexically greater than or equal to parameter
    string \a other. Otherwise returns \c false.

    \overload operator>=()
*/

/*! \fn bool QString::operator>=(const QByteArray &other) const

    \overload operator>=()

    The \a other byte array is converted to a QString using the
    fromUtf8() function. If any NUL characters ('\\0') are embedded in
    the byte array, they will be included in the transformation.

    You can disable this operator by defining \c QT_NO_CAST_FROM_ASCII
    when you compile your applications. This can be useful if you want
    to ensure that all user-visible strings go through QObject::tr(),
    for example.
*/

/*! \fn bool QString::operator>=(const char *other) const

    \overload operator>=()

    The \a other const char pointer is converted to a QString using
    the fromUtf8() function.

    You can disable this operator by defining \c QT_NO_CAST_FROM_ASCII
    when you compile your applications. This can be useful if you want
    to ensure that all user-visible strings go through QObject::tr(),
    for example.
*/

/*! \fn bool operator!=(const QString &s1, const QString &s2)
    \relates QString

    Returns \c true if string \a s1 is not equal to string \a s2;
    otherwise returns \c false.

    The comparison is based exclusively on the numeric Unicode values
    of the characters and is very fast, but is not what a human would
    expect. Consider sorting user-interface strings with
    localeAwareCompare().
*/

/*! \fn bool QString::operator!=(QLatin1String other) const

    Returns \c true if this string is not equal to parameter string \a other.
    Otherwise returns \c false.

    \overload operator!=()
*/

/*! \fn bool QString::operator!=(const QByteArray &other) const

    \overload operator!=()

    The \a other byte array is converted to a QString using the
    fromUtf8() function. If any NUL characters ('\\0') are embedded
    in the byte array, they will be included in the transformation.

    You can disable this operator by defining \c QT_NO_CAST_FROM_ASCII
    when you compile your applications. This can be useful if you want
    to ensure that all user-visible strings go through QObject::tr(),
    for example.
*/

/*! \fn bool QString::operator!=(const char *other) const

    \overload operator!=()

    The \a other const char pointer is converted to a QString using
    the fromUtf8() function.

    You can disable this operator by defining \c
    QT_NO_CAST_FROM_ASCII when you compile your applications. This
    can be useful if you want to ensure that all user-visible strings
    go through QObject::tr(), for example.
*/

/*!
  Returns the index position of the first occurrence of the string \a
  str in this string, searching forward from index position \a
  from. Returns -1 if \a str is not found.

  If \a cs is Qt::CaseSensitive (default), the search is case
  sensitive; otherwise the search is case insensitive.

  Example:

  \snippet qstring/main.cpp 24

  If \a from is -1, the search starts at the last character; if it is
  -2, at the next to last character and so on.

  \sa lastIndexOf(), contains(), count()
*/
int QString::indexOf(const QString &str, int from, Qt::CaseSensitivity cs) const
{
    return qFindString(unicode(), length(), from, str.unicode(), str.length(), cs);
}

/*!
  \since 4.5
  Returns the index position of the first occurrence of the string \a
  str in this string, searching forward from index position \a
  from. Returns -1 if \a str is not found.

  If \a cs is Qt::CaseSensitive (default), the search is case
  sensitive; otherwise the search is case insensitive.

  Example:

  \snippet qstring/main.cpp 24

  If \a from is -1, the search starts at the last character; if it is
  -2, at the next to last character and so on.

  \sa lastIndexOf(), contains(), count()
*/

int QString::indexOf(QLatin1String str, int from, Qt::CaseSensitivity cs) const
{
    return qt_find_latin1_string(unicode(), size(), str, from, cs);
}

int qFindString(
    const QChar *haystack0, int haystackLen, int from,
    const QChar *needle0, int needleLen, Qt::CaseSensitivity cs)
{
    const int l = haystackLen;
    const int sl = needleLen;
    if (from < 0)
        from += l;
    if (uint(sl + from) > (uint)l)
        return -1;
    if (!sl)
        return from;
    if (!l)
        return -1;

    if (sl == 1)
        return findChar(haystack0, haystackLen, needle0[0], from, cs);

    /*
        We use the Boyer-Moore algorithm in cases where the overhead
        for the skip table should pay off, otherwise we use a simple
        hash function.
    */
    if (l > 500 && sl > 5)
        return qFindStringBoyerMoore(haystack0, haystackLen, from,
            needle0, needleLen, cs);

    auto sv = [sl](const ushort *v) { return QStringView(v, sl); };
    /*
        We use some hashing for efficiency's sake. Instead of
        comparing strings, we compare the hash value of str with that
        of a part of this QString. Only if that matches, we call
        qt_string_compare().
    */
    const ushort *needle = (const ushort *)needle0;
    const ushort *haystack = (const ushort *)haystack0 + from;
    const ushort *end = (const ushort *)haystack0 + (l-sl);
    const uint sl_minus_1 = sl - 1;
    uint hashNeedle = 0, hashHaystack = 0;
    int idx;

    if (cs == Qt::CaseSensitive) {
        for (idx = 0; idx < sl; ++idx) {
            hashNeedle = ((hashNeedle<<1) + needle[idx]);
            hashHaystack = ((hashHaystack<<1) + haystack[idx]);
        }
        hashHaystack -= haystack[sl_minus_1];

        while (haystack <= end) {
            hashHaystack += haystack[sl_minus_1];
            if (hashHaystack == hashNeedle
                 && qt_compare_strings(sv(needle), sv(haystack), Qt::CaseSensitive) == 0)
                return haystack - (const ushort *)haystack0;

            REHASH(*haystack);
            ++haystack;
        }
    } else {
        const ushort *haystack_start = (const ushort *)haystack0;
        for (idx = 0; idx < sl; ++idx) {
            hashNeedle = (hashNeedle<<1) + foldCase(needle + idx, needle);
            hashHaystack = (hashHaystack<<1) + foldCase(haystack + idx, haystack_start);
        }
        hashHaystack -= foldCase(haystack + sl_minus_1, haystack_start);

        while (haystack <= end) {
            hashHaystack += foldCase(haystack + sl_minus_1, haystack_start);
            if (hashHaystack == hashNeedle
                 && qt_compare_strings(sv(needle), sv(haystack), Qt::CaseInsensitive) == 0)
                return haystack - (const ushort *)haystack0;

            REHASH(foldCase(haystack, haystack_start));
            ++haystack;
        }
    }
    return -1;
}

/*!
    \overload indexOf()

    Returns the index position of the first occurrence of the
    character \a ch in the string, searching forward from index
    position \a from. Returns -1 if \a ch could not be found.
*/
int QString::indexOf(QChar ch, int from, Qt::CaseSensitivity cs) const
{
    return findChar(unicode(), length(), ch, from, cs);
}

/*!
    \since 4.8

    \overload indexOf()

    Returns the index position of the first occurrence of the string
    reference \a str in this string, searching forward from index
    position \a from. Returns -1 if \a str is not found.

    If \a cs is Qt::CaseSensitive (default), the search is case
    sensitive; otherwise the search is case insensitive.
*/
int QString::indexOf(const QStringRef &str, int from, Qt::CaseSensitivity cs) const
{
    return qFindString(unicode(), length(), from, str.unicode(), str.length(), cs);
}

static int lastIndexOfHelper(const ushort *haystack, int from, const ushort *needle, int sl, Qt::CaseSensitivity cs)
{
    /*
        See indexOf() for explanations.
    */

    auto sv = [sl](const ushort *v) { return QStringView(v, sl); };

    const ushort *end = haystack;
    haystack += from;
    const uint sl_minus_1 = sl - 1;
    const ushort *n = needle+sl_minus_1;
    const ushort *h = haystack+sl_minus_1;
    uint hashNeedle = 0, hashHaystack = 0;
    int idx;

    if (cs == Qt::CaseSensitive) {
        for (idx = 0; idx < sl; ++idx) {
            hashNeedle = ((hashNeedle<<1) + *(n-idx));
            hashHaystack = ((hashHaystack<<1) + *(h-idx));
        }
        hashHaystack -= *haystack;

        while (haystack >= end) {
            hashHaystack += *haystack;
            if (hashHaystack == hashNeedle
                 && qt_compare_strings(sv(needle), sv(haystack), Qt::CaseSensitive) == 0)
                return haystack - end;
            --haystack;
            REHASH(haystack[sl]);
        }
    } else {
        for (idx = 0; idx < sl; ++idx) {
            hashNeedle = ((hashNeedle<<1) + foldCase(n-idx, needle));
            hashHaystack = ((hashHaystack<<1) + foldCase(h-idx, end));
        }
        hashHaystack -= foldCase(haystack, end);

        while (haystack >= end) {
            hashHaystack += foldCase(haystack, end);
            if (hashHaystack == hashNeedle
                 && qt_compare_strings(sv(haystack), sv(needle), Qt::CaseInsensitive) == 0)
                return haystack - end;
            --haystack;
            REHASH(foldCase(haystack + sl, end));
        }
    }
    return -1;
}

static inline int lastIndexOfHelper(
        const QStringRef &haystack, int from, const QStringRef &needle, Qt::CaseSensitivity cs)
{
    return lastIndexOfHelper(reinterpret_cast<const ushort*>(haystack.unicode()), from,
                             reinterpret_cast<const ushort*>(needle.unicode()), needle.size(), cs);
}

static inline int lastIndexOfHelper(
        const QStringRef &haystack, int from, QLatin1String needle, Qt::CaseSensitivity cs)
{
    const int size = needle.size();
    QVarLengthArray<ushort> s(size);
    qt_from_latin1(s.data(), needle.latin1(), size);
    return lastIndexOfHelper(reinterpret_cast<const ushort*>(haystack.unicode()), from,
                             s.data(), size, cs);
}

/*!
  Returns the index position of the last occurrence of the string \a
  str in this string, searching backward from index position \a
  from. If \a from is -1 (default), the search starts at the last
  character; if \a from is -2, at the next to last character and so
  on. Returns -1 if \a str is not found.

  If \a cs is Qt::CaseSensitive (default), the search is case
  sensitive; otherwise the search is case insensitive.

  Example:

  \snippet qstring/main.cpp 29

  \sa indexOf(), contains(), count()
*/
int QString::lastIndexOf(const QString &str, int from, Qt::CaseSensitivity cs) const
{
    return QStringRef(this).lastIndexOf(QStringRef(&str), from, cs);
}

/*!
  \since 4.5
  \overload lastIndexOf()

  Returns the index position of the last occurrence of the string \a
  str in this string, searching backward from index position \a
  from. If \a from is -1 (default), the search starts at the last
  character; if \a from is -2, at the next to last character and so
  on. Returns -1 if \a str is not found.

  If \a cs is Qt::CaseSensitive (default), the search is case
  sensitive; otherwise the search is case insensitive.

  Example:

  \snippet qstring/main.cpp 29

  \sa indexOf(), contains(), count()
*/
int QString::lastIndexOf(QLatin1String str, int from, Qt::CaseSensitivity cs) const
{
    return QStringRef(this).lastIndexOf(str, from, cs);
}

/*!
  \overload lastIndexOf()

  Returns the index position of the last occurrence of the character
  \a ch, searching backward from position \a from.
*/
int QString::lastIndexOf(QChar ch, int from, Qt::CaseSensitivity cs) const
{
    return qt_last_index_of(unicode(), size(), ch, from, cs);
}

/*!
  \since 4.8
  \overload lastIndexOf()

  Returns the index position of the last occurrence of the string
  reference \a str in this string, searching backward from index
  position \a from. If \a from is -1 (default), the search starts at
  the last character; if \a from is -2, at the next to last character
  and so on. Returns -1 if \a str is not found.

  If \a cs is Qt::CaseSensitive (default), the search is case
  sensitive; otherwise the search is case insensitive.

  \sa indexOf(), contains(), count()
*/
int QString::lastIndexOf(const QStringRef &str, int from, Qt::CaseSensitivity cs) const
{
    return QStringRef(this).lastIndexOf(str, from, cs);
}


#if !(defined(QT_NO_REGEXP) && defined(QT_NO_REGULAREXPRESSION))
struct QStringCapture
{
    int pos;
    int len;
    int no;
};
Q_DECLARE_TYPEINFO(QStringCapture, Q_PRIMITIVE_TYPE);
#endif

#ifndef QT_NO_REGEXP

/*!
  \overload replace()

  Replaces every occurrence of the regular expression \a rx in the
  string with \a after. Returns a reference to the string. For
  example:

  \snippet qstring/main.cpp 42

  For regular expressions containing \l{capturing parentheses},
  occurrences of \b{\\1}, \b{\\2}, ..., in \a after are replaced
  with \a{rx}.cap(1), cap(2), ...

  \snippet qstring/main.cpp 43

  \sa indexOf(), lastIndexOf(), remove(), QRegExp::cap()
*/
QString& QString::replace(const QRegExp &rx, const QString &after)
{
    QRegExp rx2(rx);

    if (isEmpty() && rx2.indexIn(*this) == -1)
        return *this;

    reallocData(uint(d->size) + 1u);

    int index = 0;
    int numCaptures = rx2.captureCount();
    int al = after.length();
    QRegExp::CaretMode caretMode = QRegExp::CaretAtZero;

    if (numCaptures > 0) {
        const QChar *uc = after.unicode();
        int numBackRefs = 0;

        for (int i = 0; i < al - 1; i++) {
            if (uc[i] == QLatin1Char('\\')) {
                int no = uc[i + 1].digitValue();
                if (no > 0 && no <= numCaptures)
                    numBackRefs++;
            }
        }

        /*
            This is the harder case where we have back-references.
        */
        if (numBackRefs > 0) {
            QVarLengthArray<QStringCapture, 16> captures(numBackRefs);
            int j = 0;

            for (int i = 0; i < al - 1; i++) {
                if (uc[i] == QLatin1Char('\\')) {
                    int no = uc[i + 1].digitValue();
                    if (no > 0 && no <= numCaptures) {
                        QStringCapture capture;
                        capture.pos = i;
                        capture.len = 2;

                        if (i < al - 2) {
                            int secondDigit = uc[i + 2].digitValue();
                            if (secondDigit != -1 && ((no * 10) + secondDigit) <= numCaptures) {
                                no = (no * 10) + secondDigit;
                                ++capture.len;
                            }
                        }

                        capture.no = no;
                        captures[j++] = capture;
                    }
                }
            }

            while (index <= length()) {
                index = rx2.indexIn(*this, index, caretMode);
                if (index == -1)
                    break;

                QString after2(after);
                for (j = numBackRefs - 1; j >= 0; j--) {
                    const QStringCapture &capture = captures[j];
                    after2.replace(capture.pos, capture.len, rx2.cap(capture.no));
                }

                replace(index, rx2.matchedLength(), after2);
                index += after2.length();

                // avoid infinite loop on 0-length matches (e.g., QRegExp("[a-z]*"))
                if (rx2.matchedLength() == 0)
                    ++index;

                caretMode = QRegExp::CaretWontMatch;
            }
            return *this;
        }
    }

    /*
        This is the simple and optimized case where we don't have
        back-references.
    */
    while (index != -1) {
        struct {
            int pos;
            int length;
        } replacements[2048];

        int pos = 0;
        int adjust = 0;
        while (pos < 2047) {
            index = rx2.indexIn(*this, index, caretMode);
            if (index == -1)
                break;
            int ml = rx2.matchedLength();
            replacements[pos].pos = index;
            replacements[pos++].length = ml;
            index += ml;
            adjust += al - ml;
            // avoid infinite loop
            if (!ml)
                index++;
        }
        if (!pos)
            break;
        replacements[pos].pos = d->size;
        int newlen = d->size + adjust;

        // to continue searching at the right position after we did
        // the first round of replacements
        if (index != -1)
            index += adjust;
        QString newstring;
        newstring.reserve(newlen + 1);
        QChar *newuc = newstring.data();
        QChar *uc = newuc;
        int copystart = 0;
        int i = 0;
        while (i < pos) {
            int copyend = replacements[i].pos;
            int size = copyend - copystart;
            memcpy(static_cast<void*>(uc), static_cast<const void *>(d->data() + copystart), size * sizeof(QChar));
            uc += size;
            memcpy(static_cast<void *>(uc), static_cast<const void *>(after.d->data()), al * sizeof(QChar));
            uc += al;
            copystart = copyend + replacements[i].length;
            i++;
        }
        memcpy(static_cast<void *>(uc), static_cast<const void *>(d->data() + copystart), (d->size - copystart) * sizeof(QChar));
        newstring.resize(newlen);
        *this = newstring;
        caretMode = QRegExp::CaretWontMatch;
    }
    return *this;
}
#endif

#ifndef QT_NO_REGULAREXPRESSION
#ifndef QT_BOOTSTRAPPED
/*!
  \overload replace()
  \since 5.0

  Replaces every occurrence of the regular expression \a re in the
  string with \a after. Returns a reference to the string. For
  example:

  \snippet qstring/main.cpp 87

  For regular expressions containing capturing groups,
  occurrences of \b{\\1}, \b{\\2}, ..., in \a after are replaced
  with the string captured by the corresponding capturing group.

  \snippet qstring/main.cpp 88

  \sa indexOf(), lastIndexOf(), remove(), QRegularExpression, QRegularExpressionMatch
*/
QString &QString::replace(const QRegularExpression &re, const QString &after)
{
    if (!re.isValid()) {
        qWarning("QString::replace: invalid QRegularExpression object");
        return *this;
    }

    const QString copy(*this);
    QRegularExpressionMatchIterator iterator = re.globalMatch(copy);
    if (!iterator.hasNext()) // no matches at all
        return *this;

    reallocData(uint(d->size) + 1u);

    int numCaptures = re.captureCount();

    // 1. build the backreferences vector, holding where the backreferences
    // are in the replacement string
    QVector<QStringCapture> backReferences;
    const int al = after.length();
    const QChar *ac = after.unicode();

    for (int i = 0; i < al - 1; i++) {
        if (ac[i] == QLatin1Char('\\')) {
            int no = ac[i + 1].digitValue();
            if (no > 0 && no <= numCaptures) {
                QStringCapture backReference;
                backReference.pos = i;
                backReference.len = 2;

                if (i < al - 2) {
                    int secondDigit = ac[i + 2].digitValue();
                    if (secondDigit != -1 && ((no * 10) + secondDigit) <= numCaptures) {
                        no = (no * 10) + secondDigit;
                        ++backReference.len;
                    }
                }

                backReference.no = no;
                backReferences.append(backReference);
            }
        }
    }

    // 2. iterate on the matches. For every match, copy in chunks
    // - the part before the match
    // - the after string, with the proper replacements for the backreferences

    int newLength = 0; // length of the new string, with all the replacements
    int lastEnd = 0;
    QVector<QStringRef> chunks;
    while (iterator.hasNext()) {
        QRegularExpressionMatch match = iterator.next();
        int len;
        // add the part before the match
        len = match.capturedStart() - lastEnd;
        if (len > 0) {
            chunks << copy.midRef(lastEnd, len);
            newLength += len;
        }

        lastEnd = 0;
        // add the after string, with replacements for the backreferences
        for (const QStringCapture &backReference : qAsConst(backReferences)) {
            // part of "after" before the backreference
            len = backReference.pos - lastEnd;
            if (len > 0) {
                chunks << after.midRef(lastEnd, len);
                newLength += len;
            }

            // backreference itself
            len = match.capturedLength(backReference.no);
            if (len > 0) {
                chunks << copy.midRef(match.capturedStart(backReference.no), len);
                newLength += len;
            }

            lastEnd = backReference.pos + backReference.len;
        }

        // add the last part of the after string
        len = after.length() - lastEnd;
        if (len > 0) {
            chunks << after.midRef(lastEnd, len);
            newLength += len;
        }

        lastEnd = match.capturedEnd();
    }

    // 3. trailing string after the last match
    if (copy.length() > lastEnd) {
        chunks << copy.midRef(lastEnd);
        newLength += copy.length() - lastEnd;
    }

    // 4. assemble the chunks together
    resize(newLength);
    int i = 0;
    QChar *uc = data();
    for (const QStringRef &chunk : qAsConst(chunks)) {
        int len = chunk.length();
        memcpy(uc + i, chunk.unicode(), len * sizeof(QChar));
        i += len;
    }

    return *this;
}
#endif // QT_BOOTSTRAPPED
#endif // QT_NO_REGULAREXPRESSION

/*!
    Returns the number of (potentially overlapping) occurrences of
    the string \a str in this string.

    If \a cs is Qt::CaseSensitive (default), the search is
    case sensitive; otherwise the search is case insensitive.

    \sa contains(), indexOf()
*/

int QString::count(const QString &str, Qt::CaseSensitivity cs) const
{
    return qt_string_count(unicode(), size(), str.unicode(), str.size(), cs);
}

/*!
    \overload count()

    Returns the number of occurrences of character \a ch in the string.

    If \a cs is Qt::CaseSensitive (default), the search is
    case sensitive; otherwise the search is case insensitive.

    \sa contains(), indexOf()
*/

int QString::count(QChar ch, Qt::CaseSensitivity cs) const
{
    return qt_string_count(unicode(), size(), ch, cs);
    }

/*!
    \since 4.8
    \overload count()
    Returns the number of (potentially overlapping) occurrences of the
    string reference \a str in this string.

    If \a cs is Qt::CaseSensitive (default), the search is
    case sensitive; otherwise the search is case insensitive.

    \sa contains(), indexOf()
*/
int QString::count(const QStringRef &str, Qt::CaseSensitivity cs) const
{
    return qt_string_count(unicode(), size(), str.unicode(), str.size(), cs);
}


/*! \fn bool QString::contains(const QString &str, Qt::CaseSensitivity cs = Qt::CaseSensitive) const

    Returns \c true if this string contains an occurrence of the string
    \a str; otherwise returns \c false.

    If \a cs is Qt::CaseSensitive (default), the search is
    case sensitive; otherwise the search is case insensitive.

    Example:
    \snippet qstring/main.cpp 17

    \sa indexOf(), count()
*/

/*! \fn bool QString::contains(QLatin1String str, Qt::CaseSensitivity cs = Qt::CaseSensitive) const
    \since 5.3

    \overload contains()

    Returns \c true if this string contains an occurrence of the latin-1 string
    \a str; otherwise returns \c false.
*/

/*! \fn bool QString::contains(QChar ch, Qt::CaseSensitivity cs = Qt::CaseSensitive) const

    \overload contains()

    Returns \c true if this string contains an occurrence of the
    character \a ch; otherwise returns \c false.
*/

/*! \fn bool QString::contains(const QStringRef &str, Qt::CaseSensitivity cs = Qt::CaseSensitive) const
    \since 4.8

    Returns \c true if this string contains an occurrence of the string
    reference \a str; otherwise returns \c false.

    If \a cs is Qt::CaseSensitive (default), the search is
    case sensitive; otherwise the search is case insensitive.

    \sa indexOf(), count()
*/

/*! \fn bool QString::contains(const QRegExp &rx) const

    \overload contains()

    Returns \c true if the regular expression \a rx matches somewhere in
    this string; otherwise returns \c false.
*/

/*! \fn bool QString::contains(QRegExp &rx) const
    \overload contains()
    \since 4.5

    Returns \c true if the regular expression \a rx matches somewhere in
    this string; otherwise returns \c false.

    If there is a match, the \a rx regular expression will contain the
    matched captures (see QRegExp::matchedLength, QRegExp::cap).
*/

#ifndef QT_NO_REGEXP
/*!
    \overload indexOf()

    Returns the index position of the first match of the regular
    expression \a rx in the string, searching forward from index
    position \a from. Returns -1 if \a rx didn't match anywhere.

    Example:

    \snippet qstring/main.cpp 25
*/
int QString::indexOf(const QRegExp& rx, int from) const
{
    QRegExp rx2(rx);
    return rx2.indexIn(*this, from);
}

/*!
    \overload indexOf()
    \since 4.5

    Returns the index position of the first match of the regular
    expression \a rx in the string, searching forward from index
    position \a from. Returns -1 if \a rx didn't match anywhere.

    If there is a match, the \a rx regular expression will contain the
    matched captures (see QRegExp::matchedLength, QRegExp::cap).

    Example:

    \snippet qstring/main.cpp 25
*/
int QString::indexOf(QRegExp& rx, int from) const
{
    return rx.indexIn(*this, from);
}

/*!
    \overload lastIndexOf()

    Returns the index position of the last match of the regular
    expression \a rx in the string, searching backward from index
    position \a from. Returns -1 if \a rx didn't match anywhere.

    Example:

    \snippet qstring/main.cpp 30
*/
int QString::lastIndexOf(const QRegExp& rx, int from) const
{
    QRegExp rx2(rx);
    return rx2.lastIndexIn(*this, from);
}

/*!
    \overload lastIndexOf()
    \since 4.5

    Returns the index position of the last match of the regular
    expression \a rx in the string, searching backward from index
    position \a from. Returns -1 if \a rx didn't match anywhere.

    If there is a match, the \a rx regular expression will contain the
    matched captures (see QRegExp::matchedLength, QRegExp::cap).

    Example:

    \snippet qstring/main.cpp 30
*/
int QString::lastIndexOf(QRegExp& rx, int from) const
{
    return rx.lastIndexIn(*this, from);
}

/*!
    \overload count()

    Returns the number of times the regular expression \a rx matches
    in the string.

    This function counts overlapping matches, so in the example
    below, there are four instances of "ana" or "ama":

    \snippet qstring/main.cpp 18

*/
int QString::count(const QRegExp& rx) const
{
    QRegExp rx2(rx);
    int count = 0;
    int index = -1;
    int len = length();
    while (index < len - 1) {                 // count overlapping matches
        index = rx2.indexIn(*this, index + 1);
        if (index == -1)
            break;
        count++;
    }
    return count;
}
#endif // QT_NO_REGEXP

#ifndef QT_NO_REGULAREXPRESSION
#ifndef QT_BOOTSTRAPPED
/*!
    \overload indexOf()
    \since 5.0

    Returns the index position of the first match of the regular
    expression \a re in the string, searching forward from index
    position \a from. Returns -1 if \a re didn't match anywhere.

    Example:

    \snippet qstring/main.cpp 93
*/
int QString::indexOf(const QRegularExpression& re, int from) const
{
    return indexOf(re, from, nullptr);
}

/*!
    \overload
    \since 5.5

    Returns the index position of the first match of the regular
    expression \a re in the string, searching forward from index
    position \a from. Returns -1 if \a re didn't match anywhere.

    If the match is successful and \a rmatch is not a null pointer, it also
    writes the results of the match into the QRegularExpressionMatch object
    pointed to by \a rmatch.

    Example:

    \snippet qstring/main.cpp 99
*/
int QString::indexOf(const QRegularExpression &re, int from, QRegularExpressionMatch *rmatch) const
{
    if (!re.isValid()) {
        qWarning("QString::indexOf: invalid QRegularExpression object");
        return -1;
    }

    QRegularExpressionMatch match = re.match(*this, from);
    if (match.hasMatch()) {
        const int ret = match.capturedStart();
        if (rmatch)
            *rmatch = qMove(match);
        return ret;
    }

    return -1;
}

/*!
    \overload lastIndexOf()
    \since 5.0

    Returns the index position of the last match of the regular
    expression \a re in the string, which starts before the index
    position \a from. Returns -1 if \a re didn't match anywhere.

    Example:

    \snippet qstring/main.cpp 94
*/
int QString::lastIndexOf(const QRegularExpression &re, int from) const
{
    return lastIndexOf(re, from, nullptr);
}

/*!
    \overload
    \since 5.5

    Returns the index position of the last match of the regular
    expression \a re in the string, which starts before the index
    position \a from. Returns -1 if \a re didn't match anywhere.

    If the match is successful and \a rmatch is not a null pointer, it also
    writes the results of the match into the QRegularExpressionMatch object
    pointed to by \a rmatch.

    Example:

    \snippet qstring/main.cpp 100
*/
int QString::lastIndexOf(const QRegularExpression &re, int from, QRegularExpressionMatch *rmatch) const
{
    if (!re.isValid()) {
        qWarning("QString::lastIndexOf: invalid QRegularExpression object");
        return -1;
    }

    int endpos = (from < 0) ? (size() + from + 1) : (from + 1);
    QRegularExpressionMatchIterator iterator = re.globalMatch(*this);
    int lastIndex = -1;
    while (iterator.hasNext()) {
        QRegularExpressionMatch match = iterator.next();
        int start = match.capturedStart();
        if (start < endpos) {
            lastIndex = start;
            if (rmatch)
                *rmatch = qMove(match);
        } else {
            break;
        }
    }

    return lastIndex;
}

/*! \overload contains()
    \since 5.0

    Returns \c true if the regular expression \a re matches somewhere in
    this string; otherwise returns \c false.
*/
bool QString::contains(const QRegularExpression &re) const
{
    return contains(re, nullptr);
}

/*!
    \overload contains()
    \since 5.1

    Returns \c true if the regular expression \a re matches somewhere in this
    string; otherwise returns \c false.

    If the match is successful and \a match is not a null pointer, it also
    writes the results of the match into the QRegularExpressionMatch object
    pointed to by \a match.

    \sa QRegularExpression::match()
*/

bool QString::contains(const QRegularExpression &re, QRegularExpressionMatch *match) const
{
    if (!re.isValid()) {
        qWarning("QString::contains: invalid QRegularExpression object");
        return false;
    }
    QRegularExpressionMatch m = re.match(*this);
    bool hasMatch = m.hasMatch();
    if (hasMatch && match)
        *match = qMove(m);
    return hasMatch;
}

/*!
    \overload count()
    \since 5.0

    Returns the number of times the regular expression \a re matches
    in the string.

    This function counts overlapping matches, so in the example
    below, there are four instances of "ana" or "ama":

    \snippet qstring/main.cpp 95
*/
int QString::count(const QRegularExpression &re) const
{
    if (!re.isValid()) {
        qWarning("QString::count: invalid QRegularExpression object");
        return 0;
    }
    int count = 0;
    int index = -1;
    int len = length();
    while (index < len - 1) {
        QRegularExpressionMatch match = re.match(*this, index + 1);
        if (!match.hasMatch())
            break;
        index = match.capturedStart();
        count++;
    }
    return count;
}
#endif // QT_BOOTSTRAPPED
#endif // QT_NO_REGULAREXPRESSION

/*! \fn int QString::count() const

    \overload count()

    Same as size().
*/


/*!
    \enum QString::SectionFlag

    This enum specifies flags that can be used to affect various
    aspects of the section() function's behavior with respect to
    separators and empty fields.

    \value SectionDefault Empty fields are counted, leading and
    trailing separators are not included, and the separator is
    compared case sensitively.

    \value SectionSkipEmpty Treat empty fields as if they don't exist,
    i.e. they are not considered as far as \e start and \e end are
    concerned.

    \value SectionIncludeLeadingSep Include the leading separator (if
    any) in the result string.

    \value SectionIncludeTrailingSep Include the trailing separator
    (if any) in the result string.

    \value SectionCaseInsensitiveSeps Compare the separator
    case-insensitively.

    \sa section()
*/

/*!
    \fn QString QString::section(QChar sep, int start, int end = -1, SectionFlags flags) const

    This function returns a section of the string.

    This string is treated as a sequence of fields separated by the
    character, \a sep. The returned string consists of the fields from
    position \a start to position \a end inclusive. If \a end is not
    specified, all fields from position \a start to the end of the
    string are included. Fields are numbered 0, 1, 2, etc., counting
    from the left, and -1, -2, etc., counting from right to left.

    The \a flags argument can be used to affect some aspects of the
    function's behavior, e.g. whether to be case sensitive, whether
    to skip empty fields and how to deal with leading and trailing
    separators; see \l{SectionFlags}.

    \snippet qstring/main.cpp 52

    If \a start or \a end is negative, we count fields from the right
    of the string, the right-most field being -1, the one from
    right-most field being -2, and so on.

    \snippet qstring/main.cpp 53

    \sa split()
*/

/*!
    \overload section()

    \snippet qstring/main.cpp 51
    \snippet qstring/main.cpp 54

    \sa split()
*/

QString QString::section(const QString &sep, int start, int end, SectionFlags flags) const
{
    const QVector<QStringRef> sections = splitRef(sep, KeepEmptyParts,
                                                  (flags & SectionCaseInsensitiveSeps) ? Qt::CaseInsensitive : Qt::CaseSensitive);
    const int sectionsSize = sections.size();
    if (!(flags & SectionSkipEmpty)) {
        if (start < 0)
            start += sectionsSize;
        if (end < 0)
            end += sectionsSize;
    } else {
        int skip = 0;
        for (int k = 0; k < sectionsSize; ++k) {
            if (sections.at(k).isEmpty())
                skip++;
        }
        if (start < 0)
            start += sectionsSize - skip;
        if (end < 0)
            end += sectionsSize - skip;
    }
    if (start >= sectionsSize || end < 0 || start > end)
        return QString();

    QString ret;
    int first_i = start, last_i = end;
    for (int x = 0, i = 0; x <= end && i < sectionsSize; ++i) {
        const QStringRef &section = sections.at(i);
        const bool empty = section.isEmpty();
        if (x >= start) {
            if(x == start)
                first_i = i;
            if(x == end)
                last_i = i;
            if (x > start && i > 0)
                ret += sep;
            ret += section;
        }
        if (!empty || !(flags & SectionSkipEmpty))
            x++;
    }
    if ((flags & SectionIncludeLeadingSep) && first_i > 0)
        ret.prepend(sep);
    if ((flags & SectionIncludeTrailingSep) && last_i < sectionsSize - 1)
        ret += sep;
    return ret;
}

#if !(defined(QT_NO_REGEXP) && defined(QT_NO_REGULAREXPRESSION))
class qt_section_chunk {
public:
    qt_section_chunk() {}
    qt_section_chunk(int l, QStringRef s) : length(l), string(qMove(s)) {}
    int length;
    QStringRef string;
};
Q_DECLARE_TYPEINFO(qt_section_chunk, Q_MOVABLE_TYPE);

static QString extractSections(const QVector<qt_section_chunk> &sections,
                               int start,
                               int end,
                               QString::SectionFlags flags)
{
    const int sectionsSize = sections.size();

    if (!(flags & QString::SectionSkipEmpty)) {
        if (start < 0)
            start += sectionsSize;
        if (end < 0)
            end += sectionsSize;
    } else {
        int skip = 0;
        for (int k = 0; k < sectionsSize; ++k) {
            const qt_section_chunk &section = sections.at(k);
            if (section.length == section.string.length())
                skip++;
        }
        if (start < 0)
            start += sectionsSize - skip;
        if (end < 0)
            end += sectionsSize - skip;
    }
    if (start >= sectionsSize || end < 0 || start > end)
        return QString();

    QString ret;
    int x = 0;
    int first_i = start, last_i = end;
    for (int i = 0; x <= end && i < sectionsSize; ++i) {
        const qt_section_chunk &section = sections.at(i);
        const bool empty = (section.length == section.string.length());
        if (x >= start) {
            if (x == start)
                first_i = i;
            if (x == end)
                last_i = i;
            if (x != start)
                ret += section.string;
            else
                ret += section.string.mid(section.length);
        }
        if (!empty || !(flags & QString::SectionSkipEmpty))
            x++;
    }

    if ((flags & QString::SectionIncludeLeadingSep) && first_i >= 0) {
        const qt_section_chunk &section = sections.at(first_i);
        ret.prepend(section.string.left(section.length));
    }

    if ((flags & QString::SectionIncludeTrailingSep)
        && last_i < sectionsSize - 1) {
        const qt_section_chunk &section = sections.at(last_i+1);
        ret += section.string.left(section.length);
    }

    return ret;
}
#endif

#ifndef QT_NO_REGEXP
/*!
    \overload section()

    This string is treated as a sequence of fields separated by the
    regular expression, \a reg.

    \snippet qstring/main.cpp 55

    \warning Using this QRegExp version is much more expensive than
    the overloaded string and character versions.

    \sa split(), simplified()
*/
QString QString::section(const QRegExp &reg, int start, int end, SectionFlags flags) const
{
    const QChar *uc = unicode();
    if(!uc)
        return QString();

    QRegExp sep(reg);
    sep.setCaseSensitivity((flags & SectionCaseInsensitiveSeps) ? Qt::CaseInsensitive
                                                                : Qt::CaseSensitive);

    QVector<qt_section_chunk> sections;
    int n = length(), m = 0, last_m = 0, last_len = 0;
    while ((m = sep.indexIn(*this, m)) != -1) {
        sections.append(qt_section_chunk(last_len, QStringRef(this, last_m, m - last_m)));
        last_m = m;
        last_len = sep.matchedLength();
        m += qMax(sep.matchedLength(), 1);
    }
    sections.append(qt_section_chunk(last_len, QStringRef(this, last_m, n - last_m)));

    return extractSections(sections, start, end, flags);
}
#endif

#ifndef QT_NO_REGULAREXPRESSION
#ifndef QT_BOOTSTRAPPED
/*!
    \overload section()
    \since 5.0

    This string is treated as a sequence of fields separated by the
    regular expression, \a re.

    \snippet qstring/main.cpp 89

    \warning Using this QRegularExpression version is much more expensive than
    the overloaded string and character versions.

    \sa split(), simplified()
*/
QString QString::section(const QRegularExpression &re, int start, int end, SectionFlags flags) const
{
    if (!re.isValid()) {
        qWarning("QString::section: invalid QRegularExpression object");
        return QString();
    }

    const QChar *uc = unicode();
    if (!uc)
        return QString();

    QRegularExpression sep(re);
    if (flags & SectionCaseInsensitiveSeps)
        sep.setPatternOptions(sep.patternOptions() | QRegularExpression::CaseInsensitiveOption);

    QVector<qt_section_chunk> sections;
    int n = length(), m = 0, last_m = 0, last_len = 0;
    QRegularExpressionMatchIterator iterator = sep.globalMatch(*this);
    while (iterator.hasNext()) {
        QRegularExpressionMatch match = iterator.next();
        m = match.capturedStart();
        sections.append(qt_section_chunk(last_len, QStringRef(this, last_m, m - last_m)));
        last_m = m;
        last_len = match.capturedLength();
    }
    sections.append(qt_section_chunk(last_len, QStringRef(this, last_m, n - last_m)));

    return extractSections(sections, start, end, flags);
}
#endif // QT_BOOTSTRAPPED
#endif // QT_NO_REGULAREXPRESSION

/*!
    Returns a substring that contains the \a n leftmost characters
    of the string.

    The entire string is returned if \a n is greater than or equal
    to size(), or less than zero.

    \snippet qstring/main.cpp 31

    \sa right(), mid(), startsWith(), chopped(), chop(), truncate()
*/
QString QString::left(int n)  const
{
    if (uint(n) >= uint(d->size))
        return *this;
    return QString((const QChar*) d->data(), n);
}

/*!
    Returns a substring that contains the \a n rightmost characters
    of the string.

    The entire string is returned if \a n is greater than or equal
    to size(), or less than zero.

    \snippet qstring/main.cpp 48

    \sa left(), mid(), endsWith(), chopped(), chop(), truncate()
*/
QString QString::right(int n) const
{
    if (uint(n) >= uint(d->size))
        return *this;
    return QString((const QChar*) d->data() + d->size - n, n);
}

/*!
    Returns a string that contains \a n characters of this string,
    starting at the specified \a position index.

    Returns a null string if the \a position index exceeds the
    length of the string. If there are less than \a n characters
    available in the string starting at the given \a position, or if
    \a n is -1 (default), the function returns all characters that
    are available from the specified \a position.

    Example:

    \snippet qstring/main.cpp 34

    \sa left(), right(), chopped(), chop(), truncate()
*/

QString QString::mid(int position, int n) const
{
    using namespace QtPrivate;
    switch (QContainerImplHelper::mid(d->size, &position, &n)) {
    case QContainerImplHelper::Null:
        return QString();
    case QContainerImplHelper::Empty:
    {
        QStringDataPtr empty = { Data::allocate(0) };
        return QString(empty);
    }
    case QContainerImplHelper::Full:
        return *this;
    case QContainerImplHelper::Subset:
        return QString((const QChar*)d->data() + position, n);
    }
    Q_UNREACHABLE();
    return QString();
}

/*!
<<<<<<< HEAD
    \fn QString QString::chopped(int len) const
=======
    \fn QString::chopped(int len) const
>>>>>>> 4ba53561
    \since 5.10

    Returns a substring that contains the size() - \a len leftmost characters
    of this string.

    \note The behavior is undefined if \a len is negative or greater than size().

    \sa endsWith(), left(), right(), mid(), chop(), truncate()
*/

#if QT_STRINGVIEW_LEVEL < 2
/*!
    Returns \c true if the string starts with \a s; otherwise returns
    \c false.

    If \a cs is Qt::CaseSensitive (default), the search is
    case sensitive; otherwise the search is case insensitive.

    \snippet qstring/main.cpp 65

    \sa endsWith()
*/
bool QString::startsWith(const QString& s, Qt::CaseSensitivity cs) const
{
    return qt_starts_with(*this, s, cs);
}
#endif

/*!
  \overload startsWith()
 */
bool QString::startsWith(QLatin1String s, Qt::CaseSensitivity cs) const
{
    return qt_starts_with(*this, s, cs);
}

/*!
  \overload startsWith()

  Returns \c true if the string starts with \a c; otherwise returns
  \c false.
*/
bool QString::startsWith(QChar c, Qt::CaseSensitivity cs) const
{
    return qt_starts_with(*this, c, cs);
}

#if QT_STRINGVIEW_LEVEL < 2
/*!
    \since 4.8
    \overload
    Returns \c true if the string starts with the string reference \a s;
    otherwise returns \c false.

    If \a cs is Qt::CaseSensitive (default), the search is case
    sensitive; otherwise the search is case insensitive.

    \sa endsWith()
*/
bool QString::startsWith(const QStringRef &s, Qt::CaseSensitivity cs) const
{
    return qt_starts_with(*this, s, cs);
}
#endif

/*!
    \fn bool QString::startsWith(QStringView str, Qt::CaseSensitivity cs) const
    \since 5.10
    \overload
<<<<<<< HEAD

    Returns \c true if the string starts with the string-view \a str;
    otherwise returns \c false.

    If \a cs is Qt::CaseSensitive (default), the search is case-sensitive;
    otherwise the search is case insensitive.

    \sa endsWith()
*/

=======

    Returns \c true if the string starts with the string-view \a str;
    otherwise returns \c false.

    If \a cs is Qt::CaseSensitive (default), the search is case-sensitive;
    otherwise the search is case insensitive.

    \sa endsWith()
*/

>>>>>>> 4ba53561
#if QT_STRINGVIEW_LEVEL < 2
/*!
    Returns \c true if the string ends with \a s; otherwise returns
    \c false.

    If \a cs is Qt::CaseSensitive (default), the search is case
    sensitive; otherwise the search is case insensitive.

    \snippet qstring/main.cpp 20

    \sa startsWith()
*/
bool QString::endsWith(const QString &s, Qt::CaseSensitivity cs) const
{
    return qt_ends_with(*this, s, cs);
}

/*!
    \since 4.8
    \overload endsWith()
    Returns \c true if the string ends with the string reference \a s;
    otherwise returns \c false.

    If \a cs is Qt::CaseSensitive (default), the search is case
    sensitive; otherwise the search is case insensitive.

    \sa startsWith()
*/
bool QString::endsWith(const QStringRef &s, Qt::CaseSensitivity cs) const
{
    return qt_ends_with(*this, s, cs);
}
#endif // QT_STRINGVIEW_LEVEL < 2
<<<<<<< HEAD

/*!
    \fn bool QString::endsWith(QStringView str, Qt::CaseSensitivity cs) const
    \since 5.10
    \overload endsWith()
    Returns \c true if the string ends with the string view \a str;
    otherwise returns \c false.

    If \a cs is Qt::CaseSensitive (default), the search is case
    sensitive; otherwise the search is case insensitive.

=======

/*!
    \fn bool QString::endsWith(QStringView str, Qt::CaseSensitivity cs) const
    \since 5.10
    \overload endsWith()
    Returns \c true if the string ends with the string view \a str;
    otherwise returns \c false.

    If \a cs is Qt::CaseSensitive (default), the search is case
    sensitive; otherwise the search is case insensitive.

>>>>>>> 4ba53561
    \sa startsWith()
*/

/*!
    \overload endsWith()
*/
bool QString::endsWith(QLatin1String s, Qt::CaseSensitivity cs) const
{
    return qt_ends_with(*this, s, cs);
}

/*!
  Returns \c true if the string ends with \a c; otherwise returns
  \c false.

  \overload endsWith()
 */
bool QString::endsWith(QChar c, Qt::CaseSensitivity cs) const
{
    return qt_ends_with(*this, c, cs);
}

static QByteArray qt_convert_to_latin1(QStringView string);

QByteArray QString::toLatin1_helper(const QString &string)
{
    return qt_convert_to_latin1(string);
}

QByteArray QString::toLatin1_helper(const QChar *data, int length)
{
    return qt_convert_to_latin1(QStringView(data, length));
}

/*!
    \since 5.10
    \internal
    \relates QStringView

    Returns a Latin-1 representation of \a string as a QByteArray.

    The behavior is undefined if \a string contains non-Latin1 characters.

    \sa QString::toLatin1(), QStringView::toLatin1(), QtPrivate::convertToUtf8(),
    QtPrivate::convertToLocal8Bit(), QtPrivate::convertToUcs4()
*/
QByteArray QtPrivate::convertToLatin1(QStringView string)
{
    return qt_convert_to_latin1(string);
}

static QByteArray qt_convert_to_latin1(QStringView string)
{
    if (Q_UNLIKELY(string.isNull()))
        return QByteArray();

    QByteArray ba(string.length(), Qt::Uninitialized);

    // since we own the only copy, we're going to const_cast the constData;
    // that avoids an unnecessary call to detach() and expansion code that will never get used
    qt_to_latin1(reinterpret_cast<uchar *>(const_cast<char *>(ba.constData())),
                 reinterpret_cast<const ushort *>(string.data()), string.length());
    return ba;
}

QByteArray QString::toLatin1_helper_inplace(QString &s)
{
    if (!s.isDetached())
        return qt_convert_to_latin1(s);

    // We can return our own buffer to the caller.
    // Conversion to Latin-1 always shrinks the buffer by half.
    const ushort *data = reinterpret_cast<const ushort *>(s.constData());
    uint length = s.size();

    // Swap the d pointers.
    // Kids, avert your eyes. Don't try this at home.
    QArrayData *ba_d = s.d;

    // multiply the allocated capacity by sizeof(ushort)
    ba_d->alloc *= sizeof(ushort);

    // reset ourselves to QString()
    s.d = QString().d;

    // do the in-place conversion
    uchar *dst = reinterpret_cast<uchar *>(ba_d->data());
    qt_to_latin1(dst, data, length);
    dst[length] = '\0';

    QByteArrayDataPtr badptr = { ba_d };
    return QByteArray(badptr);
}


/*!
    \fn QByteArray QString::toLatin1() const

    Returns a Latin-1 representation of the string as a QByteArray.

    The returned byte array is undefined if the string contains non-Latin1
    characters. Those characters may be suppressed or replaced with a
    question mark.

    \sa fromLatin1(), toUtf8(), toLocal8Bit(), QTextCodec, qConvertToLatin1()
*/

/*!
    \fn QByteArray QString::toAscii() const
    \deprecated
    Returns an 8-bit representation of the string as a QByteArray.

    This function does the same as toLatin1().

    Note that, despite the name, this function does not necessarily return an US-ASCII
    (ANSI X3.4-1986) string and its result may not be US-ASCII compatible.

    \sa fromAscii(), toLatin1(), toUtf8(), toLocal8Bit(), QTextCodec
*/

static QByteArray qt_convert_to_local_8bit(QStringView string);

/*!
    \fn QByteArray QString::toLocal8Bit() const

    Returns the local 8-bit representation of the string as a
    QByteArray. The returned byte array is undefined if the string
    contains characters not supported by the local 8-bit encoding.

    QTextCodec::codecForLocale() is used to perform the conversion from
    Unicode. If the locale encoding could not be determined, this function
    does the same as toLatin1().

    If this string contains any characters that cannot be encoded in the
    locale, the returned byte array is undefined. Those characters may be
    suppressed or replaced by another.

    \sa fromLocal8Bit(), toLatin1(), toUtf8(), QTextCodec
*/

QByteArray QString::toLocal8Bit_helper(const QChar *data, int size)
{
    return qt_convert_to_local_8bit(QStringView(data, size));
}

static QByteArray qt_convert_to_local_8bit(QStringView string)
{
    if (string.isNull())
        return QByteArray();
#ifndef QT_NO_TEXTCODEC
    QTextCodec *localeCodec = QTextCodec::codecForLocale();
    if (localeCodec)
        return localeCodec->fromUnicode(string);
#endif // QT_NO_TEXTCODEC
    return qt_convert_to_latin1(string);
}

/*!
    \since 5.10
    \internal
    \relates QStringView

    Returns a local 8-bit representation of \a string as a QByteArray.

    QTextCodec::codecForLocale() is used to perform the conversion from
<<<<<<< HEAD
    Unicode.
=======
    Unicode. If the locale's encoding could not be determined, this function
    does the same as qConvertToLatin1().
>>>>>>> 4ba53561

    The behavior is undefined if \a string contains characters not
    supported by the locale's 8-bit encoding.

    \sa QString::toLocal8Bit(), QStringView::toLocal8Bit()
*/
QByteArray QtPrivate::convertToLocal8Bit(QStringView string)
{
    return qt_convert_to_local_8bit(string);
}

static QByteArray qt_convert_to_utf8(QStringView str);

/*!
    \fn QByteArray QString::toUtf8() const

    Returns a UTF-8 representation of the string as a QByteArray.

    UTF-8 is a Unicode codec and can represent all characters in a Unicode
    string like QString.

    \sa fromUtf8(), toLatin1(), toLocal8Bit(), QTextCodec, qConvertToUtf8()
*/

QByteArray QString::toUtf8_helper(const QString &str)
{
    return qt_convert_to_utf8(str);
}

static QByteArray qt_convert_to_utf8(QStringView str)
{
    if (str.isNull())
        return QByteArray();

    return QUtf8::convertFromUnicode(str.data(), str.length());
}

/*!
    \since 5.10
    \internal
    \relates QStringView

    Returns a UTF-8 representation of \a string as a QByteArray.

    UTF-8 is a Unicode codec and can represent all characters in a Unicode
    string like QStringView.

    \sa QString::toUtf8(), QStringView::toUtf8()
*/
QByteArray QtPrivate::convertToUtf8(QStringView string)
{
    return qt_convert_to_utf8(string);
}

static QVector<uint> qt_convert_to_ucs4(QStringView string);

/*!
    \since 4.2

    Returns a UCS-4/UTF-32 representation of the string as a QVector<uint>.

    UCS-4 is a Unicode codec and therefore it is lossless. All characters from
    this string will be encoded in UCS-4. Any invalid sequence of code units in
    this string is replaced by the Unicode's replacement character
    (QChar::ReplacementCharacter, which corresponds to \c{U+FFFD}).

    The returned vector is not NUL terminated.

    \sa fromUtf8(), toUtf8(), toLatin1(), toLocal8Bit(), QTextCodec, fromUcs4(), toWCharArray(), qConvertToUcs4()
*/
QVector<uint> QString::toUcs4() const
{
    return qt_convert_to_ucs4(*this);
<<<<<<< HEAD
}

static QVector<uint> qt_convert_to_ucs4(QStringView string)
=======
}

static QVector<uint> qt_convert_to_ucs4(QStringView string)
{
    QVector<uint> v(string.length());
    uint *a = const_cast<uint*>(v.constData());
    QStringIterator it(string);
    while (it.hasNext())
        *a++ = it.next();
    v.resize(a - v.constData());
    return v;
}

/*!
    \since 5.10
    \internal
    \relates QStringView

    Returns a UCS-4/UTF-32 representation of \a string as a QVector<uint>.

    UCS-4 is a Unicode codec and therefore it is lossless. All characters from
    this string will be encoded in UCS-4. Any invalid sequence of code units in
    this string is replaced by the Unicode's replacement character
    (QChar::ReplacementCharacter, which corresponds to \c{U+FFFD}).

    The returned vector is not NUL terminated.

    \sa QString::toUcs4(), QStringView::toUcs4(), QtPrivate::convertToLatin1(),
    QtPrivate::convertToLocal8Bit(), QtPrivate::convertToUtf8()
*/
QVector<uint> QtPrivate::convertToUcs4(QStringView string)
{
    return qt_convert_to_ucs4(string);
}

QString::Data *QString::fromLatin1_helper(const char *str, int size)
>>>>>>> 4ba53561
{
    QVector<uint> v(string.length());
    uint *a = const_cast<uint*>(v.constData());
    QStringIterator it(string);
    while (it.hasNext())
        *a++ = it.next();
    v.resize(a - v.constData());
    return v;
}

/*!
    \since 5.10
    \internal
    \relates QStringView

    Returns a UCS-4/UTF-32 representation of \a string as a QVector<uint>.

    UCS-4 is a Unicode codec and therefore it is lossless. All characters from
    this string will be encoded in UCS-4. Any invalid sequence of code units in
    this string is replaced by the Unicode's replacement character
    (QChar::ReplacementCharacter, which corresponds to \c{U+FFFD}).

    The returned vector is not NUL terminated.

    \sa QString::toUcs4(), QStringView::toUcs4(), QtPrivate::convertToLatin1(),
    QtPrivate::convertToLocal8Bit(), QtPrivate::convertToUtf8()
*/
QVector<uint> QtPrivate::convertToUcs4(QStringView string)
{
    return qt_convert_to_ucs4(string);
}

QString::Data *QString::fromLatin1_helper(const char *str, int size)
{
    Data *d;
    if (!str) {
        d = Data::sharedNull();
    } else if (size == 0 || (!*str && size < 0)) {
        d = Data::allocate(0);
    } else {
        if (size < 0)
            size = qstrlen(str);
        d = Data::allocate(size + 1);
        Q_CHECK_PTR(d);
        d->size = size;
        d->data()[size] = '\0';
        ushort *dst = d->data();

        qt_from_latin1(dst, str, uint(size));
    }
    return d;
}

QString::Data *QString::fromAscii_helper(const char *str, int size)
{
    QString s = fromUtf8(str, size);
    s.d->ref.ref();
    return s.d;
}

/*! \fn QString QString::fromLatin1(const char *str, int size)
    Returns a QString initialized with the first \a size characters
    of the Latin-1 string \a str.

    If \a size is -1 (default), it is taken to be strlen(\a
    str).

    \sa toLatin1(), fromUtf8(), fromLocal8Bit()
*/

/*!
    \fn QString QString::fromLatin1(const QByteArray &str)
    \overload
    \since 5.0

    Returns a QString initialized with the Latin-1 string \a str.
*/

/*! \fn QString QString::fromLocal8Bit(const char *str, int size)
    Returns a QString initialized with the first \a size characters
    of the 8-bit string \a str.

    If \a size is -1 (default), it is taken to be strlen(\a
    str).

    QTextCodec::codecForLocale() is used to perform the conversion.

    \sa toLocal8Bit(), fromLatin1(), fromUtf8()
*/

/*!
    \fn QString QString::fromLocal8Bit(const QByteArray &str)
    \overload
    \since 5.0

    Returns a QString initialized with the 8-bit string \a str.
*/
QString QString::fromLocal8Bit_helper(const char *str, int size)
{
    if (!str)
        return QString();
    if (size == 0 || (!*str && size < 0)) {
        QStringDataPtr empty = { Data::allocate(0) };
        return QString(empty);
    }
#if !defined(QT_NO_TEXTCODEC)
    if (size < 0)
        size = qstrlen(str);
    QTextCodec *codec = QTextCodec::codecForLocale();
    if (codec)
        return codec->toUnicode(str, size);
#endif // !QT_NO_TEXTCODEC
    return fromLatin1(str, size);
}

/*! \fn QString QString::fromAscii(const char *, int size);
    \deprecated

    Returns a QString initialized with the first \a size characters
    from the string \a str.

    If \a size is -1 (default), it is taken to be strlen(\a
    str).

    This function does the same as fromLatin1().

    \sa toAscii(), fromLatin1(), fromUtf8(), fromLocal8Bit()
*/

/*!
    \fn QString QString::fromAscii(const QByteArray &str)
    \deprecated
    \overload
    \since 5.0

    Returns a QString initialized with the string \a str.
*/

/*! \fn QString QString::fromUtf8(const char *str, int size)
    Returns a QString initialized with the first \a size bytes
    of the UTF-8 string \a str.

    If \a size is -1 (default), it is taken to be strlen(\a
    str).

    UTF-8 is a Unicode codec and can represent all characters in a Unicode
    string like QString. However, invalid sequences are possible with UTF-8
    and, if any such are found, they will be replaced with one or more
    "replacement characters", or suppressed. These include non-Unicode
    sequences, non-characters, overlong sequences or surrogate codepoints
    encoded into UTF-8.

    This function can be used to process incoming data incrementally as long as
    all UTF-8 characters are terminated within the incoming data. Any
    unterminated characters at the end of the string will be replaced or
    suppressed. In order to do stateful decoding, please use \l QTextDecoder.

    \sa toUtf8(), fromLatin1(), fromLocal8Bit()
*/

/*!
    \fn QString QString::fromUtf8(const QByteArray &str)
    \overload
    \since 5.0

    Returns a QString initialized with the UTF-8 string \a str.
*/
QString QString::fromUtf8_helper(const char *str, int size)
{
    if (!str)
        return QString();

    Q_ASSERT(size != -1);
    return QUtf8::convertToUnicode(str, size);
}

/*!
    Returns a QString initialized with the first \a size characters
    of the Unicode string \a unicode (ISO-10646-UTF-16 encoded).

    If \a size is -1 (default), \a unicode must be terminated
    with a 0.

    This function checks for a Byte Order Mark (BOM). If it is missing,
    host byte order is assumed.

    This function is slow compared to the other Unicode conversions.
    Use QString(const QChar *, int) or QString(const QChar *) if possible.

    QString makes a deep copy of the Unicode data.

    \sa utf16(), setUtf16(), fromStdU16String()
*/
QString QString::fromUtf16(const ushort *unicode, int size)
{
    if (!unicode)
        return QString();
    if (size < 0) {
        size = 0;
        while (unicode[size] != 0)
            ++size;
    }
    return QUtf16::convertToUnicode((const char *)unicode, size*2, 0);
}

/*!
   \fn QString QString::fromUtf16(const char16_t *str, int size)
   \since 5.3

    Returns a QString initialized with the first \a size characters
    of the Unicode string \a str (ISO-10646-UTF-16 encoded).

    If \a size is -1 (default), \a str must be terminated
    with a 0.

    This function checks for a Byte Order Mark (BOM). If it is missing,
    host byte order is assumed.

    This function is slow compared to the other Unicode conversions.
    Use QString(const QChar *, int) or QString(const QChar *) if possible.

    QString makes a deep copy of the Unicode data.

    \sa utf16(), setUtf16(), fromStdU16String()
*/

/*!
    \fn QString QString::fromUcs4(const char32_t *str, int size)
    \since 5.3

    Returns a QString initialized with the first \a size characters
    of the Unicode string \a str (ISO-10646-UCS-4 encoded).

    If \a size is -1 (default), \a str must be terminated
    with a 0.

    \sa toUcs4(), fromUtf16(), utf16(), setUtf16(), fromWCharArray(), fromStdU32String()
*/

/*!
    \since 4.2

    Returns a QString initialized with the first \a size characters
    of the Unicode string \a unicode (ISO-10646-UCS-4 encoded).

    If \a size is -1 (default), \a unicode must be terminated
    with a 0.

    \sa toUcs4(), fromUtf16(), utf16(), setUtf16(), fromWCharArray(), fromStdU32String()
*/
QString QString::fromUcs4(const uint *unicode, int size)
{
    if (!unicode)
        return QString();
    if (size < 0) {
        size = 0;
        while (unicode[size] != 0)
            ++size;
    }
    return QUtf32::convertToUnicode((const char *)unicode, size*4, 0);
}


/*!
    Resizes the string to \a size characters and copies \a unicode
    into the string.

    If \a unicode is 0, nothing is copied, but the string is still
    resized to \a size.

    \sa unicode(), setUtf16()
*/
QString& QString::setUnicode(const QChar *unicode, int size)
{
     resize(size);
     if (unicode && size)
         memcpy(d->data(), unicode, size * sizeof(QChar));
     return *this;
}

/*!
    \fn QString &QString::setUtf16(const ushort *unicode, int size)

    Resizes the string to \a size characters and copies \a unicode
    into the string.

    If \a unicode is 0, nothing is copied, but the string is still
    resized to \a size.

    Note that unlike fromUtf16(), this function does not consider BOMs and
    possibly differing byte ordering.

    \sa utf16(), setUnicode()
*/

/*!
    \fn QString QString::simplified() const

    Returns a string that has whitespace removed from the start
    and the end, and that has each sequence of internal whitespace
    replaced with a single space.

    Whitespace means any character for which QChar::isSpace() returns
    \c true. This includes the ASCII characters '\\t', '\\n', '\\v',
    '\\f', '\\r', and ' '.

    Example:

    \snippet qstring/main.cpp 57

    \sa trimmed()
*/
QString QString::simplified_helper(const QString &str)
{
    return QStringAlgorithms<const QString>::simplified_helper(str);
}

QString QString::simplified_helper(QString &str)
{
    return QStringAlgorithms<QString>::simplified_helper(str);
}

namespace {
    template <typename StringView>
    StringView qt_trimmed(StringView s) Q_DECL_NOTHROW
    {
        auto begin = s.begin();
        auto end = s.end();
        QStringAlgorithms<const StringView>::trimmed_helper_positions(begin, end);
        return StringView{begin, end};
    }
}

/*!
    \fn QStringView QtPrivate::trimmed(QStringView s)
    \fn QLatin1String QtPrivate::trimmed(QLatin1String s)
    \internal
    \relates QStringView
    \since 5.10

    Returns \a s with whitespace removed from the start and the end.

    Whitespace means any character for which QChar::isSpace() returns
    \c true. This includes the ASCII characters '\\t', '\\n', '\\v',
    '\\f', '\\r', and ' '.

    \sa QString::trimmed(), QStringView::trimmed(), QLatin1String::trimmed()
*/
QStringView QtPrivate::trimmed(QStringView s) Q_DECL_NOTHROW
{
    return qt_trimmed(s);
}

QLatin1String QtPrivate::trimmed(QLatin1String s) Q_DECL_NOTHROW
{
    return qt_trimmed(s);
}

/*!
    \fn QString QString::trimmed() const

    Returns a string that has whitespace removed from the start and
    the end.

    Whitespace means any character for which QChar::isSpace() returns
    \c true. This includes the ASCII characters '\\t', '\\n', '\\v',
    '\\f', '\\r', and ' '.

    Example:

    \snippet qstring/main.cpp 82

    Unlike simplified(), trimmed() leaves internal whitespace alone.

    \sa simplified()
*/
QString QString::trimmed_helper(const QString &str)
{
    return QStringAlgorithms<const QString>::trimmed_helper(str);
}

QString QString::trimmed_helper(QString &str)
{
    return QStringAlgorithms<QString>::trimmed_helper(str);
}

/*! \fn const QChar QString::at(int position) const

    Returns the character at the given index \a position in the
    string.

    The \a position must be a valid index position in the string
    (i.e., 0 <= \a position < size()).

    \sa operator[]()
*/

/*!
    \fn QCharRef QString::operator[](int position)

    Returns the character at the specified \a position in the string as a
    modifiable reference.

    Example:

    \snippet qstring/main.cpp 85

    The return value is of type QCharRef, a helper class for QString.
    When you get an object of type QCharRef, you can use it as if it
    were a QChar &. If you assign to it, the assignment will apply to
    the character in the QString from which you got the reference.

    \sa at()
*/

/*!
    \fn const QChar QString::operator[](int position) const

    \overload operator[]()
*/

/*! \fn QCharRef QString::operator[](uint position)

\overload operator[]()

Returns the character at the specified \a position in the string as a
modifiable reference.
*/

/*! \fn const QChar QString::operator[](uint position) const
    Equivalent to \c at(position).
\overload operator[]()
*/

/*!
    \fn QChar QString::front() const
    \since 5.10

    Returns the first character in the string.
    Same as \c{at(0)}.

    This function is provided for STL compatibility.

    \warning Calling this function on an empty string constitutes
    undefined behavior.

    \sa back(), at(), operator[]()
*/

/*!
    \fn QChar QString::back() const
    \since 5.10

    Returns the last character in the string.
    Same as \c{at(size() - 1)}.

    This function is provided for STL compatibility.

    \warning Calling this function on an empty string constitutes
    undefined behavior.

    \sa front(), at(), operator[]()
*/

/*!
    \fn QCharRef QString::front()
    \since 5.10

    Returns a reference to the first character in the string.
    Same as \c{operator[](0)}.

    This function is provided for STL compatibility.

    \warning Calling this function on an empty string constitutes
    undefined behavior.

    \sa back(), at(), operator[]()
*/

/*!
    \fn QCharRef QString::back()
    \since 5.10

    Returns a reference to the last character in the string.
    Same as \c{operator[](size() - 1)}.

    This function is provided for STL compatibility.

    \warning Calling this function on an empty string constitutes
    undefined behavior.

    \sa front(), at(), operator[]()
*/

/*!
    \fn void QString::truncate(int position)

    Truncates the string at the given \a position index.

    If the specified \a position index is beyond the end of the
    string, nothing happens.

    Example:

    \snippet qstring/main.cpp 83

    If \a position is negative, it is equivalent to passing zero.

    \sa chop(), resize(), left(), QStringRef::truncate()
*/

void QString::truncate(int pos)
{
    if (pos < d->size)
        resize(pos);
}


/*!
    Removes \a n characters from the end of the string.

    If \a n is greater than or equal to size(), the result is an
    empty string; if \a n is negative, it is equivalent to passing zero.

    Example:
    \snippet qstring/main.cpp 15

    If you want to remove characters from the \e beginning of the
    string, use remove() instead.

    \sa truncate(), resize(), remove(), QStringRef::chop()
*/
void QString::chop(int n)
{
    if (n > 0)
        resize(d->size - n);
}

/*!
    Sets every character in the string to character \a ch. If \a size
    is different from -1 (default), the string is resized to \a
    size beforehand.

    Example:

    \snippet qstring/main.cpp 21

    \sa resize()
*/

QString& QString::fill(QChar ch, int size)
{
    resize(size < 0 ? d->size : size);
    if (d->size) {
        QChar *i = (QChar*)d->data() + d->size;
        QChar *b = (QChar*)d->data();
        while (i != b)
           *--i = ch;
    }
    return *this;
}

/*!
    \fn int QString::length() const

    Returns the number of characters in this string.  Equivalent to
    size().

    \sa resize()
*/

/*!
    \fn int QString::size() const

    Returns the number of characters in this string.

    The last character in the string is at position size() - 1.

    Example:
    \snippet qstring/main.cpp 58

    \sa isEmpty(), resize()
*/

/*! \fn bool QString::isNull() const

    Returns \c true if this string is null; otherwise returns \c false.

    Example:

    \snippet qstring/main.cpp 28

    Qt makes a distinction between null strings and empty strings for
    historical reasons. For most applications, what matters is
    whether or not a string contains any data, and this can be
    determined using the isEmpty() function.

    \sa isEmpty()
*/

/*! \fn bool QString::isEmpty() const

    Returns \c true if the string has no characters; otherwise returns
    \c false.

    Example:

    \snippet qstring/main.cpp 27

    \sa size()
*/

/*! \fn QString &QString::operator+=(const QString &other)

    Appends the string \a other onto the end of this string and
    returns a reference to this string.

    Example:

    \snippet qstring/main.cpp 84

    This operation is typically very fast (\l{constant time}),
    because QString preallocates extra space at the end of the string
    data so it can grow without reallocating the entire string each
    time.

    \sa append(), prepend()
*/

/*! \fn QString &QString::operator+=(QLatin1String str)

    \overload operator+=()

    Appends the Latin-1 string \a str to this string.
*/

/*! \fn QString &QString::operator+=(const QByteArray &ba)

    \overload operator+=()

    Appends the byte array \a ba to this string. The byte array is converted
    to Unicode using the fromUtf8() function. If any NUL characters ('\\0')
    are embedded in the \a ba byte array, they will be included in the
    transformation.

    You can disable this function by defining \c
    QT_NO_CAST_FROM_ASCII when you compile your applications. This
    can be useful if you want to ensure that all user-visible strings
    go through QObject::tr(), for example.
*/

/*! \fn QString &QString::operator+=(const char *str)

    \overload operator+=()

    Appends the string \a str to this string. The const char pointer
    is converted to Unicode using the fromUtf8() function.

    You can disable this function by defining \c QT_NO_CAST_FROM_ASCII
    when you compile your applications. This can be useful if you want
    to ensure that all user-visible strings go through QObject::tr(),
    for example.
*/

/*! \fn QString &QString::operator+=(const QStringRef &str)

    \overload operator+=()

    Appends the string section referenced by \a str to this string.
*/

/*! \fn QString &QString::operator+=(char ch)

    \overload operator+=()

    Appends the character \a ch to this string. Note that the character is
    converted to Unicode using the fromLatin1() function, unlike other 8-bit
    functions that operate on UTF-8 data.

    You can disable this function by defining \c QT_NO_CAST_FROM_ASCII
    when you compile your applications. This can be useful if you want
    to ensure that all user-visible strings go through QObject::tr(),
    for example.
*/

/*! \fn QString &QString::operator+=(QChar ch)

    \overload operator+=()

    Appends the character \a ch to the string.
*/

/*! \fn QString &QString::operator+=(QChar::SpecialCharacter c)

    \overload operator+=()

    \internal
*/

/*!
    \fn bool operator==(const char *s1, const QString &s2)

    \overload  operator==()
    \relates QString

    Returns \c true if \a s1 is equal to \a s2; otherwise returns \c false.
    Note that no string is equal to \a s1 being 0.

    Equivalent to \c {s1 != 0 && compare(s1, s2) == 0}.
*/

/*!
    \fn bool operator!=(const char *s1, const QString &s2)
    \relates QString

    Returns \c true if \a s1 is not equal to \a s2; otherwise returns
    \c false.

    For \a s1 != 0, this is equivalent to \c {compare(} \a s1, \a s2
    \c {) != 0}. Note that no string is equal to \a s1 being 0.
*/

/*!
    \fn bool operator<(const char *s1, const QString &s2)
    \relates QString

    Returns \c true if \a s1 is lexically less than \a s2; otherwise
    returns \c false.  For \a s1 != 0, this is equivalent to \c
    {compare(s1, s2) < 0}.

    The comparison is based exclusively on the numeric Unicode values
    of the characters and is very fast, but is not what a human would
    expect. Consider sorting user-interface strings using the
    QString::localeAwareCompare() function.
*/

/*!
    \fn bool operator<=(const char *s1, const QString &s2)
    \relates QString

    Returns \c true if \a s1 is lexically less than or equal to \a s2;
    otherwise returns \c false.  For \a s1 != 0, this is equivalent to \c
    {compare(s1, s2) <= 0}.

    The comparison is based exclusively on the numeric Unicode values
    of the characters and is very fast, but is not what a human would
    expect. Consider sorting user-interface strings with
    QString::localeAwareCompare().
*/

/*!
    \fn bool operator>(const char *s1, const QString &s2)
    \relates QString

    Returns \c true if \a s1 is lexically greater than \a s2; otherwise
    returns \c false.  Equivalent to \c {compare(s1, s2) > 0}.

    The comparison is based exclusively on the numeric Unicode values
    of the characters and is very fast, but is not what a human would
    expect. Consider sorting user-interface strings using the
    QString::localeAwareCompare() function.
*/

/*!
    \fn bool operator>=(const char *s1, const QString &s2)
    \relates QString

    Returns \c true if \a s1 is lexically greater than or equal to \a s2;
    otherwise returns \c false.  For \a s1 != 0, this is equivalent to \c
    {compare(s1, s2) >= 0}.

    The comparison is based exclusively on the numeric Unicode values
    of the characters and is very fast, but is not what a human would
    expect. Consider sorting user-interface strings using the
    QString::localeAwareCompare() function.
*/

/*!
    \fn const QString operator+(const QString &s1, const QString &s2)
    \relates QString

    Returns a string which is the result of concatenating \a s1 and \a
    s2.
*/

/*!
    \fn const QString operator+(const QString &s1, const char *s2)
    \relates QString

    Returns a string which is the result of concatenating \a s1 and \a
    s2 (\a s2 is converted to Unicode using the QString::fromUtf8()
    function).

    \sa QString::fromUtf8()
*/

/*!
    \fn const QString operator+(const char *s1, const QString &s2)
    \relates QString

    Returns a string which is the result of concatenating \a s1 and \a
    s2 (\a s1 is converted to Unicode using the QString::fromUtf8()
    function).

    \sa QString::fromUtf8()
*/

/*!
    \fn const QString operator+(const QString &s, char ch)
    \relates QString

    Returns a string which is the result of concatenating the string
    \a s and the character \a ch.
*/

/*!
    \fn const QString operator+(char ch, const QString &s)
    \relates QString

    Returns a string which is the result of concatenating the
    character \a ch and the string \a s.
*/

/*!
    \fn int QString::compare(const QString &s1, const QString &s2, Qt::CaseSensitivity cs)
    \since 4.2

    Compares \a s1 with \a s2 and returns an integer less than, equal
    to, or greater than zero if \a s1 is less than, equal to, or
    greater than \a s2.

    If \a cs is Qt::CaseSensitive, the comparison is case sensitive;
    otherwise the comparison is case insensitive.

    Case sensitive comparison is based exclusively on the numeric
    Unicode values of the characters and is very fast, but is not what
    a human would expect.  Consider sorting user-visible strings with
    localeAwareCompare().

    \snippet qstring/main.cpp 16

    \sa operator==(), operator<(), operator>()
*/

/*!
    \fn int QString::compare(const QString &s1, QLatin1String s2, Qt::CaseSensitivity cs)
    \since 4.2
    \overload compare()

    Performs a comparison of \a s1 and \a s2, using the case
    sensitivity setting \a cs.
*/

/*!
    \fn int QString::compare(QLatin1String s1, const QString &s2, Qt::CaseSensitivity cs = Qt::CaseSensitive)

    \since 4.2
    \overload compare()

    Performs a comparison of \a s1 and \a s2, using the case
    sensitivity setting \a cs.
*/


/*!
    \overload compare()
    \since 4.2

    Lexically compares this string with the \a other string and
    returns an integer less than, equal to, or greater than zero if
    this string is less than, equal to, or greater than the other
    string.

    Same as compare(*this, \a other, \a cs).
*/
int QString::compare(const QString &other, Qt::CaseSensitivity cs) const Q_DECL_NOTHROW
{
    return qt_compare_strings(*this, other, cs);
}

/*!
    \internal
    \since 4.5
*/
int QString::compare_helper(const QChar *data1, int length1, const QChar *data2, int length2,
                            Qt::CaseSensitivity cs) Q_DECL_NOTHROW
{
    Q_ASSERT(length1 >= 0);
    Q_ASSERT(length2 >= 0);
    Q_ASSERT(data1 || length1 == 0);
    Q_ASSERT(data2 || length2 == 0);
    return qt_compare_strings(QStringView(data1, length1), QStringView(data2, length2), cs);
}

/*!
    \overload compare()
    \since 4.2

    Same as compare(*this, \a other, \a cs).
*/
int QString::compare(QLatin1String other, Qt::CaseSensitivity cs) const Q_DECL_NOTHROW
{
    return qt_compare_strings(*this, other, cs);
}

/*!
  \fn int QString::compare(const QStringRef &ref, Qt::CaseSensitivity cs = Qt::CaseSensitive) const
  \overload compare()

  Compares the string reference, \a ref, with the string and returns
  an integer less than, equal to, or greater than zero if the string
  is less than, equal to, or greater than \a ref.
*/

/*!
    \internal
    \since 5.0
*/
int QString::compare_helper(const QChar *data1, int length1, const char *data2, int length2,
                            Qt::CaseSensitivity cs)
{
    Q_ASSERT(length1 >= 0);
    Q_ASSERT(data1 || length1 == 0);
    if (!data2)
        return length1;
    if (Q_UNLIKELY(length2 < 0))
        length2 = int(strlen(data2));
    // ### make me nothrow in all cases
    QVarLengthArray<ushort> s2(length2);
    const auto beg = reinterpret_cast<QChar *>(s2.data());
    const auto end = QUtf8::convertToUnicode(beg, data2, length2);
    return qt_compare_strings(QStringView(data1, length1), QStringView(beg, end - beg), cs);
}

/*!
  \fn int QString::compare(const QString &s1, const QStringRef &s2, Qt::CaseSensitivity cs = Qt::CaseSensitive)
  \overload compare()
*/

/*!
    \internal
    \since 4.5
*/
int QString::compare_helper(const QChar *data1, int length1, QLatin1String s2,
                            Qt::CaseSensitivity cs) Q_DECL_NOTHROW
{
    Q_ASSERT(length1 >= 0);
    Q_ASSERT(data1 || length1 == 0);
    return qt_compare_strings(QStringView(data1, length1), s2, cs);
}

/*!
    \fn int QString::localeAwareCompare(const QString & s1, const QString & s2)

    Compares \a s1 with \a s2 and returns an integer less than, equal
    to, or greater than zero if \a s1 is less than, equal to, or
    greater than \a s2.

    The comparison is performed in a locale- and also
    platform-dependent manner. Use this function to present sorted
    lists of strings to the user.

    On \macos and iOS this function compares according the
    "Order for sorted lists" setting in the International preferences panel.

    \sa compare(), QLocale
*/

/*!
    \fn int QString::localeAwareCompare(const QStringRef &other) const
    \since 4.5
    \overload localeAwareCompare()

    Compares this string with the \a other string and returns an
    integer less than, equal to, or greater than zero if this string
    is less than, equal to, or greater than the \a other string.

    The comparison is performed in a locale- and also
    platform-dependent manner. Use this function to present sorted
    lists of strings to the user.

    Same as \c {localeAwareCompare(*this, other)}.
*/

/*!
    \fn int QString::localeAwareCompare(const QString &s1, const QStringRef &s2)
    \since 4.5
    \overload localeAwareCompare()

    Compares \a s1 with \a s2 and returns an integer less than, equal
    to, or greater than zero if \a s1 is less than, equal to, or
    greater than \a s2.

    The comparison is performed in a locale- and also
    platform-dependent manner. Use this function to present sorted
    lists of strings to the user.
*/


#if !defined(CSTR_LESS_THAN)
#define CSTR_LESS_THAN    1
#define CSTR_EQUAL        2
#define CSTR_GREATER_THAN 3
#endif

/*!
    \overload localeAwareCompare()

    Compares this string with the \a other string and returns an
    integer less than, equal to, or greater than zero if this string
    is less than, equal to, or greater than the \a other string.

    The comparison is performed in a locale- and also
    platform-dependent manner. Use this function to present sorted
    lists of strings to the user.

    Same as \c {localeAwareCompare(*this, other)}.
*/
int QString::localeAwareCompare(const QString &other) const
{
    return localeAwareCompare_helper(constData(), length(), other.constData(), other.length());
}

#if QT_CONFIG(icu) && !defined(Q_OS_WIN32) && !defined(Q_OS_DARWIN)
Q_GLOBAL_STATIC(QThreadStorage<QCollator>, defaultCollator)
#endif

/*!
    \internal
    \since 4.5
*/
int QString::localeAwareCompare_helper(const QChar *data1, int length1,
                                       const QChar *data2, int length2)
{
    Q_ASSERT(length1 >= 0);
    Q_ASSERT(data1 || length1 == 0);
    Q_ASSERT(length2 >= 0);
    Q_ASSERT(data2 || length2 == 0);

    // do the right thing for null and empty
    if (length1 == 0 || length2 == 0)
        return qt_compare_strings(QStringView(data1, length1), QStringView(data2, length2),
                               Qt::CaseSensitive);

#if defined(Q_OS_WIN)
#  ifndef Q_OS_WINRT
    int res = CompareString(GetUserDefaultLCID(), 0, (wchar_t*)data1, length1, (wchar_t*)data2, length2);
#  else
    int res = CompareStringEx(LOCALE_NAME_USER_DEFAULT, 0, (LPCWSTR)data1, length1, (LPCWSTR)data2, length2, NULL, NULL, 0);
#  endif

    switch (res) {
    case CSTR_LESS_THAN:
        return -1;
    case CSTR_GREATER_THAN:
        return 1;
    default:
        return 0;
    }
#elif defined (Q_OS_MAC)
    // Use CFStringCompare for comparing strings on Mac. This makes Qt order
    // strings the same way as native applications do, and also respects
    // the "Order for sorted lists" setting in the International preferences
    // panel.
    const CFStringRef thisString =
        CFStringCreateWithCharactersNoCopy(kCFAllocatorDefault,
            reinterpret_cast<const UniChar *>(data1), length1, kCFAllocatorNull);
    const CFStringRef otherString =
        CFStringCreateWithCharactersNoCopy(kCFAllocatorDefault,
            reinterpret_cast<const UniChar *>(data2), length2, kCFAllocatorNull);

    const int result = CFStringCompare(thisString, otherString, kCFCompareLocalized);
    CFRelease(thisString);
    CFRelease(otherString);
    return result;
#elif QT_CONFIG(icu)
    if (!defaultCollator()->hasLocalData())
        defaultCollator()->setLocalData(QCollator());
    return defaultCollator()->localData().compare(data1, length1, data2, length2);
#elif defined(Q_OS_UNIX)
    // declared in <string.h>
    int delta = strcoll(toLocal8Bit_helper(data1, length1).constData(), toLocal8Bit_helper(data2, length2).constData());
    if (delta == 0)
        delta = qt_compare_strings(QStringView(data1, length1), QStringView(data2, length2),
                                Qt::CaseSensitive);
    return delta;
#else
    return qt_compare_strings(QStringView(data1, length1), QStringView(data2, length2),
                           Qt::CaseSensitive);
#endif
}


/*!
    \fn const QChar *QString::unicode() const

    Returns a Unicode representation of the string.
    The result remains valid until the string is modified.

    \note The returned string may not be '\\0'-terminated.
    Use size() to determine the length of the array.

    \sa utf16(), fromRawData()
*/

/*!
    \fn const ushort *QString::utf16() const

    Returns the QString as a '\\0\'-terminated array of unsigned
    shorts. The result remains valid until the string is modified.

    The returned string is in host byte order.

    \sa unicode()
*/

const ushort *QString::utf16() const
{
    if (IS_RAW_DATA(d)) {
        // ensure '\0'-termination for ::fromRawData strings
        const_cast<QString*>(this)->reallocData(uint(d->size) + 1u);
    }
    return d->data();
}

/*!
    Returns a string of size \a width that contains this string
    padded by the \a fill character.

    If \a truncate is \c false and the size() of the string is more than
    \a width, then the returned string is a copy of the string.

    \snippet qstring/main.cpp 32

    If \a truncate is \c true and the size() of the string is more than
    \a width, then any characters in a copy of the string after
    position \a width are removed, and the copy is returned.

    \snippet qstring/main.cpp 33

    \sa rightJustified()
*/

QString QString::leftJustified(int width, QChar fill, bool truncate) const
{
    QString result;
    int len = length();
    int padlen = width - len;
    if (padlen > 0) {
        result.resize(len+padlen);
        if (len)
            memcpy(result.d->data(), d->data(), sizeof(QChar)*len);
        QChar *uc = (QChar*)result.d->data() + len;
        while (padlen--)
           * uc++ = fill;
    } else {
        if (truncate)
            result = left(width);
        else
            result = *this;
    }
    return result;
}

/*!
    Returns a string of size() \a width that contains the \a fill
    character followed by the string. For example:

    \snippet qstring/main.cpp 49

    If \a truncate is \c false and the size() of the string is more than
    \a width, then the returned string is a copy of the string.

    If \a truncate is true and the size() of the string is more than
    \a width, then the resulting string is truncated at position \a
    width.

    \snippet qstring/main.cpp 50

    \sa leftJustified()
*/

QString QString::rightJustified(int width, QChar fill, bool truncate) const
{
    QString result;
    int len = length();
    int padlen = width - len;
    if (padlen > 0) {
        result.resize(len+padlen);
        QChar *uc = (QChar*)result.d->data();
        while (padlen--)
           * uc++ = fill;
        if (len)
          memcpy(static_cast<void *>(uc), static_cast<const void *>(d->data()), sizeof(QChar)*len);
    } else {
        if (truncate)
            result = left(width);
        else
            result = *this;
    }
    return result;
}

/*!
    \fn QString QString::toLower() const

    Returns a lowercase copy of the string.

    \snippet qstring/main.cpp 75

    The case conversion will always happen in the 'C' locale. For locale dependent
    case folding use QLocale::toLower()

    \sa toUpper(), QLocale::toLower()
*/

namespace QUnicodeTables {
/*
    \internal
    Converts the \a str string starting from the position pointed to by the \a
    it iterator, using the Unicode case traits \c Traits, and returns the
    result. The input string must not be empty (the convertCase function below
    guarantees that).

    The string type \c{T} is also a template and is either \c{const QString} or
    \c{QString}. This function can do both copy-conversion and in-place
    conversion depending on the state of the \a str parameter:
    \list
       \li \c{T} is \c{const QString}: copy-convert
       \li \c{T} is \c{QString} and its refcount != 1: copy-convert
       \li \c{T} is \c{QString} and its refcount == 1: in-place convert
    \endlist

    In copy-convert mode, the local variable \c{s} is detached from the input
    \a str. In the in-place convert mode, \a str is in moved-from state (which
    this function requires to be a valid, empty string) and \c{s} contains the
    only copy of the string, without reallocation (thus, \a it is still valid).

    There's one pathological case left: when the in-place conversion needs to
    reallocate memory to grow the buffer. In that case, we need to adjust the \a
    it pointer.
 */
template <typename Traits, typename T>
Q_NEVER_INLINE
static QString detachAndConvertCase(T &str, QStringIterator it)
{
    Q_ASSERT(!str.isEmpty());
    QString s = qMove(str);             // will copy if T is const QString
    QChar *pp = s.begin() + it.index(); // will detach if necessary

    do {
        uint uc = it.nextUnchecked();

        const QUnicodeTables::Properties *prop = qGetProp(uc);
        signed short caseDiff = Traits::caseDiff(prop);

        if (Q_UNLIKELY(Traits::caseSpecial(prop))) {
            const ushort *specialCase = specialCaseMap + caseDiff;
            ushort length = *specialCase++;

            if (Q_LIKELY(length == 1)) {
                *pp++ = QChar(*specialCase);
            } else {
                // slow path: the string is growing
                int inpos = it.index() - 1;
                int outpos = pp - s.constBegin();

                s.replace(outpos, 1, reinterpret_cast<const QChar *>(specialCase), length);
                pp = const_cast<QChar *>(s.constBegin()) + outpos + length;

                // do we need to adjust the input iterator too?
                // if it is pointing to s's data, str is empty
                if (str.isEmpty())
                    it = QStringIterator(s.constBegin(), inpos + length, s.constEnd());
            }
        } else if (Q_UNLIKELY(QChar::requiresSurrogates(uc))) {
            // so far, case convertion never changes planes (guaranteed by the qunicodetables generator)
            pp++;
            *pp++ = QChar::lowSurrogate(uc + caseDiff);
        } else {
            *pp++ = QChar(uc + caseDiff);
        }
    } while (it.hasNext());

    return s;
}

template <typename Traits, typename T>
static QString convertCase(T &str)
{
    const QChar *p = str.constBegin();
    const QChar *e = p + str.size();

    // this avoids out of bounds check in the loop
    while (e != p && e[-1].isHighSurrogate())
        --e;

    QStringIterator it(p, e);
    while (it.hasNext()) {
        uint uc = it.nextUnchecked();
        if (Traits::caseDiff(qGetProp(uc))) {
            it.recedeUnchecked();
            return detachAndConvertCase<Traits>(str, it);
        }
    }
    return qMove(str);
}
} // namespace QUnicodeTables

QString QString::toLower_helper(const QString &str)
{
    return QUnicodeTables::convertCase<QUnicodeTables::LowercaseTraits>(str);
}

QString QString::toLower_helper(QString &str)
{
    return QUnicodeTables::convertCase<QUnicodeTables::LowercaseTraits>(str);
}

/*!
    \fn QString QString::toCaseFolded() const

    Returns the case folded equivalent of the string. For most Unicode
    characters this is the same as toLower().
*/

QString QString::toCaseFolded_helper(const QString &str)
{
    return QUnicodeTables::convertCase<QUnicodeTables::CasefoldTraits>(str);
}

QString QString::toCaseFolded_helper(QString &str)
{
    return QUnicodeTables::convertCase<QUnicodeTables::CasefoldTraits>(str);
}

/*!
    \fn QString QString::toUpper() const

    Returns an uppercase copy of the string.

    \snippet qstring/main.cpp 81

    The case conversion will always happen in the 'C' locale. For locale dependent
    case folding use QLocale::toUpper()

    \sa toLower(), QLocale::toLower()
*/

QString QString::toUpper_helper(const QString &str)
{
    return QUnicodeTables::convertCase<QUnicodeTables::UppercaseTraits>(str);
}

QString QString::toUpper_helper(QString &str)
{
    return QUnicodeTables::convertCase<QUnicodeTables::UppercaseTraits>(str);
}

/*!
    \obsolete

    Use asprintf(), arg() or QTextStream instead.
*/
QString &QString::sprintf(const char *cformat, ...)
{
    va_list ap;
    va_start(ap, cformat);
    *this = vasprintf(cformat, ap);
    va_end(ap);
    return *this;
}

// ### Qt 6: Consider whether this function shouldn't be removed See task 202871.
/*!
    \since 5.5

    Safely builds a formatted string from the format string \a cformat
    and an arbitrary list of arguments.

    The format string supports the conversion specifiers, length modifiers,
    and flags provided by printf() in the standard C++ library. The \a cformat
    string and \c{%s} arguments must be UTF-8 encoded.

    \note The \c{%lc} escape sequence expects a unicode character of type
    \c char16_t, or \c ushort (as returned by QChar::unicode()).
    The \c{%ls} escape sequence expects a pointer to a zero-terminated array
    of unicode characters of type \c char16_t, or ushort (as returned by
    QString::utf16()). This is at odds with the printf() in the standard C++
    library, which defines \c {%lc} to print a wchar_t and \c{%ls} to print
    a \c{wchar_t*}, and might also produce compiler warnings on platforms
    where the size of \c {wchar_t} is not 16 bits.

    \warning We do not recommend using QString::asprintf() in new Qt
    code. Instead, consider using QTextStream or arg(), both of
    which support Unicode strings seamlessly and are type-safe.
    Here's an example that uses QTextStream:

    \snippet qstring/main.cpp 64

    For \l {QObject::tr()}{translations}, especially if the strings
    contains more than one escape sequence, you should consider using
    the arg() function instead. This allows the order of the
    replacements to be controlled by the translator.

    \sa arg()
*/

QString QString::asprintf(const char *cformat, ...)
{
    va_list ap;
    va_start(ap, cformat);
    const QString s = vasprintf(cformat, ap);
    va_end(ap);
    return s;
}

/*!
    \obsolete

    Use vasprintf(), arg() or QTextStream instead.
*/
QString &QString::vsprintf(const char *cformat, va_list ap)
{
    return *this = vasprintf(cformat, ap);
}

static void append_utf8(QString &qs, const char *cs, int len)
{
    const int oldSize = qs.size();
    qs.resize(oldSize + len);
    const QChar *newEnd = QUtf8::convertToUnicode(qs.data() + oldSize, cs, len);
    qs.resize(newEnd - qs.constData());
}

static uint parse_flag_characters(const char * &c) Q_DECL_NOTHROW
{
    uint flags = QLocaleData::ZeroPadExponent;
    while (true) {
        switch (*c) {
        case '#':
            flags |= QLocaleData::ShowBase | QLocaleData::AddTrailingZeroes
                    | QLocaleData::ForcePoint;
            break;
        case '0': flags |= QLocaleData::ZeroPadded; break;
        case '-': flags |= QLocaleData::LeftAdjusted; break;
        case ' ': flags |= QLocaleData::BlankBeforePositive; break;
        case '+': flags |= QLocaleData::AlwaysShowSign; break;
        case '\'': flags |= QLocaleData::ThousandsGroup; break;
        default: return flags;
        }
        ++c;
    }
}

static int parse_field_width(const char * &c)
{
    Q_ASSERT(qIsDigit(*c));

    // can't be negative - started with a digit
    // contains at least one digit
    const char *endp;
    bool ok;
    const qulonglong result = qstrtoull(c, &endp, 10, &ok);
    c = endp;
    while (qIsDigit(*c)) // preserve Qt 5.5 behavior of consuming all digits, no matter how many
        ++c;
    return ok && result < qulonglong(std::numeric_limits<int>::max()) ? int(result) : 0;
}

enum LengthMod { lm_none, lm_hh, lm_h, lm_l, lm_ll, lm_L, lm_j, lm_z, lm_t };

static inline bool can_consume(const char * &c, char ch) Q_DECL_NOTHROW
{
    if (*c == ch) {
        ++c;
        return true;
    }
    return false;
}

static LengthMod parse_length_modifier(const char * &c) Q_DECL_NOTHROW
{
    switch (*c++) {
    case 'h': return can_consume(c, 'h') ? lm_hh : lm_h;
    case 'l': return can_consume(c, 'l') ? lm_ll : lm_l;
    case 'L': return lm_L;
    case 'j': return lm_j;
    case 'z':
    case 'Z': return lm_z;
    case 't': return lm_t;
    }
    --c; // don't consume *c - it wasn't a flag
    return lm_none;
}

/*!
    \fn QString QString::vasprintf(const char *cformat, va_list ap)
    \since 5.5

    Equivalent method to asprintf(), but takes a va_list \a ap
    instead a list of variable arguments. See the asprintf()
    documentation for an explanation of \a cformat.

    This method does not call the va_end macro, the caller
    is responsible to call va_end on \a ap.

    \sa asprintf()
*/

QString QString::vasprintf(const char *cformat, va_list ap)
{
    if (!cformat || !*cformat) {
        // Qt 1.x compat
        return fromLatin1("");
    }

    // Parse cformat

    QString result;
    const char *c = cformat;
    for (;;) {
        // Copy non-escape chars to result
        const char *cb = c;
        while (*c != '\0' && *c != '%')
            c++;
        append_utf8(result, cb, int(c - cb));

        if (*c == '\0')
            break;

        // Found '%'
        const char *escape_start = c;
        ++c;

        if (*c == '\0') {
            result.append(QLatin1Char('%')); // a % at the end of the string - treat as non-escape text
            break;
        }
        if (*c == '%') {
            result.append(QLatin1Char('%')); // %%
            ++c;
            continue;
        }

        uint flags = parse_flag_characters(c);

        if (*c == '\0') {
            result.append(QLatin1String(escape_start)); // incomplete escape, treat as non-escape text
            break;
        }

        // Parse field width
        int width = -1; // -1 means unspecified
        if (qIsDigit(*c)) {
            width = parse_field_width(c);
        } else if (*c == '*') { // can't parse this in another function, not portably, at least
            width = va_arg(ap, int);
            if (width < 0)
                width = -1; // treat all negative numbers as unspecified
            ++c;
        }

        if (*c == '\0') {
            result.append(QLatin1String(escape_start)); // incomplete escape, treat as non-escape text
            break;
        }

        // Parse precision
        int precision = -1; // -1 means unspecified
        if (*c == '.') {
            ++c;
            if (qIsDigit(*c)) {
                precision = parse_field_width(c);
            } else if (*c == '*') { // can't parse this in another function, not portably, at least
                precision = va_arg(ap, int);
                if (precision < 0)
                    precision = -1; // treat all negative numbers as unspecified
                ++c;
            }
        }

        if (*c == '\0') {
            result.append(QLatin1String(escape_start)); // incomplete escape, treat as non-escape text
            break;
        }

        const LengthMod length_mod = parse_length_modifier(c);

        if (*c == '\0') {
            result.append(QLatin1String(escape_start)); // incomplete escape, treat as non-escape text
            break;
        }

        // Parse the conversion specifier and do the conversion
        QString subst;
        switch (*c) {
            case 'd':
            case 'i': {
                qint64 i;
                switch (length_mod) {
                    case lm_none: i = va_arg(ap, int); break;
                    case lm_hh: i = va_arg(ap, int); break;
                    case lm_h: i = va_arg(ap, int); break;
                    case lm_l: i = va_arg(ap, long int); break;
                    case lm_ll: i = va_arg(ap, qint64); break;
                    case lm_j: i = va_arg(ap, long int); break;
                    case lm_z: i = va_arg(ap, size_t); break;
                    case lm_t: i = va_arg(ap, int); break;
                    default: i = 0; break;
                }
                subst = QLocaleData::c()->longLongToString(i, precision, 10, width, flags);
                ++c;
                break;
            }
            case 'o':
            case 'u':
            case 'x':
            case 'X': {
                quint64 u;
                switch (length_mod) {
                    case lm_none: u = va_arg(ap, uint); break;
                    case lm_hh: u = va_arg(ap, uint); break;
                    case lm_h: u = va_arg(ap, uint); break;
                    case lm_l: u = va_arg(ap, ulong); break;
                    case lm_ll: u = va_arg(ap, quint64); break;
                    case lm_z: u = va_arg(ap, size_t); break;
                    default: u = 0; break;
                }

                if (qIsUpper(*c))
                    flags |= QLocaleData::CapitalEorX;

                int base = 10;
                switch (qToLower(*c)) {
                    case 'o':
                        base = 8; break;
                    case 'u':
                        base = 10; break;
                    case 'x':
                        base = 16; break;
                    default: break;
                }
                subst = QLocaleData::c()->unsLongLongToString(u, precision, base, width, flags);
                ++c;
                break;
            }
            case 'E':
            case 'e':
            case 'F':
            case 'f':
            case 'G':
            case 'g':
            case 'A':
            case 'a': {
                double d;
                if (length_mod == lm_L)
                    d = va_arg(ap, long double); // not supported - converted to a double
                else
                    d = va_arg(ap, double);

                if (qIsUpper(*c))
                    flags |= QLocaleData::CapitalEorX;

                QLocaleData::DoubleForm form = QLocaleData::DFDecimal;
                switch (qToLower(*c)) {
                    case 'e': form = QLocaleData::DFExponent; break;
                    case 'a':                             // not supported - decimal form used instead
                    case 'f': form = QLocaleData::DFDecimal; break;
                    case 'g': form = QLocaleData::DFSignificantDigits; break;
                    default: break;
                }
                subst = QLocaleData::c()->doubleToString(d, precision, form, width, flags);
                ++c;
                break;
            }
            case 'c': {
                if (length_mod == lm_l)
                    subst = QChar((ushort) va_arg(ap, int));
                else
                    subst = QLatin1Char((uchar) va_arg(ap, int));
                ++c;
                break;
            }
            case 's': {
                if (length_mod == lm_l) {
                    const ushort *buff = va_arg(ap, const ushort*);
                    const ushort *ch = buff;
                    while (*ch != 0)
                        ++ch;
                    subst.setUtf16(buff, ch - buff);
                } else
                    subst = QString::fromUtf8(va_arg(ap, const char*));
                if (precision != -1)
                    subst.truncate(precision);
                ++c;
                break;
            }
            case 'p': {
                void *arg = va_arg(ap, void*);
                const quint64 i = reinterpret_cast<quintptr>(arg);
                flags |= QLocaleData::ShowBase;
                subst = QLocaleData::c()->unsLongLongToString(i, precision, 16, width, flags);
                ++c;
                break;
            }
            case 'n':
                switch (length_mod) {
                    case lm_hh: {
                        signed char *n = va_arg(ap, signed char*);
                        *n = result.length();
                        break;
                    }
                    case lm_h: {
                        short int *n = va_arg(ap, short int*);
                        *n = result.length();
                            break;
                    }
                    case lm_l: {
                        long int *n = va_arg(ap, long int*);
                        *n = result.length();
                        break;
                    }
                    case lm_ll: {
                        qint64 *n = va_arg(ap, qint64*);
                        *n = result.length();
                        break;
                    }
                    default: {
                        int *n = va_arg(ap, int*);
                        *n = result.length();
                        break;
                    }
                }
                ++c;
                break;

            default: // bad escape, treat as non-escape text
                for (const char *cc = escape_start; cc != c; ++cc)
                    result.append(QLatin1Char(*cc));
                continue;
        }

        if (flags & QLocaleData::LeftAdjusted)
            result.append(subst.leftJustified(width));
        else
            result.append(subst.rightJustified(width));
    }

    return result;
}

/*!
    Returns the string converted to a \c{long long} using base \a
    base, which is 10 by default and must be between 2 and 36, or 0.
    Returns 0 if the conversion fails.

    If a conversion error occurs, *\a{ok} is set to \c false; otherwise
    *\a{ok} is set to \c true.

    If \a base is 0, the C language convention is used: If the string
    begins with "0x", base 16 is used; if the string begins with "0",
    base 8 is used; otherwise, base 10 is used.

    The string conversion will always happen in the 'C' locale. For locale
    dependent conversion use QLocale::toLongLong()

    Example:

    \snippet qstring/main.cpp 74

    This function ignores leading and trailing whitespace.

    \sa number(), toULongLong(), toInt(), QLocale::toLongLong()
*/

qint64 QString::toLongLong(bool *ok, int base) const
{
    return toIntegral_helper<qlonglong>(constData(), size(), ok, base);
}

qlonglong QString::toIntegral_helper(const QChar *data, int len, bool *ok, int base)
{
#if defined(QT_CHECK_RANGE)
    if (base != 0 && (base < 2 || base > 36)) {
        qWarning("QString::toULongLong: Invalid base (%d)", base);
        base = 10;
    }
#endif

    return QLocaleData::c()->stringToLongLong(QStringView(data, len), base, ok, QLocale::RejectGroupSeparator);
}


/*!
    Returns the string converted to an \c{unsigned long long} using base \a
    base, which is 10 by default and must be between 2 and 36, or 0.
    Returns 0 if the conversion fails.

    If a conversion error occurs, *\a{ok} is set to \c false; otherwise
    *\a{ok} is set to \c true.

    If \a base is 0, the C language convention is used: If the string
    begins with "0x", base 16 is used; if the string begins with "0",
    base 8 is used; otherwise, base 10 is used.

    The string conversion will always happen in the 'C' locale. For locale
    dependent conversion use QLocale::toULongLong()

    Example:

    \snippet qstring/main.cpp 79

    This function ignores leading and trailing whitespace.

    \sa number(), toLongLong(), QLocale::toULongLong()
*/

quint64 QString::toULongLong(bool *ok, int base) const
{
    return toIntegral_helper<qulonglong>(constData(), size(), ok, base);
}

qulonglong QString::toIntegral_helper(const QChar *data, uint len, bool *ok, int base)
{
#if defined(QT_CHECK_RANGE)
    if (base != 0 && (base < 2 || base > 36)) {
        qWarning("QString::toULongLong: Invalid base (%d)", base);
        base = 10;
    }
#endif

    return QLocaleData::c()->stringToUnsLongLong(QStringView(data, len), base, ok,
                                                 QLocale::RejectGroupSeparator);
}

/*!
    \fn long QString::toLong(bool *ok, int base) const

    Returns the string converted to a \c long using base \a
    base, which is 10 by default and must be between 2 and 36, or 0.
    Returns 0 if the conversion fails.

    If a conversion error occurs, *\a{ok} is set to \c false; otherwise
    *\a{ok} is set to \c true.

    If \a base is 0, the C language convention is used: If the string
    begins with "0x", base 16 is used; if the string begins with "0",
    base 8 is used; otherwise, base 10 is used.

    The string conversion will always happen in the 'C' locale. For locale
    dependent conversion use QLocale::toLongLong()

    Example:

    \snippet qstring/main.cpp 73

    This function ignores leading and trailing whitespace.

    \sa number(), toULong(), toInt(), QLocale::toInt()
*/

long QString::toLong(bool *ok, int base) const
{
    return toIntegral_helper<long>(constData(), size(), ok, base);
}

/*!
    \fn ulong QString::toULong(bool *ok, int base) const

    Returns the string converted to an \c{unsigned long} using base \a
    base, which is 10 by default and must be between 2 and 36, or 0.
    Returns 0 if the conversion fails.

    If a conversion error occurs, *\a{ok} is set to \c false; otherwise
    *\a{ok} is set to \c true.

    If \a base is 0, the C language convention is used: If the string
    begins with "0x", base 16 is used; if the string begins with "0",
    base 8 is used; otherwise, base 10 is used.

    The string conversion will always happen in the 'C' locale. For locale
    dependent conversion use QLocale::toULongLong()

    Example:

    \snippet qstring/main.cpp 78

    This function ignores leading and trailing whitespace.

    \sa number(), QLocale::toUInt()
*/

ulong QString::toULong(bool *ok, int base) const
{
    return toIntegral_helper<ulong>(constData(), size(), ok, base);
}


/*!
    Returns the string converted to an \c int using base \a
    base, which is 10 by default and must be between 2 and 36, or 0.
    Returns 0 if the conversion fails.

    If a conversion error occurs, *\a{ok} is set to \c false; otherwise
    *\a{ok} is set to \c true.

    If \a base is 0, the C language convention is used: If the string
    begins with "0x", base 16 is used; if the string begins with "0",
    base 8 is used; otherwise, base 10 is used.

    The string conversion will always happen in the 'C' locale. For locale
    dependent conversion use QLocale::toInt()

    Example:

    \snippet qstring/main.cpp 72

    This function ignores leading and trailing whitespace.

    \sa number(), toUInt(), toDouble(), QLocale::toInt()
*/

int QString::toInt(bool *ok, int base) const
{
    return toIntegral_helper<int>(constData(), size(), ok, base);
}

/*!
    Returns the string converted to an \c{unsigned int} using base \a
    base, which is 10 by default and must be between 2 and 36, or 0.
    Returns 0 if the conversion fails.

    If a conversion error occurs, *\a{ok} is set to \c false; otherwise
    *\a{ok} is set to \c true.

    If \a base is 0, the C language convention is used: If the string
    begins with "0x", base 16 is used; if the string begins with "0",
    base 8 is used; otherwise, base 10 is used.

    The string conversion will always happen in the 'C' locale. For locale
    dependent conversion use QLocale::toUInt()

    Example:

    \snippet qstring/main.cpp 77

    This function ignores leading and trailing whitespace.

    \sa number(), toInt(), QLocale::toUInt()
*/

uint QString::toUInt(bool *ok, int base) const
{
    return toIntegral_helper<uint>(constData(), size(), ok, base);
}

/*!
    Returns the string converted to a \c short using base \a
    base, which is 10 by default and must be between 2 and 36, or 0.
    Returns 0 if the conversion fails.

    If a conversion error occurs, *\a{ok} is set to \c false; otherwise
    *\a{ok} is set to \c true.

    If \a base is 0, the C language convention is used: If the string
    begins with "0x", base 16 is used; if the string begins with "0",
    base 8 is used; otherwise, base 10 is used.

    The string conversion will always happen in the 'C' locale. For locale
    dependent conversion use QLocale::toShort()

    Example:

    \snippet qstring/main.cpp 76

    This function ignores leading and trailing whitespace.

    \sa number(), toUShort(), toInt(), QLocale::toShort()
*/

short QString::toShort(bool *ok, int base) const
{
    return toIntegral_helper<short>(constData(), size(), ok, base);
}

/*!
    Returns the string converted to an \c{unsigned short} using base \a
    base, which is 10 by default and must be between 2 and 36, or 0.
    Returns 0 if the conversion fails.

    If a conversion error occurs, *\a{ok} is set to \c false; otherwise
    *\a{ok} is set to \c true.

    If \a base is 0, the C language convention is used: If the string
    begins with "0x", base 16 is used; if the string begins with "0",
    base 8 is used; otherwise, base 10 is used.

    The string conversion will always happen in the 'C' locale. For locale
    dependent conversion use QLocale::toUShort()

    Example:

    \snippet qstring/main.cpp 80

    This function ignores leading and trailing whitespace.

    \sa number(), toShort(), QLocale::toUShort()
*/

ushort QString::toUShort(bool *ok, int base) const
{
    return toIntegral_helper<ushort>(constData(), size(), ok, base);
}


/*!
    Returns the string converted to a \c double value.

    Returns 0.0 if the conversion fails.

    If a conversion error occurs, \c{*}\a{ok} is set to \c false;
    otherwise \c{*}\a{ok} is set to \c true.

    \snippet qstring/main.cpp 66

    \warning The QString content may only contain valid numerical characters
    which includes the plus/minus sign, the characters g and e used in scientific
    notation, and the decimal point. Including the unit or additional characters
    leads to a conversion error.

    \snippet qstring/main.cpp 67

    The string conversion will always happen in the 'C' locale. For locale
    dependent conversion use QLocale::toDouble()

    \snippet qstring/main.cpp 68

    For historical reasons, this function does not handle
    thousands group separators. If you need to convert such numbers,
    use QLocale::toDouble().

    \snippet qstring/main.cpp 69

    This function ignores leading and trailing whitespace.

    \sa number(), QLocale::setDefault(), QLocale::toDouble(), trimmed()
*/

double QString::toDouble(bool *ok) const
{
    return QLocaleData::c()->stringToDouble(*this, ok, QLocale::RejectGroupSeparator);
}

/*!
    Returns the string converted to a \c float value.

    If a conversion error occurs, *\a{ok} is set to \c false; otherwise
    *\a{ok} is set to \c true. Returns 0.0 if the conversion fails.

    This function ignores leading and trailing whitespace.

    The string conversion will always happen in the 'C' locale. For locale
    dependent conversion use QLocale::toFloat()

    Example:

    \snippet qstring/main.cpp 71

    This function ignores leading and trailing whitespace.

    \sa number(), toDouble(), toInt(), QLocale::toFloat()
*/

float QString::toFloat(bool *ok) const
{
    return QLocaleData::convertDoubleToFloat(toDouble(ok), ok);
}

/*! \fn QString &QString::setNum(int n, int base)

    Sets the string to the printed value of \a n in the specified \a
    base, and returns a reference to the string.

    The base is 10 by default and must be between 2 and 36. For bases
    other than 10, \a n is treated as an unsigned integer.

    \snippet qstring/main.cpp 56

   The formatting always uses QLocale::C, i.e., English/UnitedStates.
   To get a localized string representation of a number, use
   QLocale::toString() with the appropriate locale.
*/

/*! \fn QString &QString::setNum(uint n, int base)

    \overload
*/

/*! \fn QString &QString::setNum(long n, int base)

    \overload
*/

/*! \fn QString &QString::setNum(ulong n, int base)

    \overload
*/

/*!
    \overload
*/
QString &QString::setNum(qlonglong n, int base)
{
    return *this = number(n, base);
}

/*!
    \overload
*/
QString &QString::setNum(qulonglong n, int base)
{
    return *this = number(n, base);
}

/*! \fn QString &QString::setNum(short n, int base)

    \overload
*/

/*! \fn QString &QString::setNum(ushort n, int base)

    \overload
*/

/*!
    \fn QString &QString::setNum(double n, char format, int precision)
    \overload

    Sets the string to the printed value of \a n, formatted according
    to the given \a format and \a precision, and returns a reference
    to the string.

    The \a format can be 'e', 'E', 'f', 'g' or 'G' (see
    \l{Argument Formats} for an explanation of the formats).

    The formatting always uses QLocale::C, i.e., English/UnitedStates.
    To get a localized string representation of a number, use
    QLocale::toString() with the appropriate locale.
*/

QString &QString::setNum(double n, char f, int prec)
{
    return *this = number(n, f, prec);
}

/*!
    \fn QString &QString::setNum(float n, char format, int precision)
    \overload

    Sets the string to the printed value of \a n, formatted according
    to the given \a format and \a precision, and returns a reference
    to the string.

    The formatting always uses QLocale::C, i.e., English/UnitedStates.
    To get a localized string representation of a number, use
    QLocale::toString() with the appropriate locale.
*/


/*!
    \fn QString QString::number(long n, int base)

    Returns a string equivalent of the number \a n according to the
    specified \a base.

    The base is 10 by default and must be between 2
    and 36. For bases other than 10, \a n is treated as an
    unsigned integer.

    The formatting always uses QLocale::C, i.e., English/UnitedStates.
    To get a localized string representation of a number, use
    QLocale::toString() with the appropriate locale.

    \snippet qstring/main.cpp 35

    \sa setNum()
*/

QString QString::number(long n, int base)
{
    return number(qlonglong(n), base);
}

/*!
  \fn QString QString::number(ulong n, int base)

    \overload
*/
QString QString::number(ulong n, int base)
{
    return number(qulonglong(n), base);
}

/*!
    \overload
*/
QString QString::number(int n, int base)
{
    return number(qlonglong(n), base);
}

/*!
    \overload
*/
QString QString::number(uint n, int base)
{
    return number(qulonglong(n), base);
}

/*!
    \overload
*/
QString QString::number(qlonglong n, int base)
{
#if defined(QT_CHECK_RANGE)
    if (base < 2 || base > 36) {
        qWarning("QString::setNum: Invalid base (%d)", base);
        base = 10;
    }
#endif
    return QLocaleData::c()->longLongToString(n, -1, base);
}

/*!
    \overload
*/
QString QString::number(qulonglong n, int base)
{
#if defined(QT_CHECK_RANGE)
    if (base < 2 || base > 36) {
        qWarning("QString::setNum: Invalid base (%d)", base);
        base = 10;
    }
#endif
    return QLocaleData::c()->unsLongLongToString(n, -1, base);
}


/*!
    \fn QString QString::number(double n, char format, int precision)

    Returns a string equivalent of the number \a n, formatted
    according to the specified \a format and \a precision. See
    \l{Argument Formats} for details.

    Unlike QLocale::toString(), this function does not honor the
    user's locale settings.

    \sa setNum(), QLocale::toString()
*/
QString QString::number(double n, char f, int prec)
{
    QLocaleData::DoubleForm form = QLocaleData::DFDecimal;
    uint flags = 0;

    if (qIsUpper(f))
        flags = QLocaleData::CapitalEorX;
    f = qToLower(f);

    switch (f) {
        case 'f':
            form = QLocaleData::DFDecimal;
            break;
        case 'e':
            form = QLocaleData::DFExponent;
            break;
        case 'g':
            form = QLocaleData::DFSignificantDigits;
            break;
        default:
#if defined(QT_CHECK_RANGE)
            qWarning("QString::setNum: Invalid format char '%c'", f);
#endif
            break;
    }

    return QLocaleData::c()->doubleToString(n, prec, form, -1, flags);
}

namespace {
template<class ResultList, class StringSource>
static ResultList splitString(const StringSource &source, const QChar *sep,
                              QString::SplitBehavior behavior, Qt::CaseSensitivity cs, const int separatorSize)
{
    ResultList list;
    int start = 0;
    int end;
    int extra = 0;
    while ((end = qFindString(source.constData(), source.size(), start + extra, sep, separatorSize, cs)) != -1) {
        if (start != end || behavior == QString::KeepEmptyParts)
            list.append(source.mid(start, end - start));
        start = end + separatorSize;
        extra = (separatorSize == 0 ? 1 : 0);
    }
    if (start != source.size() || behavior == QString::KeepEmptyParts)
        list.append(source.mid(start, -1));
    return list;
}

} // namespace

/*!
    Splits the string into substrings wherever \a sep occurs, and
    returns the list of those strings. If \a sep does not match
    anywhere in the string, split() returns a single-element list
    containing this string.

    \a cs specifies whether \a sep should be matched case
    sensitively or case insensitively.

    If \a behavior is QString::SkipEmptyParts, empty entries don't
    appear in the result. By default, empty entries are kept.

    Example:

    \snippet qstring/main.cpp 62

    If \a sep is empty, split() returns an empty string, followed
    by each of the string's characters, followed by another empty string:

    \snippet qstring/main.cpp 62-empty

    To understand this behavior, recall that the empty string matches
    everywhere, so the above is qualitatively the same as:

    \snippet qstring/main.cpp 62-slashes

    \sa QStringList::join(), section()
*/
QStringList QString::split(const QString &sep, SplitBehavior behavior, Qt::CaseSensitivity cs) const
{
    return splitString<QStringList>(*this, sep.constData(), behavior, cs, sep.size());
}

/*!
    Splits the string into substring references wherever \a sep occurs, and
    returns the list of those strings.

    See QString::split() for how \a sep, \a behavior and \a cs interact to form
    the result.

    \note All references are valid as long this string is alive. Destroying this
    string will cause all references be dangling pointers.

    \since 5.4
    \sa QStringRef split()
*/
QVector<QStringRef> QString::splitRef(const QString &sep, SplitBehavior behavior, Qt::CaseSensitivity cs) const
{
    return splitString<QVector<QStringRef> >(QStringRef(this), sep.constData(), behavior, cs, sep.size());
}
/*!
    \overload
*/
QStringList QString::split(QChar sep, SplitBehavior behavior, Qt::CaseSensitivity cs) const
{
    return splitString<QStringList>(*this, &sep, behavior, cs, 1);
}

/*!
    \overload
    \since 5.4
*/
QVector<QStringRef> QString::splitRef(QChar sep, SplitBehavior behavior, Qt::CaseSensitivity cs) const
{
    return splitString<QVector<QStringRef> >(QStringRef(this), &sep, behavior, cs, 1);
}

/*!
    Splits the string into substrings references wherever \a sep occurs, and
    returns the list of those strings.

    See QString::split() for how \a sep, \a behavior and \a cs interact to form
    the result.

    \note All references are valid as long this string is alive. Destroying this
    string will cause all references be dangling pointers.

    \since 5.4
*/
QVector<QStringRef> QStringRef::split(const QString &sep, QString::SplitBehavior behavior, Qt::CaseSensitivity cs) const
{
    return splitString<QVector<QStringRef> >(*this, sep.constData(), behavior, cs, sep.size());
}

/*!
    \overload
    \since 5.4
*/
QVector<QStringRef> QStringRef::split(QChar sep, QString::SplitBehavior behavior, Qt::CaseSensitivity cs) const
{
    return splitString<QVector<QStringRef> >(*this, &sep, behavior, cs, 1);
}

#ifndef QT_NO_REGEXP
namespace {
template<class ResultList, typename MidMethod>
static ResultList splitString(const QString &source, MidMethod mid, const QRegExp &rx, QString::SplitBehavior behavior)
{
    QRegExp rx2(rx);
    ResultList list;
    int start = 0;
    int extra = 0;
    int end;
    while ((end = rx2.indexIn(source, start + extra)) != -1) {
        int matchedLen = rx2.matchedLength();
        if (start != end || behavior == QString::KeepEmptyParts)
            list.append((source.*mid)(start, end - start));
        start = end + matchedLen;
        extra = (matchedLen == 0) ? 1 : 0;
    }
    if (start != source.size() || behavior == QString::KeepEmptyParts)
        list.append((source.*mid)(start, -1));
    return list;
}
} // namespace

/*!
    \overload

    Splits the string into substrings wherever the regular expression
    \a rx matches, and returns the list of those strings. If \a rx
    does not match anywhere in the string, split() returns a
    single-element list containing this string.

    Here's an example where we extract the words in a sentence
    using one or more whitespace characters as the separator:

    \snippet qstring/main.cpp 59

    Here's a similar example, but this time we use any sequence of
    non-word characters as the separator:

    \snippet qstring/main.cpp 60

    Here's a third example where we use a zero-length assertion,
    \b{\\b} (word boundary), to split the string into an
    alternating sequence of non-word and word tokens:

    \snippet qstring/main.cpp 61

    \sa QStringList::join(), section()
*/
QStringList QString::split(const QRegExp &rx, SplitBehavior behavior) const
{
    return splitString<QStringList>(*this, &QString::mid, rx, behavior);
}

/*!
    \overload
    \since 5.4

    Splits the string into substring references wherever the regular expression
    \a rx matches, and returns the list of those strings. If \a rx
    does not match anywhere in the string, splitRef() returns a
    single-element vector containing this string reference.

    \note All references are valid as long this string is alive. Destroying this
    string will cause all references be dangling pointers.

    \sa QStringRef split()
*/
QVector<QStringRef> QString::splitRef(const QRegExp &rx, SplitBehavior behavior) const
{
    return splitString<QVector<QStringRef> >(*this, &QString::midRef, rx, behavior);
}
#endif

#ifndef QT_NO_REGULAREXPRESSION
#ifndef QT_BOOTSTRAPPED
namespace {
template<class ResultList, typename MidMethod>
static ResultList splitString(const QString &source, MidMethod mid, const QRegularExpression &re,
                              QString::SplitBehavior behavior)
{
    ResultList list;
    if (!re.isValid()) {
        qWarning("QString::split: invalid QRegularExpression object");
        return list;
    }

    int start = 0;
    int end = 0;
    QRegularExpressionMatchIterator iterator = re.globalMatch(source);
    while (iterator.hasNext()) {
        QRegularExpressionMatch match = iterator.next();
        end = match.capturedStart();
        if (start != end || behavior == QString::KeepEmptyParts)
            list.append((source.*mid)(start, end - start));
        start = match.capturedEnd();
    }

    if (start != source.size() || behavior == QString::KeepEmptyParts)
        list.append((source.*mid)(start, -1));

    return list;
}
} // namespace

/*!
    \overload
    \since 5.0

    Splits the string into substrings wherever the regular expression
    \a re matches, and returns the list of those strings. If \a re
    does not match anywhere in the string, split() returns a
    single-element list containing this string.

    Here's an example where we extract the words in a sentence
    using one or more whitespace characters as the separator:

    \snippet qstring/main.cpp 90

    Here's a similar example, but this time we use any sequence of
    non-word characters as the separator:

    \snippet qstring/main.cpp 91

    Here's a third example where we use a zero-length assertion,
    \b{\\b} (word boundary), to split the string into an
    alternating sequence of non-word and word tokens:

    \snippet qstring/main.cpp 92

    \sa QStringList::join(), section()
*/
QStringList QString::split(const QRegularExpression &re, SplitBehavior behavior) const
{
    return splitString<QStringList>(*this, &QString::mid, re, behavior);
}

/*!
    \overload
    \since 5.4

    Splits the string into substring references wherever the regular expression
    \a re matches, and returns the list of those strings. If \a re
    does not match anywhere in the string, splitRef() returns a
    single-element vector containing this string reference.

    \note All references are valid as long this string is alive. Destroying this
    string will cause all references be dangling pointers.

    \sa split() QStringRef
*/
QVector<QStringRef> QString::splitRef(const QRegularExpression &re, SplitBehavior behavior) const
{
    return splitString<QVector<QStringRef> >(*this, &QString::midRef, re, behavior);
}
#endif // QT_BOOTSTRAPPED
#endif // QT_NO_REGULAREXPRESSION

/*!
    \enum QString::NormalizationForm

    This enum describes the various normalized forms of Unicode text.

    \value NormalizationForm_D  Canonical Decomposition
    \value NormalizationForm_C  Canonical Decomposition followed by Canonical Composition
    \value NormalizationForm_KD  Compatibility Decomposition
    \value NormalizationForm_KC  Compatibility Decomposition followed by Canonical Composition

    \sa normalized(),
        {http://www.unicode.org/reports/tr15/}{Unicode Standard Annex #15}
*/

/*!
    \since 4.5

    Returns a copy of this string repeated the specified number of \a times.

    If \a times is less than 1, an empty string is returned.

    Example:

    \code
        QString str("ab");
        str.repeated(4);            // returns "abababab"
    \endcode
*/
QString QString::repeated(int times) const
{
    if (d->size == 0)
        return *this;

    if (times <= 1) {
        if (times == 1)
            return *this;
        return QString();
    }

    const int resultSize = times * d->size;

    QString result;
    result.reserve(resultSize);
    if (result.d->alloc != uint(resultSize) + 1u)
        return QString(); // not enough memory

    memcpy(result.d->data(), d->data(), d->size * sizeof(ushort));

    int sizeSoFar = d->size;
    ushort *end = result.d->data() + sizeSoFar;

    const int halfResultSize = resultSize >> 1;
    while (sizeSoFar <= halfResultSize) {
        memcpy(end, result.d->data(), sizeSoFar * sizeof(ushort));
        end += sizeSoFar;
        sizeSoFar <<= 1;
    }
    memcpy(end, result.d->data(), (resultSize - sizeSoFar) * sizeof(ushort));
    result.d->data()[resultSize] = '\0';
    result.d->size = resultSize;
    return result;
}

void qt_string_normalize(QString *data, QString::NormalizationForm mode, QChar::UnicodeVersion version, int from)
{
    bool simple = true;
    const QChar *p = data->constData();
    int len = data->length();
    for (int i = from; i < len; ++i) {
        if (p[i].unicode() >= 0x80) {
            simple = false;
            if (i > from)
                from = i - 1;
            break;
        }
    }
    if (simple)
        return;

    if (version == QChar::Unicode_Unassigned) {
        version = QChar::currentUnicodeVersion();
    } else if (int(version) <= NormalizationCorrectionsVersionMax) {
        const QString &s = *data;
        QChar *d = 0;
        for (int i = 0; i < NumNormalizationCorrections; ++i) {
            const NormalizationCorrection &n = uc_normalization_corrections[i];
            if (n.version > version) {
                int pos = from;
                if (QChar::requiresSurrogates(n.ucs4)) {
                    ushort ucs4High = QChar::highSurrogate(n.ucs4);
                    ushort ucs4Low = QChar::lowSurrogate(n.ucs4);
                    ushort oldHigh = QChar::highSurrogate(n.old_mapping);
                    ushort oldLow = QChar::lowSurrogate(n.old_mapping);
                    while (pos < s.length() - 1) {
                        if (s.at(pos).unicode() == ucs4High && s.at(pos + 1).unicode() == ucs4Low) {
                            if (!d)
                                d = data->data();
                            d[pos] = QChar(oldHigh);
                            d[++pos] = QChar(oldLow);
                        }
                        ++pos;
                    }
                } else {
                    while (pos < s.length()) {
                        if (s.at(pos).unicode() == n.ucs4) {
                            if (!d)
                                d = data->data();
                            d[pos] = QChar(n.old_mapping);
                        }
                        ++pos;
                    }
                }
            }
        }
    }

    if (normalizationQuickCheckHelper(data, mode, from, &from))
        return;

    decomposeHelper(data, mode < QString::NormalizationForm_KD, version, from);

    canonicalOrderHelper(data, version, from);

    if (mode == QString::NormalizationForm_D || mode == QString::NormalizationForm_KD)
        return;

    composeHelper(data, version, from);
}

/*!
    Returns the string in the given Unicode normalization \a mode,
    according to the given \a version of the Unicode standard.
*/
QString QString::normalized(QString::NormalizationForm mode, QChar::UnicodeVersion version) const
{
    QString copy = *this;
    qt_string_normalize(&copy, mode, version, 0);
    return copy;
}


struct ArgEscapeData
{
    int min_escape;            // lowest escape sequence number
    int occurrences;           // number of occurrences of the lowest escape sequence number
    int locale_occurrences;    // number of occurrences of the lowest escape sequence number that
                               // contain 'L'
    int escape_len;            // total length of escape sequences which will be replaced
};

static ArgEscapeData findArgEscapes(QStringView s)
{
    const QChar *uc_begin = s.begin();
    const QChar *uc_end = s.end();

    ArgEscapeData d;

    d.min_escape = INT_MAX;
    d.occurrences = 0;
    d.escape_len = 0;
    d.locale_occurrences = 0;

    const QChar *c = uc_begin;
    while (c != uc_end) {
        while (c != uc_end && c->unicode() != '%')
            ++c;

        if (c == uc_end)
            break;
        const QChar *escape_start = c;
        if (++c == uc_end)
            break;

        bool locale_arg = false;
        if (c->unicode() == 'L') {
            locale_arg = true;
            if (++c == uc_end)
                break;
        }

        int escape = c->digitValue();
        if (escape == -1)
            continue;

        ++c;

        if (c != uc_end) {
            int next_escape = c->digitValue();
            if (next_escape != -1) {
                escape = (10 * escape) + next_escape;
                ++c;
            }
        }

        if (escape > d.min_escape)
            continue;

        if (escape < d.min_escape) {
            d.min_escape = escape;
            d.occurrences = 0;
            d.escape_len = 0;
            d.locale_occurrences = 0;
        }

        ++d.occurrences;
        if (locale_arg)
            ++d.locale_occurrences;
        d.escape_len += c - escape_start;
    }
    return d;
}

static QString replaceArgEscapes(QStringView s, const ArgEscapeData &d, int field_width,
                                 QStringView arg, QStringView larg, QChar fillChar)
{
    const QChar *uc_begin = s.begin();
    const QChar *uc_end = s.end();

    int abs_field_width = qAbs(field_width);
    int result_len = s.length()
                     - d.escape_len
                     + (d.occurrences - d.locale_occurrences)
                     *qMax(abs_field_width, arg.length())
                     + d.locale_occurrences
                     *qMax(abs_field_width, larg.length());

    QString result(result_len, Qt::Uninitialized);
    QChar *result_buff = (QChar*) result.unicode();

    QChar *rc = result_buff;
    const QChar *c = uc_begin;
    int repl_cnt = 0;
    while (c != uc_end) {
        /* We don't have to check if we run off the end of the string with c,
           because as long as d.occurrences > 0 we KNOW there are valid escape
           sequences. */

        const QChar *text_start = c;

        while (c->unicode() != '%')
            ++c;

        const QChar *escape_start = c++;

        bool locale_arg = false;
        if (c->unicode() == 'L') {
            locale_arg = true;
            ++c;
        }

        int escape = c->digitValue();
        if (escape != -1) {
            if (c + 1 != uc_end && (c + 1)->digitValue() != -1) {
                escape = (10 * escape) + (c + 1)->digitValue();
                ++c;
            }
        }

        if (escape != d.min_escape) {
            memcpy(rc, text_start, (c - text_start)*sizeof(QChar));
            rc += c - text_start;
        }
        else {
            ++c;

            memcpy(rc, text_start, (escape_start - text_start)*sizeof(QChar));
            rc += escape_start - text_start;

            uint pad_chars;
            if (locale_arg)
                pad_chars = qMax(abs_field_width, larg.length()) - larg.length();
            else
                pad_chars = qMax(abs_field_width, arg.length()) - arg.length();

            if (field_width > 0) { // left padded
                for (uint i = 0; i < pad_chars; ++i)
                    (rc++)->unicode() = fillChar.unicode();
            }

            if (locale_arg) {
                memcpy(rc, larg.data(), larg.length()*sizeof(QChar));
                rc += larg.length();
            }
            else {
                memcpy(rc, arg.data(), arg.length()*sizeof(QChar));
                rc += arg.length();
            }

            if (field_width < 0) { // right padded
                for (uint i = 0; i < pad_chars; ++i)
                    (rc++)->unicode() = fillChar.unicode();
            }

            if (++repl_cnt == d.occurrences) {
                memcpy(rc, c, (uc_end - c)*sizeof(QChar));
                rc += uc_end - c;
                Q_ASSERT(rc - result_buff == result_len);
                c = uc_end;
            }
        }
    }
    Q_ASSERT(rc == result_buff + result_len);

    return result;
}

#if QT_STRINGVIEW_LEVEL < 2
/*!
  Returns a copy of this string with the lowest numbered place marker
  replaced by string \a a, i.e., \c %1, \c %2, ..., \c %99.

  \a fieldWidth specifies the minimum amount of space that argument \a
  a shall occupy. If \a a requires less space than \a fieldWidth, it
  is padded to \a fieldWidth with character \a fillChar.  A positive
  \a fieldWidth produces right-aligned text. A negative \a fieldWidth
  produces left-aligned text.

  This example shows how we might create a \c status string for
  reporting progress while processing a list of files:

  \snippet qstring/main.cpp 11

  First, \c arg(i) replaces \c %1. Then \c arg(total) replaces \c
  %2. Finally, \c arg(fileName) replaces \c %3.

  One advantage of using arg() over asprintf() is that the order of the
  numbered place markers can change, if the application's strings are
  translated into other languages, but each arg() will still replace
  the lowest numbered unreplaced place marker, no matter where it
  appears. Also, if place marker \c %i appears more than once in the
  string, the arg() replaces all of them.

  If there is no unreplaced place marker remaining, a warning message
  is output and the result is undefined. Place marker numbers must be
  in the range 1 to 99.
*/
QString QString::arg(const QString &a, int fieldWidth, QChar fillChar) const
{
    return arg(qToStringViewIgnoringNull(a), fieldWidth, fillChar);
}
#endif // QT_STRINGVIEW_LEVEL < 2

/*!
    \overload
    \since 5.10

    Returns a copy of this string with the lowest-numbered place-marker
    replaced by string \a a, i.e., \c %1, \c %2, ..., \c %99.

    \a fieldWidth specifies the minimum amount of space that \a a
    shall occupy. If \a a requires less space than \a fieldWidth, it
    is padded to \a fieldWidth with character \a fillChar.  A positive
    \a fieldWidth produces right-aligned text. A negative \a fieldWidth
    produces left-aligned text.

    This example shows how we might create a \c status string for
    reporting progress while processing a list of files:

    \snippet qstring/main.cpp 11-qstringview

    First, \c arg(i) replaces \c %1. Then \c arg(total) replaces \c
    %2. Finally, \c arg(fileName) replaces \c %3.

    One advantage of using arg() over asprintf() is that the order of the
    numbered place markers can change, if the application's strings are
    translated into other languages, but each arg() will still replace
    the lowest-numbered unreplaced place-marker, no matter where it
    appears. Also, if place-marker \c %i appears more than once in the
    string, arg() replaces all of them.

    If there is no unreplaced place-marker remaining, a warning message
    is printed and the result is undefined. Place-marker numbers must be
    in the range 1 to 99.
*/
QString QString::arg(QStringView a, int fieldWidth, QChar fillChar) const
{
    ArgEscapeData d = findArgEscapes(*this);

    if (Q_UNLIKELY(d.occurrences == 0)) {
        qWarning("QString::arg: Argument missing: %ls, %ls", qUtf16Printable(*this),
                  qUtf16Printable(a.toString()));
        return *this;
    }
    return replaceArgEscapes(*this, d, fieldWidth, a, a, fillChar);
<<<<<<< HEAD
=======
}

/*!
    \overload
    \since 5.10

    Returns a copy of this string with the lowest-numbered place-marker
    replaced by string \a a, i.e., \c %1, \c %2, ..., \c %99.

    \a fieldWidth specifies the minimum amount of space that \a a
    shall occupy. If \a a requires less space than \a fieldWidth, it
    is padded to \a fieldWidth with character \a fillChar.  A positive
    \a fieldWidth produces right-aligned text. A negative \a fieldWidth
    produces left-aligned text.

    One advantage of using arg() over asprintf() is that the order of the
    numbered place markers can change, if the application's strings are
    translated into other languages, but each arg() will still replace
    the lowest-numbered unreplaced place-marker, no matter where it
    appears. Also, if place-marker \c %i appears more than once in the
    string, arg() replaces all of them.

    If there is no unreplaced place-marker remaining, a warning message
    is printed and the result is undefined. Place-marker numbers must be
    in the range 1 to 99.
*/
QString QString::arg(QLatin1String a, int fieldWidth, QChar fillChar) const
{
    QVarLengthArray<ushort> utf16(a.size());
    qt_from_latin1(utf16.data(), a.data(), a.size());
    return arg(QStringView(utf16.data(), utf16.size()), fieldWidth, fillChar);
>>>>>>> 4ba53561
}

/*!
    \overload
    \since 5.10

    Returns a copy of this string with the lowest-numbered place-marker
    replaced by string \a a, i.e., \c %1, \c %2, ..., \c %99.

    \a fieldWidth specifies the minimum amount of space that \a a
    shall occupy. If \a a requires less space than \a fieldWidth, it
    is padded to \a fieldWidth with character \a fillChar.  A positive
    \a fieldWidth produces right-aligned text. A negative \a fieldWidth
    produces left-aligned text.

    One advantage of using arg() over asprintf() is that the order of the
    numbered place markers can change, if the application's strings are
    translated into other languages, but each arg() will still replace
    the lowest-numbered unreplaced place-marker, no matter where it
    appears. Also, if place-marker \c %i appears more than once in the
    string, arg() replaces all of them.

    If there is no unreplaced place-marker remaining, a warning message
    is printed and the result is undefined. Place-marker numbers must be
    in the range 1 to 99.
*/
QString QString::arg(QLatin1String a, int fieldWidth, QChar fillChar) const
{
    QVarLengthArray<ushort> utf16(a.size());
    qt_from_latin1(utf16.data(), a.data(), a.size());
    return arg(QStringView(utf16.data(), utf16.size()), fieldWidth, fillChar);
}

/*!
  \fn QString QString::arg(const QString& a1, const QString& a2) const
  \overload arg()

  This is the same as \c {str.arg(a1).arg(a2)}, except that the
  strings \a a1 and \a a2 are replaced in one pass. This can make a
  difference if \a a1 contains e.g. \c{%1}:

  \snippet qstring/main.cpp 13

  A similar problem occurs when the numbered place markers are not
  white space separated:

  \snippet qstring/main.cpp 12
  \snippet qstring/main.cpp 97

  Let's look at the substitutions:
  \list
  \li First, \c Hello replaces \c {%1} so the string becomes \c {"Hello%3%2"}.
  \li Then, \c 20 replaces \c {%2} so the string becomes \c {"Hello%320"}.
  \li Since the maximum numbered place marker value is 99, \c 50 replaces \c {%32}.
  \endlist
  Thus the string finally becomes \c {"Hello500"}.

  In such cases, the following yields the expected results:

  \snippet qstring/main.cpp 12
  \snippet qstring/main.cpp 98
*/

/*!
  \fn QString QString::arg(const QString& a1, const QString& a2, const QString& a3) const
  \overload arg()

  This is the same as calling \c str.arg(a1).arg(a2).arg(a3), except
  that the strings \a a1, \a a2 and \a a3 are replaced in one pass.
*/

/*!
  \fn QString QString::arg(const QString& a1, const QString& a2, const QString& a3, const QString& a4) const
  \overload arg()

  This is the same as calling \c
  {str.arg(a1).arg(a2).arg(a3).arg(a4)}, except that the strings \a
  a1, \a a2, \a a3 and \a a4 are replaced in one pass.
*/

/*!
  \fn QString QString::arg(const QString& a1, const QString& a2, const QString& a3, const QString& a4, const QString& a5) const
  \overload arg()

  This is the same as calling \c
  {str.arg(a1).arg(a2).arg(a3).arg(a4).arg(a5)}, except that the strings
  \a a1, \a a2, \a a3, \a a4, and \a a5 are replaced in one pass.
*/

/*!
  \fn QString QString::arg(const QString& a1, const QString& a2, const QString& a3, const QString& a4, const QString& a5, const QString& a6) const
  \overload arg()

  This is the same as calling \c
  {str.arg(a1).arg(a2).arg(a3).arg(a4).arg(a5).arg(a6))}, except that
  the strings \a a1, \a a2, \a a3, \a a4, \a a5, and \a a6 are
  replaced in one pass.
*/

/*!
  \fn QString QString::arg(const QString& a1, const QString& a2, const QString& a3, const QString& a4, const QString& a5, const QString& a6, const QString& a7) const
  \overload arg()

  This is the same as calling \c
  {str.arg(a1).arg(a2).arg(a3).arg(a4).arg(a5).arg(a6).arg(a7)},
  except that the strings \a a1, \a a2, \a a3, \a a4, \a a5, \a a6,
  and \a a7 are replaced in one pass.
*/

/*!
  \fn QString QString::arg(const QString& a1, const QString& a2, const QString& a3, const QString& a4, const QString& a5, const QString& a6, const QString& a7, const QString& a8) const
  \overload arg()

  This is the same as calling \c
  {str.arg(a1).arg(a2).arg(a3).arg(a4).arg(a5).arg(a6).arg(a7).arg(a8)},
  except that the strings \a a1, \a a2, \a a3, \a a4, \a a5, \a a6, \a
  a7, and \a a8 are replaced in one pass.
*/

/*!
  \fn QString QString::arg(const QString& a1, const QString& a2, const QString& a3, const QString& a4, const QString& a5, const QString& a6, const QString& a7, const QString& a8, const QString& a9) const
  \overload arg()

  This is the same as calling \c
  {str.arg(a1).arg(a2).arg(a3).arg(a4).arg(a5).arg(a6).arg(a7).arg(a8).arg(a9)},
  except that the strings \a a1, \a a2, \a a3, \a a4, \a a5, \a a6, \a
  a7, \a a8, and \a a9 are replaced in one pass.
*/

/*! \fn QString QString::arg(int a, int fieldWidth, int base, QChar fillChar) const
  \overload arg()

  The \a a argument is expressed in base \a base, which is 10 by
  default and must be between 2 and 36. For bases other than 10, \a a
  is treated as an unsigned integer.

  \a fieldWidth specifies the minimum amount of space that \a a is
  padded to and filled with the character \a fillChar. A positive
  value produces right-aligned text; a negative value produces
  left-aligned text.

  The '%' can be followed by an 'L', in which case the sequence is
  replaced with a localized representation of \a a. The conversion
  uses the default locale, set by QLocale::setDefault(). If no default
  locale was specified, the "C" locale is used. The 'L' flag is
  ignored if \a base is not 10.

  \snippet qstring/main.cpp 12
  \snippet qstring/main.cpp 14

  If \a fillChar is '0' (the number 0, ASCII 48), the locale's zero is
  used. For negative numbers, zero padding might appear before the
  minus sign.
*/

/*! \fn QString QString::arg(uint a, int fieldWidth, int base, QChar fillChar) const
  \overload arg()

  The \a base argument specifies the base to use when converting the
  integer \a a into a string. The base must be between 2 and 36.

  If \a fillChar is '0' (the number 0, ASCII 48), the locale's zero is
  used. For negative numbers, zero padding might appear before the
  minus sign.
*/

/*! \fn QString QString::arg(long a, int fieldWidth, int base, QChar fillChar) const
  \overload arg()

  \a fieldWidth specifies the minimum amount of space that \a a is
  padded to and filled with the character \a fillChar. A positive
  value produces right-aligned text; a negative value produces
  left-aligned text.

  The \a a argument is expressed in the given \a base, which is 10 by
  default and must be between 2 and 36.

  The '%' can be followed by an 'L', in which case the sequence is
  replaced with a localized representation of \a a. The conversion
  uses the default locale. The default locale is determined from the
  system's locale settings at application startup. It can be changed
  using QLocale::setDefault(). The 'L' flag is ignored if \a base is
  not 10.

  \snippet qstring/main.cpp 12
  \snippet qstring/main.cpp 14

  If \a fillChar is '0' (the number 0, ASCII 48), the locale's zero is
  used. For negative numbers, zero padding might appear before the
  minus sign.
*/

/*! \fn QString QString::arg(ulong a, int fieldWidth, int base, QChar fillChar) const
  \overload arg()

  \a fieldWidth specifies the minimum amount of space that \a a is
  padded to and filled with the character \a fillChar. A positive
  value produces right-aligned text; a negative value produces
  left-aligned text.

  The \a base argument specifies the base to use when converting the
  integer \a a to a string. The base must be between 2 and 36, with 8
  giving octal, 10 decimal, and 16 hexadecimal numbers.

  If \a fillChar is '0' (the number 0, ASCII 48), the locale's zero is
  used. For negative numbers, zero padding might appear before the
  minus sign.
*/

/*!
  \overload arg()

  \a fieldWidth specifies the minimum amount of space that \a a is
  padded to and filled with the character \a fillChar. A positive
  value produces right-aligned text; a negative value produces
  left-aligned text.

  The \a base argument specifies the base to use when converting the
  integer \a a into a string. The base must be between 2 and 36, with
  8 giving octal, 10 decimal, and 16 hexadecimal numbers.

  If \a fillChar is '0' (the number 0, ASCII 48), the locale's zero is
  used. For negative numbers, zero padding might appear before the
  minus sign.
*/
QString QString::arg(qlonglong a, int fieldWidth, int base, QChar fillChar) const
{
    ArgEscapeData d = findArgEscapes(*this);

    if (d.occurrences == 0) {
        qWarning() << "QString::arg: Argument missing:" << *this << ',' << a;
        return *this;
    }

    unsigned flags = QLocaleData::NoFlags;
    if (fillChar == QLatin1Char('0'))
        flags = QLocaleData::ZeroPadded;

    QString arg;
    if (d.occurrences > d.locale_occurrences)
        arg = QLocaleData::c()->longLongToString(a, -1, base, fieldWidth, flags);

    QString locale_arg;
    if (d.locale_occurrences > 0) {
        QLocale locale;
        if (!(locale.numberOptions() & QLocale::OmitGroupSeparator))
            flags |= QLocaleData::ThousandsGroup;
        locale_arg = locale.d->m_data->longLongToString(a, -1, base, fieldWidth, flags);
    }

    return replaceArgEscapes(*this, d, fieldWidth, arg, locale_arg, fillChar);
}

/*!
  \overload arg()

  \a fieldWidth specifies the minimum amount of space that \a a is
  padded to and filled with the character \a fillChar. A positive
  value produces right-aligned text; a negative value produces
  left-aligned text.

  The \a base argument specifies the base to use when converting the
  integer \a a into a string. \a base must be between 2 and 36, with 8
  giving octal, 10 decimal, and 16 hexadecimal numbers.

  If \a fillChar is '0' (the number 0, ASCII 48), the locale's zero is
  used. For negative numbers, zero padding might appear before the
  minus sign.
*/
QString QString::arg(qulonglong a, int fieldWidth, int base, QChar fillChar) const
{
    ArgEscapeData d = findArgEscapes(*this);

    if (d.occurrences == 0) {
        qWarning() << "QString::arg: Argument missing:" << *this << ',' << a;
        return *this;
    }

    unsigned flags = QLocaleData::NoFlags;
    if (fillChar == QLatin1Char('0'))
        flags = QLocaleData::ZeroPadded;

    QString arg;
    if (d.occurrences > d.locale_occurrences)
        arg = QLocaleData::c()->unsLongLongToString(a, -1, base, fieldWidth, flags);

    QString locale_arg;
    if (d.locale_occurrences > 0) {
        QLocale locale;
        if (!(locale.numberOptions() & QLocale::OmitGroupSeparator))
            flags |= QLocaleData::ThousandsGroup;
        locale_arg = locale.d->m_data->unsLongLongToString(a, -1, base, fieldWidth, flags);
    }

    return replaceArgEscapes(*this, d, fieldWidth, arg, locale_arg, fillChar);
}

/*!
  \overload arg()

  \fn QString QString::arg(short a, int fieldWidth, int base, QChar fillChar) const

  \a fieldWidth specifies the minimum amount of space that \a a is
  padded to and filled with the character \a fillChar. A positive
  value produces right-aligned text; a negative value produces
  left-aligned text.

  The \a base argument specifies the base to use when converting the
  integer \a a into a string. The base must be between 2 and 36, with
  8 giving octal, 10 decimal, and 16 hexadecimal numbers.

  If \a fillChar is '0' (the number 0, ASCII 48), the locale's zero is
  used. For negative numbers, zero padding might appear before the
  minus sign.
*/

/*!
  \fn QString QString::arg(ushort a, int fieldWidth, int base, QChar fillChar) const
  \overload arg()

  \a fieldWidth specifies the minimum amount of space that \a a is
  padded to and filled with the character \a fillChar. A positive
  value produces right-aligned text; a negative value produces
  left-aligned text.

  The \a base argument specifies the base to use when converting the
  integer \a a into a string. The base must be between 2 and 36, with
  8 giving octal, 10 decimal, and 16 hexadecimal numbers.

  If \a fillChar is '0' (the number 0, ASCII 48), the locale's zero is
  used. For negative numbers, zero padding might appear before the
  minus sign.
*/

/*!
    \overload arg()
*/
QString QString::arg(QChar a, int fieldWidth, QChar fillChar) const
{
    QString c;
    c += a;
    return arg(c, fieldWidth, fillChar);
}

/*!
  \overload arg()

  The \a a argument is interpreted as a Latin-1 character.
*/
QString QString::arg(char a, int fieldWidth, QChar fillChar) const
{
    QString c;
    c += QLatin1Char(a);
    return arg(c, fieldWidth, fillChar);
}

/*!
  \fn QString QString::arg(double a, int fieldWidth, char format, int precision, QChar fillChar) const
  \overload arg()

  Argument \a a is formatted according to the specified \a format and
  \a precision. See \l{Argument Formats} for details.

  \a fieldWidth specifies the minimum amount of space that \a a is
  padded to and filled with the character \a fillChar.  A positive
  value produces right-aligned text; a negative value produces
  left-aligned text.

  \snippet code/src_corelib_tools_qstring.cpp 2

  The '%' can be followed by an 'L', in which case the sequence is
  replaced with a localized representation of \a a. The conversion
  uses the default locale, set by QLocale::setDefault(). If no
  default locale was specified, the "C" locale is used.

  If \a fillChar is '0' (the number 0, ASCII 48), this function will
  use the locale's zero to pad. For negative numbers, the zero padding
  will probably appear before the minus sign.

  \sa QLocale::toString()
*/
QString QString::arg(double a, int fieldWidth, char fmt, int prec, QChar fillChar) const
{
    ArgEscapeData d = findArgEscapes(*this);

    if (d.occurrences == 0) {
        qWarning("QString::arg: Argument missing: %s, %g", toLocal8Bit().data(), a);
        return *this;
    }

    unsigned flags = QLocaleData::NoFlags;
    if (fillChar == QLatin1Char('0'))
        flags = QLocaleData::ZeroPadded;

    if (qIsUpper(fmt))
        flags |= QLocaleData::CapitalEorX;
    fmt = qToLower(fmt);

    QLocaleData::DoubleForm form = QLocaleData::DFDecimal;
    switch (fmt) {
    case 'f':
        form = QLocaleData::DFDecimal;
        break;
    case 'e':
        form = QLocaleData::DFExponent;
        break;
    case 'g':
        form = QLocaleData::DFSignificantDigits;
        break;
    default:
#if defined(QT_CHECK_RANGE)
        qWarning("QString::arg: Invalid format char '%c'", fmt);
#endif
        break;
    }

    QString arg;
    if (d.occurrences > d.locale_occurrences)
        arg = QLocaleData::c()->doubleToString(a, prec, form, fieldWidth, flags);

    QString locale_arg;
    if (d.locale_occurrences > 0) {
        QLocale locale;

        const QLocale::NumberOptions numberOptions = locale.numberOptions();
        if (!(numberOptions & QLocale::OmitGroupSeparator))
            flags |= QLocaleData::ThousandsGroup;
        if (!(numberOptions & QLocale::OmitLeadingZeroInExponent))
            flags |= QLocaleData::ZeroPadExponent;
        if (numberOptions & QLocale::IncludeTrailingZeroesAfterDot)
            flags |= QLocaleData::AddTrailingZeroes;
        locale_arg = locale.d->m_data->doubleToString(a, prec, form, fieldWidth, flags);
    }

    return replaceArgEscapes(*this, d, fieldWidth, arg, locale_arg, fillChar);
}

static int getEscape(const QChar *uc, int *pos, int len, int maxNumber = 999)
{
    int i = *pos;
    ++i;
    if (i < len && uc[i] == QLatin1Char('L'))
        ++i;
    if (i < len) {
        int escape = uc[i].unicode() - '0';
        if (uint(escape) >= 10U)
            return -1;
        ++i;
        while (i < len) {
            int digit = uc[i].unicode() - '0';
            if (uint(digit) >= 10U)
                break;
            escape = (escape * 10) + digit;
            ++i;
        }
        if (escape <= maxNumber) {
            *pos = i;
            return escape;
        }
    }
    return -1;
}

/*
    Algorithm for multiArg:

    1. Parse the string as a sequence of verbatim text and placeholders (%L?\d{,3}).
       The L is parsed and accepted for compatibility with non-multi-arg, but since
       multiArg only accepts strings as replacements, the localization request can
       be safely ignored.
    2. The result of step (1) is a list of (string-ref,int)-tuples. The string-ref
       either points at text to be copied verbatim (in which case the int is -1),
       or, initially, at the textual representation of the placeholder. In that case,
       the int contains the numerical number as parsed from the placeholder.
    3. Next, collect all the non-negative ints found, sort them in ascending order and
       remove duplicates.
       3a. If the result has more entires than multiArg() was given replacement strings,
           we have found placeholders we can't satisfy with replacement strings. That is
           fine (there could be another .arg() call coming after this one), so just
           truncate the result to the number of actual multiArg() replacement strings.
       3b. If the result has less entries than multiArg() was given replacement strings,
           the string is missing placeholders. This is an error that the user should be
           warned about.
    4. The result of step (3) is a mapping from the index of any replacement string to
       placeholder number. This is the wrong way around, but since placeholder
       numbers could get as large as 999, while we typically don't have more than 9
       replacement strings, we trade 4K of sparsely-used memory for doing a reverse lookup
       each time we need to map a placeholder number to a replacement string index
       (that's a linear search; but still *much* faster than using an associative container).
    5. Next, for each of the tuples found in step (1), do the following:
       5a. If the int is negative, do nothing.
       5b. Otherwise, if the int is found in the result of step (3) at index I, replace
           the string-ref with a string-ref for the (complete) I'th replacement string.
       5c. Otherwise, do nothing.
    6. Concatenate all string refs into a single result string.
*/

namespace {
struct Part
{
    Part() : stringRef(), number(0) {}
    Part(const QString &s, int pos, int len, int num = -1) Q_DECL_NOTHROW
        : stringRef(&s, pos, len), number(num) {}

    QStringRef stringRef;
    int number;
};
} // unnamed namespace

template <>
class QTypeInfo<Part> : public QTypeInfoMerger<Part, QStringRef, int> {}; // Q_DECLARE_METATYPE


namespace {

enum { ExpectedParts = 32 };

typedef QVarLengthArray<Part, ExpectedParts> ParseResult;
typedef QVarLengthArray<int, ExpectedParts/2> ArgIndexToPlaceholderMap;

static ParseResult parseMultiArgFormatString(const QString &s)
{
    ParseResult result;

    const QChar *uc = s.constData();
    const int len = s.size();
    const int end = len - 1;
    int i = 0;
    int last = 0;

    while (i < end) {
        if (uc[i] == QLatin1Char('%')) {
            int percent = i;
            int number = getEscape(uc, &i, len);
            if (number != -1) {
                if (last != percent)
                    result.push_back(Part(s, last, percent - last)); // literal text (incl. failed placeholders)
                result.push_back(Part(s, percent, i - percent, number));  // parsed placeholder
                last = i;
                continue;
            }
        }
        ++i;
    }

    if (last < len)
        result.push_back(Part(s, last, len - last)); // trailing literal text

    return result;
}

static ArgIndexToPlaceholderMap makeArgIndexToPlaceholderMap(const ParseResult &parts)
{
    ArgIndexToPlaceholderMap result;

    for (ParseResult::const_iterator it = parts.begin(), end = parts.end(); it != end; ++it) {
        if (it->number >= 0)
            result.push_back(it->number);
    }

    std::sort(result.begin(), result.end());
    result.erase(std::unique(result.begin(), result.end()),
                 result.end());

    return result;
}

static int resolveStringRefsAndReturnTotalSize(ParseResult &parts, const ArgIndexToPlaceholderMap &argIndexToPlaceholderMap, const QString *args[])
{
    int totalSize = 0;
    for (ParseResult::iterator pit = parts.begin(), end = parts.end(); pit != end; ++pit) {
        if (pit->number != -1) {
            const ArgIndexToPlaceholderMap::const_iterator ait
                    = std::find(argIndexToPlaceholderMap.begin(), argIndexToPlaceholderMap.end(), pit->number);
            if (ait != argIndexToPlaceholderMap.end())
                pit->stringRef = QStringRef(args[ait - argIndexToPlaceholderMap.begin()]);
        }
        totalSize += pit->stringRef.size();
    }
    return totalSize;
}

} // unnamed namespace

QString QString::multiArg(int numArgs, const QString **args) const
{
    // Step 1-2 above
    ParseResult parts = parseMultiArgFormatString(*this);

    // 3-4
    ArgIndexToPlaceholderMap argIndexToPlaceholderMap = makeArgIndexToPlaceholderMap(parts);

    if (argIndexToPlaceholderMap.size() > numArgs) // 3a
        argIndexToPlaceholderMap.resize(numArgs);
    else if (argIndexToPlaceholderMap.size() < numArgs) // 3b
        qWarning("QString::arg: %d argument(s) missing in %s",
                 numArgs - argIndexToPlaceholderMap.size(), toLocal8Bit().data());

    // 5
    const int totalSize = resolveStringRefsAndReturnTotalSize(parts, argIndexToPlaceholderMap, args);

    // 6:
    QString result(totalSize, Qt::Uninitialized);
    QChar *out = result.data();

    for (ParseResult::const_iterator it = parts.begin(), end = parts.end(); it != end; ++it) {
        if (const int sz = it->stringRef.size()) {
            memcpy(out, it->stringRef.constData(), sz * sizeof(QChar));
            out += sz;
        }
    }

    return result;
}

/*! \fn bool QString::isSimpleText() const

    \internal
*/
bool QString::isSimpleText() const
{
    const ushort *p = d->data();
    const ushort * const end = p + d->size;
    while (p < end) {
        ushort uc = *p;
        // sort out regions of complex text formatting
        if (uc > 0x058f && (uc < 0x1100 || uc > 0xfb0f)) {
            return false;
        }
        p++;
    }

    return true;
}

/*! \fn bool QString::isRightToLeft() const

    Returns \c true if the string is read right to left.

    \sa QStringRef::isRightToLeft()
*/
bool QString::isRightToLeft() const
{
    return QtPrivate::isRightToLeft(QStringView(*this));
}

/*! \fn QChar *QString::data()

    Returns a pointer to the data stored in the QString. The pointer
    can be used to access and modify the characters that compose the
    string.

    Unlike constData() and unicode(), the returned data is always
    '\\0'-terminated.

    Example:

    \snippet qstring/main.cpp 19

    Note that the pointer remains valid only as long as the string is
    not modified by other means. For read-only access, constData() is
    faster because it never causes a \l{deep copy} to occur.

    \sa constData(), operator[]()
*/

/*! \fn const QChar *QString::data() const

    \overload

    \note The returned string may not be '\\0'-terminated.
    Use size() to determine the length of the array.

    \sa fromRawData()
*/

/*! \fn const QChar *QString::constData() const

    Returns a pointer to the data stored in the QString. The pointer
    can be used to access the characters that compose the string.

    Note that the pointer remains valid only as long as the string is
    not modified.

    \note The returned string may not be '\\0'-terminated.
    Use size() to determine the length of the array.

    \sa data(), operator[](), fromRawData()
*/

/*! \fn void QString::push_front(const QString &other)

    This function is provided for STL compatibility, prepending the
    given \a other string to the beginning of this string. It is
    equivalent to \c prepend(other).

    \sa prepend()
*/

/*! \fn void QString::push_front(QChar ch)

    \overload

    Prepends the given \a ch character to the beginning of this string.
*/

/*! \fn void QString::push_back(const QString &other)

    This function is provided for STL compatibility, appending the
    given \a other string onto the end of this string. It is
    equivalent to \c append(other).

    \sa append()
*/

/*! \fn void QString::push_back(QChar ch)

    \overload

    Appends the given \a ch character onto the end of this string.
*/

/*! \fn void QString::shrink_to_fit()
    \since 5.10

    This function is provided for STL compatibility. It is
    equivalent to squeeze().

    \sa squeeze()
*/

/*!
    \fn std::string QString::toStdString() const

    Returns a std::string object with the data contained in this
    QString. The Unicode data is converted into 8-bit characters using
    the toUtf8() function.

    This method is mostly useful to pass a QString to a function
    that accepts a std::string object.

    \sa toLatin1(), toUtf8(), toLocal8Bit(), QByteArray::toStdString()
*/

/*!
    Constructs a QString that uses the first \a size Unicode characters
    in the array \a unicode. The data in \a unicode is \e not
    copied. The caller must be able to guarantee that \a unicode will
    not be deleted or modified as long as the QString (or an
    unmodified copy of it) exists.

    Any attempts to modify the QString or copies of it will cause it
    to create a deep copy of the data, ensuring that the raw data
    isn't modified.

    Here's an example of how we can use a QRegularExpression on raw data in
    memory without requiring to copy the data into a QString:

    \snippet qstring/main.cpp 22
    \snippet qstring/main.cpp 23

    \warning A string created with fromRawData() is \e not
    '\\0'-terminated, unless the raw data contains a '\\0' character
    at position \a size. This means unicode() will \e not return a
    '\\0'-terminated string (although utf16() does, at the cost of
    copying the raw data).

    \sa fromUtf16(), setRawData()
*/
QString QString::fromRawData(const QChar *unicode, int size)
{
    Data *x;
    if (!unicode) {
        x = Data::sharedNull();
    } else if (!size) {
        x = Data::allocate(0);
    } else {
        x = Data::fromRawData(reinterpret_cast<const ushort *>(unicode), size);
        Q_CHECK_PTR(x);
    }
    QStringDataPtr dataPtr = { x };
    return QString(dataPtr);
}

/*!
    \since 4.7

    Resets the QString to use the first \a size Unicode characters
    in the array \a unicode. The data in \a unicode is \e not
    copied. The caller must be able to guarantee that \a unicode will
    not be deleted or modified as long as the QString (or an
    unmodified copy of it) exists.

    This function can be used instead of fromRawData() to re-use
    existings QString objects to save memory re-allocations.

    \sa fromRawData()
*/
QString &QString::setRawData(const QChar *unicode, int size)
{
    if (d->ref.isShared() || d->alloc) {
        *this = fromRawData(unicode, size);
    } else {
        if (unicode) {
            d->size = size;
            d->offset = reinterpret_cast<const char *>(unicode) - reinterpret_cast<char *>(d);
        } else {
            d->offset = sizeof(QStringData);
            d->size = 0;
        }
    }
    return *this;
}

/*! \fn QString QString::fromStdU16String(const std::u16string &str)
    \since 5.5

    Returns a copy of the \a str string. The given string is assumed
    to be encoded in UTF-16.

    \sa fromUtf16(), fromStdWString(), fromStdU32String()
*/

/*!
    \fn std::u16string QString::toStdU16String() const
    \since 5.5

    Returns a std::u16string object with the data contained in this
    QString. The Unicode data is the same as returned by the utf16()
    method.

    \sa utf16(), toStdWString(), toStdU32String()
*/

/*! \fn QString QString::fromStdU32String(const std::u32string &str)
    \since 5.5

    Returns a copy of the \a str string. The given string is assumed
    to be encoded in UCS-4.

    \sa fromUcs4(), fromStdWString(), fromStdU16String()
*/

/*!
    \fn std::u32string QString::toStdU32String() const
    \since 5.5

    Returns a std::u32string object with the data contained in this
    QString. The Unicode data is the same as returned by the toUcs4()
    method.

    \sa toUcs4(), toStdWString(), toStdU16String()
*/

/*! \class QLatin1String
    \inmodule QtCore
    \brief The QLatin1String class provides a thin wrapper around an US-ASCII/Latin-1 encoded string literal.

    \ingroup string-processing
    \reentrant

    Many of QString's member functions are overloaded to accept
    \c{const char *} instead of QString. This includes the copy
    constructor, the assignment operator, the comparison operators,
    and various other functions such as \l{QString::insert()}{insert()}, \l{QString::replace()}{replace()},
    and \l{QString::indexOf()}{indexOf()}. These functions
    are usually optimized to avoid constructing a QString object for
    the \c{const char *} data. For example, assuming \c str is a
    QString,

    \snippet code/src_corelib_tools_qstring.cpp 3

    is much faster than

    \snippet code/src_corelib_tools_qstring.cpp 4

    because it doesn't construct four temporary QString objects and
    make a deep copy of the character data.

    Applications that define \c QT_NO_CAST_FROM_ASCII (as explained
    in the QString documentation) don't have access to QString's
    \c{const char *} API. To provide an efficient way of specifying
    constant Latin-1 strings, Qt provides the QLatin1String, which is
    just a very thin wrapper around a \c{const char *}. Using
    QLatin1String, the example code above becomes

    \snippet code/src_corelib_tools_qstring.cpp 5

    This is a bit longer to type, but it provides exactly the same
    benefits as the first version of the code, and is faster than
    converting the Latin-1 strings using QString::fromLatin1().

    Thanks to the QString(QLatin1String) constructor,
    QLatin1String can be used everywhere a QString is expected. For
    example:

    \snippet code/src_corelib_tools_qstring.cpp 6

    \note If the function you're calling with a QLatin1String
    argument isn't actually overloaded to take QLatin1String, the
    implicit conversion to QString will trigger a memory allocation,
    which is usually what you want to avoid by using QLatin1String
    in the first place. In those cases, using QStringLiteral may be
    the better option.

    \sa QString, QLatin1Char, {QStringLiteral()}{QStringLiteral}
*/

/*!
    \typedef QLatin1String::value_type
    \since 5.10

    Alias for \c{const char}. Provided for compatibility with the STL.
*/

/*!
    \typedef QLatin1String::difference_type
    \since 5.10

    Alias for \c{int}. Provided for compatibility with the STL.
*/

/*!
    \typedef QLatin1String::size_type
    \since 5.10

    Alias for \c{int}. Provided for compatibility with the STL.
*/

/*!
    \typedef QLatin1String::reference
    \since 5.10

    Alias for \c{value_type &}. Provided for compatibility with the STL.
*/

/*!
<<<<<<< HEAD
    \typedef QLatin1String::const_reference
    \since 5.11

    Alias for \c{reference}. Provided for compatibility with the STL.
*/

/*!
=======
>>>>>>> 4ba53561
    \typedef QLatin1String::iterator
    \since 5.10

    This typedef provides an STL-style const iterator for QLatin1String.

    QLatin1String does not support mutable iterators, so this is the same
    as const_iterator.

    \sa const_iterator, reverse_iterator
*/

/*!
    \typedef QLatin1String::const_iterator
    \since 5.10

    This typedef provides an STL-style const iterator for QLatin1String.

    \sa iterator, const_reverse_iterator
*/

/*!
    \typedef QLatin1String::reverse_iterator
    \since 5.10

    This typedef provides an STL-style const reverse iterator for QLatin1String.

    QLatin1String does not support mutable reverse iterators, so this is the
    same as const_reverse_iterator.

    \sa const_reverse_iterator, iterator
*/

/*!
    \typedef QLatin1String::const_reverse_iterator
    \since 5.10

    This typedef provides an STL-style const reverse iterator for QLatin1String.

    \sa reverse_iterator, const_iterator
*/

/*! \fn QLatin1String::QLatin1String()
    \since 5.6

    Constructs a QLatin1String object that stores a nullptr.
*/

/*! \fn QLatin1String::QLatin1String(const char *str)

    Constructs a QLatin1String object that stores \a str.

    The string data is \e not copied. The caller must be able to
    guarantee that \a str will not be deleted or modified as long as
    the QLatin1String object exists.

    \sa latin1()
*/

/*! \fn QLatin1String::QLatin1String(const char *str, int size)

    Constructs a QLatin1String object that stores \a str with \a size.

    The string data is \e not copied. The caller must be able to
    guarantee that \a str will not be deleted or modified as long as
    the QLatin1String object exists.

    \sa latin1()
*/

/*!
    \fn QLatin1String::QLatin1String(const char *first, const char *last)
    \since 5.10

    Constructs a QLatin1String object that stores \a first with length
    (\a last - \a first).

    The range \c{[first,last)} must remain valid for the lifetime of
    this Latin-1 string object.

    Passing \c nullptr as \a first is safe if \a last is \c nullptr,
    too, and results in a null Latin-1 string.

    The behavior is undefined if \a last precedes \a first, \a first
    is \c nullptr and \a last is not, or if \c{last - first >
    INT_MAX}.
*/

/*! \fn QLatin1String::QLatin1String(const QByteArray &str)

    Constructs a QLatin1String object that stores \a str.

    The string data is \e not copied. The caller must be able to
    guarantee that \a str will not be deleted or modified as long as
    the QLatin1String object exists.

    \sa latin1()
*/

/*! \fn const char *QLatin1String::latin1() const

    Returns the Latin-1 string stored in this object.
*/

/*! \fn const char *QLatin1String::data() const

    Returns the Latin-1 string stored in this object.
*/

/*! \fn int QLatin1String::size() const

    Returns the size of the Latin-1 string stored in this object.
*/

/*! \fn bool QLatin1String::isNull() const
    \since 5.10

    Returns whether the Latin-1 string stored in this object is null
    (\c{data() == nullptr}) or not.

    \sa isEmpty(), data()
*/

/*! \fn bool QLatin1String::isEmpty() const
    \since 5.10

    Returns whether the Latin-1 string stored in this object is empty
    (\c{size() == 0}) or not.

    \sa isNull(), size()
*/

/*! \fn QLatin1Char QLatin1String::at(int pos) const
    \since 5.8

    Returns the character at position \a pos in this object.

    \note This function performs no error checking.
    The behavior is undefined when \a pos < 0 or \a pos >= size().

    \sa operator[]()
*/

/*! \fn QLatin1Char QLatin1String::operator[](int pos) const
    \since 5.8

    Returns the character at position \a pos in this object.

    \note This function performs no error checking.
    The behavior is undefined when \a pos < 0 or \a pos >= size().

    \sa at()
*/

/*!
    \fn QLatin1Char QLatin1String::front() const
    \since 5.10

    Returns the first character in the string.
    Same as \c{at(0)}.

    This function is provided for STL compatibility.

    \warning Calling this function on an empty string constitutes
    undefined behavior.

    \sa back(), at(), operator[]()
*/

/*!
    \fn QLatin1Char QLatin1String::back() const
    \since 5.10

    Returns the last character in the string.
    Same as \c{at(size() - 1)}.

    This function is provided for STL compatibility.

    \warning Calling this function on an empty string constitutes
    undefined behavior.

    \sa front(), at(), operator[]()
*/

/*!
    \fn bool QLatin1String::startsWith(QStringView str, Qt::CaseSensitivity cs) const
    \since 5.10
    \fn bool QLatin1String::startsWith(QLatin1String l1, Qt::CaseSensitivity cs) const
    \since 5.10
    \fn bool QLatin1String::startsWith(QChar ch) const
    \since 5.10
    \fn bool QLatin1String::startsWith(QChar ch, Qt::CaseSensitivity cs) const
    \since 5.10

    Returns \c true if this Latin-1 string starts with string-view \a str,
    Latin-1 string \a l1, or character \a ch, respectively;
    otherwise returns \c false.

    If \a cs is Qt::CaseSensitive (the default), the search is case-sensitive;
    otherwise the search is case-insensitive.

    \sa endsWith()
*/

/*!
    \fn bool QLatin1String::endsWith(QStringView str, Qt::CaseSensitivity cs) const
    \since 5.10
    \fn bool QLatin1String::endsWith(QLatin1String l1, Qt::CaseSensitivity cs) const
    \since 5.10
    \fn bool QLatin1String::endsWith(QChar ch) const
    \since 5.10
    \fn bool QLatin1String::endsWith(QChar ch, Qt::CaseSensitivity cs) const
    \since 5.10

    Returns \c true if this Latin-1 string ends with string-view \a str,
    Latin-1 string \a l1, or character \a ch, respectively;
    otherwise returns \c false.

    If \a cs is Qt::CaseSensitive (the default), the search is case-sensitive;
    otherwise the search is case-insensitive.

    \sa startsWith()
*/

/*!
    \fn QLatin1String::const_iterator QLatin1String::begin() const
    \since 5.10

    Returns a const \l{STL-style iterators}{STL-style iterator} pointing to the first character in
    the string.

    This function is provided for STL compatibility.

    \sa end(), cbegin(), rbegin(), data()
*/

/*!
    \fn QLatin1String::const_iterator QLatin1String::cbegin() const
    \since 5.10

    Same as begin().

    This function is provided for STL compatibility.

    \sa cend(), begin(), crbegin(), data()
*/

/*!
    \fn QLatin1String::const_iterator QLatin1String::end() const
    \since 5.10

    Returns a const \l{STL-style iterators}{STL-style iterator} pointing to the imaginary
    character after the last character in the list.

    This function is provided for STL compatibility.

    \sa begin(), cend(), rend()
*/

/*! \fn QLatin1String::const_iterator QLatin1String::cend() const
    \since 5.10

    Same as end().

    This function is provided for STL compatibility.

    \sa cbegin(), end(), crend()
*/

/*!
    \fn QLatin1String::const_reverse_iterator QLatin1String::rbegin() const
    \since 5.10

    Returns a const \l{STL-style iterators}{STL-style} reverse iterator pointing to the first
    character in the string, in reverse order.

    This function is provided for STL compatibility.

    \sa rend(), crbegin(), begin()
*/

/*!
    \fn QLatin1String::const_reverse_iterator QLatin1String::crbegin() const
    \since 5.10

    Same as rbegin().

    This function is provided for STL compatibility.

    \sa crend(), rbegin(), cbegin()
*/

/*!
    \fn QLatin1String::const_reverse_iterator QLatin1String::rend() const
    \since 5.10

    Returns a \l{STL-style iterators}{STL-style} reverse iterator pointing to one past
    the last character in the string, in reverse order.

    This function is provided for STL compatibility.

    \sa rbegin(), crend(), end()
*/

/*!
    \fn QLatin1String::const_reverse_iterator QLatin1String::crend() const
    \since 5.10

    Same as rend().

    This function is provided for STL compatibility.

    \sa crbegin(), rend(), cend()
*/

/*! \fn QLatin1String QLatin1String::mid(int start) const
    \since 5.8

    Returns the substring starting at position \a start in this object,
    and extending to the end of the string.

    \note This function performs no error checking.
    The behavior is undefined when \a start < 0 or \a start > size().

    \sa left(), right(), chopped(), chop(), truncate()
*/

/*! \fn QLatin1String QLatin1String::mid(int start, int length) const
    \since 5.8
    \overload

    Returns the substring of length \a length starting at position
    \a start in this object.

    \note This function performs no error checking.
    The behavior is undefined when \a start < 0, \a length < 0,
    or \a start + \a length > size().

    \sa left(), right(), chopped(), chop(), truncate()
*/

/*! \fn QLatin1String QLatin1String::left(int length) const
    \since 5.8

    Returns the substring of length \a length starting at position
    0 in this object.

    \note This function performs no error checking.
    The behavior is undefined when \a length < 0 or \a length > size().

    \sa mid(), right(), chopped(), chop(), truncate()
*/

/*! \fn QLatin1String QLatin1String::right(int length) const
    \since 5.8

    Returns the substring of length \a length starting at position
    size() - \a length in this object.

    \note This function performs no error checking.
    The behavior is undefined when \a length < 0 or \a length > size().

    \sa mid(), left(), chopped(), chop(), truncate()
*/

/*!
    \fn QLatin1String QLatin1String::chopped(int length) const
    \since 5.10

    Returns the substring of length size() - \a length starting at the
    beginning of this object.

    Same as \c{left(size() - length)}.

    \note The behavior is undefined when \a length < 0 or \a length > size().

    \sa mid(), left(), right(), chop(), truncate()
*/

/*!
    \fn void QLatin1String::truncate(int length)
    \since 5.10

    Truncates this string to length \a length.

    Same as \c{*this = left(length)}.

    \note The behavior is undefined when \a length < 0 or \a length > size().

    \sa mid(), left(), right(), chopped(), chop()
*/

/*!
    \fn void QLatin1String::chop(int length)
    \since 5.10

    Truncates this string by \a length characters.

    Same as \c{*this = left(size() - length)}.

    \note The behavior is undefined when \a length < 0 or \a length > size().

    \sa mid(), left(), right(), chopped(), truncate()
*/

/*!
    \fn QLatin1String QLatin1String::trimmed() const
    \since 5.10

    Strips leading and trailing whitespace and returns the result.

    Whitespace means any character for which QChar::isSpace() returns
    \c true. This includes the ASCII characters '\\t', '\\n', '\\v',
    '\\f', '\\r', and ' '.
<<<<<<< HEAD
=======

    \sa qTrimmed()
>>>>>>> 4ba53561
*/

/*! \fn bool QLatin1String::operator==(const QString &other) const

    Returns \c true if this string is equal to string \a other;
    otherwise returns \c false.

    The comparison is based exclusively on the numeric Unicode values
    of the characters and is very fast, but is not what a human would
    expect. Consider sorting user-interface strings with
    QString::localeAwareCompare().
*/

/*!
    \fn bool QLatin1String::operator==(const char *other) const
    \since 4.3
    \overload

    The \a other const char pointer is converted to a QString using
    the QString::fromUtf8() function.

    You can disable this operator by defining \c
    QT_NO_CAST_FROM_ASCII when you compile your applications. This
    can be useful if you want to ensure that all user-visible strings
    go through QObject::tr(), for example.
*/

/*!
    \fn bool QLatin1String::operator==(const QByteArray &other) const
    \since 5.0
    \overload

    The \a other byte array is converted to a QString using
    the QString::fromUtf8() function.

    You can disable this operator by defining \c
    QT_NO_CAST_FROM_ASCII when you compile your applications. This
    can be useful if you want to ensure that all user-visible strings
    go through QObject::tr(), for example.
*/

/*! \fn bool QLatin1String::operator!=(const QString &other) const

    Returns \c true if this string is not equal to string \a other;
    otherwise returns \c false.

    The comparison is based exclusively on the numeric Unicode values
    of the characters and is very fast, but is not what a human would
    expect. Consider sorting user-interface strings with
    QString::localeAwareCompare().
*/

/*!
    \fn bool QLatin1String::operator!=(const char *other) const
    \since 4.3
    \overload operator!=()

    The \a other const char pointer is converted to a QString using
    the QString::fromUtf8() function.

    You can disable this operator by defining \c
    QT_NO_CAST_FROM_ASCII when you compile your applications. This
    can be useful if you want to ensure that all user-visible strings
    go through QObject::tr(), for example.
*/

/*!
    \fn bool QLatin1String::operator!=(const QByteArray &other) const
    \since 5.0
    \overload operator!=()

    The \a other byte array is converted to a QString using
    the QString::fromUtf8() function.

    You can disable this operator by defining \c
    QT_NO_CAST_FROM_ASCII when you compile your applications. This
    can be useful if you want to ensure that all user-visible strings
    go through QObject::tr(), for example.
*/

/*!
    \fn bool QLatin1String::operator>(const QString &other) const

    Returns \c true if this string is lexically greater than string \a
    other; otherwise returns \c false.

    The comparison is based exclusively on the numeric Unicode values
    of the characters and is very fast, but is not what a human would
    expect. Consider sorting user-interface strings with
    QString::localeAwareCompare().
*/

/*!
    \fn bool QLatin1String::operator>(const char *other) const
    \since 4.3
    \overload

    The \a other const char pointer is converted to a QString using
    the QString::fromUtf8() function.

    You can disable this operator by defining \c QT_NO_CAST_FROM_ASCII
    when you compile your applications. This can be useful if you want
    to ensure that all user-visible strings go through QObject::tr(),
    for example.
*/

/*!
    \fn bool QLatin1String::operator>(const QByteArray &other) const
    \since 5.0
    \overload

    The \a other const char pointer is converted to a QString using
    the QString::fromUtf8() function.

    You can disable this operator by defining \c QT_NO_CAST_FROM_ASCII
    when you compile your applications. This can be useful if you want
    to ensure that all user-visible strings go through QObject::tr(),
    for example.
*/

/*!
    \fn bool QLatin1String::operator<(const QString &other) const

    Returns \c true if this string is lexically less than the \a other
    string; otherwise returns \c false.

    The comparison is based exclusively on the numeric Unicode values
    of the characters and is very fast, but is not what a human would
    expect. Consider sorting user-interface strings using the
    QString::localeAwareCompare() function.
*/

/*!
    \fn bool QLatin1String::operator<(const char *other) const
    \since 4.3
    \overload

    The \a other const char pointer is converted to a QString using
    the QString::fromUtf8() function.

    You can disable this operator by defining \c
    QT_NO_CAST_FROM_ASCII when you compile your applications. This
    can be useful if you want to ensure that all user-visible strings
    go through QObject::tr(), for example.
*/

/*!
    \fn bool QLatin1String::operator<(const QByteArray &other) const
    \since 5.0
    \overload

    The \a other const char pointer is converted to a QString using
    the QString::fromUtf8() function.

    You can disable this operator by defining \c
    QT_NO_CAST_FROM_ASCII when you compile your applications. This
    can be useful if you want to ensure that all user-visible strings
    go through QObject::tr(), for example.
*/

/*!
    \fn bool QLatin1String::operator>=(const QString &other) const

    Returns \c true if this string is lexically greater than or equal
    to string \a other; otherwise returns \c false.

    The comparison is based exclusively on the numeric Unicode values
    of the characters and is very fast, but is not what a human would
    expect. Consider sorting user-interface strings with
    QString::localeAwareCompare().
*/

/*!
    \fn bool QLatin1String::operator>=(const char *other) const
    \since 4.3
    \overload

    The \a other const char pointer is converted to a QString using
    the QString::fromUtf8() function.

    You can disable this operator by defining \c
    QT_NO_CAST_FROM_ASCII when you compile your applications. This
    can be useful if you want to ensure that all user-visible strings
    go through QObject::tr(), for example.
*/

/*!
    \fn bool QLatin1String::operator>=(const QByteArray &other) const
    \since 5.0
    \overload

    The \a other array is converted to a QString using
    the QString::fromUtf8() function.

    You can disable this operator by defining \c
    QT_NO_CAST_FROM_ASCII when you compile your applications. This
    can be useful if you want to ensure that all user-visible strings
    go through QObject::tr(), for example.
*/

/*! \fn bool QLatin1String::operator<=(const QString &other) const

    Returns \c true if this string is lexically less than or equal
    to string \a other; otherwise returns \c false.

    The comparison is based exclusively on the numeric Unicode values
    of the characters and is very fast, but is not what a human would
    expect. Consider sorting user-interface strings with
    QString::localeAwareCompare().
*/

/*!
    \fn bool QLatin1String::operator<=(const char *other) const
    \since 4.3
    \overload

    The \a other const char pointer is converted to a QString using
    the QString::fromUtf8() function.

    You can disable this operator by defining \c
    QT_NO_CAST_FROM_ASCII when you compile your applications. This
    can be useful if you want to ensure that all user-visible strings
    go through QObject::tr(), for example.
*/

/*!
    \fn bool QLatin1String::operator<=(const QByteArray &other) const
    \since 5.0
    \overload

    The \a other array is converted to a QString using
    the QString::fromUtf8() function.

    You can disable this operator by defining \c
    QT_NO_CAST_FROM_ASCII when you compile your applications. This
    can be useful if you want to ensure that all user-visible strings
    go through QObject::tr(), for example.
*/


/*! \fn bool operator==(QLatin1String s1, QLatin1String s2)
   \relates QLatin1String

   Returns \c true if string \a s1 is lexically equal to string \a s2; otherwise
   returns \c false.
*/
/*! \fn bool operator!=(QLatin1String s1, QLatin1String s2)
   \relates QLatin1String

   Returns \c true if string \a s1 is lexically unequal to string \a s2; otherwise
   returns \c false.
*/
/*! \fn bool operator<(QLatin1String s1, QLatin1String s2)
   \relates QLatin1String

   Returns \c true if string \a s1 is lexically smaller than string \a s2; otherwise
   returns \c false.
*/
/*! \fn bool operator<=(QLatin1String s1, QLatin1String s2)
   \relates QLatin1String

   Returns \c true if string \a s1 is lexically smaller than or equal to string \a s2; otherwise
   returns \c false.
*/
/*! \fn bool operator>(QLatin1String s1, QLatin1String s2)
   \relates QLatin1String

   Returns \c true if string \a s1 is lexically greater than string \a s2; otherwise
   returns \c false.
*/
/*! \fn bool operator>=(QLatin1String s1, QLatin1String s2)
   \relates QLatin1String

   Returns \c true if string \a s1 is lexically greater than or equal to
   string \a s2; otherwise returns \c false.
*/


#if !defined(QT_NO_DATASTREAM) || (defined(QT_BOOTSTRAPPED) && !defined(QT_BUILD_QMAKE))
/*!
    \fn QDataStream &operator<<(QDataStream &stream, const QString &string)
    \relates QString

    Writes the given \a string to the specified \a stream.

    \sa {Serializing Qt Data Types}
*/

QDataStream &operator<<(QDataStream &out, const QString &str)
{
    if (out.version() == 1) {
        out << str.toLatin1();
    } else {
        if (!str.isNull() || out.version() < 3) {
            if ((out.byteOrder() == QDataStream::BigEndian) == (QSysInfo::ByteOrder == QSysInfo::BigEndian)) {
                out.writeBytes(reinterpret_cast<const char *>(str.unicode()), sizeof(QChar) * str.length());
            } else {
                QVarLengthArray<ushort> buffer(str.length());
                const ushort *data = reinterpret_cast<const ushort *>(str.constData());
                for (int i = 0; i < str.length(); i++) {
                    buffer[i] = qbswap(*data);
                    ++data;
                }
                out.writeBytes(reinterpret_cast<const char *>(buffer.data()), sizeof(ushort) * buffer.size());
            }
        } else {
            // write null marker
            out << (quint32)0xffffffff;
        }
    }
    return out;
}

/*!
    \fn QDataStream &operator>>(QDataStream &stream, QString &string)
    \relates QString

    Reads a string from the specified \a stream into the given \a string.

    \sa {Serializing Qt Data Types}
*/

QDataStream &operator>>(QDataStream &in, QString &str)
{
    if (in.version() == 1) {
        QByteArray l;
        in >> l;
        str = QString::fromLatin1(l);
    } else {
        quint32 bytes = 0;
        in >> bytes;                                  // read size of string
        if (bytes == 0xffffffff) {                    // null string
            str.clear();
        } else if (bytes > 0) {                       // not empty
            if (bytes & 0x1) {
                str.clear();
                in.setStatus(QDataStream::ReadCorruptData);
                return in;
            }

            const quint32 Step = 1024 * 1024;
            quint32 len = bytes / 2;
            quint32 allocated = 0;

            while (allocated < len) {
                int blockSize = qMin(Step, len - allocated);
                str.resize(allocated + blockSize);
                if (in.readRawData(reinterpret_cast<char *>(str.data()) + allocated * 2,
                                   blockSize * 2) != blockSize * 2) {
                    str.clear();
                    in.setStatus(QDataStream::ReadPastEnd);
                    return in;
                }
                allocated += blockSize;
            }

            if ((in.byteOrder() == QDataStream::BigEndian)
                    != (QSysInfo::ByteOrder == QSysInfo::BigEndian)) {
                ushort *data = reinterpret_cast<ushort *>(str.data());
                while (len--) {
                    *data = qbswap(*data);
                    ++data;
                }
            }
        } else {
            str = QString(QLatin1String(""));
        }
    }
    return in;
}
#endif // QT_NO_DATASTREAM




/*!
    \class QStringRef
    \inmodule QtCore
    \since 4.3
    \brief The QStringRef class provides a thin wrapper around QString substrings.
    \reentrant
    \ingroup tools
    \ingroup string-processing

    QStringRef provides a read-only subset of the QString API.

    A string reference explicitly references a portion of a string()
    with a given size(), starting at a specific position(). Calling
    toString() returns a copy of the data as a real QString instance.

    This class is designed to improve the performance of substring
    handling when manipulating substrings obtained from existing QString
    instances. QStringRef avoids the memory allocation and reference
    counting overhead of a standard QString by simply referencing a
    part of the original string. This can prove to be advantageous in
    low level code, such as that used in a parser, at the expense of
    potentially more complex code.

    For most users, there are no semantic benefits to using QStringRef
    instead of QString since QStringRef requires attention to be paid
    to memory management issues, potentially making code more complex
    to write and maintain.

    \warning A QStringRef is only valid as long as the referenced
    string exists. If the original string is deleted, the string
    reference points to an invalid memory location.

    We suggest that you only use this class in stable code where profiling
    has clearly identified that performance improvements can be made by
    replacing standard string operations with the optimized substring
    handling provided by this class.

    \sa {Implicitly Shared Classes}
*/

/*!
    \typedef QStringRef::size_type
    \internal
*/

/*!
    \typedef QStringRef::value_type
    \internal
*/

/*!
    \typedef QStringRef::const_pointer
    \internal
*/

/*!
    \typedef QStringRef::const_reference
    \internal
*/

/*!
    \typedef QStringRef::const_iterator
    \since 5.4

    This typedef provides an STL-style const iterator for QStringRef.

    \sa QStringRef::const_reverse_iterator
*/

/*!
    \typedef QStringRef::const_reverse_iterator
    \since 5.7

    This typedef provides an STL-style const reverse iterator for QStringRef.

    \sa QStringRef::const_iterator
*/

/*!
 \fn QStringRef::QStringRef()

 Constructs an empty string reference.
*/

/*! \fn QStringRef::QStringRef(const QString *string, int position, int length)

Constructs a string reference to the range of characters in the given
\a string specified by the starting \a position and \a length in characters.

\warning This function exists to improve performance as much as possible,
and performs no bounds checking. For program correctness, \a position and
\a length must describe a valid substring of \a string.

This means that the starting \a position must be positive or 0 and smaller
than \a string's length, and \a length must be positive or 0 but smaller than
the string's length minus the starting \a position;
i.e, 0 <= position < string->length() and
0 <= length <= string->length() - position must both be satisfied.
*/

/*! \fn QStringRef::QStringRef(const QString *string)

Constructs a string reference to the given \a string.
*/

/*! \fn QStringRef::QStringRef(const QStringRef &other)

Constructs a copy of the \a other string reference.
 */
/*!
\fn QStringRef::~QStringRef()

Destroys the string reference.

Since this class is only used to refer to string data, and does not take
ownership of it, no memory is freed when instances are destroyed.
*/

/*!
    \fn int QStringRef::position() const

    Returns the starting position in the referenced string that is referred to
    by the string reference.

    \sa size(), string()
*/

/*!
    \fn int QStringRef::size() const

    Returns the number of characters referred to by the string reference.
    Equivalent to length() and count().

    \sa position(), string()
*/
/*!
    \fn int QStringRef::count() const
    Returns the number of characters referred to by the string reference.
    Equivalent to size() and length().

    \sa position(), string()
*/
/*!
    \fn int QStringRef::length() const
    Returns the number of characters referred to by the string reference.
    Equivalent to size() and count().

    \sa position(), string()
*/


/*!
    \fn bool QStringRef::isEmpty() const

    Returns \c true if the string reference has no characters; otherwise returns
    \c false.

    A string reference is empty if its size is zero.

    \sa size()
*/

/*!
    \fn bool QStringRef::isNull() const

    Returns \c true if string() returns a null pointer or a pointer to a
    null string; otherwise returns \c true.

    \sa size()
*/

/*!
    \fn const QString *QStringRef::string() const

    Returns a pointer to the string referred to by the string reference, or
    0 if it does not reference a string.

    \sa unicode()
*/


/*!
    \fn const QChar *QStringRef::unicode() const

    Returns a Unicode representation of the string reference. Since
    the data stems directly from the referenced string, it is not
    null-terminated unless the string reference includes the string's
    null terminator.

    \sa string()
*/

/*!
    \fn const QChar *QStringRef::data() const

    Same as unicode().
*/

/*!
    \fn const QChar *QStringRef::constData() const

    Same as unicode().
*/

/*!
    \fn QStringRef::const_iterator QStringRef::begin() const
    \since 5.4

    Returns a const \l{STL-style iterators}{STL-style iterator} pointing to the first character in
    the string.

    \sa cbegin(), constBegin(), end(), constEnd(), rbegin(), rend()
*/

/*!
    \fn QStringRef::const_iterator QStringRef::cbegin() const
    \since 5.4

    Same as begin().

    \sa begin(), constBegin(), cend(), constEnd(), rbegin(), rend()
*/

/*!
    \fn QStringRef::const_iterator QStringRef::constBegin() const
    \since 5.9

    Same as begin().

    \sa begin(), cend(), constEnd(), rbegin(), rend()
*/

/*!
    \fn QStringRef::const_iterator QStringRef::end() const
    \since 5.4

    Returns a const \l{STL-style iterators}{STL-style iterator} pointing to the imaginary
    character after the last character in the list.

    \sa cbegin(), constBegin(), end(), constEnd(), rbegin(), rend()
*/

/*! \fn QStringRef::const_iterator QStringRef::cend() const
    \since 5.4

    Same as end().

    \sa end(), constEnd(), cbegin(), constBegin(), rbegin(), rend()
*/

/*! \fn QStringRef::const_iterator QStringRef::constEnd() const
    \since 5.9

    Same as end().

    \sa end(), cend(), cbegin(), constBegin(), rbegin(), rend()
*/

/*!
    \fn QStringRef::const_reverse_iterator QStringRef::rbegin() const
    \since 5.7

    Returns a const \l{STL-style iterators}{STL-style} reverse iterator pointing to the first
    character in the string, in reverse order.

    \sa begin(), crbegin(), rend()
*/

/*!
    \fn QStringRef::const_reverse_iterator QStringRef::crbegin() const
    \since 5.7

    Same as rbegin().

    \sa begin(), rbegin(), rend()
*/

/*!
    \fn QStringRef::const_reverse_iterator QStringRef::rend() const
    \since 5.7

    Returns a \l{STL-style iterators}{STL-style} reverse iterator pointing to one past
    the last character in the string, in reverse order.

    \sa end(), crend(), rbegin()
*/


/*!
    \fn QStringRef::const_reverse_iterator QStringRef::crend() const
    \since 5.7

    Same as rend().

    \sa end(), rend(), rbegin()
*/

/*!
    Returns a copy of the string reference as a QString object.

    If the string reference is not a complete reference of the string
    (meaning that position() is 0 and size() equals string()->size()),
    this function will allocate a new string to return.

    \sa string()
*/

QString QStringRef::toString() const {
    if (!m_string)
        return QString();
    if (m_size && m_position == 0 && m_size == m_string->size())
        return *m_string;
    return QString(m_string->unicode() + m_position, m_size);
}


/*! \relates QStringRef

   Returns \c true if string reference \a s1 is lexically equal to string reference \a s2; otherwise
   returns \c false.
*/
bool operator==(const QStringRef &s1,const QStringRef &s2) Q_DECL_NOTHROW
{
    return s1.size() == s2.size() && qt_compare_strings(s1, s2, Qt::CaseSensitive) == 0;
}

/*! \relates QStringRef

   Returns \c true if string \a s1 is lexically equal to string reference \a s2; otherwise
   returns \c false.
*/
bool operator==(const QString &s1,const QStringRef &s2) Q_DECL_NOTHROW
{
    return s1.size() == s2.size() && qt_compare_strings(s1, s2, Qt::CaseSensitive) == 0;
}

/*! \relates QStringRef

   Returns \c true if string  \a s1 is lexically equal to string reference \a s2; otherwise
   returns \c false.
*/
bool operator==(QLatin1String s1, const QStringRef &s2) Q_DECL_NOTHROW
{
    if (s1.size() != s2.size())
        return false;

    return qt_compare_strings(s2, s1, Qt::CaseSensitive) == 0;
}

/*!
   \relates QStringRef

    Returns \c true if string reference \a s1 is lexically less than
    string reference \a s2; otherwise returns \c false.

    The comparison is based exclusively on the numeric Unicode values
    of the characters and is very fast, but is not what a human would
    expect. Consider sorting user-interface strings using the
    QString::localeAwareCompare() function.
*/
bool operator<(const QStringRef &s1,const QStringRef &s2) Q_DECL_NOTHROW
{
    return qt_compare_strings(s1, s2, Qt::CaseSensitive) < 0;
}

/*!\fn bool operator<=(const QStringRef &s1,const QStringRef &s2)

   \relates QStringRef

    Returns \c true if string reference \a s1 is lexically less than
    or equal to string reference \a s2; otherwise returns \c false.

    The comparison is based exclusively on the numeric Unicode values
    of the characters and is very fast, but is not what a human would
    expect. Consider sorting user-interface strings using the
    QString::localeAwareCompare() function.
*/

/*!\fn bool operator>=(const QStringRef &s1,const QStringRef &s2)

   \relates QStringRef

    Returns \c true if string reference \a s1 is lexically greater than
    or equal to string reference \a s2; otherwise returns \c false.

    The comparison is based exclusively on the numeric Unicode values
    of the characters and is very fast, but is not what a human would
    expect. Consider sorting user-interface strings using the
    QString::localeAwareCompare() function.
*/

/*!\fn bool operator>(const QStringRef &s1,const QStringRef &s2)

   \relates QStringRef

    Returns \c true if string reference \a s1 is lexically greater than
    string reference \a s2; otherwise returns \c false.

    The comparison is based exclusively on the numeric Unicode values
    of the characters and is very fast, but is not what a human would
    expect. Consider sorting user-interface strings using the
    QString::localeAwareCompare() function.
*/


/*!
    \fn const QChar QStringRef::at(int position) const

    Returns the character at the given index \a position in the
    string reference.

    The \a position must be a valid index position in the string
    (i.e., 0 <= \a position < size()).
*/

/*!
    \fn QChar QStringRef::operator[](int position) const
    \since 5.7

    Returns the character at the given index \a position in the
    string reference.

    The \a position must be a valid index position in the string
    reference (i.e., 0 <= \a position < size()).

    \sa at()
*/

/*!
    \fn QChar QStringRef::front() const
    \since 5.10

    Returns the first character in the string.
    Same as \c{at(0)}.

    This function is provided for STL compatibility.

    \warning Calling this function on an empty string constitutes
    undefined behavior.

    \sa back(), at(), operator[]()
*/

/*!
    \fn QChar QStringRef::back() const
    \since 5.10

    Returns the last character in the string.
    Same as \c{at(size() - 1)}.

    This function is provided for STL compatibility.

    \warning Calling this function on an empty string constitutes
    undefined behavior.

    \sa front(), at(), operator[]()
*/

/*!
    \fn void QStringRef::clear()

    Clears the contents of the string reference by making it null and empty.

    \sa isEmpty(), isNull()
*/

/*!
    \fn QStringRef &QStringRef::operator=(const QStringRef &other)

    Assigns the \a other string reference to this string reference, and
    returns the result.
*/

/*!
    \fn QStringRef &QStringRef::operator=(const QString *string)

    Constructs a string reference to the given \a string and assigns it to
    this string reference, returning the result.
*/

/*!
    \fn bool QStringRef::operator==(const char * s) const

    \overload operator==()

    The \a s byte array is converted to a QStringRef using the
    fromUtf8() function. This function stops conversion at the
    first NUL character found, or the end of the byte array.

    You can disable this operator by defining \c
    QT_NO_CAST_FROM_ASCII when you compile your applications. This
    can be useful if you want to ensure that all user-visible strings
    go through QObject::tr(), for example.

    Returns \c true if this string is lexically equal to the parameter
    string \a s. Otherwise returns \c false.

*/

/*!
    \fn bool QStringRef::operator!=(const char * s) const

    \overload operator!=()

    The \a s const char pointer is converted to a QStringRef using
    the fromUtf8() function.

    You can disable this operator by defining \c
    QT_NO_CAST_FROM_ASCII when you compile your applications. This
    can be useful if you want to ensure that all user-visible strings
    go through QObject::tr(), for example.

    Returns \c true if this string is not lexically equal to the parameter
    string \a s. Otherwise returns \c false.
*/

/*!
    \fn bool QStringRef::operator<(const char * s) const

    \overload operator<()

    The \a s const char pointer is converted to a QStringRef using
    the fromUtf8() function.

    You can disable this operator by defining \c
    QT_NO_CAST_FROM_ASCII when you compile your applications. This
    can be useful if you want to ensure that all user-visible strings
    go through QObject::tr(), for example.

    Returns \c true if this string is lexically smaller than the parameter
    string \a s. Otherwise returns \c false.
*/

/*!
    \fn bool QStringRef::operator<=(const char * s) const

    \overload operator<=()

    The \a s const char pointer is converted to a QStringRef using
    the fromUtf8() function.

    You can disable this operator by defining \c
    QT_NO_CAST_FROM_ASCII when you compile your applications. This
    can be useful if you want to ensure that all user-visible strings
    go through QObject::tr(), for example.

    Returns \c true if this string is lexically smaller than or equal to the parameter
    string \a s. Otherwise returns \c false.
*/

/*!
    \fn bool QStringRef::operator>(const char * s) const


    \overload operator>()

    The \a s const char pointer is converted to a QStringRef using
    the fromUtf8() function.

    You can disable this operator by defining \c
    QT_NO_CAST_FROM_ASCII when you compile your applications. This
    can be useful if you want to ensure that all user-visible strings
    go through QObject::tr(), for example.

    Returns \c true if this string is lexically greater than the parameter
    string \a s. Otherwise returns \c false.
*/

/*!
    \fn bool QStringRef::operator>= (const char * s) const

    \overload operator>=()

    The \a s const char pointer is converted to a QStringRef using
    the fromUtf8() function.

    You can disable this operator by defining \c
    QT_NO_CAST_FROM_ASCII when you compile your applications. This
    can be useful if you want to ensure that all user-visible strings
    go through QObject::tr(), for example.

    Returns \c true if this string is lexically greater than or equal to the
    parameter string \a s. Otherwise returns \c false.
*/
/*!
    \typedef QString::Data
    \internal
*/

/*!
    \typedef QString::DataPtr
    \internal
*/

/*!
    \fn DataPtr & QString::data_ptr()
    \internal
*/



/*!  Appends the string reference to \a string, and returns a new
reference to the combined string data.
 */
QStringRef QStringRef::appendTo(QString *string) const
{
    if (!string)
        return QStringRef();
    int pos = string->size();
    string->insert(pos, unicode(), size());
    return QStringRef(string, pos, size());
}

/*!
    \fn int QStringRef::compare(const QStringRef &s1, const QString &s2, Qt::CaseSensitivity cs = Qt::CaseSensitive)
    \since 4.5

    Compares the string \a s1 with the string \a s2 and returns an
    integer less than, equal to, or greater than zero if \a s1
    is less than, equal to, or greater than \a s2.

    If \a cs is Qt::CaseSensitive, the comparison is case sensitive;
    otherwise the comparison is case insensitive.
*/

/*!
    \fn int QStringRef::compare(const QStringRef &s1, const QStringRef &s2, Qt::CaseSensitivity cs = Qt::CaseSensitive)
    \since 4.5
    \overload

    Compares the string \a s1 with the string \a s2 and returns an
    integer less than, equal to, or greater than zero if \a s1
    is less than, equal to, or greater than \a s2.

    If \a cs is Qt::CaseSensitive, the comparison is case sensitive;
    otherwise the comparison is case insensitive.
*/

/*!
    \fn int QStringRef::compare(const QStringRef &s1, QLatin1String s2, Qt::CaseSensitivity cs = Qt::CaseSensitive)
    \since 4.5
    \overload

    Compares the string \a s1 with the string \a s2 and returns an
    integer less than, equal to, or greater than zero if \a s1
    is less than, equal to, or greater than \a s2.

    If \a cs is Qt::CaseSensitive, the comparison is case sensitive;
    otherwise the comparison is case insensitive.
*/

/*!
    \overload
    \fn int QStringRef::compare(const QString &other, Qt::CaseSensitivity cs = Qt::CaseSensitive) const
    \since 4.5

    Compares this string with the \a other string and returns an
    integer less than, equal to, or greater than zero if this string
    is less than, equal to, or greater than the \a other string.

    If \a cs is Qt::CaseSensitive, the comparison is case sensitive;
    otherwise the comparison is case insensitive.

    Equivalent to \c {compare(*this, other, cs)}.
*/

/*!
    \overload
    \fn int QStringRef::compare(const QStringRef &other, Qt::CaseSensitivity cs = Qt::CaseSensitive) const
    \since 4.5

    Compares this string with the \a other string and returns an
    integer less than, equal to, or greater than zero if this string
    is less than, equal to, or greater than the \a other string.

    If \a cs is Qt::CaseSensitive, the comparison is case sensitive;
    otherwise the comparison is case insensitive.

    Equivalent to \c {compare(*this, other, cs)}.
*/

/*!
    \overload
    \fn int QStringRef::compare(QLatin1String other, Qt::CaseSensitivity cs = Qt::CaseSensitive) const
    \since 4.5

    Compares this string with the \a other string and returns an
    integer less than, equal to, or greater than zero if this string
    is less than, equal to, or greater than the \a other string.

    If \a cs is Qt::CaseSensitive, the comparison is case sensitive;
    otherwise the comparison is case insensitive.

    Equivalent to \c {compare(*this, other, cs)}.
*/

/*!
    \overload
    \fn int QStringRef::compare(const QByteArray &other, Qt::CaseSensitivity cs = Qt::CaseSensitive) const
    \since 5.8

    Compares this string with \a other and returns an
    integer less than, equal to, or greater than zero if this string
    is less than, equal to, or greater than the \a other byte array,
    interpreted as a UTF-8 sequence.

    If \a cs is Qt::CaseSensitive, the comparison is case sensitive;
    otherwise the comparison is case insensitive.

    Equivalent to \c {compare(*this, other, cs)}.
*/

/*!
    \fn int QStringRef::localeAwareCompare(const QStringRef &s1, const QString & s2)
    \since 4.5

    Compares \a s1 with \a s2 and returns an integer less than, equal
    to, or greater than zero if \a s1 is less than, equal to, or
    greater than \a s2.

    The comparison is performed in a locale- and also
    platform-dependent manner. Use this function to present sorted
    lists of strings to the user.

    On \macos and iOS, this function compares according the
    "Order for sorted lists" setting in the International prefereces panel.

    \sa compare(), QLocale
*/

/*!
    \fn int QStringRef::localeAwareCompare(const QStringRef &s1, const QStringRef & s2)
    \since 4.5
    \overload

    Compares \a s1 with \a s2 and returns an integer less than, equal
    to, or greater than zero if \a s1 is less than, equal to, or
    greater than \a s2.

    The comparison is performed in a locale- and also
    platform-dependent manner. Use this function to present sorted
    lists of strings to the user.

*/

/*!
    \fn int QStringRef::localeAwareCompare(const QString &other) const
    \since 4.5
    \overload

    Compares this string with the \a other string and returns an
    integer less than, equal to, or greater than zero if this string
    is less than, equal to, or greater than the \a other string.

    The comparison is performed in a locale- and also
    platform-dependent manner. Use this function to present sorted
    lists of strings to the user.
*/

/*!
    \fn int QStringRef::localeAwareCompare(const QStringRef &other) const
    \since 4.5
    \overload

    Compares this string with the \a other string and returns an
    integer less than, equal to, or greater than zero if this string
    is less than, equal to, or greater than the \a other string.

    The comparison is performed in a locale- and also
    platform-dependent manner. Use this function to present sorted
    lists of strings to the user.
*/

/*!
    \fn QString &QString::append(const QStringRef &reference)
    \since 4.4

    Appends the given string \a reference to this string and returns the result.
 */
QString &QString::append(const QStringRef &str)
{
    if (str.string() == this) {
        str.appendTo(this);
    } else if (!str.isNull()) {
        int oldSize = size();
        resize(oldSize + str.size());
        memcpy(data() + oldSize, str.unicode(), str.size() * sizeof(QChar));
    }
    return *this;
}

/*!
    \fn QStringRef::left(int n) const
    \since 5.2

    Returns a substring reference to the \a n leftmost characters
    of the string.

    If \a n is greater than or equal to size(), or less than zero,
    a reference to the entire string is returned.

    \sa right(), mid(), startsWith(), chopped(), chop(), truncate()
*/
QStringRef QStringRef::left(int n) const
{
    if (uint(n) >= uint(m_size))
        return *this;
    return QStringRef(m_string, m_position, n);
}

/*!
    \since 4.4

    Returns a substring reference to the \a n leftmost characters
    of the string.

    If \a n is greater than or equal to size(), or less than zero,
    a reference to the entire string is returned.

    \snippet qstring/main.cpp leftRef

    \sa left(), rightRef(), midRef(), startsWith()
*/
QStringRef QString::leftRef(int n)  const
{
    return QStringRef(this).left(n);
}

/*!
    \fn QStringRef::right(int n) const
    \since 5.2

    Returns a substring reference to the \a n rightmost characters
    of the string.

    If \a n is greater than or equal to size(), or less than zero,
    a reference to the entire string is returned.

    \sa left(), mid(), endsWith(), chopped(), chop(), truncate()
*/
QStringRef QStringRef::right(int n) const
{
    if (uint(n) >= uint(m_size))
        return *this;
    return QStringRef(m_string, m_size - n + m_position, n);
}

/*!
    \since 4.4

    Returns a substring reference to the \a n rightmost characters
    of the string.

    If \a n is greater than or equal to size(), or less than zero,
    a reference to the entire string is returned.

    \snippet qstring/main.cpp rightRef

    \sa right(), leftRef(), midRef(), endsWith()
*/
QStringRef QString::rightRef(int n) const
{
    return QStringRef(this).right(n);
}

/*!
    \fn QStringRef QStringRef::mid(int position, int n = -1) const
    \since 5.2

    Returns a substring reference to \a n characters of this string,
    starting at the specified \a position.

    If the \a position exceeds the length of the string, a null
    reference is returned.

    If there are less than \a n characters available in the string,
    starting at the given \a position, or if \a n is -1 (default), the
    function returns all characters from the specified \a position
    onwards.

    \sa left(), right(), chopped(), chop(), truncate()
*/
QStringRef QStringRef::mid(int pos, int n) const
{
    using namespace QtPrivate;
    switch (QContainerImplHelper::mid(m_size, &pos, &n)) {
    case QContainerImplHelper::Null:
        return QStringRef();
    case QContainerImplHelper::Empty:
        return QStringRef(m_string, 0, 0);
    case QContainerImplHelper::Full:
        return *this;
    case QContainerImplHelper::Subset:
        return QStringRef(m_string, pos + m_position, n);
    }
    Q_UNREACHABLE();
    return QStringRef();
}

/*!
<<<<<<< HEAD
    \fn QStringRef QStringRef::chopped(int len) const
=======
    \fn QStringRef::chopped(int len) const
>>>>>>> 4ba53561
    \since 5.10

    Returns a substring reference to the size() - \a len leftmost characters
    of this string.

    \note The behavior is undefined if \a len is negative or greater than size().

    \sa endsWith(), left(), right(), mid(), chop(), truncate()
*/

/*!
    \since 4.4

    Returns a substring reference to \a n characters of this string,
    starting at the specified \a position.

    If the \a position exceeds the length of the string, a null
    reference is returned.

    If there are less than \a n characters available in the string,
    starting at the given \a position, or if \a n is -1 (default), the
    function returns all characters from the specified \a position
    onwards.

    Example:

    \snippet qstring/main.cpp midRef

    \sa mid(), leftRef(), rightRef()
*/
QStringRef QString::midRef(int position, int n) const
{
    return QStringRef(this).mid(position, n);
}

/*!
    \fn void QStringRef::truncate(int position)
    \since 5.6

    Truncates the string at the given \a position index.

    If the specified \a position index is beyond the end of the
    string, nothing happens.

    If \a position is negative, it is equivalent to passing zero.

    \sa QString::truncate()
*/

/*!
    \fn void QStringRef::chop(int n)
    \since 5.8

    Removes \a n characters from the end of the string.

    If \a n is greater than or equal to size(), the result is an
    empty string; if \a n is negative, it is equivalent to passing zero.

    \sa QString::chop(), truncate()
*/

/*!
  \since 4.8

  Returns the index position of the first occurrence of the string \a
  str in this string reference, searching forward from index position
  \a from. Returns -1 if \a str is not found.

  If \a cs is Qt::CaseSensitive (default), the search is case
  sensitive; otherwise the search is case insensitive.

  If \a from is -1, the search starts at the last character; if it is
  -2, at the next to last character and so on.

  \sa QString::indexOf(), lastIndexOf(), contains(), count()
*/
int QStringRef::indexOf(const QString &str, int from, Qt::CaseSensitivity cs) const
{
    return qFindString(unicode(), length(), from, str.unicode(), str.length(), cs);
}

/*!
    \since 4.8
    \overload indexOf()

    Returns the index position of the first occurrence of the
    character \a ch in the string reference, searching forward from
    index position \a from. Returns -1 if \a ch could not be found.

    \sa QString::indexOf(), lastIndexOf(), contains(), count()
*/
int QStringRef::indexOf(QChar ch, int from, Qt::CaseSensitivity cs) const
{
    return findChar(unicode(), length(), ch, from, cs);
}

/*!
  \since 4.8

  Returns the index position of the first occurrence of the string \a
  str in this string reference, searching forward from index position
  \a from. Returns -1 if \a str is not found.

  If \a cs is Qt::CaseSensitive (default), the search is case
  sensitive; otherwise the search is case insensitive.

  If \a from is -1, the search starts at the last character; if it is
  -2, at the next to last character and so on.

  \sa QString::indexOf(), lastIndexOf(), contains(), count()
*/
int QStringRef::indexOf(QLatin1String str, int from, Qt::CaseSensitivity cs) const
{
    return qt_find_latin1_string(unicode(), size(), str, from, cs);
}

/*!
    \since 4.8

    \overload indexOf()

    Returns the index position of the first occurrence of the string
    reference \a str in this string reference, searching forward from
    index position \a from. Returns -1 if \a str is not found.

    If \a cs is Qt::CaseSensitive (default), the search is case
    sensitive; otherwise the search is case insensitive.

    \sa QString::indexOf(), lastIndexOf(), contains(), count()
*/
int QStringRef::indexOf(const QStringRef &str, int from, Qt::CaseSensitivity cs) const
{
    return qFindString(unicode(), size(), from, str.unicode(), str.size(), cs);
}

/*!
  \since 4.8

  Returns the index position of the last occurrence of the string \a
  str in this string reference, searching backward from index position
  \a from. If \a from is -1 (default), the search starts at the last
  character; if \a from is -2, at the next to last character and so
  on. Returns -1 if \a str is not found.

  If \a cs is Qt::CaseSensitive (default), the search is case
  sensitive; otherwise the search is case insensitive.

  \sa QString::lastIndexOf(), indexOf(), contains(), count()
*/
int QStringRef::lastIndexOf(const QString &str, int from, Qt::CaseSensitivity cs) const
{
    return lastIndexOf(QStringRef(&str), from, cs);
}

/*!
  \since 4.8
  \overload lastIndexOf()

  Returns the index position of the last occurrence of the character
  \a ch, searching backward from position \a from.

  \sa QString::lastIndexOf(), indexOf(), contains(), count()
*/
int QStringRef::lastIndexOf(QChar ch, int from, Qt::CaseSensitivity cs) const
{
    return qt_last_index_of(unicode(), size(), ch, from, cs);
}

template<typename T>
static int last_index_of_impl(const QStringRef &haystack, int from, const T &needle, Qt::CaseSensitivity cs)
{
    const int sl = needle.size();
    if (sl == 1)
        return haystack.lastIndexOf(needle.at(0), from, cs);

    const int l = haystack.size();
    if (from < 0)
        from += l;
    int delta = l - sl;
    if (from == l && sl == 0)
        return from;
    if (uint(from) >= uint(l) || delta < 0)
        return -1;
    if (from > delta)
        from = delta;

    return lastIndexOfHelper(haystack, from, needle, cs);
}

/*!
  \since 4.8
  \overload lastIndexOf()

  Returns the index position of the last occurrence of the string \a
  str in this string reference, searching backward from index position
  \a from. If \a from is -1 (default), the search starts at the last
  character; if \a from is -2, at the next to last character and so
  on. Returns -1 if \a str is not found.

  If \a cs is Qt::CaseSensitive (default), the search is case
  sensitive; otherwise the search is case insensitive.

  \sa QString::lastIndexOf(), indexOf(), contains(), count()
*/
int QStringRef::lastIndexOf(QLatin1String str, int from, Qt::CaseSensitivity cs) const
{
    return last_index_of_impl(*this, from, str, cs);
}

/*!
  \since 4.8
  \overload lastIndexOf()

  Returns the index position of the last occurrence of the string
  reference \a str in this string reference, searching backward from
  index position \a from. If \a from is -1 (default), the search
  starts at the last character; if \a from is -2, at the next to last
  character and so on. Returns -1 if \a str is not found.

  If \a cs is Qt::CaseSensitive (default), the search is case
  sensitive; otherwise the search is case insensitive.

  \sa QString::lastIndexOf(), indexOf(), contains(), count()
*/
int QStringRef::lastIndexOf(const QStringRef &str, int from, Qt::CaseSensitivity cs) const
{
    return last_index_of_impl(*this, from, str, cs);
}

/*!
    \since 4.8
    Returns the number of (potentially overlapping) occurrences of
    the string \a str in this string reference.

    If \a cs is Qt::CaseSensitive (default), the search is
    case sensitive; otherwise the search is case insensitive.

    \sa QString::count(), contains(), indexOf()
*/
int QStringRef::count(const QString &str, Qt::CaseSensitivity cs) const
{
    return qt_string_count(unicode(), size(), str.unicode(), str.size(), cs);
}

/*!
    \since 4.8
    \overload count()

    Returns the number of occurrences of the character \a ch in the
    string reference.

    If \a cs is Qt::CaseSensitive (default), the search is
    case sensitive; otherwise the search is case insensitive.

    \sa QString::count(), contains(), indexOf()
*/
int QStringRef::count(QChar ch, Qt::CaseSensitivity cs) const
{
    return qt_string_count(unicode(), size(), ch, cs);
}

/*!
    \since 4.8
    \overload count()

    Returns the number of (potentially overlapping) occurrences of the
    string reference \a str in this string reference.

    If \a cs is Qt::CaseSensitive (default), the search is
    case sensitive; otherwise the search is case insensitive.

    \sa QString::count(), contains(), indexOf()
*/
int QStringRef::count(const QStringRef &str, Qt::CaseSensitivity cs) const
{
    return qt_string_count(unicode(), size(), str.unicode(), str.size(), cs);
}

/*!
    \since 5.9

    Returns \c true if the string is read right to left.

    \sa QString::isRightToLeft()
*/
bool QStringRef::isRightToLeft() const
{
    return QtPrivate::isRightToLeft(QStringView(unicode(), size()));
}

/*!
    \since 5.11
    \internal
    \relates QStringView

    Returns \c true if the string is read right to left.

    \sa QString::isRightToLeft()
*/
bool QtPrivate::isRightToLeft(QStringView string)
{
    const ushort *p = reinterpret_cast<const ushort*>(string.data());
    const ushort * const end = p + string.size();
    int isolateLevel = 0;
    while (p < end) {
        uint ucs4 = *p;
        if (QChar::isHighSurrogate(ucs4) && p < end - 1) {
            ushort low = p[1];
            if (QChar::isLowSurrogate(low)) {
                ucs4 = QChar::surrogateToUcs4(ucs4, low);
                ++p;
            }
        }
        switch (QChar::direction(ucs4))
        {
        case QChar::DirRLI:
        case QChar::DirLRI:
        case QChar::DirFSI:
            ++isolateLevel;
            break;
        case QChar::DirPDI:
            if (isolateLevel)
                --isolateLevel;
            break;
        case QChar::DirL:
            if (isolateLevel)
                break;
            return false;
        case QChar::DirR:
        case QChar::DirAL:
            if (isolateLevel)
                break;
            return true;
        default:
            break;
        }
        ++p;
    }
    return false;
}

/*!
    \since 4.8

    Returns \c true if the string reference starts with \a str; otherwise
    returns \c false.

    If \a cs is Qt::CaseSensitive (default), the search is
    case sensitive; otherwise the search is case insensitive.

    \sa QString::startsWith(), endsWith()
*/
bool QStringRef::startsWith(const QString &str, Qt::CaseSensitivity cs) const
{
    return qt_starts_with(*this, str, cs);
}

/*!
    \since 4.8
    \overload startsWith()
    \sa QString::startsWith(), endsWith()
*/
bool QStringRef::startsWith(QLatin1String str, Qt::CaseSensitivity cs) const
{
    return qt_starts_with(*this, str, cs);
}

/*!
    \fn bool QStringRef::startsWith(QStringView str, Qt::CaseSensitivity cs) const
    \since 5.10
    \overload startsWith()
    \sa QString::startsWith(), endsWith()
*/

/*!
    \since 4.8
    \overload startsWith()
    \sa QString::startsWith(), endsWith()
*/
bool QStringRef::startsWith(const QStringRef &str, Qt::CaseSensitivity cs) const
{
    return qt_starts_with(*this, str, cs);
}

/*!
    \since 4.8
    \overload startsWith()

    Returns \c true if the string reference starts with \a ch; otherwise
    returns \c false.

    If \a cs is Qt::CaseSensitive (default), the search is case
    sensitive; otherwise the search is case insensitive.

    \sa QString::startsWith(), endsWith()
*/
bool QStringRef::startsWith(QChar ch, Qt::CaseSensitivity cs) const
{
    return qt_starts_with(*this, ch, cs);
}

/*!
    \since 4.8
    Returns \c true if the string reference ends with \a str; otherwise
    returns \c false.

    If \a cs is Qt::CaseSensitive (default), the search is case
    sensitive; otherwise the search is case insensitive.

    \sa QString::endsWith(), startsWith()
*/
bool QStringRef::endsWith(const QString &str, Qt::CaseSensitivity cs) const
{
    return qt_ends_with(*this, str, cs);
}

/*!
    \since 4.8
    \overload endsWith()

    Returns \c true if the string reference ends with \a ch; otherwise
    returns \c false.

    If \a cs is Qt::CaseSensitive (default), the search is case
    sensitive; otherwise the search is case insensitive.

    \sa QString::endsWith(), endsWith()
*/
bool QStringRef::endsWith(QChar ch, Qt::CaseSensitivity cs) const
{
    return qt_ends_with(*this, ch, cs);
}

/*!
    \since 4.8
    \overload endsWith()
    \sa QString::endsWith(), endsWith()
*/
bool QStringRef::endsWith(QLatin1String str, Qt::CaseSensitivity cs) const
{
    return qt_ends_with(*this, str, cs);
}

/*!
    \fn bool QStringRef::endsWith(QStringView str, Qt::CaseSensitivity cs) const
    \since 5.10
    \overload endsWith()
    \sa QString::endsWith(), startsWith()
*/

/*!
    \since 4.8
    \overload endsWith()
    \sa QString::endsWith(), endsWith()
*/
bool QStringRef::endsWith(const QStringRef &str, Qt::CaseSensitivity cs) const
{
    return qt_ends_with(*this, str, cs);
}


/*! \fn bool QStringRef::contains(const QString &str, Qt::CaseSensitivity cs = Qt::CaseSensitive) const

    \since 4.8
    Returns \c true if this string reference contains an occurrence of
    the string \a str; otherwise returns \c false.

    If \a cs is Qt::CaseSensitive (default), the search is
    case sensitive; otherwise the search is case insensitive.

    \sa indexOf(), count()
*/

/*! \fn bool QStringRef::contains(QChar ch, Qt::CaseSensitivity cs = Qt::CaseSensitive) const

    \overload contains()
    \since 4.8

    Returns \c true if this string contains an occurrence of the
    character \a ch; otherwise returns \c false.

    If \a cs is Qt::CaseSensitive (default), the search is
    case sensitive; otherwise the search is case insensitive.

*/

/*! \fn bool QStringRef::contains(const QStringRef &str, Qt::CaseSensitivity cs = Qt::CaseSensitive) const
    \overload contains()
    \since 4.8

    Returns \c true if this string reference contains an occurrence of
    the string reference \a str; otherwise returns \c false.

    If \a cs is Qt::CaseSensitive (default), the search is
    case sensitive; otherwise the search is case insensitive.

    \sa indexOf(), count()
*/

/*! \fn bool QStringRef::contains(QLatin1String str, Qt::CaseSensitivity cs) const
    \since 4.8
    \overload contains()

    Returns \c true if this string reference contains an occurrence of
    the string \a str; otherwise returns \c false.

    If \a cs is Qt::CaseSensitive (default), the search is
    case sensitive; otherwise the search is case insensitive.

    \sa indexOf(), count()
*/

static inline int qt_last_index_of(const QChar *haystack, int haystackLen, QChar needle,
                                   int from, Qt::CaseSensitivity cs)
{
    ushort c = needle.unicode();
    if (from < 0)
        from += haystackLen;
    if (uint(from) >= uint(haystackLen))
        return -1;
    if (from >= 0) {
        const ushort *b = reinterpret_cast<const ushort*>(haystack);
        const ushort *n = b + from;
        if (cs == Qt::CaseSensitive) {
            for (; n >= b; --n)
                if (*n == c)
                    return n - b;
        } else {
            c = foldCase(c);
            for (; n >= b; --n)
                if (foldCase(*n) == c)
                    return n - b;
        }
    }
    return -1;


}

static inline int qt_string_count(const QChar *haystack, int haystackLen,
                                  const QChar *needle, int needleLen,
                                  Qt::CaseSensitivity cs)
{
    int num = 0;
    int i = -1;
    if (haystackLen > 500 && needleLen > 5) {
        QStringMatcher matcher(needle, needleLen, cs);
        while ((i = matcher.indexIn(haystack, haystackLen, i + 1)) != -1)
            ++num;
    } else {
        while ((i = qFindString(haystack, haystackLen, i + 1, needle, needleLen, cs)) != -1)
            ++num;
    }
    return num;
}

static inline int qt_string_count(const QChar *unicode, int size, QChar ch,
                                  Qt::CaseSensitivity cs)
{
    ushort c = ch.unicode();
    int num = 0;
    const ushort *b = reinterpret_cast<const ushort*>(unicode);
    const ushort *i = b + size;
    if (cs == Qt::CaseSensitive) {
        while (i != b)
            if (*--i == c)
                ++num;
    } else {
        c = foldCase(c);
        while (i != b)
            if (foldCase(*(--i)) == c)
                ++num;
    }
    return num;
}

static inline int qt_find_latin1_string(const QChar *haystack, int size,
                                        QLatin1String needle,
                                        int from, Qt::CaseSensitivity cs)
{
    if (size < needle.size())
        return -1;

    const char *latin1 = needle.latin1();
    int len = needle.size();
    QVarLengthArray<ushort> s(len);
    qt_from_latin1(s.data(), latin1, len);

    return qFindString(haystack, size, from,
                       reinterpret_cast<const QChar*>(s.constData()), len, cs);
}

template <typename Haystack, typename Needle>
bool qt_starts_with_impl(Haystack haystack, Needle needle, Qt::CaseSensitivity cs) Q_DECL_NOTHROW
{
    if (haystack.isNull())
        return needle.isNull(); // historical behavior, consider changing in ### Qt 6.
    const auto haystackLen = haystack.size();
    const auto needleLen = needle.size();
    if (haystackLen == 0)
        return needleLen == 0;
    if (needleLen > haystackLen)
        return false;

    return qt_compare_strings(haystack.left(needleLen), needle, cs) == 0;
}

static inline bool qt_starts_with(QStringView haystack, QStringView needle, Qt::CaseSensitivity cs)
{
    return qt_starts_with_impl(haystack, needle, cs);
}

static inline bool qt_starts_with(QStringView haystack, QLatin1String needle, Qt::CaseSensitivity cs)
{
    return qt_starts_with_impl(haystack, needle, cs);
<<<<<<< HEAD
}

static inline bool qt_starts_with(QStringView haystack, QChar needle, Qt::CaseSensitivity cs)
{
    return haystack.size()
           && (cs == Qt::CaseSensitive ? haystack.front() == needle
                                       : foldCase(haystack.front()) == foldCase(needle));
}

/*!
    \fn bool QtPrivate::startsWith(QStringView haystack, QStringView needle, Qt::CaseSensitivity cs)
    \since 5.10
    \fn bool QtPrivate::startsWith(QStringView haystack, QLatin1String needle, Qt::CaseSensitivity cs)
    \since 5.10
    \fn bool QtPrivate::startsWith(QLatin1String haystack, QStringView needle, Qt::CaseSensitivity cs)
    \since 5.10
    \fn bool QtPrivate::startsWith(QLatin1String haystack, QLatin1String needle, Qt::CaseSensitivity cs)
    \since 5.10
    \internal
    \relates QStringView

    Returns \c true if \a haystack starts with \a needle,
    otherwise returns \c false.

    If \a cs is Qt::CaseSensitive (the default), the search is case-sensitive;
    otherwise the search is case-insensitive.

    \sa QtPrivate::endsWith(), QString::endsWith(), QStringView::endsWith(), QLatin1String::endsWith()
*/

bool QtPrivate::startsWith(QStringView haystack, QStringView needle, Qt::CaseSensitivity cs) Q_DECL_NOTHROW
{
    return qt_starts_with_impl(haystack, needle, cs);
}

bool QtPrivate::startsWith(QStringView haystack, QLatin1String needle, Qt::CaseSensitivity cs) Q_DECL_NOTHROW
{
    return qt_starts_with_impl(haystack, needle, cs);
}

bool QtPrivate::startsWith(QLatin1String haystack, QStringView needle, Qt::CaseSensitivity cs) Q_DECL_NOTHROW
{
    return qt_starts_with_impl(haystack, needle, cs);
}

bool QtPrivate::startsWith(QLatin1String haystack, QLatin1String needle, Qt::CaseSensitivity cs) Q_DECL_NOTHROW
{
=======
}

static inline bool qt_starts_with(QStringView haystack, QChar needle, Qt::CaseSensitivity cs)
{
    return haystack.size()
           && (cs == Qt::CaseSensitive ? haystack.front() == needle
                                       : foldCase(haystack.front()) == foldCase(needle));
}

/*!
    \fn bool QtPrivate::startsWith(QStringView haystack, QStringView needle, Qt::CaseSensitivity cs)
    \since 5.10
    \fn bool QtPrivate::startsWith(QStringView haystack, QLatin1String needle, Qt::CaseSensitivity cs)
    \since 5.10
    \fn bool QtPrivate::startsWith(QLatin1String haystack, QStringview needle, Qt::CaseSensitivity cs)
    \since 5.10
    \fn bool QtPrivate::startsWith(QLatin1String haystack, QLatin1String needle, Qt::CaseSensitivity cs)
    \since 5.10
    \internal
    \relates QStringView

    Returns \c true if \a haystack starts with \a needle,
    otherwise returns \c false.

    If \a cs is Qt::CaseSensitive (the default), the search is case-sensitive;
    otherwise the search is case-insensitive.

    \sa QtPrivate::endsWith(), QString::endsWith(), QStringView::endsWith(), QLatin1String::endsWith()
*/

bool QtPrivate::startsWith(QStringView haystack, QStringView needle, Qt::CaseSensitivity cs) Q_DECL_NOTHROW
{
    return qt_starts_with_impl(haystack, needle, cs);
}

bool QtPrivate::startsWith(QStringView haystack, QLatin1String needle, Qt::CaseSensitivity cs) Q_DECL_NOTHROW
{
    return qt_starts_with_impl(haystack, needle, cs);
}

bool QtPrivate::startsWith(QLatin1String haystack, QStringView needle, Qt::CaseSensitivity cs) Q_DECL_NOTHROW
{
    return qt_starts_with_impl(haystack, needle, cs);
}

bool QtPrivate::startsWith(QLatin1String haystack, QLatin1String needle, Qt::CaseSensitivity cs) Q_DECL_NOTHROW
{
>>>>>>> 4ba53561
    return qt_starts_with_impl(haystack, needle, cs);
}

template <typename Haystack, typename Needle>
bool qt_ends_with_impl(Haystack haystack, Needle needle, Qt::CaseSensitivity cs) Q_DECL_NOTHROW
{
    if (haystack.isNull())
        return needle.isNull(); // historical behavior, consider changing in ### Qt 6.
    const auto haystackLen = haystack.size();
    const auto needleLen = needle.size();
    if (haystackLen == 0)
        return needleLen == 0;
    if (haystackLen < needleLen)
        return false;

    return qt_compare_strings(haystack.right(needleLen), needle, cs) == 0;
}

static inline bool qt_ends_with(QStringView haystack, QStringView needle, Qt::CaseSensitivity cs)
{
    return qt_ends_with_impl(haystack, needle, cs);
}

static inline bool qt_ends_with(QStringView haystack, QLatin1String needle, Qt::CaseSensitivity cs)
{
    return qt_ends_with_impl(haystack, needle, cs);
}

static inline bool qt_ends_with(QStringView haystack, QChar needle, Qt::CaseSensitivity cs)
{
    return haystack.size()
           && (cs == Qt::CaseSensitive ? haystack.back() == needle
                                       : foldCase(haystack.back()) == foldCase(needle));
}

/*!
    \fn bool QtPrivate::endsWith(QStringView haystack, QStringView needle, Qt::CaseSensitivity cs)
    \since 5.10
    \fn bool QtPrivate::endsWith(QStringView haystack, QLatin1String needle, Qt::CaseSensitivity cs)
    \since 5.10
<<<<<<< HEAD
    \fn bool QtPrivate::endsWith(QLatin1String haystack, QStringView needle, Qt::CaseSensitivity cs)
=======
    \fn bool QtPrivate::endsWith(QLatin1String haystack, QStringview needle, Qt::CaseSensitivity cs)
>>>>>>> 4ba53561
    \since 5.10
    \fn bool QtPrivate::endsWith(QLatin1String haystack, QLatin1String needle, Qt::CaseSensitivity cs)
    \since 5.10
    \internal
    \relates QStringView

    Returns \c true if \a haystack ends with \a needle,
    otherwise returns \c false.

    If \a cs is Qt::CaseSensitive (the default), the search is case-sensitive;
    otherwise the search is case-insensitive.

    \sa QtPrivate::startsWith(), QString::endsWith(), QStringView::endsWith(), QLatin1String::endsWith()
*/

bool QtPrivate::endsWith(QStringView haystack, QStringView needle, Qt::CaseSensitivity cs) Q_DECL_NOTHROW
{
    return qt_ends_with_impl(haystack, needle, cs);
}

bool QtPrivate::endsWith(QStringView haystack, QLatin1String needle, Qt::CaseSensitivity cs) Q_DECL_NOTHROW
{
    return qt_ends_with_impl(haystack, needle, cs);
}

bool QtPrivate::endsWith(QLatin1String haystack, QStringView needle, Qt::CaseSensitivity cs) Q_DECL_NOTHROW
{
    return qt_ends_with_impl(haystack, needle, cs);
}

bool QtPrivate::endsWith(QLatin1String haystack, QLatin1String needle, Qt::CaseSensitivity cs) Q_DECL_NOTHROW
{
    return qt_ends_with_impl(haystack, needle, cs);
}

/*!
    \since 4.8

    Returns a Latin-1 representation of the string as a QByteArray.

    The returned byte array is undefined if the string contains non-Latin1
    characters. Those characters may be suppressed or replaced with a
    question mark.

    \sa toUtf8(), toLocal8Bit(), QTextCodec
*/
QByteArray QStringRef::toLatin1() const
{
    return qt_convert_to_latin1(*this);
}

/*!
    \fn QByteArray QStringRef::toAscii() const
    \since 4.8
    \deprecated

    Returns an 8-bit representation of the string as a QByteArray.

    This function does the same as toLatin1().

    Note that, despite the name, this function does not necessarily return an US-ASCII
    (ANSI X3.4-1986) string and its result may not be US-ASCII compatible.

    \sa toLatin1(), toUtf8(), toLocal8Bit(), QTextCodec
*/

/*!
    \since 4.8

    Returns the local 8-bit representation of the string as a
    QByteArray. The returned byte array is undefined if the string
    contains characters not supported by the local 8-bit encoding.

    QTextCodec::codecForLocale() is used to perform the conversion from
    Unicode. If the locale encoding could not be determined, this function
    does the same as toLatin1().

    If this string contains any characters that cannot be encoded in the
    locale, the returned byte array is undefined. Those characters may be
    suppressed or replaced by another.

    \sa toLatin1(), toUtf8(), QTextCodec
*/
QByteArray QStringRef::toLocal8Bit() const
{
    return qt_convert_to_local_8bit(*this);
}

/*!
    \since 4.8

    Returns a UTF-8 representation of the string as a QByteArray.

    UTF-8 is a Unicode codec and can represent all characters in a Unicode
    string like QString.

    \sa toLatin1(), toLocal8Bit(), QTextCodec
*/
QByteArray QStringRef::toUtf8() const
{
    return qt_convert_to_utf8(*this);
}

/*!
    \since 4.8

    Returns a UCS-4/UTF-32 representation of the string as a QVector<uint>.

    UCS-4 is a Unicode codec and therefore it is lossless. All characters from
    this string will be encoded in UCS-4. Any invalid sequence of code units in
    this string is replaced by the Unicode's replacement character
    (QChar::ReplacementCharacter, which corresponds to \c{U+FFFD}).

    The returned vector is not NUL terminated.

    \sa toUtf8(), toLatin1(), toLocal8Bit(), QTextCodec
*/
QVector<uint> QStringRef::toUcs4() const
{
    return qt_convert_to_ucs4(*this);
}

/*!
    Returns a string that has whitespace removed from the start and
    the end.

    Whitespace means any character for which QChar::isSpace() returns
    \c true. This includes the ASCII characters '\\t', '\\n', '\\v',
    '\\f', '\\r', and ' '.

    Unlike QString::simplified(), trimmed() leaves internal whitespace alone.

    \since 5.1

    \sa QString::trimmed()
*/
QStringRef QStringRef::trimmed() const
{
    const QChar *begin = cbegin();
    const QChar *end = cend();
    QStringAlgorithms<const QStringRef>::trimmed_helper_positions(begin, end);
    if (begin == cbegin() && end == cend())
        return *this;
    int position = m_position + (begin - cbegin());
    return QStringRef(m_string, position, end - begin);
}

/*!
    Returns the string converted to a \c{long long} using base \a
    base, which is 10 by default and must be between 2 and 36, or 0.
    Returns 0 if the conversion fails.

    If a conversion error occurs, *\a{ok} is set to \c false; otherwise
    *\a{ok} is set to \c true.

    If \a base is 0, the C language convention is used: If the string
    begins with "0x", base 16 is used; if the string begins with "0",
    base 8 is used; otherwise, base 10 is used.

    The string conversion will always happen in the 'C' locale. For locale
    dependent conversion use QLocale::toLongLong()

    \sa QString::toLongLong()

    \since 5.1
*/

qint64 QStringRef::toLongLong(bool *ok, int base) const
{
    return QString::toIntegral_helper<qint64>(constData(), size(), ok, base);
}

/*!
    Returns the string converted to an \c{unsigned long long} using base \a
    base, which is 10 by default and must be between 2 and 36, or 0.
    Returns 0 if the conversion fails.

    If a conversion error occurs, *\a{ok} is set to \c false; otherwise
    *\a{ok} is set to \c true.

    If \a base is 0, the C language convention is used: If the string
    begins with "0x", base 16 is used; if the string begins with "0",
    base 8 is used; otherwise, base 10 is used.

    The string conversion will always happen in the 'C' locale. For locale
    dependent conversion use QLocale::toULongLong()

    \sa QString::toULongLong()

    \since 5.1
*/

quint64 QStringRef::toULongLong(bool *ok, int base) const
{
    return QString::toIntegral_helper<quint64>(constData(), size(), ok, base);
}

/*!
    \fn long QStringRef::toLong(bool *ok, int base) const

    Returns the string converted to a \c long using base \a
    base, which is 10 by default and must be between 2 and 36, or 0.
    Returns 0 if the conversion fails.

    If a conversion error occurs, *\a{ok} is set to \c false; otherwise
    *\a{ok} is set to \c true.

    If \a base is 0, the C language convention is used: If the string
    begins with "0x", base 16 is used; if the string begins with "0",
    base 8 is used; otherwise, base 10 is used.

    The string conversion will always happen in the 'C' locale. For locale
    dependent conversion use QLocale::toLong()

    \sa QString::toLong()

    \since 5.1
*/

long QStringRef::toLong(bool *ok, int base) const
{
    return QString::toIntegral_helper<long>(constData(), size(), ok, base);
}

/*!
    \fn ulong QStringRef::toULong(bool *ok, int base) const

    Returns the string converted to an \c{unsigned long} using base \a
    base, which is 10 by default and must be between 2 and 36, or 0.
    Returns 0 if the conversion fails.

    If a conversion error occurs, *\a{ok} is set to \c false; otherwise
    *\a{ok} is set to \c true.

    If \a base is 0, the C language convention is used: If the string
    begins with "0x", base 16 is used; if the string begins with "0",
    base 8 is used; otherwise, base 10 is used.

    The string conversion will always happen in the 'C' locale. For locale
    dependent conversion use QLocale::toULongLong()

    \sa QString::toULong()

    \since 5.1
*/

ulong QStringRef::toULong(bool *ok, int base) const
{
    return QString::toIntegral_helper<ulong>(constData(), size(), ok, base);
}


/*!
    Returns the string converted to an \c int using base \a
    base, which is 10 by default and must be between 2 and 36, or 0.
    Returns 0 if the conversion fails.

    If a conversion error occurs, *\a{ok} is set to \c false; otherwise
    *\a{ok} is set to \c true.

    If \a base is 0, the C language convention is used: If the string
    begins with "0x", base 16 is used; if the string begins with "0",
    base 8 is used; otherwise, base 10 is used.

    The string conversion will always happen in the 'C' locale. For locale
    dependent conversion use QLocale::toInt()

    \sa QString::toInt()

    \since 5.1
*/

int QStringRef::toInt(bool *ok, int base) const
{
    return QString::toIntegral_helper<int>(constData(), size(), ok, base);
}

/*!
    Returns the string converted to an \c{unsigned int} using base \a
    base, which is 10 by default and must be between 2 and 36, or 0.
    Returns 0 if the conversion fails.

    If a conversion error occurs, *\a{ok} is set to \c false; otherwise
    *\a{ok} is set to \c true.

    If \a base is 0, the C language convention is used: If the string
    begins with "0x", base 16 is used; if the string begins with "0",
    base 8 is used; otherwise, base 10 is used.

    The string conversion will always happen in the 'C' locale. For locale
    dependent conversion use QLocale::toUInt()

    \sa QString::toUInt()

    \since 5.1
*/

uint QStringRef::toUInt(bool *ok, int base) const
{
    return QString::toIntegral_helper<uint>(constData(), size(), ok, base);
}

/*!
    Returns the string converted to a \c short using base \a
    base, which is 10 by default and must be between 2 and 36, or 0.
    Returns 0 if the conversion fails.

    If a conversion error occurs, *\a{ok} is set to \c false; otherwise
    *\a{ok} is set to \c true.

    If \a base is 0, the C language convention is used: If the string
    begins with "0x", base 16 is used; if the string begins with "0",
    base 8 is used; otherwise, base 10 is used.

    The string conversion will always happen in the 'C' locale. For locale
    dependent conversion use QLocale::toShort()

    \sa QString::toShort()

    \since 5.1
*/

short QStringRef::toShort(bool *ok, int base) const
{
    return QString::toIntegral_helper<short>(constData(), size(), ok, base);
}

/*!
    Returns the string converted to an \c{unsigned short} using base \a
    base, which is 10 by default and must be between 2 and 36, or 0.
    Returns 0 if the conversion fails.

    If a conversion error occurs, *\a{ok} is set to \c false; otherwise
    *\a{ok} is set to \c true.

    If \a base is 0, the C language convention is used: If the string
    begins with "0x", base 16 is used; if the string begins with "0",
    base 8 is used; otherwise, base 10 is used.

    The string conversion will always happen in the 'C' locale. For locale
    dependent conversion use QLocale::toUShort()

    \sa QString::toUShort()

    \since 5.1
*/

ushort QStringRef::toUShort(bool *ok, int base) const
{
    return QString::toIntegral_helper<ushort>(constData(), size(), ok, base);
}


/*!
    Returns the string converted to a \c double value.

    Returns 0.0 if the conversion fails.

    If a conversion error occurs, \c{*}\a{ok} is set to \c false;
    otherwise \c{*}\a{ok} is set to \c true.

    The string conversion will always happen in the 'C' locale. For locale
    dependent conversion use QLocale::toDouble()

    For historic reasons, this function does not handle
    thousands group separators. If you need to convert such numbers,
    use QLocale::toDouble().

    \sa QString::toDouble()

    \since 5.1
*/

double QStringRef::toDouble(bool *ok) const
{
    return QLocaleData::c()->stringToDouble(*this, ok, QLocale::RejectGroupSeparator);
}

/*!
    Returns the string converted to a \c float value.

    If a conversion error occurs, *\a{ok} is set to \c false; otherwise
    *\a{ok} is set to \c true. Returns 0.0 if the conversion fails.

    The string conversion will always happen in the 'C' locale. For locale
    dependent conversion use QLocale::toFloat()

    \sa QString::toFloat()

    \since 5.1
*/

float QStringRef::toFloat(bool *ok) const
{
    return QLocaleData::convertDoubleToFloat(toDouble(ok), ok);
}

/*!
    \obsolete
    \fn QString Qt::escape(const QString &plain)

    Use QString::toHtmlEscaped() instead.
*/

/*!
    \since 5.0

    Converts a plain text string to an HTML string with
    HTML metacharacters \c{<}, \c{>}, \c{&}, and \c{"} replaced by HTML
    entities.

    Example:

    \snippet code/src_corelib_tools_qstring.cpp 7
*/
QString QString::toHtmlEscaped() const
{
    QString rich;
    const int len = length();
    rich.reserve(int(len * 1.1));
    for (int i = 0; i < len; ++i) {
        if (at(i) == QLatin1Char('<'))
            rich += QLatin1String("&lt;");
        else if (at(i) == QLatin1Char('>'))
            rich += QLatin1String("&gt;");
        else if (at(i) == QLatin1Char('&'))
            rich += QLatin1String("&amp;");
        else if (at(i) == QLatin1Char('"'))
            rich += QLatin1String("&quot;");
        else
            rich += at(i);
    }
    rich.squeeze();
    return rich;
}

/*!
  \macro QStringLiteral(str)
  \relates QString

  The macro generates the data for a QString out of the string literal \a str
  at compile time. Creating a QString from it is free in this case, and the
  generated string data is stored in the read-only segment of the compiled
  object file.

  If you have code that looks like this:

  \code
  // hasAttribute takes a QString argument
  if (node.hasAttribute("http-contents-length")) //...
  \endcode

  then a temporary QString will be created to be passed as the \c{hasAttribute}
  function parameter. This can be quite expensive, as it involves a memory
  allocation and the copy/conversion of the data into QString's internal
  encoding.

  This cost can be avoided by using QStringLiteral instead:

  \code
  if (node.hasAttribute(QStringLiteral(u"http-contents-length"))) //...
  \endcode

  In this case, QString's internal data will be generated at compile time; no
  conversion or allocation will occur at runtime.

  Using QStringLiteral instead of a double quoted plain C++ string literal can
  significantly speed up creation of QString instances from data known at
  compile time.

  \note QLatin1String can still be more efficient than QStringLiteral
  when the string is passed to a function that has an overload taking
  QLatin1String and this overload avoids conversion to QString.  For
  instance, QString::operator==() can compare to a QLatin1String
  directly:

  \code
  if (attribute.name() == QLatin1String("http-contents-length")) //...
  \endcode

  \note Some compilers have bugs encoding strings containing characters outside
  the US-ASCII character set. Make sure you prefix your string with \c{u} in
  those cases. It is optional otherwise.

  \sa QByteArrayLiteral
*/

/*!
    \internal
 */
void QAbstractConcatenable::appendLatin1To(const char *a, int len, QChar *out) Q_DECL_NOTHROW
{
    qt_from_latin1(reinterpret_cast<ushort *>(out), a, uint(len));
}

QT_END_NAMESPACE<|MERGE_RESOLUTION|>--- conflicted
+++ resolved
@@ -4750,11 +4750,7 @@
 }
 
 /*!
-<<<<<<< HEAD
     \fn QString QString::chopped(int len) const
-=======
-    \fn QString::chopped(int len) const
->>>>>>> 4ba53561
     \since 5.10
 
     Returns a substring that contains the size() - \a len leftmost characters
@@ -4824,7 +4820,6 @@
     \fn bool QString::startsWith(QStringView str, Qt::CaseSensitivity cs) const
     \since 5.10
     \overload
-<<<<<<< HEAD
 
     Returns \c true if the string starts with the string-view \a str;
     otherwise returns \c false.
@@ -4835,18 +4830,6 @@
     \sa endsWith()
 */
 
-=======
-
-    Returns \c true if the string starts with the string-view \a str;
-    otherwise returns \c false.
-
-    If \a cs is Qt::CaseSensitive (default), the search is case-sensitive;
-    otherwise the search is case insensitive.
-
-    \sa endsWith()
-*/
-
->>>>>>> 4ba53561
 #if QT_STRINGVIEW_LEVEL < 2
 /*!
     Returns \c true if the string ends with \a s; otherwise returns
@@ -4880,7 +4863,6 @@
     return qt_ends_with(*this, s, cs);
 }
 #endif // QT_STRINGVIEW_LEVEL < 2
-<<<<<<< HEAD
 
 /*!
     \fn bool QString::endsWith(QStringView str, Qt::CaseSensitivity cs) const
@@ -4892,19 +4874,6 @@
     If \a cs is Qt::CaseSensitive (default), the search is case
     sensitive; otherwise the search is case insensitive.
 
-=======
-
-/*!
-    \fn bool QString::endsWith(QStringView str, Qt::CaseSensitivity cs) const
-    \since 5.10
-    \overload endsWith()
-    Returns \c true if the string ends with the string view \a str;
-    otherwise returns \c false.
-
-    If \a cs is Qt::CaseSensitive (default), the search is case
-    sensitive; otherwise the search is case insensitive.
-
->>>>>>> 4ba53561
     \sa startsWith()
 */
 
@@ -5009,7 +4978,7 @@
     characters. Those characters may be suppressed or replaced with a
     question mark.
 
-    \sa fromLatin1(), toUtf8(), toLocal8Bit(), QTextCodec, qConvertToLatin1()
+    \sa fromLatin1(), toUtf8(), toLocal8Bit(), QTextCodec
 */
 
 /*!
@@ -5070,12 +5039,7 @@
     Returns a local 8-bit representation of \a string as a QByteArray.
 
     QTextCodec::codecForLocale() is used to perform the conversion from
-<<<<<<< HEAD
     Unicode.
-=======
-    Unicode. If the locale's encoding could not be determined, this function
-    does the same as qConvertToLatin1().
->>>>>>> 4ba53561
 
     The behavior is undefined if \a string contains characters not
     supported by the locale's 8-bit encoding.
@@ -5097,7 +5061,7 @@
     UTF-8 is a Unicode codec and can represent all characters in a Unicode
     string like QString.
 
-    \sa fromUtf8(), toLatin1(), toLocal8Bit(), QTextCodec, qConvertToUtf8()
+    \sa fromUtf8(), toLatin1(), toLocal8Bit(), QTextCodec
 */
 
 QByteArray QString::toUtf8_helper(const QString &str)
@@ -5144,53 +5108,14 @@
 
     The returned vector is not NUL terminated.
 
-    \sa fromUtf8(), toUtf8(), toLatin1(), toLocal8Bit(), QTextCodec, fromUcs4(), toWCharArray(), qConvertToUcs4()
+    \sa fromUtf8(), toUtf8(), toLatin1(), toLocal8Bit(), QTextCodec, fromUcs4(), toWCharArray()
 */
 QVector<uint> QString::toUcs4() const
 {
     return qt_convert_to_ucs4(*this);
-<<<<<<< HEAD
 }
 
 static QVector<uint> qt_convert_to_ucs4(QStringView string)
-=======
-}
-
-static QVector<uint> qt_convert_to_ucs4(QStringView string)
-{
-    QVector<uint> v(string.length());
-    uint *a = const_cast<uint*>(v.constData());
-    QStringIterator it(string);
-    while (it.hasNext())
-        *a++ = it.next();
-    v.resize(a - v.constData());
-    return v;
-}
-
-/*!
-    \since 5.10
-    \internal
-    \relates QStringView
-
-    Returns a UCS-4/UTF-32 representation of \a string as a QVector<uint>.
-
-    UCS-4 is a Unicode codec and therefore it is lossless. All characters from
-    this string will be encoded in UCS-4. Any invalid sequence of code units in
-    this string is replaced by the Unicode's replacement character
-    (QChar::ReplacementCharacter, which corresponds to \c{U+FFFD}).
-
-    The returned vector is not NUL terminated.
-
-    \sa QString::toUcs4(), QStringView::toUcs4(), QtPrivate::convertToLatin1(),
-    QtPrivate::convertToLocal8Bit(), QtPrivate::convertToUtf8()
-*/
-QVector<uint> QtPrivate::convertToUcs4(QStringView string)
-{
-    return qt_convert_to_ucs4(string);
-}
-
-QString::Data *QString::fromLatin1_helper(const char *str, int size)
->>>>>>> 4ba53561
 {
     QVector<uint> v(string.length());
     uint *a = const_cast<uint*>(v.constData());
@@ -8138,40 +8063,6 @@
         return *this;
     }
     return replaceArgEscapes(*this, d, fieldWidth, a, a, fillChar);
-<<<<<<< HEAD
-=======
-}
-
-/*!
-    \overload
-    \since 5.10
-
-    Returns a copy of this string with the lowest-numbered place-marker
-    replaced by string \a a, i.e., \c %1, \c %2, ..., \c %99.
-
-    \a fieldWidth specifies the minimum amount of space that \a a
-    shall occupy. If \a a requires less space than \a fieldWidth, it
-    is padded to \a fieldWidth with character \a fillChar.  A positive
-    \a fieldWidth produces right-aligned text. A negative \a fieldWidth
-    produces left-aligned text.
-
-    One advantage of using arg() over asprintf() is that the order of the
-    numbered place markers can change, if the application's strings are
-    translated into other languages, but each arg() will still replace
-    the lowest-numbered unreplaced place-marker, no matter where it
-    appears. Also, if place-marker \c %i appears more than once in the
-    string, arg() replaces all of them.
-
-    If there is no unreplaced place-marker remaining, a warning message
-    is printed and the result is undefined. Place-marker numbers must be
-    in the range 1 to 99.
-*/
-QString QString::arg(QLatin1String a, int fieldWidth, QChar fillChar) const
-{
-    QVarLengthArray<ushort> utf16(a.size());
-    qt_from_latin1(utf16.data(), a.data(), a.size());
-    return arg(QStringView(utf16.data(), utf16.size()), fieldWidth, fillChar);
->>>>>>> 4ba53561
 }
 
 /*!
@@ -9109,7 +9000,6 @@
 */
 
 /*!
-<<<<<<< HEAD
     \typedef QLatin1String::const_reference
     \since 5.11
 
@@ -9117,8 +9007,6 @@
 */
 
 /*!
-=======
->>>>>>> 4ba53561
     \typedef QLatin1String::iterator
     \since 5.10
 
@@ -9532,11 +9420,6 @@
     Whitespace means any character for which QChar::isSpace() returns
     \c true. This includes the ASCII characters '\\t', '\\n', '\\v',
     '\\f', '\\r', and ' '.
-<<<<<<< HEAD
-=======
-
-    \sa qTrimmed()
->>>>>>> 4ba53561
 */
 
 /*! \fn bool QLatin1String::operator==(const QString &other) const
@@ -10812,11 +10695,7 @@
 }
 
 /*!
-<<<<<<< HEAD
     \fn QStringRef QStringRef::chopped(int len) const
-=======
-    \fn QStringRef::chopped(int len) const
->>>>>>> 4ba53561
     \since 5.10
 
     Returns a substring reference to the size() - \a len leftmost characters
@@ -11432,7 +11311,6 @@
 static inline bool qt_starts_with(QStringView haystack, QLatin1String needle, Qt::CaseSensitivity cs)
 {
     return qt_starts_with_impl(haystack, needle, cs);
-<<<<<<< HEAD
 }
 
 static inline bool qt_starts_with(QStringView haystack, QChar needle, Qt::CaseSensitivity cs)
@@ -11480,55 +11358,6 @@
 
 bool QtPrivate::startsWith(QLatin1String haystack, QLatin1String needle, Qt::CaseSensitivity cs) Q_DECL_NOTHROW
 {
-=======
-}
-
-static inline bool qt_starts_with(QStringView haystack, QChar needle, Qt::CaseSensitivity cs)
-{
-    return haystack.size()
-           && (cs == Qt::CaseSensitive ? haystack.front() == needle
-                                       : foldCase(haystack.front()) == foldCase(needle));
-}
-
-/*!
-    \fn bool QtPrivate::startsWith(QStringView haystack, QStringView needle, Qt::CaseSensitivity cs)
-    \since 5.10
-    \fn bool QtPrivate::startsWith(QStringView haystack, QLatin1String needle, Qt::CaseSensitivity cs)
-    \since 5.10
-    \fn bool QtPrivate::startsWith(QLatin1String haystack, QStringview needle, Qt::CaseSensitivity cs)
-    \since 5.10
-    \fn bool QtPrivate::startsWith(QLatin1String haystack, QLatin1String needle, Qt::CaseSensitivity cs)
-    \since 5.10
-    \internal
-    \relates QStringView
-
-    Returns \c true if \a haystack starts with \a needle,
-    otherwise returns \c false.
-
-    If \a cs is Qt::CaseSensitive (the default), the search is case-sensitive;
-    otherwise the search is case-insensitive.
-
-    \sa QtPrivate::endsWith(), QString::endsWith(), QStringView::endsWith(), QLatin1String::endsWith()
-*/
-
-bool QtPrivate::startsWith(QStringView haystack, QStringView needle, Qt::CaseSensitivity cs) Q_DECL_NOTHROW
-{
-    return qt_starts_with_impl(haystack, needle, cs);
-}
-
-bool QtPrivate::startsWith(QStringView haystack, QLatin1String needle, Qt::CaseSensitivity cs) Q_DECL_NOTHROW
-{
-    return qt_starts_with_impl(haystack, needle, cs);
-}
-
-bool QtPrivate::startsWith(QLatin1String haystack, QStringView needle, Qt::CaseSensitivity cs) Q_DECL_NOTHROW
-{
-    return qt_starts_with_impl(haystack, needle, cs);
-}
-
-bool QtPrivate::startsWith(QLatin1String haystack, QLatin1String needle, Qt::CaseSensitivity cs) Q_DECL_NOTHROW
-{
->>>>>>> 4ba53561
     return qt_starts_with_impl(haystack, needle, cs);
 }
 
@@ -11569,11 +11398,7 @@
     \since 5.10
     \fn bool QtPrivate::endsWith(QStringView haystack, QLatin1String needle, Qt::CaseSensitivity cs)
     \since 5.10
-<<<<<<< HEAD
     \fn bool QtPrivate::endsWith(QLatin1String haystack, QStringView needle, Qt::CaseSensitivity cs)
-=======
-    \fn bool QtPrivate::endsWith(QLatin1String haystack, QStringview needle, Qt::CaseSensitivity cs)
->>>>>>> 4ba53561
     \since 5.10
     \fn bool QtPrivate::endsWith(QLatin1String haystack, QLatin1String needle, Qt::CaseSensitivity cs)
     \since 5.10
