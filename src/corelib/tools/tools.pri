# Qt tools module

intel_icc: QMAKE_CXXFLAGS += -fp-model strict

HEADERS +=  \
        tools/qalgorithms.h \
        tools/qarraydata.h \
        tools/qarraydataops.h \
        tools/qarraydatapointer.h \
        tools/qbitarray.h \
        tools/qbytearray.h \
        tools/qbytearray_p.h \
        tools/qbytearraylist.h \
        tools/qbytearraymatcher.h \
        tools/qbytedata_p.h \
        tools/qcache.h \
        tools/qchar.h \
        tools/qcommandlineoption.h \
        tools/qcommandlineparser.h \
        tools/qcollator.h \
        tools/qcollator_p.h \
        tools/qcontainerfwd.h \
        tools/qcryptographichash.h \
        tools/qdatetime.h \
        tools/qdatetime_p.h \
        tools/qdatetimeparser_p.h \
        tools/qdoublescanprint_p.h \
        tools/qeasingcurve.h \
        tools/qfreelist_p.h \
        tools/qhash.h \
        tools/qhashfunctions.h \
        tools/qiterator.h \
        tools/qline.h \
        tools/qlinkedlist.h \
        tools/qlist.h \
        tools/qlocale.h \
        tools/qlocale_p.h \
        tools/qlocale_tools_p.h \
        tools/qlocale_data_p.h \
        tools/qmap.h \
        tools/qmargins.h \
        tools/qmessageauthenticationcode.h \
        tools/qcontiguouscache.h \
        tools/qpodlist_p.h \
        tools/qpair.h \
        tools/qpoint.h \
        tools/qqueue.h \
        tools/qrect.h \
        tools/qregexp.h \
        tools/qringbuffer_p.h \
        tools/qrefcount.h \
        tools/qscopedpointer.h \
        tools/qscopedpointer_p.h \
        tools/qscopedvaluerollback.h \
        tools/qshareddata.h \
        tools/qsharedpointer.h \
        tools/qsharedpointer_impl.h \
        tools/qset.h \
        tools/qsimd_p.h \
        tools/qsize.h \
        tools/qstack.h \
        tools/qstring.h \
        tools/qstringalgorithms_p.h \
        tools/qstringbuilder.h \
        tools/qstringiterator_p.h \
        tools/qstringlist.h \
        tools/qstringmatcher.h \
        tools/qtextboundaryfinder.h \
        tools/qtimeline.h \
        tools/qtimezone.h \
        tools/qtimezoneprivate_p.h \
        tools/qtimezoneprivate_data_p.h \
        tools/qtools_p.h \
        tools/qelapsedtimer.h \
        tools/qunicodetables_p.h \
        tools/qunicodetools_p.h \
        tools/qvarlengtharray.h \
        tools/qvector.h \
        tools/qversionnumber.h


SOURCES += \
        tools/qarraydata.cpp \
        tools/qbitarray.cpp \
        tools/qbytearray.cpp \
        tools/qbytearraylist.cpp \
        tools/qbytearraymatcher.cpp \
        tools/qcollator.cpp \
        tools/qcommandlineoption.cpp \
        tools/qcommandlineparser.cpp \
        tools/qcryptographichash.cpp \
        tools/qdatetime.cpp \
        tools/qdatetimeparser.cpp \
        tools/qeasingcurve.cpp \
        tools/qelapsedtimer.cpp \
        tools/qfreelist.cpp \
        tools/qhash.cpp \
        tools/qline.cpp \
        tools/qlinkedlist.cpp \
        tools/qlist.cpp \
        tools/qlocale.cpp \
        tools/qlocale_tools.cpp \
        tools/qpoint.cpp \
        tools/qmap.cpp \
        tools/qmargins.cpp \
        tools/qmessageauthenticationcode.cpp \
        tools/qcontiguouscache.cpp \
        tools/qrect.cpp \
        tools/qregexp.cpp \
        tools/qrefcount.cpp \
        tools/qringbuffer.cpp \
        tools/qshareddata.cpp \
        tools/qsharedpointer.cpp \
        tools/qsimd.cpp \
        tools/qsize.cpp \
        tools/qstring.cpp \
        tools/qstringbuilder.cpp \
        tools/qstringlist.cpp \
        tools/qtextboundaryfinder.cpp \
        tools/qtimeline.cpp \
        tools/qtimezone.cpp \
        tools/qtimezoneprivate.cpp \
        tools/qunicodetools.cpp \
        tools/qvector.cpp \
        tools/qvsnprintf.cpp \
        tools/qversionnumber.cpp

NO_PCH_SOURCES = tools/qstring_compat.cpp
msvc: NO_PCH_SOURCES += tools/qvector_msvc.cpp
false: SOURCES += $$NO_PCH_SOURCES # Hack for QtCreator

!nacl:mac: {
    SOURCES += tools/qelapsedtimer_mac.cpp
    OBJECTIVE_SOURCES += tools/qlocale_mac.mm \
                         tools/qtimezoneprivate_mac.mm \
}
else:android {
    SOURCES += tools/qelapsedtimer_unix.cpp tools/qlocale_unix.cpp tools/qtimezoneprivate_android.cpp
}
else:unix {
    SOURCES += tools/qelapsedtimer_unix.cpp tools/qlocale_unix.cpp tools/qtimezoneprivate_tz.cpp
}
else:win32 {
    SOURCES += tools/qelapsedtimer_win.cpp \
               tools/qlocale_win.cpp \
               tools/qtimezoneprivate_win.cpp
    winphone: LIBS_PRIVATE += -lWindowsPhoneGlobalizationUtil
    winrt-*-msvc2013: LIBS += advapi32.lib
} else:integrity:SOURCES += tools/qelapsedtimer_unix.cpp tools/qlocale_unix.cpp
else:SOURCES += tools/qelapsedtimer_generic.cpp

<<<<<<< HEAD
contains(QT_CONFIG, system-zlib) {
=======
contains(QT_CONFIG, zlib) {
    include($$PWD/../../3rdparty/zlib.pri)
} else {
    CONFIG += no_core_dep
>>>>>>> c276aa51
    include($$PWD/../../3rdparty/zlib_dependency.pri)
} else {
    include($$PWD/../../3rdparty/zlib.pri)
}

contains(QT_CONFIG,icu) {
    include($$PWD/../../3rdparty/icu_dependency.pri)

    SOURCES += tools/qlocale_icu.cpp \
               tools/qcollator_icu.cpp \
               tools/qtimezoneprivate_icu.cpp
    DEFINES += QT_USE_ICU
} else: win32 {
    SOURCES += tools/qcollator_win.cpp
} else: macx {
    SOURCES += tools/qcollator_macx.cpp
} else {
    SOURCES += tools/qcollator_posix.cpp
}

!contains(QT_DISABLED_FEATURES, regularexpression) {
    include($$PWD/../../3rdparty/pcre_dependency.pri)

    HEADERS += tools/qregularexpression.h
    SOURCES += tools/qregularexpression.cpp
}

INCLUDEPATH += ../3rdparty/harfbuzz/src
HEADERS += ../3rdparty/harfbuzz/src/harfbuzz.h
SOURCES += ../3rdparty/harfbuzz/src/harfbuzz-buffer.c \
           ../3rdparty/harfbuzz/src/harfbuzz-gdef.c \
           ../3rdparty/harfbuzz/src/harfbuzz-gsub.c \
           ../3rdparty/harfbuzz/src/harfbuzz-gpos.c \
           ../3rdparty/harfbuzz/src/harfbuzz-impl.c \
           ../3rdparty/harfbuzz/src/harfbuzz-open.c \
           ../3rdparty/harfbuzz/src/harfbuzz-stream.c \
           ../3rdparty/harfbuzz/src/harfbuzz-shaper-all.cpp \
           tools/qharfbuzz.cpp
HEADERS += tools/qharfbuzz_p.h

INCLUDEPATH += ../3rdparty/md5 \
               ../3rdparty/md4 \
               ../3rdparty/sha3

contains(QT_CONFIG, system-doubleconversion) {
    LIBS_PRIVATE += -ldouble-conversion
} else: contains(QT_CONFIG, doubleconversion) {
    include($$PWD/../../3rdparty/double-conversion/double-conversion.pri)
}

# Note: libm should be present by default becaue this is C++
unix:!macx-icc:!vxworks:!haiku:!integrity: LIBS_PRIVATE += -lm

TR_EXCLUDE += ../3rdparty/*

# MIPS DSP
MIPS_DSP_ASM += tools/qstring_mips_dsp_asm.S
MIPS_DSP_HEADERS += ../gui/painting/qt_mips_asm_dsp_p.h
CONFIG += simd<|MERGE_RESOLUTION|>--- conflicted
+++ resolved
@@ -149,16 +149,10 @@
 } else:integrity:SOURCES += tools/qelapsedtimer_unix.cpp tools/qlocale_unix.cpp
 else:SOURCES += tools/qelapsedtimer_generic.cpp
 
-<<<<<<< HEAD
 contains(QT_CONFIG, system-zlib) {
-=======
-contains(QT_CONFIG, zlib) {
-    include($$PWD/../../3rdparty/zlib.pri)
+    include($$PWD/../../3rdparty/zlib_dependency.pri)
 } else {
     CONFIG += no_core_dep
->>>>>>> c276aa51
-    include($$PWD/../../3rdparty/zlib_dependency.pri)
-} else {
     include($$PWD/../../3rdparty/zlib.pri)
 }
 
