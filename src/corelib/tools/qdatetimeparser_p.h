/****************************************************************************
**
** Copyright (C) 2016 The Qt Company Ltd.
** Contact: https://www.qt.io/licensing/
**
** This file is part of the QtCore module of the Qt Toolkit.
**
** $QT_BEGIN_LICENSE:LGPL$
** Commercial License Usage
** Licensees holding valid commercial Qt licenses may use this file in
** accordance with the commercial license agreement provided with the
** Software or, alternatively, in accordance with the terms contained in
** a written agreement between you and The Qt Company. For licensing terms
** and conditions see https://www.qt.io/terms-conditions. For further
** information use the contact form at https://www.qt.io/contact-us.
**
** GNU Lesser General Public License Usage
** Alternatively, this file may be used under the terms of the GNU Lesser
** General Public License version 3 as published by the Free Software
** Foundation and appearing in the file LICENSE.LGPL3 included in the
** packaging of this file. Please review the following information to
** ensure the GNU Lesser General Public License version 3 requirements
** will be met: https://www.gnu.org/licenses/lgpl-3.0.html.
**
** GNU General Public License Usage
** Alternatively, this file may be used under the terms of the GNU
** General Public License version 2.0 or (at your option) the GNU General
** Public license version 3 or any later version approved by the KDE Free
** Qt Foundation. The licenses are as published by the Free Software
** Foundation and appearing in the file LICENSE.GPL2 and LICENSE.GPL3
** included in the packaging of this file. Please review the following
** information to ensure the GNU General Public License requirements will
** be met: https://www.gnu.org/licenses/gpl-2.0.html and
** https://www.gnu.org/licenses/gpl-3.0.html.
**
** $QT_END_LICENSE$
**
****************************************************************************/

#ifndef QDATETIMEPARSER_P_H
#define QDATETIMEPARSER_P_H

//
//  W A R N I N G
//  -------------
//
// This file is not part of the Qt API.  It exists purely as an
// implementation detail.  This header file may change from version to
// version without notice, or even be removed.
//
// We mean it.
//

#include "qplatformdefs.h"
#include "QtCore/qatomic.h"
#include "QtCore/qdatetime.h"
#include "QtCore/qstringlist.h"
#include "QtCore/qlocale.h"
#ifndef QT_BOOTSTRAPPED
# include "QtCore/qvariant.h"
#endif
#include "QtCore/qvector.h"
#include "QtCore/qcoreapplication.h"

#define QDATETIMEEDIT_TIME_MIN QTime(0, 0, 0, 0)
#define QDATETIMEEDIT_TIME_MAX QTime(23, 59, 59, 999)
#define QDATETIMEEDIT_DATE_MIN QDate(100, 1, 1)
#define QDATETIMEEDIT_COMPAT_DATE_MIN QDate(1752, 9, 14)
#define QDATETIMEEDIT_DATE_MAX QDate(7999, 12, 31)
#define QDATETIMEEDIT_DATETIME_MIN QDateTime(QDATETIMEEDIT_DATE_MIN, QDATETIMEEDIT_TIME_MIN)
#define QDATETIMEEDIT_COMPAT_DATETIME_MIN QDateTime(QDATETIMEEDIT_COMPAT_DATE_MIN, QDATETIMEEDIT_TIME_MIN)
#define QDATETIMEEDIT_DATETIME_MAX QDateTime(QDATETIMEEDIT_DATE_MAX, QDATETIMEEDIT_TIME_MAX)
#define QDATETIMEEDIT_DATE_INITIAL QDate(2000, 1, 1)

QT_BEGIN_NAMESPACE

#ifndef QT_BOOTSTRAPPED

class Q_CORE_EXPORT QDateTimeParser
{
    Q_DECLARE_TR_FUNCTIONS(QDateTimeParser)
public:
    enum Context {
        FromString,
        DateTimeEdit
    };
    QDateTimeParser(QVariant::Type t, Context ctx)
        : currentSectionIndex(-1), display(0), cachedDay(-1), parserType(t),
        fixday(false), spec(Qt::LocalTime), context(ctx)
    {
        defaultLocale = QLocale::system();
        first.type = FirstSection;
        first.pos = -1;
        first.count = -1;
        first.zeroesAdded = 0;
        last.type = LastSection;
        last.pos = -1;
        last.count = -1;
        last.zeroesAdded = 0;
        none.type = NoSection;
        none.pos = -1;
        none.count = -1;
        none.zeroesAdded = 0;
    }
    virtual ~QDateTimeParser() {}

    enum Section {
        NoSection     = 0x00000,
        AmPmSection   = 0x00001,
        MSecSection   = 0x00002,
        SecondSection = 0x00004,
        MinuteSection = 0x00008,
        Hour12Section   = 0x00010,
        Hour24Section   = 0x00020,
        HourSectionMask = (Hour12Section | Hour24Section),
        TimeSectionMask = (MSecSection | SecondSection | MinuteSection |
                           HourSectionMask | AmPmSection),

        DaySection         = 0x00100,
        MonthSection       = 0x00200,
        YearSection        = 0x00400,
        YearSection2Digits = 0x00800,
        YearSectionMask = YearSection | YearSection2Digits,
        DayOfWeekSectionShort = 0x01000,
        DayOfWeekSectionLong  = 0x02000,
        DayOfWeekSectionMask = DayOfWeekSectionShort | DayOfWeekSectionLong,
        DaySectionMask = DaySection | DayOfWeekSectionMask,
        DateSectionMask = DaySectionMask | MonthSection | YearSectionMask,

        Internal             = 0x10000,
        FirstSection         = 0x20000 | Internal,
        LastSection          = 0x40000 | Internal,
        CalendarPopupSection = 0x80000 | Internal,

        NoSectionIndex = -1,
        FirstSectionIndex = -2,
        LastSectionIndex = -3,
        CalendarPopupIndex = -4
    }; // extending qdatetimeedit.h's equivalent
    Q_DECLARE_FLAGS(Sections, Section)

    struct Q_CORE_EXPORT SectionNode {
        Section type;
        mutable int pos;
        int count;
        int zeroesAdded;

        static QString name(Section s);
        QString name() const { return name(type); }
        QString format() const;
        int maxChange() const;
    };

    enum State { // duplicated from QValidator
        Invalid,
        Intermediate,
        Acceptable
    };

    struct StateNode {
        StateNode() : state(Invalid), conflicts(false) {}
        QString input;
        State state;
        bool conflicts;
        QDateTime value;
    };

    enum AmPm {
        AmText,
        PmText
    };

    enum Case {
        UpperCase,
        LowerCase
    };

#ifndef QT_NO_DATESTRING
    StateNode parse(QString &input, int &cursorPosition, const QDateTime &currentValue, bool fixup) const;
#endif
    bool parseFormat(const QString &format);
#ifndef QT_NO_DATESTRING
    bool fromString(const QString &text, QDate *date, QTime *time) const;
#endif

    enum FieldInfoFlag {
        Numeric = 0x01,
        FixedWidth = 0x02,
        AllowPartial = 0x04,
        Fraction = 0x08
    };
    Q_DECLARE_FLAGS(FieldInfo, FieldInfoFlag)

    FieldInfo fieldInfo(int index) const;

    void setDefaultLocale(const QLocale &loc) { defaultLocale = loc; }
    virtual QString displayText() const { return text; }

private:
    int sectionMaxSize(Section s, int count) const;
    QString sectionText(const QString &text, int sectionIndex, int index) const;
    int parseSection(const QDateTime &currentValue, int sectionIndex, QString &txt, int &cursorPosition,
                     int index, QDateTimeParser::State &state, int *used = 0) const;
#ifndef QT_NO_TEXTDATE
    int findMonth(const QString &str1, int monthstart, int sectionIndex,
                  QString *monthName = 0, int *used = 0) const;
    int findDay(const QString &str1, int intDaystart, int sectionIndex,
                QString *dayName = 0, int *used = 0) const;
#endif

    enum AmPmFinder {
        Neither = -1,
        AM = 0,
        PM = 1,
        PossibleAM = 2,
        PossiblePM = 3,
        PossibleBoth = 4
    };
    AmPmFinder findAmPm(QString &str, int index, int *used = 0) const;
    bool potentialValue(const QStringRef &str, int min, int max, int index,
                        const QDateTime &currentValue, int insert) const;
<<<<<<< HEAD
    bool potentialValue(const QString &str, int min, int max, int index,
                        const QDateTime &currentValue, int insert) const
    {
        return potentialValue(QStringRef(&str), min, max, index, currentValue, insert);
    }

    bool skipToNextSection(int section, const QDateTime &current, const QStringRef &sectionText) const;
    bool skipToNextSection(int section, const QDateTime &current, const QString &sectionText) const
    {
        return skipToNextSection(section, current, QStringRef(&sectionText));
    }
=======
>>>>>>> 17d72c78

protected: // for the benefit of QDateTimeEditPrivate
    int sectionSize(int index) const;
    int sectionMaxSize(int index) const;
    int sectionPos(int index) const;
    int sectionPos(const SectionNode &sn) const;

    const SectionNode &sectionNode(int index) const;
    Section sectionType(int index) const;
    QString sectionText(int sectionIndex) const;
    int getDigit(const QDateTime &dt, int index) const;
    bool setDigit(QDateTime &t, int index, int newval) const;

    int absoluteMax(int index, const QDateTime &value = QDateTime()) const;
    int absoluteMin(int index) const;

    bool skipToNextSection(int section, const QDateTime &current, const QString &sectionText) const;
    QString stateName(State s) const;
    virtual QDateTime getMinimum() const;
    virtual QDateTime getMaximum() const;
    virtual int cursorPosition() const { return -1; }
    virtual QString getAmPmText(AmPm ap, Case cs) const;
    virtual QLocale locale() const { return defaultLocale; }

    mutable int currentSectionIndex;
    Sections display;
    /*
        This stores the most recently selected day.
        It is useful when considering the following scenario:

        1. Date is: 31/01/2000
        2. User increments month: 29/02/2000
        3. User increments month: 31/03/2000

        At step 1, cachedDay stores 31. At step 2, the 31 is invalid for February, so the cachedDay is not updated.
        At step 3, the month is changed to March, for which 31 is a valid day. Since 29 < 31, the day is set to cachedDay.
        This is good for when users have selected their desired day and are scrolling up or down in the month or year section
        and do not want smaller months (or non-leap years) to alter the day that they chose.
    */
    mutable int cachedDay;
    mutable QString text;
    QVector<SectionNode> sectionNodes;
    SectionNode first, last, none, popup;
    QStringList separators;
    QString displayFormat;
    QLocale defaultLocale;
    QVariant::Type parserType;
    bool fixday;
    Qt::TimeSpec spec; // spec if used by QDateTimeEdit
    Context context;
};
Q_DECLARE_TYPEINFO(QDateTimeParser::SectionNode, Q_PRIMITIVE_TYPE);

Q_CORE_EXPORT bool operator==(const QDateTimeParser::SectionNode &s1, const QDateTimeParser::SectionNode &s2);

Q_DECLARE_OPERATORS_FOR_FLAGS(QDateTimeParser::Sections)
Q_DECLARE_OPERATORS_FOR_FLAGS(QDateTimeParser::FieldInfo)

#endif // QT_BOOTSTRAPPED

QT_END_NAMESPACE

#endif // QDATETIME_P_H<|MERGE_RESOLUTION|>--- conflicted
+++ resolved
@@ -219,37 +219,32 @@
     AmPmFinder findAmPm(QString &str, int index, int *used = 0) const;
     bool potentialValue(const QStringRef &str, int min, int max, int index,
                         const QDateTime &currentValue, int insert) const;
-<<<<<<< HEAD
     bool potentialValue(const QString &str, int min, int max, int index,
                         const QDateTime &currentValue, int insert) const
     {
         return potentialValue(QStringRef(&str), min, max, index, currentValue, insert);
     }
 
+protected: // for the benefit of QDateTimeEditPrivate
+    int sectionSize(int index) const;
+    int sectionMaxSize(int index) const;
+    int sectionPos(int index) const;
+    int sectionPos(const SectionNode &sn) const;
+
+    const SectionNode &sectionNode(int index) const;
+    Section sectionType(int index) const;
+    QString sectionText(int sectionIndex) const;
+    int getDigit(const QDateTime &dt, int index) const;
+    bool setDigit(QDateTime &t, int index, int newval) const;
+
+    int absoluteMax(int index, const QDateTime &value = QDateTime()) const;
+    int absoluteMin(int index) const;
+
     bool skipToNextSection(int section, const QDateTime &current, const QStringRef &sectionText) const;
     bool skipToNextSection(int section, const QDateTime &current, const QString &sectionText) const
     {
         return skipToNextSection(section, current, QStringRef(&sectionText));
     }
-=======
->>>>>>> 17d72c78
-
-protected: // for the benefit of QDateTimeEditPrivate
-    int sectionSize(int index) const;
-    int sectionMaxSize(int index) const;
-    int sectionPos(int index) const;
-    int sectionPos(const SectionNode &sn) const;
-
-    const SectionNode &sectionNode(int index) const;
-    Section sectionType(int index) const;
-    QString sectionText(int sectionIndex) const;
-    int getDigit(const QDateTime &dt, int index) const;
-    bool setDigit(QDateTime &t, int index, int newval) const;
-
-    int absoluteMax(int index, const QDateTime &value = QDateTime()) const;
-    int absoluteMin(int index) const;
-
-    bool skipToNextSection(int section, const QDateTime &current, const QString &sectionText) const;
     QString stateName(State s) const;
     virtual QDateTime getMinimum() const;
     virtual QDateTime getMaximum() const;
