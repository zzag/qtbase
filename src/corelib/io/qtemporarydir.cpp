/****************************************************************************
**
** Copyright (C) 2016 The Qt Company Ltd.
** Copyright (C) 2016 Intel Corporation.
** Contact: https://www.qt.io/licensing/
**
** This file is part of the QtCore module of the Qt Toolkit.
**
** $QT_BEGIN_LICENSE:LGPL$
** Commercial License Usage
** Licensees holding valid commercial Qt licenses may use this file in
** accordance with the commercial license agreement provided with the
** Software or, alternatively, in accordance with the terms contained in
** a written agreement between you and The Qt Company. For licensing terms
** and conditions see https://www.qt.io/terms-conditions. For further
** information use the contact form at https://www.qt.io/contact-us.
**
** GNU Lesser General Public License Usage
** Alternatively, this file may be used under the terms of the GNU Lesser
** General Public License version 3 as published by the Free Software
** Foundation and appearing in the file LICENSE.LGPL3 included in the
** packaging of this file. Please review the following information to
** ensure the GNU Lesser General Public License version 3 requirements
** will be met: https://www.gnu.org/licenses/lgpl-3.0.html.
**
** GNU General Public License Usage
** Alternatively, this file may be used under the terms of the GNU
** General Public License version 2.0 or (at your option) the GNU General
** Public license version 3 or any later version approved by the KDE Free
** Qt Foundation. The licenses are as published by the Free Software
** Foundation and appearing in the file LICENSE.GPL2 and LICENSE.GPL3
** included in the packaging of this file. Please review the following
** information to ensure the GNU General Public License requirements will
** be met: https://www.gnu.org/licenses/gpl-2.0.html and
** https://www.gnu.org/licenses/gpl-3.0.html.
**
** $QT_END_LICENSE$
**
****************************************************************************/

#include "qtemporarydir.h"

#ifndef QT_NO_TEMPORARYFILE

#include "qdiriterator.h"
#include "qplatformdefs.h"
#include <QDebug>
#include <QPair>

#if defined(QT_BUILD_CORE_LIB)
#include "qcoreapplication.h"
#endif

#if !defined(Q_OS_QNX) && !defined(Q_OS_WIN) &&!defined(Q_OS_ANDROID)
#  define USE_SYSTEM_MKDTEMP
#endif

#include <stdlib.h> // mkdtemp
<<<<<<< HEAD
#if defined(Q_OS_QNX) || defined(Q_OS_WIN) || defined(Q_OS_ANDROID) || defined(Q_OS_INTEGRITY)
=======
#ifndef USE_SYSTEM_MKDTEMP
>>>>>>> 8ea6e8d5
#include <private/qfilesystemengine_p.h>
#endif

#if !defined(Q_OS_WIN)
#include <errno.h>
#endif

QT_BEGIN_NAMESPACE

//************* QTemporaryDirPrivate
class QTemporaryDirPrivate
{
public:
    QTemporaryDirPrivate();
    ~QTemporaryDirPrivate();

    void create(const QString &templateName);

    QString pathOrError;
    bool autoRemove;
    bool success;
};

QTemporaryDirPrivate::QTemporaryDirPrivate()
    : autoRemove(true),
      success(false)
{
}

QTemporaryDirPrivate::~QTemporaryDirPrivate()
{
}

static QString defaultTemplateName()
{
    QString baseName;
#if defined(QT_BUILD_CORE_LIB)
    baseName = QCoreApplication::applicationName();
    if (baseName.isEmpty())
#endif
        baseName = QLatin1String("qt_temp");

    return QDir::tempPath() + QLatin1Char('/') + baseName + QLatin1String("-XXXXXX");
}

<<<<<<< HEAD
#if defined(Q_OS_QNX ) || defined(Q_OS_WIN) || defined(Q_OS_ANDROID) || defined(Q_OS_INTEGRITY)

=======
#ifndef USE_SYSTEM_MKDTEMP
>>>>>>> 8ea6e8d5
static int nextRand(int &v)
{
    int r = v % 62;
    v /= 62;
    if (v < 62)
        v = qrand();
    return r;
}

QPair<QString, bool> q_mkdtemp(QString templateName)
{
    Q_ASSERT(templateName.endsWith(QLatin1String("XXXXXX")));

    static const char letters[] = "abcdefghijklmnopqrstuvwxyzABCDEFGHIJKLMNOPQRSTUVWXYZ0123456789";

    const int length = templateName.size();

    QChar *XXXXXX = templateName.data() + length - 6;

    for (int i = 0; i < 256; ++i) {
        int v = qrand();

        /* Fill in the random bits.  */
        XXXXXX[0] = QLatin1Char(letters[nextRand(v)]);
        XXXXXX[1] = QLatin1Char(letters[nextRand(v)]);
        XXXXXX[2] = QLatin1Char(letters[nextRand(v)]);
        XXXXXX[3] = QLatin1Char(letters[nextRand(v)]);
        XXXXXX[4] = QLatin1Char(letters[nextRand(v)]);
        XXXXXX[5] = QLatin1Char(letters[v % 62]);

        QFileSystemEntry fileSystemEntry(templateName);
        if (QFileSystemEngine::createDirectory(fileSystemEntry, false)) {
            QSystemError error;
            QFileSystemEngine::setPermissions(fileSystemEntry,
                                              QFile::ReadOwner |
                                              QFile::WriteOwner |
                                              QFile::ExeOwner, error);
            if (error.error() != 0) {
                if (!QFileSystemEngine::removeDirectory(fileSystemEntry, false))
                    qWarning() << "Unable to remove unused directory" << templateName;
                continue;
            }
            return qMakePair(templateName, true);
        }
#  ifdef Q_OS_WIN
        const int exists = ERROR_ALREADY_EXISTS;
        int code = GetLastError();
#  else
        const int exists = EEXIST;
        int code = errno;
#  endif
        if (code != exists)
            return qMakePair(qt_error_string(code), false);
    }
    return qMakePair(qt_error_string(), false);
}

#else // !USE_SYSTEM_MKDTEMP

QPair<QString, bool> q_mkdtemp(char *templateName)
{
    bool ok = (mkdtemp(templateName) != 0);
    return qMakePair(ok ? QFile::decodeName(templateName) : qt_error_string(), ok);
}

#endif // USE_SYSTEM_MKDTEMP

void QTemporaryDirPrivate::create(const QString &templateName)
{
#ifndef USE_SYSTEM_MKDTEMP
    QString buffer = templateName;
    if (!buffer.endsWith(QLatin1String("XXXXXX")))
        buffer += QLatin1String("XXXXXX");
    const QPair<QString, bool> result = q_mkdtemp(buffer);
#else // !USE_SYSTEM_MKDTEMP
    QByteArray buffer = QFile::encodeName(templateName);
    if (!buffer.endsWith("XXXXXX"))
        buffer += "XXXXXX";
    QPair<QString, bool> result = q_mkdtemp(buffer.data()); // modifies buffer
#endif // USE_SYSTEM_MKDTEMP
    pathOrError = result.first;
    success = result.second;
}

//************* QTemporaryDir

/*!
    \class QTemporaryDir
    \inmodule QtCore
    \reentrant
    \brief The QTemporaryDir class creates a unique directory for temporary use.

    \ingroup io


    QTemporaryDir is used to create unique temporary dirs safely.
    The dir itself is created by the constructor. The name of the
    temporary directory is guaranteed to be unique (i.e., you are
    guaranteed to not overwrite an existing dir), and the directory will
    subsequently be removed upon destruction of the QTemporaryDir
    object. The directory name is either auto-generated, or created based
    on a template, which is passed to QTemporaryDir's constructor.

    Example:

    \snippet code/src_corelib_io_qtemporarydir.cpp 0

    It is very important to test that the temporary directory could be
    created, using isValid(). Do not use \l {QDir::exists()}{exists()}, since a default-constructed
    QDir represents the current directory, which exists.

    The path to the temporary dir can be found by calling path().

    A temporary directory will have some static part of the name and some
    part that is calculated to be unique. The default path will be
    determined from QCoreApplication::applicationName() (otherwise \c qt_temp) and will
    be placed into the temporary path as returned by QDir::tempPath().
    If you specify your own path, a relative path will not be placed in the
    temporary directory by default, but be relative to the current working directory.
    In all cases, a random string will be appended to the path in order to make it unique.

    \sa QDir::tempPath(), QDir, QTemporaryFile
*/

/*!
    Constructs a QTemporaryDir using as template the application name
    returned by QCoreApplication::applicationName() (otherwise \c qt_temp).
    The directory is stored in the system's temporary directory, QDir::tempPath().

    \sa QDir::tempPath()
*/
QTemporaryDir::QTemporaryDir()
    : d_ptr(new QTemporaryDirPrivate)
{
    d_ptr->create(defaultTemplateName());
}

/*!
    Constructs a QTemporaryDir with a template of \a templatePath.

    If \a templatePath is a relative path, the path will be relative to the
    current working directory. You can use QDir::tempPath() to construct \a
    templatePath if you want use the system's temporary directory.

    If the \a templatePath ends with XXXXXX it will be used as the dynamic portion
    of the directory name, otherwise it will be appended.
    Unlike QTemporaryFile, XXXXXX in the middle of the template string is not supported.

    \sa QDir::tempPath()
*/
QTemporaryDir::QTemporaryDir(const QString &templatePath)
    : d_ptr(new QTemporaryDirPrivate)
{
    if (templatePath.isEmpty())
        d_ptr->create(defaultTemplateName());
    else
        d_ptr->create(templatePath);
}

/*!
    Destroys the temporary directory object.
    If auto remove mode was set, it will automatically delete the directory
    including all its contents.

    \sa autoRemove()
*/
QTemporaryDir::~QTemporaryDir()
{
    if (d_ptr->autoRemove)
        remove();
}

/*!
   Returns \c true if the QTemporaryDir was created successfully.
*/
bool QTemporaryDir::isValid() const
{
    return d_ptr->success;
}

/*!
   \since 5.6

   If isValid() returns \c false, this function returns the error string that
   explains why the creation of the temporary directory failed. Otherwise, this
   function return an empty string.
*/
QString QTemporaryDir::errorString() const
{
    return d_ptr->success ? QString() : d_ptr->pathOrError;
}

/*!
   Returns the path to the temporary directory.
   Empty if the QTemporaryDir could not be created.
*/
QString QTemporaryDir::path() const
{
    return d_ptr->success ? d_ptr->pathOrError : QString();
}

/*!
   Returns \c true if the QTemporaryDir is in auto remove
   mode. Auto-remove mode will automatically delete the directory from
   disk upon destruction. This makes it very easy to create your
   QTemporaryDir object on the stack, fill it with files, do something with
   the files, and finally on function return it will automatically clean up
   after itself.

   Auto-remove is on by default.

   \sa setAutoRemove(), remove()
*/
bool QTemporaryDir::autoRemove() const
{
    return d_ptr->autoRemove;
}

/*!
    Sets the QTemporaryDir into auto-remove mode if \a b is true.

    Auto-remove is on by default.

    \sa autoRemove(), remove()
*/
void QTemporaryDir::setAutoRemove(bool b)
{
    d_ptr->autoRemove = b;
}

/*!
    Removes the temporary directory, including all its contents.

    Returns \c true if removing was successful.
*/
bool QTemporaryDir::remove()
{
    if (!d_ptr->success)
        return false;
    Q_ASSERT(!path().isEmpty());
    Q_ASSERT(path() != QLatin1String("."));

    const bool result = QDir(path()).removeRecursively();
    if (!result) {
        qWarning() << "QTemporaryDir: Unable to remove"
                   << QDir::toNativeSeparators(path())
                   << "most likely due to the presence of read-only files.";
    }
    return result;
}

QT_END_NAMESPACE

#endif // QT_NO_TEMPORARYFILE<|MERGE_RESOLUTION|>--- conflicted
+++ resolved
@@ -51,16 +51,12 @@
 #include "qcoreapplication.h"
 #endif
 
-#if !defined(Q_OS_QNX) && !defined(Q_OS_WIN) &&!defined(Q_OS_ANDROID)
+#if !defined(Q_OS_QNX) && !defined(Q_OS_WIN) && !defined(Q_OS_ANDROID) && !defined(Q_OS_INTEGRITY)
 #  define USE_SYSTEM_MKDTEMP
 #endif
 
 #include <stdlib.h> // mkdtemp
-<<<<<<< HEAD
-#if defined(Q_OS_QNX) || defined(Q_OS_WIN) || defined(Q_OS_ANDROID) || defined(Q_OS_INTEGRITY)
-=======
 #ifndef USE_SYSTEM_MKDTEMP
->>>>>>> 8ea6e8d5
 #include <private/qfilesystemengine_p.h>
 #endif
 
@@ -106,12 +102,7 @@
     return QDir::tempPath() + QLatin1Char('/') + baseName + QLatin1String("-XXXXXX");
 }
 
-<<<<<<< HEAD
-#if defined(Q_OS_QNX ) || defined(Q_OS_WIN) || defined(Q_OS_ANDROID) || defined(Q_OS_INTEGRITY)
-
-=======
 #ifndef USE_SYSTEM_MKDTEMP
->>>>>>> 8ea6e8d5
 static int nextRand(int &v)
 {
     int r = v % 62;
