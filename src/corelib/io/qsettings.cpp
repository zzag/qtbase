--- conflicted
+++ resolved
@@ -1,6 +1,6 @@
 /****************************************************************************
 **
-** Copyright (C) 2016 The Qt Company Ltd.
+** Copyright (C) 2020 The Qt Company Ltd.
 ** Contact: https://www.qt.io/licensing/
 **
 ** This file is part of the QtCore module of the Qt Toolkit.
@@ -409,28 +409,16 @@
             break;
         }
 
-<<<<<<< HEAD
-        case QVariant::String:
-        case QVariant::LongLong:
-        case QVariant::ULongLong:
-        case QVariant::Int:
-        case QVariant::UInt:
-        case QVariant::Bool:
-        case QVariant::Double:
 #if QT_CONFIG(shortcut)
-        case QVariant::KeySequence:
+        case QMetaType::QKeySequence:
 #endif
-        {
-=======
         case QMetaType::QString:
         case QMetaType::LongLong:
         case QMetaType::ULongLong:
         case QMetaType::Int:
         case QMetaType::UInt:
         case QMetaType::Bool:
-        case QMetaType::Double:
-        case QMetaType::QKeySequence: {
->>>>>>> be8c257d
+        case QMetaType::Double: {
             result = v.toString();
             if (result.contains(QChar::Null))
                 result = QLatin1String("@String(") + result + QLatin1Char(')');
