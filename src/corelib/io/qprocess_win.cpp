--- conflicted
+++ resolved
@@ -101,11 +101,8 @@
     unsigned int attempts = 1000;
     forever {
         _snwprintf(pipeName, sizeof(pipeName) / sizeof(pipeName[0]),
-<<<<<<< HEAD
-                L"\\\\.\\pipe\\qt-%X", QRandomGenerator::global()->generate());
-=======
-                L"\\\\.\\pipe\\qt-%lX-%X", long(QCoreApplication::applicationPid()), qrand());
->>>>>>> 13f6eb97
+                L"\\\\.\\pipe\\qt-%lX-%X", long(QCoreApplication::applicationPid()),
+                QRandomGenerator::global()->generate());
 
         DWORD dwOpenMode = FILE_FLAG_OVERLAPPED;
         DWORD dwOutputBufferSize = 0;
