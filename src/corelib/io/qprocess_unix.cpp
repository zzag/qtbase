/****************************************************************************
**
** Copyright (C) 2016 The Qt Company Ltd.
** Copyright (C) 2016 Intel Corporation.
** Contact: https://www.qt.io/licensing/
**
** This file is part of the QtCore module of the Qt Toolkit.
**
** $QT_BEGIN_LICENSE:LGPL$
** Commercial License Usage
** Licensees holding valid commercial Qt licenses may use this file in
** accordance with the commercial license agreement provided with the
** Software or, alternatively, in accordance with the terms contained in
** a written agreement between you and The Qt Company. For licensing terms
** and conditions see https://www.qt.io/terms-conditions. For further
** information use the contact form at https://www.qt.io/contact-us.
**
** GNU Lesser General Public License Usage
** Alternatively, this file may be used under the terms of the GNU Lesser
** General Public License version 3 as published by the Free Software
** Foundation and appearing in the file LICENSE.LGPL3 included in the
** packaging of this file. Please review the following information to
** ensure the GNU Lesser General Public License version 3 requirements
** will be met: https://www.gnu.org/licenses/lgpl-3.0.html.
**
** GNU General Public License Usage
** Alternatively, this file may be used under the terms of the GNU
** General Public License version 2.0 or (at your option) the GNU General
** Public license version 3 or any later version approved by the KDE Free
** Qt Foundation. The licenses are as published by the Free Software
** Foundation and appearing in the file LICENSE.GPL2 and LICENSE.GPL3
** included in the packaging of this file. Please review the following
** information to ensure the GNU General Public License requirements will
** be met: https://www.gnu.org/licenses/gpl-2.0.html and
** https://www.gnu.org/licenses/gpl-3.0.html.
**
** $QT_END_LICENSE$
**
****************************************************************************/

//#define QPROCESS_DEBUG
#include "qdebug.h"

<<<<<<< HEAD
#if QT_CONFIG(process) && defined(QPROCESS_DEBUG)
=======
#if defined QPROCESS_DEBUG
>>>>>>> 3a1f4b18
#include "private/qtools_p.h"
#include <ctype.h>

/*
    Returns a human readable representation of the first \a len
    characters in \a data.
*/
QT_BEGIN_NAMESPACE
static QByteArray qt_prettyDebug(const char *data, int len, int maxSize)
{
    if (!data) return "(null)";
    QByteArray out;
    for (int i = 0; i < len; ++i) {
        char c = data[i];
        if (isprint(c)) {
            out += c;
        } else switch (c) {
        case '\n': out += "\\n"; break;
        case '\r': out += "\\r"; break;
        case '\t': out += "\\t"; break;
        default: {
            const char buf[] =  {
                '\\',
                QtMiscUtils::toOct(uchar(c) / 64),
                QtMiscUtils::toOct(uchar(c) % 64 / 8),
                QtMiscUtils::toOct(uchar(c) % 8),
                0
            };
            out += buf;
            }
        }
    }

    if (len < maxSize)
        out += "...";

    return out;
}
QT_END_NAMESPACE
#endif

#include "qplatformdefs.h"

#include "qprocess.h"
#include "qprocess_p.h"
#include "private/qcore_unix_p.h"

#ifdef Q_OS_MAC
#include <private/qcore_mac_p.h>
#endif

#include <private/qcoreapplication_p.h>
#include <private/qthread_p.h>
#include <qfile.h>
#include <qfileinfo.h>
#include <qdir.h>
#include <qlist.h>
#include <qmutex.h>
#include <qsemaphore.h>
#include <qsocketnotifier.h>
#include <qthread.h>
#include <qelapsedtimer.h>

#ifdef Q_OS_QNX
#  include <sys/neutrino.h>
#endif

#include <errno.h>
#include <stdlib.h>
#include <string.h>

#if QT_CONFIG(process)
#include <forkfd.h>
#endif

QT_BEGIN_NAMESPACE

#if QT_CONFIG(processenvironment) && !defined(Q_OS_DARWIN)

QProcessEnvironment QProcessEnvironment::systemEnvironment()
{
    QProcessEnvironment env;
    const char *entry;
    for (int count = 0; (entry = environ[count]); ++count) {
        const char *equal = strchr(entry, '=');
        if (!equal)
            continue;

        QByteArray name(entry, equal - entry);
        QByteArray value(equal + 1);
        env.d->hash.insert(QProcessEnvironmentPrivate::Key(name),
                           QProcessEnvironmentPrivate::Value(value));
    }
    return env;
}

#endif // QT_CONFIG(processenvironment) && !defined(Q_OS_DARWIN)

#if QT_CONFIG(process)

// POSIX requires PIPE_BUF to be 512 or larger
// so we will use 512
static const int errorBufferMax = 512;

namespace {
struct QProcessPoller
{
    QProcessPoller(const QProcessPrivate &proc);

    int poll(int timeout);

    pollfd &stdinPipe() { return pfds[0]; }
    pollfd &stdoutPipe() { return pfds[1]; }
    pollfd &stderrPipe() { return pfds[2]; }
    pollfd &forkfd() { return pfds[3]; }
    pollfd &childStartedPipe() { return pfds[4]; }

    enum { n_pfds = 5 };
    pollfd pfds[n_pfds];
};

QProcessPoller::QProcessPoller(const QProcessPrivate &proc)
{
    for (int i = 0; i < n_pfds; i++)
        pfds[i] = qt_make_pollfd(-1, POLLIN);

    stdoutPipe().fd = proc.stdoutChannel.pipe[0];
    stderrPipe().fd = proc.stderrChannel.pipe[0];

    if (!proc.writeBuffer.isEmpty()) {
        stdinPipe().fd = proc.stdinChannel.pipe[1];
        stdinPipe().events = POLLOUT;
    }

    forkfd().fd = proc.forkfd;

    if (proc.processState == QProcess::Starting)
        childStartedPipe().fd = proc.childStartedPipe[0];
}

int QProcessPoller::poll(int timeout)
{
    const nfds_t nfds = (childStartedPipe().fd == -1) ? 4 : 5;
    return qt_poll_msecs(pfds, nfds, timeout);
}
} // anonymous namespace

static bool qt_pollfd_check(const pollfd &pfd, short revents)
{
    return pfd.fd >= 0 && (pfd.revents & (revents | POLLHUP | POLLERR | POLLNVAL)) != 0;
}

static int qt_create_pipe(int *pipe)
{
    if (pipe[0] != -1)
        qt_safe_close(pipe[0]);
    if (pipe[1] != -1)
        qt_safe_close(pipe[1]);
    int pipe_ret = qt_safe_pipe(pipe);
    if (pipe_ret != 0) {
        qWarning("QProcessPrivate::createPipe: Cannot create pipe %p: %s",
                 pipe, qPrintable(qt_error_string(errno)));
    }
    return pipe_ret;
}

void QProcessPrivate::destroyPipe(int *pipe)
{
    if (pipe[1] != -1) {
        qt_safe_close(pipe[1]);
        pipe[1] = -1;
    }
    if (pipe[0] != -1) {
        qt_safe_close(pipe[0]);
        pipe[0] = -1;
    }
}

void QProcessPrivate::closeChannel(Channel *channel)
{
    destroyPipe(channel->pipe);
}

/*
    Create the pipes to a QProcessPrivate::Channel.

    This function must be called in order: stdin, stdout, stderr
*/
bool QProcessPrivate::openChannel(Channel &channel)
{
    Q_Q(QProcess);

    if (&channel == &stderrChannel && processChannelMode == QProcess::MergedChannels) {
        channel.pipe[0] = -1;
        channel.pipe[1] = -1;
        return true;
    }

    if (channel.type == Channel::Normal) {
        // we're piping this channel to our own process
        if (qt_create_pipe(channel.pipe) != 0)
            return false;

        // create the socket notifiers
        if (threadData->hasEventDispatcher()) {
            if (&channel == &stdinChannel) {
                channel.notifier = new QSocketNotifier(channel.pipe[1],
                                                       QSocketNotifier::Write, q);
                channel.notifier->setEnabled(false);
                QObject::connect(channel.notifier, SIGNAL(activated(int)),
                                 q, SLOT(_q_canWrite()));
            } else {
                channel.notifier = new QSocketNotifier(channel.pipe[0],
                                                       QSocketNotifier::Read, q);
                const char *receiver;
                if (&channel == &stdoutChannel)
                    receiver = SLOT(_q_canReadStandardOutput());
                else
                    receiver = SLOT(_q_canReadStandardError());
                QObject::connect(channel.notifier, SIGNAL(activated(int)),
                                 q, receiver);
            }
        }

        return true;
    } else if (channel.type == Channel::Redirect) {
        // we're redirecting the channel to/from a file
        QByteArray fname = QFile::encodeName(channel.file);

        if (&channel == &stdinChannel) {
            // try to open in read-only mode
            channel.pipe[1] = -1;
            if ( (channel.pipe[0] = qt_safe_open(fname, O_RDONLY)) != -1)
                return true;    // success
            setErrorAndEmit(QProcess::FailedToStart,
                            QProcess::tr("Could not open input redirection for reading"));
        } else {
            int mode = O_WRONLY | O_CREAT;
            if (channel.append)
                mode |= O_APPEND;
            else
                mode |= O_TRUNC;

            channel.pipe[0] = -1;
            if ( (channel.pipe[1] = qt_safe_open(fname, mode, 0666)) != -1)
                return true; // success

            setErrorAndEmit(QProcess::FailedToStart,
                            QProcess::tr("Could not open input redirection for reading"));
        }
        cleanup();
        return false;
    } else {
        Q_ASSERT_X(channel.process, "QProcess::start", "Internal error");

        Channel *source;
        Channel *sink;

        if (channel.type == Channel::PipeSource) {
            // we are the source
            source = &channel;
            sink = &channel.process->stdinChannel;

            Q_ASSERT(source == &stdoutChannel);
            Q_ASSERT(sink->process == this && sink->type == Channel::PipeSink);
        } else {
            // we are the sink;
            source = &channel.process->stdoutChannel;
            sink = &channel;

            Q_ASSERT(sink == &stdinChannel);
            Q_ASSERT(source->process == this && source->type == Channel::PipeSource);
        }

        if (source->pipe[1] != INVALID_Q_PIPE || sink->pipe[0] != INVALID_Q_PIPE) {
            // already created, do nothing
            return true;
        } else {
            Q_ASSERT(source->pipe[0] == INVALID_Q_PIPE && source->pipe[1] == INVALID_Q_PIPE);
            Q_ASSERT(sink->pipe[0] == INVALID_Q_PIPE && sink->pipe[1] == INVALID_Q_PIPE);

            Q_PIPE pipe[2] = { -1, -1 };
            if (qt_create_pipe(pipe) != 0)
                return false;
            sink->pipe[0] = pipe[0];
            source->pipe[1] = pipe[1];

            return true;
        }
    }
}

static char **_q_dupEnvironment(const QProcessEnvironmentPrivate::Hash &environment, int *envc)
{
    *envc = 0;
    if (environment.isEmpty())
        return 0;

    char **envp = new char *[environment.count() + 2];
    envp[environment.count()] = 0;
    envp[environment.count() + 1] = 0;

    QProcessEnvironmentPrivate::Hash::ConstIterator it = environment.constBegin();
    const QProcessEnvironmentPrivate::Hash::ConstIterator end = environment.constEnd();
    for ( ; it != end; ++it) {
        QByteArray key = it.key().key;
        QByteArray value = it.value().bytes();
        key.reserve(key.length() + 1 + value.length());
        key.append('=');
        key.append(value);

        envp[(*envc)++] = ::strdup(key.constData());
    }

    return envp;
}

void QProcessPrivate::startProcess()
{
    Q_Q(QProcess);

#if defined (QPROCESS_DEBUG)
    qDebug("QProcessPrivate::startProcess()");
#endif

    // Initialize pipes
    if (!openChannel(stdinChannel) ||
        !openChannel(stdoutChannel) ||
        !openChannel(stderrChannel) ||
        qt_create_pipe(childStartedPipe) != 0) {
        setErrorAndEmit(QProcess::FailedToStart, qt_error_string(errno));
        cleanup();
        return;
    }

    if (threadData->hasEventDispatcher()) {
        startupSocketNotifier = new QSocketNotifier(childStartedPipe[0],
                                                    QSocketNotifier::Read, q);
        QObject::connect(startupSocketNotifier, SIGNAL(activated(int)),
                         q, SLOT(_q_startupNotification()));
    }

    // Start the process (platform dependent)
    q->setProcessState(QProcess::Starting);

    // Create argument list with right number of elements, and set the final
    // one to 0.
    char **argv = new char *[arguments.count() + 2];
    argv[arguments.count() + 1] = 0;

    // Encode the program name.
    QByteArray encodedProgramName = QFile::encodeName(program);
#ifdef Q_OS_MAC
    // allow invoking of .app bundles on the Mac.
    QFileInfo fileInfo(program);
    if (encodedProgramName.endsWith(".app") && fileInfo.isDir()) {
        QCFType<CFURLRef> url = CFURLCreateWithFileSystemPath(0,
                                                          QCFString(fileInfo.absoluteFilePath()),
                                                          kCFURLPOSIXPathStyle, true);
        {
            // CFBundle is not reentrant, since CFBundleCreate might return a reference
            // to a cached bundle object. Protect the bundle calls with a mutex lock.
            static QBasicMutex cfbundleMutex;
            QMutexLocker lock(&cfbundleMutex);
            QCFType<CFBundleRef> bundle = CFBundleCreate(0, url);
            // 'executableURL' can be either relative or absolute ...
            QCFType<CFURLRef> executableURL = CFBundleCopyExecutableURL(bundle);
            // not to depend on caching - make sure it's always absolute.
            url = CFURLCopyAbsoluteURL(executableURL);
        }
        if (url) {
            const QCFString str = CFURLCopyFileSystemPath(url, kCFURLPOSIXPathStyle);
            encodedProgramName += (QDir::separator() + QDir(program).relativeFilePath(QString::fromCFString(str))).toUtf8();
        }
    }
#endif

    // Add the program name to the argument list.
    char *dupProgramName = ::strdup(encodedProgramName.constData());
    argv[0] = dupProgramName;

    // Add every argument to the list
    for (int i = 0; i < arguments.count(); ++i)
        argv[i + 1] = ::strdup(QFile::encodeName(arguments.at(i)).constData());

    // Duplicate the environment.
    int envc = 0;
    char **envp = 0;
    if (environment.d.constData()) {
        QProcessEnvironmentPrivate::MutexLocker locker(environment.d);
        envp = _q_dupEnvironment(environment.d.constData()->hash, &envc);
    }

    // Encode the working directory if it's non-empty, otherwise just pass 0.
    const char *workingDirPtr = 0;
    QByteArray encodedWorkingDirectory;
    if (!workingDirectory.isEmpty()) {
        encodedWorkingDirectory = QFile::encodeName(workingDirectory);
        workingDirPtr = encodedWorkingDirectory.constData();
    }

    // If the program does not specify a path, generate a list of possible
    // locations for the binary using the PATH environment variable.
    char **path = 0;
    int pathc = 0;
    if (!program.contains(QLatin1Char('/'))) {
        const QString pathEnv = QString::fromLocal8Bit(qgetenv("PATH"));
        if (!pathEnv.isEmpty()) {
            QStringList pathEntries = pathEnv.split(QLatin1Char(':'), QString::SkipEmptyParts);
            if (!pathEntries.isEmpty()) {
                pathc = pathEntries.size();
                path = new char *[pathc + 1];
                path[pathc] = 0;

                for (int k = 0; k < pathEntries.size(); ++k) {
                    QByteArray tmp = QFile::encodeName(pathEntries.at(k));
                    if (!tmp.endsWith('/')) tmp += '/';
                    tmp += encodedProgramName;
                    path[k] = ::strdup(tmp.constData());
                }
            }
        }
    }

    // Start the process manager, and fork off the child process.
    pid_t childPid;
    forkfd = ::forkfd(FFD_CLOEXEC, &childPid);
    int lastForkErrno = errno;
    if (forkfd != FFD_CHILD_PROCESS) {
        // Parent process.
        // Clean up duplicated memory.
        free(dupProgramName);
        for (int i = 1; i <= arguments.count(); ++i)
            free(argv[i]);
        for (int i = 0; i < envc; ++i)
            free(envp[i]);
        for (int i = 0; i < pathc; ++i)
            free(path[i]);
        delete [] argv;
        delete [] envp;
        delete [] path;
    }

    // On QNX, if spawnChild failed, childPid will be -1 but forkfd is still 0.
    // This is intentional because we only want to handle failure to fork()
    // here, which is a rare occurrence. Handling of the failure to start is
    // done elsewhere.
    if (forkfd == -1) {
        // Cleanup, report error and return
#if defined (QPROCESS_DEBUG)
        qDebug("fork failed: %s", qPrintable(qt_error_string(lastForkErrno)));
#endif
        q->setProcessState(QProcess::NotRunning);
        setErrorAndEmit(QProcess::FailedToStart,
                        QProcess::tr("Resource error (fork failure): %1").arg(qt_error_string(lastForkErrno)));
        cleanup();
        return;
    }

    // Start the child.
    if (forkfd == FFD_CHILD_PROCESS) {
        execChild(workingDirPtr, path, argv, envp);
        ::_exit(-1);
    }

    pid = Q_PID(childPid);

    // parent
    // close the ends we don't use and make all pipes non-blocking
    qt_safe_close(childStartedPipe[1]);
    childStartedPipe[1] = -1;

    if (stdinChannel.pipe[0] != -1) {
        qt_safe_close(stdinChannel.pipe[0]);
        stdinChannel.pipe[0] = -1;
    }

    if (stdinChannel.pipe[1] != -1)
        ::fcntl(stdinChannel.pipe[1], F_SETFL, ::fcntl(stdinChannel.pipe[1], F_GETFL) | O_NONBLOCK);

    if (stdoutChannel.pipe[1] != -1) {
        qt_safe_close(stdoutChannel.pipe[1]);
        stdoutChannel.pipe[1] = -1;
    }

    if (stdoutChannel.pipe[0] != -1)
        ::fcntl(stdoutChannel.pipe[0], F_SETFL, ::fcntl(stdoutChannel.pipe[0], F_GETFL) | O_NONBLOCK);

    if (stderrChannel.pipe[1] != -1) {
        qt_safe_close(stderrChannel.pipe[1]);
        stderrChannel.pipe[1] = -1;
    }
    if (stderrChannel.pipe[0] != -1)
        ::fcntl(stderrChannel.pipe[0], F_SETFL, ::fcntl(stderrChannel.pipe[0], F_GETFL) | O_NONBLOCK);

    if (threadData->eventDispatcher) {
        deathNotifier = new QSocketNotifier(forkfd, QSocketNotifier::Read, q);
        QObject::connect(deathNotifier, SIGNAL(activated(int)),
                         q, SLOT(_q_processDied()));
    }
}

void QProcessPrivate::execChild(const char *workingDir, char **path, char **argv, char **envp)
{
    ::signal(SIGPIPE, SIG_DFL);         // reset the signal that we ignored

    Q_Q(QProcess);

    // copy the stdin socket if asked to (without closing on exec)
    if (inputChannelMode != QProcess::ForwardedInputChannel)
        qt_safe_dup2(stdinChannel.pipe[0], STDIN_FILENO, 0);

    // copy the stdout and stderr if asked to
    if (processChannelMode != QProcess::ForwardedChannels) {
        if (processChannelMode != QProcess::ForwardedOutputChannel)
            qt_safe_dup2(stdoutChannel.pipe[1], STDOUT_FILENO, 0);

        // merge stdout and stderr if asked to
        if (processChannelMode == QProcess::MergedChannels) {
            qt_safe_dup2(STDOUT_FILENO, STDERR_FILENO, 0);
        } else if (processChannelMode != QProcess::ForwardedErrorChannel) {
            qt_safe_dup2(stderrChannel.pipe[1], STDERR_FILENO, 0);
        }
    }

    // make sure this fd is closed if execvp() succeeds
    qt_safe_close(childStartedPipe[0]);

    // enter the working directory
    const char *callthatfailed = "chdir: ";
    if (workingDir && QT_CHDIR(workingDir) == -1) {
        // failed, stop the process
        goto report_errno;
    }

    // this is a virtual call, and it base behavior is to do nothing.
    q->setupChildProcess();

    // execute the process
    if (!envp) {
        qt_safe_execvp(argv[0], argv);
        callthatfailed = "execvp: ";
    } else {
        if (path) {
            char **arg = path;
            while (*arg) {
                argv[0] = *arg;
#if defined (QPROCESS_DEBUG)
                fprintf(stderr, "QProcessPrivate::execChild() searching / starting %s\n", argv[0]);
#endif
                qt_safe_execve(argv[0], argv, envp);
                ++arg;
            }
        } else {
#if defined (QPROCESS_DEBUG)
            fprintf(stderr, "QProcessPrivate::execChild() starting %s\n", argv[0]);
#endif
            qt_safe_execve(argv[0], argv, envp);
        }
        callthatfailed = "execve: ";
    }

    // notify failure
    // we're running in the child process, so we don't need to be thread-safe;
    // we can use strerror
report_errno:
    const char *msg = strerror(errno);
#if defined (QPROCESS_DEBUG)
    fprintf(stderr, "QProcessPrivate::execChild() failed (%s), notifying parent process\n", msg);
#endif
    qt_safe_write(childStartedPipe[1], callthatfailed, strlen(callthatfailed));
    qt_safe_write(childStartedPipe[1], msg, strlen(msg));
    qt_safe_close(childStartedPipe[1]);
    childStartedPipe[1] = -1;
}

bool QProcessPrivate::processStarted(QString *errorMessage)
{
    char buf[errorBufferMax];
    int i = 0;
    int ret;
    do {
        ret = qt_safe_read(childStartedPipe[0], buf + i, sizeof buf - i);
        if (ret > 0)
            i += ret;
    } while (ret > 0 && i < int(sizeof buf));

    if (startupSocketNotifier) {
        startupSocketNotifier->setEnabled(false);
        startupSocketNotifier->deleteLater();
        startupSocketNotifier = 0;
    }
    qt_safe_close(childStartedPipe[0]);
    childStartedPipe[0] = -1;

#if defined (QPROCESS_DEBUG)
    qDebug("QProcessPrivate::processStarted() == %s", i <= 0 ? "true" : "false");
#endif

    // did we read an error message?
    if ((i > 0) && errorMessage)
        *errorMessage = QString::fromLocal8Bit(buf, i);

    return i <= 0;
}

qint64 QProcessPrivate::bytesAvailableInChannel(const Channel *channel) const
{
    Q_ASSERT(channel->pipe[0] != INVALID_Q_PIPE);
    int nbytes = 0;
    qint64 available = 0;
    if (::ioctl(channel->pipe[0], FIONREAD, (char *) &nbytes) >= 0)
        available = (qint64) nbytes;
#if defined (QPROCESS_DEBUG)
    qDebug("QProcessPrivate::bytesAvailableInChannel(%d) == %lld", int(channel - &stdinChannel), available);
#endif
    return available;
}

qint64 QProcessPrivate::readFromChannel(const Channel *channel, char *data, qint64 maxlen)
{
    Q_ASSERT(channel->pipe[0] != INVALID_Q_PIPE);
    qint64 bytesRead = qt_safe_read(channel->pipe[0], data, maxlen);
#if defined QPROCESS_DEBUG
    int save_errno = errno;
    qDebug("QProcessPrivate::readFromChannel(%d, %p \"%s\", %lld) == %lld",
           int(channel - &stdinChannel),
           data, qt_prettyDebug(data, bytesRead, 16).constData(), maxlen, bytesRead);
    errno = save_errno;
#endif
    if (bytesRead == -1 && errno == EWOULDBLOCK)
        return -2;
    return bytesRead;
}

bool QProcessPrivate::writeToStdin()
{
    const char *data = writeBuffer.readPointer();
    const qint64 bytesToWrite = writeBuffer.nextDataBlockSize();

    qint64 written = qt_safe_write_nosignal(stdinChannel.pipe[1], data, bytesToWrite);
#if defined QPROCESS_DEBUG
    qDebug("QProcessPrivate::writeToStdin(), write(%p \"%s\", %lld) == %lld",
           data, qt_prettyDebug(data, bytesToWrite, 16).constData(), bytesToWrite, written);
    if (written == -1)
        qDebug("QProcessPrivate::writeToStdin(), failed to write (%s)", qPrintable(qt_error_string(errno)));
#endif
    if (written == -1) {
        // If the O_NONBLOCK flag is set and If some data can be written without blocking
        // the process, write() will transfer what it can and return the number of bytes written.
        // Otherwise, it will return -1 and set errno to EAGAIN
        if (errno == EAGAIN)
            return true;

        closeChannel(&stdinChannel);
        setErrorAndEmit(QProcess::WriteError);
        return false;
    }
    writeBuffer.free(written);
    if (!emittedBytesWritten && written != 0) {
        emittedBytesWritten = true;
        emit q_func()->bytesWritten(written);
        emittedBytesWritten = false;
    }
    return true;
}

void QProcessPrivate::terminateProcess()
{
#if defined (QPROCESS_DEBUG)
    qDebug("QProcessPrivate::terminateProcess()");
#endif
    if (pid)
        ::kill(pid_t(pid), SIGTERM);
}

void QProcessPrivate::killProcess()
{
#if defined (QPROCESS_DEBUG)
    qDebug("QProcessPrivate::killProcess()");
#endif
    if (pid)
        ::kill(pid_t(pid), SIGKILL);
}

bool QProcessPrivate::waitForStarted(int msecs)
{
#if defined (QPROCESS_DEBUG)
    qDebug("QProcessPrivate::waitForStarted(%d) waiting for child to start (fd = %d)", msecs,
           childStartedPipe[0]);
#endif

    pollfd pfd = qt_make_pollfd(childStartedPipe[0], POLLIN);

    if (qt_poll_msecs(&pfd, 1, msecs) == 0) {
        setError(QProcess::Timedout);
#if defined (QPROCESS_DEBUG)
        qDebug("QProcessPrivate::waitForStarted(%d) == false (timed out)", msecs);
#endif
        return false;
    }

    bool startedEmitted = _q_startupNotification();
#if defined (QPROCESS_DEBUG)
    qDebug("QProcessPrivate::waitForStarted() == %s", startedEmitted ? "true" : "false");
#endif
    return startedEmitted;
}

bool QProcessPrivate::waitForReadyRead(int msecs)
{
#if defined (QPROCESS_DEBUG)
    qDebug("QProcessPrivate::waitForReadyRead(%d)", msecs);
#endif

    QElapsedTimer stopWatch;
    stopWatch.start();

    forever {
        QProcessPoller poller(*this);

        int timeout = qt_subtract_from_timeout(msecs, stopWatch.elapsed());
        int ret = poller.poll(timeout);

        if (ret < 0) {
            break;
        }
        if (ret == 0) {
            setError(QProcess::Timedout);
            return false;
        }

        if (qt_pollfd_check(poller.childStartedPipe(), POLLIN)) {
            if (!_q_startupNotification())
                return false;
        }

        bool readyReadEmitted = false;
        if (qt_pollfd_check(poller.stdoutPipe(), POLLIN)) {
            bool canRead = _q_canReadStandardOutput();
            if (currentReadChannel == QProcess::StandardOutput && canRead)
                readyReadEmitted = true;
        }
        if (qt_pollfd_check(poller.stderrPipe(), POLLIN)) {
            bool canRead = _q_canReadStandardError();
            if (currentReadChannel == QProcess::StandardError && canRead)
                readyReadEmitted = true;
        }
        if (readyReadEmitted)
            return true;

        if (qt_pollfd_check(poller.stdinPipe(), POLLOUT))
            _q_canWrite();

        if (qt_pollfd_check(poller.forkfd(), POLLIN)) {
            if (_q_processDied())
                return false;
        }
    }
    return false;
}

bool QProcessPrivate::waitForBytesWritten(int msecs)
{
#if defined (QPROCESS_DEBUG)
    qDebug("QProcessPrivate::waitForBytesWritten(%d)", msecs);
#endif

    QElapsedTimer stopWatch;
    stopWatch.start();

    while (!writeBuffer.isEmpty()) {
        QProcessPoller poller(*this);

        int timeout = qt_subtract_from_timeout(msecs, stopWatch.elapsed());
        int ret = poller.poll(timeout);

        if (ret < 0) {
            break;
        }

        if (ret == 0) {
            setError(QProcess::Timedout);
            return false;
        }

        if (qt_pollfd_check(poller.childStartedPipe(), POLLIN)) {
            if (!_q_startupNotification())
                return false;
        }

        if (qt_pollfd_check(poller.stdinPipe(), POLLOUT))
            return _q_canWrite();

        if (qt_pollfd_check(poller.stdoutPipe(), POLLIN))
            _q_canReadStandardOutput();

        if (qt_pollfd_check(poller.stderrPipe(), POLLIN))
            _q_canReadStandardError();

        if (qt_pollfd_check(poller.forkfd(), POLLIN)) {
            if (_q_processDied())
                return false;
        }
    }

    return false;
}

bool QProcessPrivate::waitForFinished(int msecs)
{
#if defined (QPROCESS_DEBUG)
    qDebug("QProcessPrivate::waitForFinished(%d)", msecs);
#endif

    QElapsedTimer stopWatch;
    stopWatch.start();

    forever {
        QProcessPoller poller(*this);

        int timeout = qt_subtract_from_timeout(msecs, stopWatch.elapsed());
        int ret = poller.poll(timeout);

        if (ret < 0) {
            break;
        }
        if (ret == 0) {
            setError(QProcess::Timedout);
            return false;
        }

        if (qt_pollfd_check(poller.childStartedPipe(), POLLIN)) {
            if (!_q_startupNotification())
                return false;
        }
        if (qt_pollfd_check(poller.stdinPipe(), POLLOUT))
            _q_canWrite();

        if (qt_pollfd_check(poller.stdoutPipe(), POLLIN))
            _q_canReadStandardOutput();

        if (qt_pollfd_check(poller.stderrPipe(), POLLIN))
            _q_canReadStandardError();

        if (qt_pollfd_check(poller.forkfd(), POLLIN)) {
            if (_q_processDied())
                return true;
        }
    }
    return false;
}

void QProcessPrivate::findExitCode()
{
}

bool QProcessPrivate::waitForDeadChild()
{
    if (forkfd == -1)
        return true; // child has already exited

    // read the process information from our fd
    forkfd_info info;
    int ret;
    EINTR_LOOP(ret, forkfd_wait(forkfd, &info, Q_NULLPTR));

    exitCode = info.status;
    crashed = info.code != CLD_EXITED;

    delete deathNotifier;
    deathNotifier = 0;

    EINTR_LOOP(ret, forkfd_close(forkfd));
    forkfd = -1; // Child is dead, don't try to kill it anymore

#if defined QPROCESS_DEBUG
    qDebug() << "QProcessPrivate::waitForDeadChild() dead with exitCode"
             << exitCode << ", crashed?" << crashed;
#endif
    return true;
}

bool QProcessPrivate::startDetached(const QString &program, const QStringList &arguments, const QString &workingDirectory, qint64 *pid)
{
    QByteArray encodedWorkingDirectory = QFile::encodeName(workingDirectory);

    // To catch the startup of the child
    int startedPipe[2];
    if (qt_safe_pipe(startedPipe) != 0)
        return false;
    // To communicate the pid of the child
    int pidPipe[2];
    if (qt_safe_pipe(pidPipe) != 0) {
        qt_safe_close(startedPipe[0]);
        qt_safe_close(startedPipe[1]);
        return false;
    }

    pid_t childPid = fork();
    if (childPid == 0) {
        struct sigaction noaction;
        memset(&noaction, 0, sizeof(noaction));
        noaction.sa_handler = SIG_IGN;
        ::sigaction(SIGPIPE, &noaction, 0);

        ::setsid();

        qt_safe_close(startedPipe[0]);
        qt_safe_close(pidPipe[0]);

        pid_t doubleForkPid = fork();
        if (doubleForkPid == 0) {
            qt_safe_close(pidPipe[1]);

            if (!encodedWorkingDirectory.isEmpty()) {
                if (QT_CHDIR(encodedWorkingDirectory.constData()) == -1)
                    qWarning("QProcessPrivate::startDetached: failed to chdir to %s", encodedWorkingDirectory.constData());
            }

            char **argv = new char *[arguments.size() + 2];
            for (int i = 0; i < arguments.size(); ++i)
                argv[i + 1] = ::strdup(QFile::encodeName(arguments.at(i)).constData());
            argv[arguments.size() + 1] = 0;

            if (!program.contains(QLatin1Char('/'))) {
                const QString path = QString::fromLocal8Bit(qgetenv("PATH"));
                if (!path.isEmpty()) {
                    QStringList pathEntries = path.split(QLatin1Char(':'));
                    for (int k = 0; k < pathEntries.size(); ++k) {
                        QByteArray tmp = QFile::encodeName(pathEntries.at(k));
                        if (!tmp.endsWith('/')) tmp += '/';
                        tmp += QFile::encodeName(program);
                        argv[0] = tmp.data();
                        qt_safe_execv(argv[0], argv);
                    }
                }
            } else {
                QByteArray tmp = QFile::encodeName(program);
                argv[0] = tmp.data();
                qt_safe_execv(argv[0], argv);
            }

            struct sigaction noaction;
            memset(&noaction, 0, sizeof(noaction));
            noaction.sa_handler = SIG_IGN;
            ::sigaction(SIGPIPE, &noaction, 0);

            // '\1' means execv failed
            char c = '\1';
            qt_safe_write(startedPipe[1], &c, 1);
            qt_safe_close(startedPipe[1]);
            ::_exit(1);
        } else if (doubleForkPid == -1) {
            struct sigaction noaction;
            memset(&noaction, 0, sizeof(noaction));
            noaction.sa_handler = SIG_IGN;
            ::sigaction(SIGPIPE, &noaction, 0);

            // '\2' means internal error
            char c = '\2';
            qt_safe_write(startedPipe[1], &c, 1);
        }

        qt_safe_close(startedPipe[1]);
        qt_safe_write(pidPipe[1], (const char *)&doubleForkPid, sizeof(pid_t));
        if (QT_CHDIR("/") == -1)
            qWarning("QProcessPrivate::startDetached: failed to chdir to /");
        ::_exit(1);
    }

    qt_safe_close(startedPipe[1]);
    qt_safe_close(pidPipe[1]);

    if (childPid == -1) {
        qt_safe_close(startedPipe[0]);
        qt_safe_close(pidPipe[0]);
        return false;
    }

    char reply = '\0';
    int startResult = qt_safe_read(startedPipe[0], &reply, 1);
    int result;
    qt_safe_close(startedPipe[0]);
    qt_safe_waitpid(childPid, &result, 0);
    bool success = (startResult != -1 && reply == '\0');
    if (success && pid) {
        pid_t actualPid = 0;
        if (qt_safe_read(pidPipe[0], (char *)&actualPid, sizeof(pid_t)) == sizeof(pid_t)) {
            *pid = actualPid;
        } else {
            *pid = 0;
        }
    }
    qt_safe_close(pidPipe[0]);
    return success;
}

<<<<<<< HEAD
#endif // QT_NO_PROCESS

=======
>>>>>>> 3a1f4b18
QT_END_NAMESPACE<|MERGE_RESOLUTION|>--- conflicted
+++ resolved
@@ -41,11 +41,7 @@
 //#define QPROCESS_DEBUG
 #include "qdebug.h"
 
-<<<<<<< HEAD
 #if QT_CONFIG(process) && defined(QPROCESS_DEBUG)
-=======
-#if defined QPROCESS_DEBUG
->>>>>>> 3a1f4b18
 #include "private/qtools_p.h"
 #include <ctype.h>
 
@@ -123,7 +119,7 @@
 
 QT_BEGIN_NAMESPACE
 
-#if QT_CONFIG(processenvironment) && !defined(Q_OS_DARWIN)
+#if !defined(Q_OS_DARWIN)
 
 QProcessEnvironment QProcessEnvironment::systemEnvironment()
 {
@@ -142,7 +138,7 @@
     return env;
 }
 
-#endif // QT_CONFIG(processenvironment) && !defined(Q_OS_DARWIN)
+#endif // !defined(Q_OS_DARWIN)
 
 #if QT_CONFIG(process)
 
@@ -1044,9 +1040,6 @@
     return success;
 }
 
-<<<<<<< HEAD
-#endif // QT_NO_PROCESS
-
-=======
->>>>>>> 3a1f4b18
+#endif // QT_CONFIG(process)
+
 QT_END_NAMESPACE