/****************************************************************************
**
** Copyright (C) 2013 Digia Plc and/or its subsidiary(-ies).
** Contact: http://www.qt-project.org/legal
**
** This file is part of the QtCore module of the Qt Toolkit.
**
** $QT_BEGIN_LICENSE:LGPL$
** Commercial License Usage
** Licensees holding valid commercial Qt licenses may use this file in
** accordance with the commercial license agreement provided with the
** Software or, alternatively, in accordance with the terms contained in
** a written agreement between you and Digia.  For licensing terms and
** conditions see http://qt.digia.com/licensing.  For further information
** use the contact form at http://qt.digia.com/contact-us.
**
** GNU Lesser General Public License Usage
** Alternatively, this file may be used under the terms of the GNU Lesser
** General Public License version 2.1 as published by the Free Software
** Foundation and appearing in the file LICENSE.LGPL included in the
** packaging of this file.  Please review the following information to
** ensure the GNU Lesser General Public License version 2.1 requirements
** will be met: http://www.gnu.org/licenses/old-licenses/lgpl-2.1.html.
**
** In addition, as a special exception, Digia gives you certain additional
** rights.  These rights are described in the Digia Qt LGPL Exception
** version 1.1, included in the file LGPL_EXCEPTION.txt in this package.
**
** GNU General Public License Usage
** Alternatively, this file may be used under the terms of the GNU
** General Public License version 3.0 as published by the Free Software
** Foundation and appearing in the file LICENSE.GPL included in the
** packaging of this file.  Please review the following information to
** ensure the GNU General Public License version 3.0 requirements will be
** met: http://www.gnu.org/copyleft/gpl.html.
**
**
** $QT_END_LICENSE$
**
****************************************************************************/

#include "qstandardpaths.h"

#include <qdir.h>
#include <qfileinfo.h>
#include <qhash.h>

#ifndef QT_BOOTSTRAPPED
#include <qobject.h>
#include <qcoreapplication.h>
#endif

#ifndef QT_NO_STANDARDPATHS

QT_BEGIN_NAMESPACE

/*!
    \class QStandardPaths
    \inmodule QtCore
    \brief The QStandardPaths class provides methods for accessing standard paths.
    \since 5.0

    This class contains functions to query standard locations on the local
    filesystem, for common tasks such as user-specific directories or system-wide
    configuration directories.
*/

/*!
    \enum QStandardPaths::StandardLocation

    This enum describes the different locations that can be queried using
    methods such as QStandardPaths::writableLocation, QStandardPaths::standardLocations,
    and QStandardPaths::displayName.

    Some of the values in this enum represent a user configuration. Such enum
    values will return the same paths in different applications, so they could
    be used to share data with other applications. Other values are specific to
    this application. Each enum value in the table below describes whether it's
    application-specific or generic.

    Application-specific directories should be assumed to be unreachable by
    other applications. Therefore, files placed there might not be readable by
    other applications, even if run by the same user. On the other hand, generic
    directories should be assumed to be accessible by all applications run by
    this user, but should still be assumed to be unreachable by applications by
    other users.

    The only exception is QStandardPaths::TempLocation (which is the same as
    QDir::tempPath()): the path returned may be application-specific, but files
    stored there may be accessed by other applications run by the same user.

    Data interchange with other users is out of the scope of QStandardPaths.

    \value DesktopLocation Returns the user's desktop directory. This is a generic value.
           On systems with no concept of a desktop, this is the same as
           QStandardPaths::HomeLocation.
    \value DocumentsLocation Returns the directory containing user document files.
           This is a generic value. The returned path is never empty.
    \value FontsLocation Returns the directory containing user's fonts. This is a generic value.
           Note that installing fonts may require additional, platform-specific operations.
    \value ApplicationsLocation Returns the directory containing the user applications
           (either executables, application bundles, or shortcuts to them). This is a generic value.
           Note that installing applications may require additional, platform-specific operations.
           Files, folders or shortcuts in this directory are platform-specific.
    \value MusicLocation Returns the directory containing the user's music or other audio files.
           This is a generic value. If no directory specific for music files exists, a sensible
           fallback for storing user documents is returned.
    \value MoviesLocation Returns the directory containing the user's movies and videos.
           This is a generic value. If no directory specific for movie files exists, a sensible
           fallback for storing user documents is returned.
    \value PicturesLocation Returns the directory containing the user's pictures or photos.
           This is a generic value. If no directory specific for picture files exists, a sensible
           fallback for storing user documents is returned.
    \value TempLocation Returns a directory where temporary files can be stored. The returned value
           might be application-specific, shared among other applications for this user, or even
           system-wide. The returned path is never empty.
    \value HomeLocation Returns the user's home directory (the same as QDir::homePath()). On Unix
           systems, this is equal to the HOME environment variable. This value might be
           generic or application-specific, but the returned path is never empty.
    \value DataLocation Returns a directory location where persistent
           application data can be stored. This is an application-specific directory. To obtain a
           path to store data to be shared with other applications, use
           QStandardPaths::GenericDataLocation. The returned path is never empty.
    \value CacheLocation Returns a directory location where user-specific
           non-essential (cached) data should be written. This is an application-specific directory.
           The returned path is never empty.
    \value GenericCacheLocation Returns a directory location where user-specific non-essential
           (cached) data, shared across applications, should be written. This is a generic value.
           Note that the returned path may be empty if the system has no concept of shared cache.
    \value GenericDataLocation Returns a directory location where persistent
           data shared across applications can be stored. This is a generic value. The returned
           path is never empty.
    \value RuntimeLocation Returns a directory location where runtime communication
           files should be written, like Unix local sockets. This is a generic value.
           The returned path may be empty on some systems.
    \value ConfigLocation Returns a directory location where user-specific
<<<<<<< HEAD
           configuration files should be written. This may be either a generic value
           or application-specific, and the returned path is never empty.
    \value DownloadLocation Returns a directory for user's downloaded files. This is a generic value.
           If no directory specific for downloads exists, a sensible fallback for storing user
           documents is returned.

    The following table gives examples of paths on different operating systems.
    The first path is the writable path (unless noted). Other, additional
    paths, if any, represent non-writable locations.

    \table
    \header \li Path type \li OS X  \li Windows
    \row \li DesktopLocation
         \li "~/Desktop"
         \li "C:/Users/<USER>/Desktop"
    \row \li DocumentsLocation
         \li "~/Documents"
         \li "C:/Users/<USER>/Documents"
    \row \li FontsLocation
         \li "/System/Library/Fonts" (not writable)
         \li "C:/Windows/Fonts" (not writable)
    \row \li ApplicationsLocation
         \li "/Applications" (not writable)
         \li "C:/Users/<USER>/AppData/Roaming/Microsoft/Windows/Start Menu/Programs"
    \row \li MusicLocation
         \li "~/Music"
         \li "C:/Users/<USER>/Music"
    \row \li MoviesLocation
         \li "~/Movies"
         \li "C:/Users/<USER>/Videos"
    \row \li PicturesLocation
         \li "~/Pictures"
         \li "C:/Users/<USER>/Pictures"
    \row \li TempLocation
         \li randomly generated by the OS
         \li "C:/Users/<USER>/AppData/Local/Temp"
    \row \li HomeLocation
         \li "~"
         \li "C:/Users/<USER>"
    \row \li DataLocation
         \li "~/Library/Application Support/<APPNAME>", "/Library/Application Support/<APPNAME>"
         \li "C:/Users/<USER>/AppData/Local/<APPNAME>", "C:/ProgramData/<APPNAME>"
    \row \li CacheLocation
         \li "~/Library/Caches/<APPNAME>", "/Library/Caches/<APPNAME>"
         \li "C:/Users/<USER>/AppData/Local/<APPNAME>/cache"
    \row \li GenericDataLocation
         \li "~/Library/Application Support", "/Library/Application Support"
         \li "C:/Users/<USER>/AppData/Local", "C:/ProgramData"
    \row \li RuntimeLocation
         \li "~/Library/Application Support"
         \li "C:/Users/<USER>"
    \row \li ConfigLocation
         \li "~/Library/Preferences"
         \li "C:/Users/<USER>/AppData/Local/<APPNAME>", "C:/ProgramData/<APPNAME>"
    \row \li GenericConfigLocation
         \li "~/Library/Preferences"
         \li "C:/Users/<USER>/AppData/Local", "C:/ProgramData"
    \row \li DownloadLocation
         \li "~/Documents"
         \li "C:/Users/<USER>/Documents"
    \row \li GenericCacheLocation
         \li "~/Library/Caches", "/Library/Caches"
         \li "C:/Users/<USER>/AppData/Local/cache"
    \endtable

    \table
    \header \li Path type \li Blackberry \li Linux (including Android)
    \row \li DesktopLocation
         \li "<APPROOT>/data"
         \li "~/Desktop"
    \row \li DocumentsLocation
         \li "<APPROOT>/shared/documents"
         \li "~/Documents"
    \row \li FontsLocation
         \li "/base/usr/fonts" (not writable)
         \li "~/.fonts"
    \row \li ApplicationsLocation
         \li not supported (directory not readable)
         \li "~/.local/share/applications", "/usr/local/share/applications", "/usr/share/applications"
    \row \li MusicLocation
         \li "<APPROOT>/shared/music"
         \li "~/Music"
    \row \li MoviesLocation
         \li "<APPROOT>/shared/videos"
         \li "~/Videos"
    \row \li PicturesLocation
         \li "<APPROOT>/shared/photos"
         \li "~/Pictures"
    \row \li TempLocation
         \li "/var/tmp"
         \li "/tmp"
    \row \li HomeLocation
         \li "<APPROOT>/data"
         \li "~"
    \row \li DataLocation
         \li "<APPROOT>/data"
         \li "~/.local/share/<APPNAME>", "/usr/local/share/<APPNAME>", "/usr/share/<APPNAME>"
    \row \li CacheLocation
         \li "<APPROOT>/data/Cache"
         \li "~/.cache/<APPNAME>"
    \row \li GenericDataLocation
         \li "<APPROOT>/shared/misc"
         \li "~/.local/share", "/usr/local/share", "/usr/share"
    \row \li RuntimeLocation
         \li "/var/tmp"
         \li "/run/user/<USER>"
    \row \li ConfigLocation
         \li "<APPROOT>/data/Settings"
         \li "~/.config", "/etc/xdg"
    \row \li GenericConfigLocation
         \li "<APPROOT>/data/Settings"
         \li "~/.config", "/etc/xdg"
    \row \li DownloadLocation
         \li "<APPROOT>/shared/downloads"
         \li "~/Downloads"
    \row \li GenericCacheLocation
         \li "<APPROOT>/data/Cache" (there is no shared cache)
         \li "~/.cache"
    \endtable

    In the table above, \c <APPNAME> is usually the organization name, the
    application name, or both, or a unique name generated at packaging.
    Similarly, <APPROOT> is the location where this application is installed
    (often a sandbox).

    The paths above should not be relied upon, as they may change according to
    OS configuration, locale, or they may change in future Qt versions.
=======
           configuration files should be written.
    \value GenericConfigLocation Returns a directory location where user-specific
           configuration files shared between multiple applications should be written.
           This is a generic value and the returned path is never empty.
    \value DownloadLocation Returns a directory for user's downloaded files.

>>>>>>> 1c2be58f

    \sa writableLocation(), standardLocations(), displayName(), locate(), locateAll()
*/

/*!
    \fn QString QStandardPaths::writableLocation(StandardLocation type)

    Returns the directory where files of \a type should be written to, or an empty string
    if the location cannot be determined.

    \note The storage location returned can be a directory that does not exist; i.e., it
    may need to be created by the system or the user.
*/


/*!
   \fn QStringList QStandardPaths::standardLocations(StandardLocation type)

   Returns all the directories where files of \a type belong.

   The list of directories is sorted from high to low priority, starting with
   writableLocation() if it can be determined. This list is empty if no locations
   for \a type are defined.

   \sa writableLocation()
 */

/*!
    \enum QStandardPaths::LocateOption

    This enum describes the different flags that can be used for
    controlling the behavior of QStandardPaths::locate and
    QStandardPaths::locateAll.

    \value LocateFile return only files
    \value LocateDirectory return only directories
*/

static bool existsAsSpecified(const QString &path, QStandardPaths::LocateOptions options)
{
    if (options & QStandardPaths::LocateDirectory)
        return QDir(path).exists();
    return QFileInfo(path).isFile();
}

/*!
   Tries to find a file or directory called \a fileName in the standard locations
   for \a type.

   The full path to the first file or directory (depending on \a options) found is returned.
   If no such file or directory can be found, an empty string is returned.
 */
QString QStandardPaths::locate(StandardLocation type, const QString &fileName, LocateOptions options)
{
    const QStringList &dirs = standardLocations(type);
    for (QStringList::const_iterator dir = dirs.constBegin(); dir != dirs.constEnd(); ++dir) {
        const QString path = *dir + QLatin1Char('/') + fileName;
        if (existsAsSpecified(path, options))
            return path;
    }
    return QString();
}

/*!
   Tries to find all files or directories called \a fileName in the standard locations
   for \a type.

   The \a options flag allows to specify whether to look for files or directories.

   Returns the list of all the files that were found.
 */
QStringList QStandardPaths::locateAll(StandardLocation type, const QString &fileName, LocateOptions options)
{
    const QStringList &dirs = standardLocations(type);
    QStringList result;
    for (QStringList::const_iterator dir = dirs.constBegin(); dir != dirs.constEnd(); ++dir) {
        const QString path = *dir + QLatin1Char('/') + fileName;
        if (existsAsSpecified(path, options))
            result.append(path);
    }
    return result;
}

#ifdef Q_OS_WIN
static QStringList executableExtensions()
{
    // If %PATHEXT% does not contain .exe, it is either empty, malformed, or distorted in ways that we cannot support, anyway.
    const QStringList pathExt = QString::fromLocal8Bit(qgetenv("PATHEXT")).toLower().split(QLatin1Char(';'));
    return pathExt.contains(QLatin1String(".exe"), Qt::CaseInsensitive) ?
           pathExt :
           QStringList() << QLatin1String(".exe") << QLatin1String(".com")
                         << QLatin1String(".bat") << QLatin1String(".cmd");
}
#endif

static QString checkExecutable(const QString &path)
{
    const QFileInfo info(path);
    if (info.isBundle())
        return info.bundleName();
    if (info.isFile() && info.isExecutable())
        return QDir::cleanPath(path);
    return QString();
}

static inline QString searchExecutable(const QStringList &searchPaths,
                                       const QString &executableName)
{
    const QDir currentDir = QDir::current();
    foreach (const QString &searchPath, searchPaths) {
        const QString candidate = currentDir.absoluteFilePath(searchPath + QLatin1Char('/') + executableName);
        const QString absPath = checkExecutable(candidate);
        if (!absPath.isEmpty())
            return absPath;
    }
    return QString();
}

#ifdef Q_OS_WIN

// Find executable appending candidate suffixes, used for suffix-less executables
// on Windows.
static inline QString
    searchExecutableAppendSuffix(const QStringList &searchPaths,
                                 const QString &executableName,
                                 const QStringList &suffixes)
{
    const QDir currentDir = QDir::current();
    foreach (const QString &searchPath, searchPaths) {
        const QString candidateRoot = currentDir.absoluteFilePath(searchPath + QLatin1Char('/') + executableName);
        foreach (const QString &suffix, suffixes) {
            const QString absPath = checkExecutable(candidateRoot + suffix);
            if (!absPath.isEmpty())
                return absPath;
        }
    }
    return QString();
}

#endif // Q_OS_WIN

/*!
  Finds the executable named \a executableName in the paths specified by \a paths,
  or the system paths if \a paths is empty.

  On most operating systems the system path is determined by the PATH environment variable.

  The directories where to search for the executable can be set in the \a paths argument.
  To search in both your own paths and the system paths, call findExecutable twice, once with
  \a paths set and once with \a paths empty.

  Symlinks are not resolved, in order to preserve behavior for the case of executables
  whose behavior depends on the name they are invoked with.

  \note On Windows, the usual executable extensions (from the PATHEXT environment variable)
  are automatically appended, so that for instance findExecutable("foo") will find foo.exe
  or foo.bat if present.

  Returns the absolute file path to the executable, or an empty string if not found.
 */
QString QStandardPaths::findExecutable(const QString &executableName, const QStringList &paths)
{
    if (QFileInfo(executableName).isAbsolute())
        return checkExecutable(executableName);

    QStringList searchPaths = paths;
    if (paths.isEmpty()) {
        QByteArray pEnv = qgetenv("PATH");
#if defined(Q_OS_WIN)
        const QLatin1Char pathSep(';');
#else
        const QLatin1Char pathSep(':');
#endif
        // Remove trailing slashes, which occur on Windows.
        const QStringList rawPaths = QString::fromLocal8Bit(pEnv.constData()).split(pathSep, QString::SkipEmptyParts);
        searchPaths.reserve(rawPaths.size());
        foreach (const QString &rawPath, rawPaths) {
            QString cleanPath = QDir::cleanPath(rawPath);
            if (cleanPath.size() > 1 && cleanPath.endsWith(QLatin1Char('/')))
                cleanPath.truncate(cleanPath.size() - 1);
            searchPaths.push_back(cleanPath);
        }
    }

#ifdef Q_OS_WIN
    // On Windows, if the name does not have a suffix or a suffix not
    // in PATHEXT ("xx.foo"), append suffixes from PATHEXT.
    static const QStringList executable_extensions = executableExtensions();
    if (executableName.contains(QLatin1Char('.'))) {
        const QString suffix = QFileInfo(executableName).suffix();
        if (suffix.isEmpty() || !executable_extensions.contains(QLatin1Char('.') + suffix, Qt::CaseInsensitive))
            return searchExecutableAppendSuffix(searchPaths, executableName, executable_extensions);
    } else {
        return searchExecutableAppendSuffix(searchPaths, executableName, executable_extensions);
    }
#endif
    return searchExecutable(searchPaths, executableName);
}

/*!
    \fn QString QStandardPaths::displayName(StandardLocation type)

    Returns a localized display name for the given location \a type or
    an empty QString if no relevant location can be found.
*/

#if !defined(Q_OS_MAC) && !defined(QT_BOOTSTRAPPED)
QString QStandardPaths::displayName(StandardLocation type)
{
    switch (type) {
    case DesktopLocation:
        return QCoreApplication::translate("QStandardPaths", "Desktop");
    case DocumentsLocation:
        return QCoreApplication::translate("QStandardPaths", "Documents");
    case FontsLocation:
        return QCoreApplication::translate("QStandardPaths", "Fonts");
    case ApplicationsLocation:
        return QCoreApplication::translate("QStandardPaths", "Applications");
    case MusicLocation:
        return QCoreApplication::translate("QStandardPaths", "Music");
    case MoviesLocation:
        return QCoreApplication::translate("QStandardPaths", "Movies");
    case PicturesLocation:
        return QCoreApplication::translate("QStandardPaths", "Pictures");
    case TempLocation:
        return QCoreApplication::translate("QStandardPaths", "Temporary Directory");
    case HomeLocation:
        return QCoreApplication::translate("QStandardPaths", "Home");
    case DataLocation:
        return QCoreApplication::translate("QStandardPaths", "Application Data");
    case CacheLocation:
        return QCoreApplication::translate("QStandardPaths", "Cache");
    case GenericDataLocation:
        return QCoreApplication::translate("QStandardPaths", "Shared Data");
    case RuntimeLocation:
        return QCoreApplication::translate("QStandardPaths", "Runtime");
    case ConfigLocation:
        return QCoreApplication::translate("QStandardPaths", "Configuration");
    case GenericConfigLocation:
        return QCoreApplication::translate("QStandardPaths", "Shared Configuration");
    case GenericCacheLocation:
        return QCoreApplication::translate("QStandardPaths", "Shared Cache");
    case DownloadLocation:
        return QCoreApplication::translate("QStandardPaths", "Download");
    }
    // not reached
    return QString();
}
#endif

/*!
  \fn void QStandardPaths::enableTestMode(bool testMode)
  \obsolete Use QStandardPaths::setTestModeEnabled
 */
/*!
  \fn void QStandardPaths::setTestModeEnabled(bool testMode)

  If \a testMode is true, this enables a special "test mode" in
  QStandardPaths, which changes writable locations
  to point to test directories, in order to prevent auto tests from reading from
  or writing to the current user's configuration.

  This affects the locations into which test programs might write files:
  GenericDataLocation, DataLocation, ConfigLocation, GenericConfigLocation,
  GenericCacheLocation, CacheLocation.
  Other locations are not affected.

  On Unix, XDG_DATA_HOME is set to ~/.qttest/share, XDG_CONFIG_HOME is
  set to ~/.qttest/config, and XDG_CACHE_HOME is set to ~/.qttest/cache.

  On Mac, data goes to "~/.qttest/Application Support", cache goes to
  ~/.qttest/Cache, and config goes to ~/.qttest/Preferences.

  On Windows, everything goes to a "qttest" directory under Application Data.
*/

static bool qsp_testMode = false;

#if QT_DEPRECATED_SINCE(5, 2)
void QStandardPaths::enableTestMode(bool testMode)
{
    qsp_testMode = testMode;
}
#endif

void QStandardPaths::setTestModeEnabled(bool testMode)
{
    qsp_testMode = testMode;
}

/*!
  \fn void QStandardPaths::isTestModeEnabled()

  \internal

  Returns \c true if test mode is enabled in QStandardPaths; otherwise returns \c false.
*/

bool QStandardPaths::isTestModeEnabled()
{
    return qsp_testMode;
}


QT_END_NAMESPACE

#endif // QT_NO_STANDARDPATHS<|MERGE_RESOLUTION|>--- conflicted
+++ resolved
@@ -134,12 +134,14 @@
            files should be written, like Unix local sockets. This is a generic value.
            The returned path may be empty on some systems.
     \value ConfigLocation Returns a directory location where user-specific
-<<<<<<< HEAD
            configuration files should be written. This may be either a generic value
            or application-specific, and the returned path is never empty.
     \value DownloadLocation Returns a directory for user's downloaded files. This is a generic value.
            If no directory specific for downloads exists, a sensible fallback for storing user
            documents is returned.
+    \value GenericConfigLocation Returns a directory location where user-specific
+           configuration files shared between multiple applications should be written.
+           This is a generic value and the returned path is never empty.
 
     The following table gives examples of paths on different operating systems.
     The first path is the writable path (unless noted). Other, additional
@@ -262,14 +264,6 @@
 
     The paths above should not be relied upon, as they may change according to
     OS configuration, locale, or they may change in future Qt versions.
-=======
-           configuration files should be written.
-    \value GenericConfigLocation Returns a directory location where user-specific
-           configuration files shared between multiple applications should be written.
-           This is a generic value and the returned path is never empty.
-    \value DownloadLocation Returns a directory for user's downloaded files.
-
->>>>>>> 1c2be58f
 
     \sa writableLocation(), standardLocations(), displayName(), locate(), locateAll()
 */
