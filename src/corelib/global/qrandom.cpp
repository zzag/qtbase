/****************************************************************************
**
** Copyright (C) 2019 Intel Corporation.
** Contact: https://www.qt.io/licensing/
**
** This file is part of the QtCore module of the Qt Toolkit.
**
** $QT_BEGIN_LICENSE:LGPL$
** Commercial License Usage
** Licensees holding valid commercial Qt licenses may use this file in
** accordance with the commercial license agreement provided with the
** Software or, alternatively, in accordance with the terms contained in
** a written agreement between you and The Qt Company. For licensing terms
** and conditions see https://www.qt.io/terms-conditions. For further
** information use the contact form at https://www.qt.io/contact-us.
**
** GNU Lesser General Public License Usage
** Alternatively, this file may be used under the terms of the GNU Lesser
** General Public License version 3 as published by the Free Software
** Foundation and appearing in the file LICENSE.LGPL3 included in the
** packaging of this file. Please review the following information to
** ensure the GNU Lesser General Public License version 3 requirements
** will be met: https://www.gnu.org/licenses/lgpl-3.0.html.
**
** GNU General Public License Usage
** Alternatively, this file may be used under the terms of the GNU
** General Public License version 2.0 or (at your option) the GNU General
** Public license version 3 or any later version approved by the KDE Free
** Qt Foundation. The licenses are as published by the Free Software
** Foundation and appearing in the file LICENSE.GPL2 and LICENSE.GPL3
** included in the packaging of this file. Please review the following
** information to ensure the GNU General Public License requirements will
** be met: https://www.gnu.org/licenses/gpl-2.0.html and
** https://www.gnu.org/licenses/gpl-3.0.html.
**
** $QT_END_LICENSE$
**
****************************************************************************/

// for rand_s
#define _CRT_RAND_S

#include "qrandom.h"
#include "qrandom_p.h"
#include <qobjectdefs.h>
#include <qmutex.h>
#include <qthreadstorage.h>

#include <errno.h>

#if !QT_CONFIG(getentropy) && (!defined(Q_OS_BSD4) || defined(__GLIBC__)) && !defined(Q_OS_WIN)
#  include "qdeadlinetimer.h"
#  include "qhashfunctions.h"

#  if QT_CONFIG(getauxval)
#    include <sys/auxv.h>
#  endif
#endif // !QT_CONFIG(getentropy)

#ifdef Q_OS_UNIX
#  include <fcntl.h>
#  include <private/qcore_unix_p.h>
#else
#  include <qt_windows.h>

// RtlGenRandom is not exported by its name in advapi32.dll, but as SystemFunction036
// See https://msdn.microsoft.com/en-us/library/windows/desktop/aa387694(v=vs.85).aspx
// Implementation inspired on https://hg.mozilla.org/mozilla-central/file/722fdbff1efc/security/nss/lib/freebl/win_rand.c#l146
// Argument why this is safe to use: https://bugzilla.mozilla.org/show_bug.cgi?id=504270
extern "C" {
DECLSPEC_IMPORT BOOLEAN WINAPI SystemFunction036(PVOID RandomBuffer, ULONG RandomBufferLength);
}
#endif

#if defined(Q_OS_ANDROID) && !defined(Q_OS_ANDROID_EMBEDDED)
#  include <private/qjni_p.h>
#endif

// This file is too low-level for regular Q_ASSERT (the logging framework may
// recurse back), so use regular assert()
#undef NDEBUG
#undef Q_ASSERT_X
#undef Q_ASSERT
#define Q_ASSERT(cond) assert(cond)
#define Q_ASSERT_X(cond, x, msg) assert(cond && msg)
#if defined(QT_NO_DEBUG) && !defined(QT_FORCE_ASSERTS)
#  define NDEBUG    1
#endif
#include <assert.h>

QT_BEGIN_NAMESPACE

<<<<<<< HEAD
#if defined(Q_PROCESSOR_X86) && QT_COMPILER_SUPPORTS_HERE(RDRND)
static qsizetype qt_random_cpu(void *buffer, qsizetype count) noexcept;

#  ifdef Q_PROCESSOR_X86_64
#    define _rdrandXX_step _rdrand64_step
#  else
#    define _rdrandXX_step _rdrand32_step
#  endif

static QT_FUNCTION_TARGET(RDRND) qsizetype qt_random_cpu(void *buffer, qsizetype count) noexcept
{
    unsigned *ptr = reinterpret_cast<unsigned *>(buffer);
    unsigned *end = ptr + count;
    int retries = 10;

    while (ptr + sizeof(qregisteruint)/sizeof(*ptr) <= end) {
        if (_rdrandXX_step(reinterpret_cast<qregisteruint *>(ptr)))
            ptr += sizeof(qregisteruint)/sizeof(*ptr);
        else if (--retries == 0)
            goto out;
    }

    while (sizeof(*ptr) != sizeof(qregisteruint) && ptr != end) {
        bool ok = _rdrand32_step(ptr);
        if (!ok && --retries)
            continue;
        if (ok)
            ++ptr;
        break;
    }

out:
    return ptr - reinterpret_cast<unsigned *>(buffer);
}
#else
static qsizetype qt_random_cpu(void *, qsizetype)
{
    return 0;
}
#endif

=======
>>>>>>> 46201f0e
enum {
    // may be "overridden" by a member enum
    FillBufferNoexcept = true
};

struct QRandomGenerator::SystemGenerator
{
#if QT_CONFIG(getentropy)
    static qsizetype fillBuffer(void *buffer, qsizetype count) noexcept
    {
        // getentropy can read at most 256 bytes, so break the reading
        qsizetype read = 0;
        while (count - read > 256) {
            // getentropy can't fail under normal circumstances
            int ret = getentropy(reinterpret_cast<uchar *>(buffer) + read, 256);
            Q_ASSERT(ret == 0);
            Q_UNUSED(ret);
            read += 256;
        }

        int ret = getentropy(reinterpret_cast<uchar *>(buffer) + read, count - read);
        Q_ASSERT(ret == 0);
        Q_UNUSED(ret);
        return count;
    }

#elif defined(Q_OS_UNIX)
    enum { FillBufferNoexcept = false };

    QBasicAtomicInt fdp1;   // "file descriptor plus 1"
    int openDevice()
    {
        int fd = fdp1.loadAcquire() - 1;
        if (fd != -1)
            return fd;

        fd = qt_safe_open("/dev/urandom", O_RDONLY);
        if (fd == -1)
            fd = qt_safe_open("/dev/random", O_RDONLY | O_NONBLOCK);
        if (fd == -1) {
            // failed on both, set to -2 so we won't try again
            fd = -2;
        }

        int opened_fdp1;
        if (fdp1.testAndSetOrdered(0, fd + 1, opened_fdp1))
            return fd;

        // failed, another thread has opened the file descriptor
        if (fd >= 0)
            qt_safe_close(fd);
        return opened_fdp1 - 1;
    }

#ifdef Q_CC_GNU
     // If it's not GCC or GCC-like, then we'll leak the file descriptor
    __attribute__((destructor))
#endif
    static void closeDevice()
    {
        int fd = self().fdp1.loadRelaxed() - 1;
        if (fd >= 0)
            qt_safe_close(fd);
    }

    Q_DECL_CONSTEXPR SystemGenerator() : fdp1 Q_BASIC_ATOMIC_INITIALIZER(0) {}

    qsizetype fillBuffer(void *buffer, qsizetype count)
    {
        int fd = openDevice();
        if (Q_UNLIKELY(fd < 0))
            return 0;

        qint64 n = qt_safe_read(fd, buffer, count);
        return qMax<qsizetype>(n, 0);        // ignore any errors
    }

#elif defined(Q_OS_WIN) && !defined(Q_OS_WINRT)
    qsizetype fillBuffer(void *buffer, qsizetype count) noexcept
    {
        auto RtlGenRandom = SystemFunction036;
        return RtlGenRandom(buffer, ULONG(count)) ? count: 0;
    }
#elif defined(Q_OS_WINRT)
    qsizetype fillBuffer(void *, qsizetype) noexcept
    {
        // always use the fallback
        return 0;
    }
#endif // Q_OS_WINRT

    static SystemGenerator &self();
    typedef quint32 result_type;
    void generate(quint32 *begin, quint32 *end) noexcept(FillBufferNoexcept);

    // For std::mersenne_twister_engine implementations that use something
    // other than quint32 (unsigned int) to fill their buffers.
    template <typename T> void generate(T *begin, T *end)
    {
        Q_STATIC_ASSERT(sizeof(T) >= sizeof(quint32));
        if (sizeof(T) == sizeof(quint32)) {
            // Microsoft Visual Studio uses unsigned long, but that's still 32-bit
            generate(reinterpret_cast<quint32 *>(begin), reinterpret_cast<quint32 *>(end));
        } else {
            // Slow path. Fix your C++ library.
            std::generate(begin, end, [this]() {
                quint32 datum;
                generate(&datum, &datum + 1);
                return datum;
            });
        }
    }
};

#if defined(Q_OS_WIN)
static void fallback_update_seed(unsigned) {}
static void fallback_fill(quint32 *ptr, qsizetype left) noexcept
{
    // on Windows, rand_s is a high-quality random number generator
    // and it requires no seeding
    std::generate(ptr, ptr + left, []() {
        unsigned value;
        rand_s(&value);
        return value;
    });
}
#elif QT_CONFIG(getentropy)
static void fallback_update_seed(unsigned) {}
static void fallback_fill(quint32 *, qsizetype) noexcept
{
    // no fallback necessary, getentropy cannot fail under normal circumstances
    Q_UNREACHABLE();
}
#elif defined(Q_OS_BSD4) && !defined(__GLIBC__)
static void fallback_update_seed(unsigned) {}
static void fallback_fill(quint32 *ptr, qsizetype left) noexcept
{
    // BSDs have arc4random(4) and these work even in chroot(2)
    arc4random_buf(ptr, left * sizeof(*ptr));
}
#else
static QBasicAtomicInteger<unsigned> seed = Q_BASIC_ATOMIC_INITIALIZER(0U);
static void fallback_update_seed(unsigned value)
{
    // Update the seed to be used for the fallback mechansim, if we need to.
    // We can't use QtPrivate::QHashCombine here because that is not an atomic
    // operation. A simple XOR will have to do then.
    seed.fetchAndXorRelaxed(value);
}

Q_NEVER_INLINE
#ifdef Q_CC_GNU
__attribute__((cold))   // this function is pretty big, so optimize for size
#endif
static void fallback_fill(quint32 *ptr, qsizetype left) noexcept
{
    quint32 scratch[12];    // see element count below
    quint32 *end = scratch;

    auto foldPointer = [](quintptr v) {
        if (sizeof(quintptr) == sizeof(quint32)) {
            // For 32-bit systems, we simply return the pointer.
            return quint32(v);
        } else {
            // For 64-bit systems, we try to return the variable part of the
            // pointer. On current x86-64 and AArch64, the top 17 bits are
            // architecturally required to be the same, but in reality the top
            // 24 bits on Linux are likely to be the same for all processes.
            return quint32(v >> (32 - 24));
        }
    };

    Q_ASSERT(left);

    *end++ = foldPointer(quintptr(&seed));          // 1: variable in this library/executable's .data
    *end++ = foldPointer(quintptr(&scratch));       // 2: variable in the stack
    *end++ = foldPointer(quintptr(&errno));         // 3: veriable either in libc or thread-specific
    *end++ = foldPointer(quintptr(reinterpret_cast<void*>(strerror)));   // 4: function in libc (and unlikely to be a macro)

#ifndef QT_BOOTSTRAPPED
    quint64 nsecs = QDeadlineTimer::current(Qt::PreciseTimer).deadline();
    *end++ = quint32(nsecs);    // 5
#endif

    if (quint32 v = seed.loadRelaxed())
        *end++ = v; // 6

#if QT_CONFIG(getauxval)
    // works on Linux -- all modern libc have getauxval
#  ifdef AT_RANDOM
    // ELF's auxv AT_RANDOM has 16 random bytes
    // (other ELF-based systems don't seem to have AT_RANDOM)
    ulong auxvSeed = getauxval(AT_RANDOM);
    if (auxvSeed) {
        memcpy(end, reinterpret_cast<void *>(auxvSeed), 16);
        end += 4;   // 7 to 10
    }
#  endif

    // Both AT_BASE and AT_SYSINFO_EHDR have some randomness in them due to the
    // system's ASLR, even if many bits are the same. They also have randomness
    // between them.
#  ifdef AT_BASE
    // present at least on the BSDs too, indicates the address of the loader
    ulong base = getauxval(AT_BASE);
    if (base)
        *end++ = foldPointer(base); // 11
#  endif
#  ifdef AT_SYSINFO_EHDR
    // seems to be Linux-only, indicates the global page of the sysinfo
    ulong sysinfo_ehdr = getauxval(AT_SYSINFO_EHDR);
    if (sysinfo_ehdr)
        *end++ = foldPointer(sysinfo_ehdr); // 12
#  endif
#endif

    Q_ASSERT(end <= std::end(scratch));

    // this is highly inefficient, we should save the generator across calls...
    std::seed_seq sseq(scratch, end);
    std::mt19937 generator(sseq);
    std::generate(ptr, ptr + left, generator);

    fallback_update_seed(*ptr);
}
#endif

Q_NEVER_INLINE void QRandomGenerator::SystemGenerator::generate(quint32 *begin, quint32 *end)
    noexcept(FillBufferNoexcept)
{
    quint32 *buffer = begin;
    qsizetype count = end - begin;

    if (Q_UNLIKELY(uint(qt_randomdevice_control.loadAcquire()) & SetRandomData)) {
        uint value = uint(qt_randomdevice_control.loadAcquire()) & RandomDataMask;
        std::fill_n(buffer, count, value);
        return;
    }

    qsizetype filled = 0;
<<<<<<< HEAD
    if (qt_has_hwrng() && (uint(qt_randomdevice_control.loadAcquire()) & SkipHWRNG) == 0)
        filled += qt_random_cpu(buffer, count);
=======
    if (qHasHwrng() && (uint(qt_randomdevice_control) & SkipHWRNG) == 0)
        filled += qRandomCpu(buffer, count);
>>>>>>> 46201f0e

    if (filled != count && (uint(qt_randomdevice_control.loadAcquire()) & SkipSystemRNG) == 0) {
        qsizetype bytesFilled =
                fillBuffer(buffer + filled, (count - filled) * qsizetype(sizeof(*buffer)));
        filled += bytesFilled / qsizetype(sizeof(*buffer));
    }
    if (filled)
        fallback_update_seed(*buffer);

    if (Q_UNLIKELY(filled != count)) {
        // failed to fill the entire buffer, try the faillback mechanism
        fallback_fill(buffer + filled, count - filled);
    }
}

struct QRandomGenerator::SystemAndGlobalGenerators
{
    // Construction notes:
    // 1) The global PRNG state is in a different cacheline compared to the
    //    mutex that protects it. This avoids any false cacheline sharing of
    //    the state in case another thread tries to lock the mutex. It's not
    //    a common scenario, but since sizeof(QRandomGenerator) >= 2560, the
    //    overhead is actually acceptable.
    // 2) We use both Q_DECL_ALIGN and std::aligned_storage<..., 64> because
    //    some implementations of std::aligned_storage can't align to more
    //    than a primitive type's alignment.
    // 3) We don't store the entire system QRandomGenerator, only the space
    //    used by the QRandomGenerator::type member. This is fine because we
    //    (ab)use the common initial sequence exclusion to aliasing rules.
    QBasicMutex globalPRNGMutex;
    struct ShortenedSystem { uint type; } system_;
    SystemGenerator sys;
    Q_DECL_ALIGN(64) std::aligned_storage<sizeof(QRandomGenerator64), 64>::type global_;

#ifdef Q_COMPILER_CONSTEXPR
    constexpr SystemAndGlobalGenerators()
        : globalPRNGMutex{}, system_{0}, sys{}, global_{}
    {}
#endif

    void confirmLiteral()
    {
#if defined(Q_COMPILER_CONSTEXPR) && !defined(Q_CC_MSVC) && !defined(Q_OS_INTEGRITY)
        // Currently fails to compile with MSVC 2017, saying QBasicMutex is not
        // a literal type. Disassembly with MSVC 2013 and 2015 shows it is
        // actually a literal; MSVC 2017 has a bug relating to this, so we're
        // withhold judgement for now.  Integrity's compiler is unable to
        // guarantee g's alignment for some reason.

        constexpr SystemAndGlobalGenerators g = {};
        Q_UNUSED(g);
        Q_STATIC_ASSERT(std::is_literal_type<SystemAndGlobalGenerators>::value);
#endif
    }

    static SystemAndGlobalGenerators *self()
    {
        static SystemAndGlobalGenerators g;
        Q_STATIC_ASSERT(sizeof(g) > sizeof(QRandomGenerator64));
        return &g;
    }

    static QRandomGenerator64 *system()
    {
        // Though we never call the constructor, the system QRandomGenerator is
        // properly initialized by the zero initialization performed in self().
        // Though QRandomGenerator is has non-vacuous initialization, we
        // consider it initialized because of the common initial sequence.
        return reinterpret_cast<QRandomGenerator64 *>(&self()->system_);
    }

    static QRandomGenerator64 *globalNoInit()
    {
        // This function returns the pointer to the global QRandomGenerator,
        // but does not initialize it. Only call it directly if you meant to do
        // a pointer comparison.
        return reinterpret_cast<QRandomGenerator64 *>(&self()->global_);
    }

    static void securelySeed(QRandomGenerator *rng)
    {
        // force reconstruction, just to be pedantic
        new (rng) QRandomGenerator{System{}};

        rng->type = MersenneTwister;
        new (&rng->storage.engine()) RandomEngine(self()->sys);
    }

    struct PRNGLocker {
        const bool locked;
        PRNGLocker(const QRandomGenerator *that)
            : locked(that == globalNoInit())
        {
            if (locked)
                self()->globalPRNGMutex.lock();
        }
        ~PRNGLocker()
        {
            if (locked)
                self()->globalPRNGMutex.unlock();
        }
    };
};

inline QRandomGenerator::SystemGenerator &QRandomGenerator::SystemGenerator::self()
{
    return SystemAndGlobalGenerators::self()->sys;
}

/*!
    \class QRandomGenerator
    \inmodule QtCore
    \reentrant
    \since 5.10

    \brief The QRandomGenerator class allows one to obtain random values from a
    high-quality Random Number Generator.

    QRandomGenerator may be used to generate random values from a high-quality
    random number generator. Like the C++ random engines, QRandomGenerator can
    be seeded with user-provided values through the constructor.
    When seeded, the sequence of numbers generated by this
    class is deterministic. That is to say, given the same seed data,
    QRandomGenerator will generate the same sequence of numbers. But given
    different seeds, the results should be considerably different.

    QRandomGenerator::securelySeeded() can be used to create a QRandomGenerator
    that is securely seeded with QRandomGenerator::system(), meaning that the
    sequence of numbers it generates cannot be easily predicted. Additionally,
    QRandomGenerator::global() returns a global instance of QRandomGenerator
    that Qt will ensure to be securely seeded. This object is thread-safe, may
    be shared for most uses, and is always seeded from
    QRandomGenerator::system()

    QRandomGenerator::system() may be used to access the system's
    cryptographically-safe random generator. On Unix systems, it's equivalent
    to reading from \c {/dev/urandom} or the \c {getrandom()} or \c
    {getentropy()} system calls.

    The class can generate 32-bit or 64-bit quantities, or fill an array of
    those. The most common way of generating new values is to call the generate(),
    generate64() or fillRange() functions. One would use it as:

    \snippet code/src_corelib_global_qrandom.cpp 0

    Additionally, it provides a floating-point function generateDouble() that
    returns a number in the range [0, 1) (that is, inclusive of zero and
    exclusive of 1). There's also a set of convenience functions that
    facilitate obtaining a random number in a bounded, integral range.

    \section1 Seeding and determinism

    QRandomGenerator may be seeded with specific seed data. When that is done,
    the numbers generated by the object will always be the same, as in the
    following example:

    \snippet code/src_corelib_global_qrandom.cpp 1

    The seed data takes the form of one or more 32-bit words. The ideal seed
    size is approximately equal to the size of the QRandomGenerator class
    itself. Due to mixing of the seed data, QRandomGenerator cannot guarantee
    that distinct seeds will produce different sequences.

    QRandomGenerator::global(), like all generators created by
    QRandomGenerator::securelySeeded(), is always seeded from
    QRandomGenerator::system(), so it's not possible to make it produce
    identical sequences.

    \section1 Bulk data

    When operating in deterministic mode, QRandomGenerator may be used for bulk
    data generation. In fact, applications that do not need
    cryptographically-secure or true random data are advised to use a regular
    QRandomGenerator instead of QRandomGenerator::system() for their random
    data needs.

    For ease of use, QRandomGenerator provides a global object that can
    be easily used, as in the following example:

    \snippet code/src_corelib_global_qrandom.cpp 2

    \section1 System-wide random number generator

    QRandomGenerator::system() may be used to access the system-wide random
    number generator, which is cryptographically-safe on all systems that Qt
    runs on. This function will use hardware facilities to generate random
    numbers where available. On such systems, those facilities are true Random
    Number Generators. However, if they are true RNGs, those facilities have
    finite entropy sources and thus may fail to produce any results if their
    entropy pool is exhausted.

    If that happens, first the operating system then QRandomGenerator will fall
    back to Pseudo Random Number Generators of decreasing qualities (Qt's
    fallback generator being the simplest). Whether those generators are still
    of cryptographic quality is implementation-defined. Therefore,
    QRandomGenerator::system() should not be used for high-frequency random
    number generation, lest the entropy pool become empty. As a rule of thumb,
    this class should not be called upon to generate more than a kilobyte per
    second of random data (note: this may vary from system to system).

    If an application needs true RNG data in bulk, it should use the operating
    system facilities (such as \c{/dev/random} on Linux) directly and wait for
    entropy to become available. If the application requires PRNG engines of
    cryptographic quality but not of true randomness,
    QRandomGenerator::system() may still be used (see section below).

    If neither a true RNG nor a cryptographically secure PRNG are required,
    applications should instead use PRNG engines like QRandomGenerator's
    deterministic mode and those from the C++ Standard Library.
    QRandomGenerator::system() can be used to seed those.

    \section2 Fallback quality

    QRandomGenerator::system() uses the operating system facilities to obtain
    random numbers, which attempt to collect real entropy from the surrounding
    environment to produce true random numbers. However, it's possible that the
    entropy pool becomes exhausted, in which case the operating system will
    fall back to a pseudo-random engine for a time. Under no circumstances will
    QRandomGenerator::system() block, waiting for more entropy to be collected.

    The following operating systems guarantee that the results from their
    random-generation API will be of at least cryptographically-safe quality,
    even if the entropy pool is exhausted: Apple OSes (Darwin), BSDs, Linux,
    Windows. Barring a system installation problem (such as \c{/dev/urandom}
    not being readable by the current process), QRandomGenerator::system() will
    therefore have the same guarantees.

    On other operating systems, QRandomGenerator will fall back to a PRNG of
    good numeric distribution, but it cannot guarantee proper seeding in all
    cases. Please consult the OS documentation for more information.

    Applications that require QRandomGenerator not to fall back to
    non-cryptographic quality generators are advised to check their operating
    system documentation or restrict their deployment to one of the above.

    \section1 Reentrancy and thread-safety

    QRandomGenerator is reentrant, meaning that multiple threads can operate on
    this class at the same time, so long as they operate on different objects.
    If multiple threads need to share one PRNG sequence, external locking by a
    mutex is required.

    The exceptions are the objects returned by QRandomGenerator::global() and
    QRandomGenerator::system(): those objects are thread-safe and may be used
    by any thread without external locking. Note that thread-safety does not
    extend to copying those objects: they should always be used by reference.

    \section1 Standard C++ Library compatibility

    QRandomGenerator is modeled after the requirements for random number
    engines in the C++ Standard Library and may be used in almost all contexts
    that the Standard Library engines can. Exceptions to the requirements are
    the following:

    \list
      \li QRandomGenerator does not support seeding from another seed
          sequence-like class besides std::seed_seq itself;
      \li QRandomGenerator is not comparable (but is copyable) or
          streamable to \c{std::ostream} or from \c{std::istream}.
    \endlist

    QRandomGenerator is also compatible with the uniform distribution classes
    \c{std::uniform_int_distribution} and \c{std:uniform_real_distribution}, as
    well as the free function \c{std::generate_canonical}. For example, the
    following code may be used to generate a floating-point number in the range
    [1, 2.5):

    \snippet code/src_corelib_global_qrandom.cpp 3

    \sa QRandomGenerator64, qrand()
 */

/*!
    \enum QRandomGenerator::System
    \internal
*/

/*!
    \fn QRandomGenerator::QRandomGenerator(quint32 seedValue)

    Initializes this QRandomGenerator object with the value \a seedValue as
    the seed. Two objects constructed or reseeded with the same seed value will
    produce the same number sequence.

    \sa seed(), securelySeeded()
 */

/*!
    \fn template <qsizetype N> QRandomGenerator::QRandomGenerator(const quint32 (&seedBuffer)[N])
    \overload

    Initializes this QRandomGenerator object with the values found in the
    array \a seedBuffer as the seed. Two objects constructed or reseeded with
    the same seed value will produce the same number sequence.

    \sa seed(), securelySeeded()
 */

/*!
    \fn QRandomGenerator::QRandomGenerator(const quint32 *seedBuffer, qsizetype len)
    \overload

    Initializes this QRandomGenerator object with \a len values found in
    the array \a seedBuffer as the seed. Two objects constructed or reseeded
    with the same seed value will produce the same number sequence.

    This constructor is equivalent to:
    \snippet code/src_corelib_global_qrandom.cpp 4

    \sa seed(), securelySeeded()
 */

/*!
    \fn QRandomGenerator::QRandomGenerator(const quint32 *begin, const quint32 *end)
    \overload

    Initializes this QRandomGenerator object with the values found in the range
    from \a begin to \a end as the seed. Two objects constructed or reseeded
    with the same seed value will produce the same number sequence.

    This constructor is equivalent to:
    \snippet code/src_corelib_global_qrandom.cpp 5

    \sa seed(), securelySeeded()
 */

/*!
    \fn QRandomGenerator::QRandomGenerator(std::seed_seq &sseq)
    \overload

    Initializes this QRandomGenerator object with the seed sequence \a
    sseq as the seed. Two objects constructed or reseeded with the same seed
    value will produce the same number sequence.

    \sa seed(), securelySeeded()
 */

/*!
   \fn QRandomGenerator::QRandomGenerator(const QRandomGenerator &other)

   Creates a copy of the generator state in the \a other object. If \a other is
   QRandomGenerator::system() or a copy of that, this object will also read
   from the operating system random-generating facilities. In that case, the
   sequences generated by the two objects will be different.

   In all other cases, the new QRandomGenerator object will start at the same
   position in the deterministic sequence as the \a other object was. Both
   objects will generate the same sequence from this point on.

   For that reason, it is not adviseable to create a copy of
   QRandomGenerator::global(). If one needs an exclusive deterministic
   generator, consider instead using securelySeeded() to obtain a new object
   that shares no relationship with the QRandomGenerator::global().
 */

/*!
    \fn bool operator==(const QRandomGenerator &rng1, const QRandomGenerator &rng2)
    \relates QRandomGenerator

    Returns true if the two the two engines \a rng1 and \a rng2 are at the same
    state or if they are both reading from the operating system facilities,
    false otherwise.
*/

/*!
    \fn bool operator!=(const QRandomGenerator &rng1, const QRandomGenerator &rng2)
    \relates QRandomGenerator

    Returns true if the two the two engines \a rng1 and \a rng2 are at
    different states or if one of them is reading from the operating system
    facilities and the other is not, false otherwise.
*/

/*!
    \typedef QRandomGenerator::result_type

    A typedef to the type that operator() returns. That is, quint32.

    \sa operator()
 */

/*!
    \fn result_type QRandomGenerator::operator()()

    Generates a 32-bit random quantity and returns it.

    \sa generate(), generate64()
 */

/*!
    \fn quint32 QRandomGenerator::generate()

    Generates a 32-bit random quantity and returns it.

    \sa {QRandomGenerator::operator()}{operator()()}, generate64()
 */

/*!
    \fn quint64 QRandomGenerator::generate64()

    Generates a 64-bit random quantity and returns it.

    \sa {QRandomGenerator::operator()}{operator()()}, generate()
 */

/*!
    \fn result_type QRandomGenerator::min()

    Returns the minimum value that QRandomGenerator may ever generate. That is, 0.

    \sa max(), QRandomGenerator64::min()
 */

/*!
    \fn result_type QRandomGenerator::max()

    Returns the maximum value that QRandomGenerator may ever generate. That is,
    \c {std::numeric_limits<result_type>::max()}.

    \sa min(), QRandomGenerator64::max()
 */

/*!
    \fn void QRandomGenerator::seed(quint32 seed)

    Reseeds this object using the value \a seed as the seed.
 */

/*!
    \fn void QRandomGenerator::seed(std::seed_seq &seed)
    \overload

    Reseeds this object using the seed sequence \a seed as the seed.
 */

/*!
    \fn void QRandomGenerator::discard(unsigned long long z)

    Discards the next \a z entries from the sequence. This method is equivalent
    to calling generate() \a z times and discarding the result, as in:

    \snippet code/src_corelib_global_qrandom.cpp 6
*/

/*!
    \fn template <typename ForwardIterator> void QRandomGenerator::generate(ForwardIterator begin, ForwardIterator end)

    Generates 32-bit quantities and stores them in the range between \a begin
    and \a end. This function is equivalent to (and is implemented as):

    \snippet code/src_corelib_global_qrandom.cpp 7

    This function complies with the requirements for the function
    \l{http://en.cppreference.com/w/cpp/numeric/random/seed_seq/generate}{\c std::seed_seq::generate},
    which requires unsigned 32-bit integer values.

    Note that if the [begin, end) range refers to an area that can store more
    than 32 bits per element, the elements will still be initialized with only
    32 bits of data. Any other bits will be zero. To fill the range with 64 bit
    quantities, one can write:

    \snippet code/src_corelib_global_qrandom.cpp 8

    If the range refers to contiguous memory (such as an array or the data from
    a QVector), the fillRange() function may be used too.

    \sa fillRange()
 */

/*!
    \fn void QRandomGenerator::generate(quint32 *begin, quint32 *end)
    \overload
    \internal

    Same as the other overload, but more efficiently fills \a begin to \a end.
 */

/*!
    \fn template <typename UInt> void QRandomGenerator::fillRange(UInt *buffer, qsizetype count)

    Generates \a count 32- or 64-bit quantities (depending on the type \c UInt)
    and stores them in the buffer pointed by \a buffer. This is the most
    efficient way to obtain more than one quantity at a time, as it reduces the
    number of calls into the Random Number Generator source.

    For example, to fill a vector of 16 entries with random values, one may
    write:

    \snippet code/src_corelib_global_qrandom.cpp 9

    \sa generate()
 */

/*!
    \fn template <typename UInt, size_t N> void QRandomGenerator::fillRange(UInt (&buffer)[N])

    Generates \c N 32- or 64-bit quantities (depending on the type \c UInt) and
    stores them in the \a buffer array. This is the most efficient way to
    obtain more than one quantity at a time, as it reduces the number of calls
    into the Random Number Generator source.

    For example, to fill generate two 32-bit quantities, one may write:

    \snippet code/src_corelib_global_qrandom.cpp 10

    It would have also been possible to make one call to generate64() and then split
    the two halves of the 64-bit value.

    \sa generate()
 */

/*!
    \fn qreal QRandomGenerator::generateDouble()

    Generates one random qreal in the canonical range [0, 1) (that is,
    inclusive of zero and exclusive of 1).

    This function is equivalent to:
    \snippet code/src_corelib_global_qrandom.cpp 11

    The same may also be obtained by using
    \l{http://en.cppreference.com/w/cpp/numeric/random/uniform_real_distribution}{\c std::uniform_real_distribution}
    with parameters 0 and 1.

    \sa generate(), generate64(), bounded()
 */

/*!
    \fn double QRandomGenerator::bounded(double highest)

    Generates one random double in the range between 0 (inclusive) and \a
    highest (exclusive). This function is equivalent to and is implemented as:

    \snippet code/src_corelib_global_qrandom.cpp 12

    If the \a highest parameter is negative, the result will be negative too;
    if it is infinite or NaN, the result will be infinite or NaN too (that is,
    not random).

    \sa generateDouble(), bounded()
 */

/*!
    \fn quint32 QRandomGenerator::bounded(quint32 highest)
    \overload

    Generates one random 32-bit quantity in the range between 0 (inclusive) and
    \a highest (exclusive). The same result may also be obtained by using
    \l{http://en.cppreference.com/w/cpp/numeric/random/uniform_int_distribution}{\c std::uniform_int_distribution}
    with parameters 0 and \c{highest - 1}. That class can also be used to obtain
    quantities larger than 32 bits.

    For example, to obtain a value between 0 and 255 (inclusive), one would write:

    \snippet code/src_corelib_global_qrandom.cpp 13

    Naturally, the same could also be obtained by masking the result of generate()
    to only the lower 8 bits. Either solution is as efficient.

    Note that this function cannot be used to obtain values in the full 32-bit
    range of quint32. Instead, use generate().

    \sa generate(), generate64(), generateDouble()
 */

/*!
    \fn int QRandomGenerator::bounded(int highest)
    \overload

    Generates one random 32-bit quantity in the range between 0 (inclusive) and
    \a highest (exclusive). \a highest must be positive.

    Note that this function cannot be used to obtain values in the full 32-bit
    range of int. Instead, use generate() and cast to int.

    \sa generate(), generate64(), generateDouble()
 */

/*!
    \fn quint32 QRandomGenerator::bounded(quint32 lowest, quint32 highest)
    \overload

    Generates one random 32-bit quantity in the range between \a lowest
    (inclusive) and \a highest (exclusive). The \a highest parameter must be
    greater than \a lowest.

    The same result may also be obtained by using
    \l{http://en.cppreference.com/w/cpp/numeric/random/uniform_int_distribution}{\c std::uniform_int_distribution}
    with parameters \a lowest and \c{\a highest - 1}. That class can also be used to
    obtain quantities larger than 32 bits.

    For example, to obtain a value between 1000 (incl.) and 2000 (excl.), one
    would write:

    \snippet code/src_corelib_global_qrandom.cpp 14

    Note that this function cannot be used to obtain values in the full 32-bit
    range of quint32. Instead, use generate().

    \sa generate(), generate64(), generateDouble()
 */

/*!
    \fn int QRandomGenerator::bounded(int lowest, int highest)
    \overload

    Generates one random 32-bit quantity in the range between \a lowest
    (inclusive) and \a highest (exclusive), both of which may be negative, but
    \a highest must be greater than \a lowest.

    Note that this function cannot be used to obtain values in the full 32-bit
    range of int. Instead, use generate() and cast to int.

    \sa generate(), generate64(), generateDouble()
 */

/*!
    \fn QRandomGenerator *QRandomGenerator::system()
    \threadsafe

    Returns a pointer to a shared QRandomGenerator that always uses the
    facilities provided by the operating system to generate random numbers. The
    system facilities are considered to be cryptographically safe on at least
    the following operating systems: Apple OSes (Darwin), BSDs, Linux, Windows.
    That may also be the case on other operating systems.

    They are also possibly backed by a true hardware random number generator.
    For that reason, the QRandomGenerator returned by this function should not
    be used for bulk data generation. Instead, use it to seed QRandomGenerator
    or a random engine from the <random> header.

    The object returned by this function is thread-safe and may be used in any
    thread without locks. It may also be copied and the resulting
    QRandomGenerator will also access the operating system facilities, but they
    will not generate the same sequence.

    \sa securelySeeded(), global()
*/

/*!
    \fn QRandomGenerator *QRandomGenerator::global()
    \threadsafe

    Returns a pointer to a shared QRandomGenerator that was seeded using
    securelySeeded(). This function should be used to create random data
    without the expensive creation of a securely-seeded QRandomGenerator
    for a specific use or storing the rather large QRandomGenerator object.

    For example, the following creates a random RGB color:

    \snippet code/src_corelib_global_qrandom.cpp 15

    Accesses to this object are thread-safe and it may therefore be used in any
    thread without locks. The object may also be copied and the sequence
    produced by the copy will be the same as the shared object will produce.
    Note, however, that if there are other threads accessing the global object,
    those threads may obtain samples at unpredictable intervals.

    \sa securelySeeded(), system()
*/

/*!
    \fn QRandomGenerator QRandomGenerator::securelySeeded()

    Returns a new QRandomGenerator object that was securely seeded with
    QRandomGenerator::system(). This function will obtain the ideal seed size
    for the algorithm that QRandomGenerator uses and is therefore the
    recommended way for creating a new QRandomGenerator object that will be
    kept for some time.

    Given the amount of data required to securely seed the deterministic
    engine, this function is somewhat expensive and should not be used for
    short-term uses of QRandomGenerator (using it to generate fewer than 2600
    bytes of random data is effectively a waste of resources). If the use
    doesn't require that much data, consider using QRandomGenerator::global()
    and not storing a QRandomGenerator object instead.

    \sa global(), system()
 */

/*!
    \class QRandomGenerator64
    \inmodule QtCore
    \since 5.10

    \brief The QRandomGenerator64 class allows one to obtain 64-bit random values
    from a high-quality, seed-less Random Number Generator.

    QRandomGenerator64 is a simple adaptor class around QRandomGenerator, making the
    QRandomGenerator::generate64() function the default for operator()(), instead of the
    function that returns 32-bit quantities. This class is intended to be used
    in conjunction with Standard Library algorithms that need 64-bit quantities
    instead of 32-bit ones.

    In all other aspects, the class is the same. Please refer to
    QRandomGenerator's documentation for more information.

    \sa QRandomGenerator
*/

/*!
    \typedef QRandomGenerator64::result_type

    A typedef to the type that operator() returns. That is, quint64.

    \sa operator()
 */

/*!
    \fn quint64 QRandomGenerator64::generate()

    Generates one 64-bit random value and returns it.

    Note about casting to a signed integer: all bits returned by this function
    are random, so there's a 50% chance that the most significant bit will be
    set. If you wish to cast the returned value to qint64 and keep it positive,
    you should mask the sign bit off:

    \snippet code/src_corelib_global_qrandom.cpp 16

    \sa QRandomGenerator, QRandomGenerator::generate64()
 */

/*!
    \fn result_type QRandomGenerator64::operator()()

    Generates a 64-bit random quantity and returns it.

    \sa QRandomGenerator::generate(), QRandomGenerator::generate64()
 */

Q_DECL_CONSTEXPR QRandomGenerator::Storage::Storage()
    : dummy(0)
{
    // nothing
}

inline QRandomGenerator64::QRandomGenerator64(System s)
    : QRandomGenerator(s)
{
}

QRandomGenerator64 *QRandomGenerator64::system()
{
    auto self = SystemAndGlobalGenerators::system();
    Q_ASSERT(self->type == SystemRNG);
    return self;
}

QRandomGenerator64 *QRandomGenerator64::global()
{
    auto self = SystemAndGlobalGenerators::globalNoInit();

    // Yes, this is a double-checked lock.
    // We can return even if the type is not completely initialized yet:
    // any thread trying to actually use the contents of the random engine
    // will necessarily wait on the lock.
    if (Q_LIKELY(self->type != SystemRNG))
        return self;

    SystemAndGlobalGenerators::PRNGLocker locker(self);
    if (self->type == SystemRNG)
        SystemAndGlobalGenerators::securelySeed(self);

    return self;
}

QRandomGenerator64 QRandomGenerator64::securelySeeded()
{
    QRandomGenerator64 result(System{});
    SystemAndGlobalGenerators::securelySeed(&result);
    return result;
}

/*!
    \internal
*/
inline QRandomGenerator::QRandomGenerator(System)
    : type(SystemRNG)
{
    // don't touch storage
}

QRandomGenerator::QRandomGenerator(const QRandomGenerator &other)
    : type(other.type)
{
    Q_ASSERT(this != system());
    Q_ASSERT(this != SystemAndGlobalGenerators::globalNoInit());

    if (type != SystemRNG) {
        SystemAndGlobalGenerators::PRNGLocker lock(&other);
        storage.engine() = other.storage.engine();
    }
}

QRandomGenerator &QRandomGenerator::operator=(const QRandomGenerator &other)
{
    if (Q_UNLIKELY(this == system()) || Q_UNLIKELY(this == SystemAndGlobalGenerators::globalNoInit()))
        qFatal("Attempted to overwrite a QRandomGenerator to system() or global().");

    if ((type = other.type) != SystemRNG) {
        SystemAndGlobalGenerators::PRNGLocker lock(&other);
        storage.engine() = other.storage.engine();
    }
    return *this;
}

QRandomGenerator::QRandomGenerator(std::seed_seq &sseq) noexcept
    : type(MersenneTwister)
{
    Q_ASSERT(this != system());
    Q_ASSERT(this != SystemAndGlobalGenerators::globalNoInit());

    new (&storage.engine()) RandomEngine(sseq);
}

QRandomGenerator::QRandomGenerator(const quint32 *begin, const quint32 *end)
    : type(MersenneTwister)
{
    Q_ASSERT(this != system());
    Q_ASSERT(this != SystemAndGlobalGenerators::globalNoInit());

    std::seed_seq s(begin, end);
    new (&storage.engine()) RandomEngine(s);
}

void QRandomGenerator::discard(unsigned long long z)
{
    if (Q_UNLIKELY(type == SystemRNG))
        return;

    SystemAndGlobalGenerators::PRNGLocker lock(this);
    storage.engine().discard(z);
}

bool operator==(const QRandomGenerator &rng1, const QRandomGenerator &rng2)
{
    if (rng1.type != rng2.type)
        return false;
    if (rng1.type == SystemRNG)
        return true;

    // Lock global() if either is it (otherwise this locking is a no-op)
    using PRNGLocker = QRandomGenerator::SystemAndGlobalGenerators::PRNGLocker;
    PRNGLocker locker(&rng1 == QRandomGenerator::global() ? &rng1 : &rng2);
    return rng1.storage.engine() == rng2.storage.engine();
}

/*!
    \internal

    Fills the range pointed by \a buffer and \a bufferEnd with 32-bit random
    values. The buffer must be correctly aligned.
 */
void QRandomGenerator::_fillRange(void *buffer, void *bufferEnd)
{
    // Verify that the pointers are properly aligned for 32-bit
    Q_ASSERT(quintptr(buffer) % sizeof(quint32) == 0);
    Q_ASSERT(quintptr(bufferEnd) % sizeof(quint32) == 0);
    quint32 *begin = static_cast<quint32 *>(buffer);
    quint32 *end = static_cast<quint32 *>(bufferEnd);

    if (type == SystemRNG || Q_UNLIKELY(uint(qt_randomdevice_control.loadAcquire()) & (UseSystemRNG|SetRandomData)))
        return SystemGenerator::self().generate(begin, end);

    SystemAndGlobalGenerators::PRNGLocker lock(this);
    std::generate(begin, end, [this]() { return storage.engine()(); });
}

namespace {
struct QRandEngine
{
    std::minstd_rand engine;
    QRandEngine() : engine(1) {}

    int generate()
    {
        std::minstd_rand::result_type v = engine();
        if (std::numeric_limits<int>::max() != RAND_MAX)
            v %= uint(RAND_MAX) + 1;

        return int(v);
    }

    void seed(std::minstd_rand::result_type q)
    {
        engine.seed(q);
    }
};
}

#if defined(Q_OS_WIN)
// On Windows srand() and rand() already use Thread-Local-Storage
// to store the seed between calls
static inline QRandEngine *randTLS()
{
    return nullptr;
}
#elif defined(Q_COMPILER_THREAD_LOCAL)
static inline QRandEngine *randTLS()
{
    thread_local QRandEngine r;
    return &r;
}
#else
Q_GLOBAL_STATIC(QThreadStorage<QRandEngine>, g_randTLS)
static inline QRandEngine *randTLS()
{
    auto tls = g_randTLS();
    if (!tls)
        return nullptr;
    return &tls->localData();

}
#endif

/*!
    \relates <QtGlobal>
    \deprecated
    \since 4.2

    Thread-safe version of the standard C++ \c srand() function.

    Sets the argument \a seed to be used to generate a new random number sequence of
    pseudo random integers to be returned by qrand().

    The sequence of random numbers generated is deterministic per thread. For example,
    if two threads call qsrand(1) and subsequently call qrand(), the threads will get
    the same random number sequence.

    \note This function is deprecated. In new applications, use
    QRandomGenerator instead.

    \sa qrand(), QRandomGenerator
*/
void qsrand(uint seed)
{
    auto prng = randTLS();
    if (prng)
        prng->seed(seed);
    else
        srand(seed);
}

/*!
    \relates <QtGlobal>
    \deprecated
    \since 4.2

    Thread-safe version of the standard C++ \c rand() function.

    Returns a value between 0 and \c RAND_MAX (defined in \c <cstdlib> and
    \c <stdlib.h>), the next number in the current sequence of pseudo-random
    integers.

    Use \c qsrand() to initialize the pseudo-random number generator with a
    seed value. Seeding must be performed at least once on each thread. If that
    step is skipped, then the sequence will be pre-seeded with a constant
    value.

    \note This function is deprecated. In new applications, use
    QRandomGenerator instead.

    \sa qrand(), QRandomGenerator
*/
int qrand()
{
    auto prng = randTLS();
    if (prng)
        return prng->generate();
    else
        return rand();
}

QT_END_NAMESPACE<|MERGE_RESOLUTION|>--- conflicted
+++ resolved
@@ -90,50 +90,6 @@
 
 QT_BEGIN_NAMESPACE
 
-<<<<<<< HEAD
-#if defined(Q_PROCESSOR_X86) && QT_COMPILER_SUPPORTS_HERE(RDRND)
-static qsizetype qt_random_cpu(void *buffer, qsizetype count) noexcept;
-
-#  ifdef Q_PROCESSOR_X86_64
-#    define _rdrandXX_step _rdrand64_step
-#  else
-#    define _rdrandXX_step _rdrand32_step
-#  endif
-
-static QT_FUNCTION_TARGET(RDRND) qsizetype qt_random_cpu(void *buffer, qsizetype count) noexcept
-{
-    unsigned *ptr = reinterpret_cast<unsigned *>(buffer);
-    unsigned *end = ptr + count;
-    int retries = 10;
-
-    while (ptr + sizeof(qregisteruint)/sizeof(*ptr) <= end) {
-        if (_rdrandXX_step(reinterpret_cast<qregisteruint *>(ptr)))
-            ptr += sizeof(qregisteruint)/sizeof(*ptr);
-        else if (--retries == 0)
-            goto out;
-    }
-
-    while (sizeof(*ptr) != sizeof(qregisteruint) && ptr != end) {
-        bool ok = _rdrand32_step(ptr);
-        if (!ok && --retries)
-            continue;
-        if (ok)
-            ++ptr;
-        break;
-    }
-
-out:
-    return ptr - reinterpret_cast<unsigned *>(buffer);
-}
-#else
-static qsizetype qt_random_cpu(void *, qsizetype)
-{
-    return 0;
-}
-#endif
-
-=======
->>>>>>> 46201f0e
 enum {
     // may be "overridden" by a member enum
     FillBufferNoexcept = true
@@ -374,13 +330,8 @@
     }
 
     qsizetype filled = 0;
-<<<<<<< HEAD
-    if (qt_has_hwrng() && (uint(qt_randomdevice_control.loadAcquire()) & SkipHWRNG) == 0)
-        filled += qt_random_cpu(buffer, count);
-=======
-    if (qHasHwrng() && (uint(qt_randomdevice_control) & SkipHWRNG) == 0)
+    if (qHasHwrng() && (uint(qt_randomdevice_control.loadAcquire()) & SkipHWRNG) == 0)
         filled += qRandomCpu(buffer, count);
->>>>>>> 46201f0e
 
     if (filled != count && (uint(qt_randomdevice_control.loadAcquire()) & SkipSystemRNG) == 0) {
         qsizetype bytesFilled =
