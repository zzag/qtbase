--- conflicted
+++ resolved
@@ -234,19 +234,17 @@
            set to true won't use the native dialogs provided by the platform.
            This value has been added in Qt 5.7.
 
-<<<<<<< HEAD
+    \value AA_SynthesizeMouseForUnhandledTabletEvents All tablet events
+           that are not accepted by the application will be translated
+           to mouse events instead. This attribute is enabled
+           by default. This value has been added in Qt 5.7.
+
     \value AA_DontCheckOpenGLContextThreadAffinity When making a context
            current using QOpenGLContext, do not check that the
            \l{QObject#Thread Affinity}{QObject thread affinity}
            of the QOpenGLContext object is the same thread calling
            \l{QOpenGLContext::makeCurrent}{makeCurrent()}. This value has been
            added in Qt 5.8.
-=======
-    \value AA_SynthesizeMouseForUnhandledTabletEvents All tablet events
-           that are not accepted by the application will be translated
-           to mouse events instead. This attribute is enabled
-           by default. This value has been added in Qt 5.7.
->>>>>>> b3fcaea5
 
     The following values are obsolete:
 
