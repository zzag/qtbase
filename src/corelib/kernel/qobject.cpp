--- conflicted
+++ resolved
@@ -3671,6 +3671,8 @@
     if (connectionLists->allsignals.first) // only add if non-empty
         lists[numLists++] = &connectionLists->allsignals;
 
+    Qt::HANDLE currentThreadId = QThread::currentThreadId();
+
     for (int i = 0; i < numLists; ++i) {
         const auto *list = lists[i];
         if (i == 0) {
@@ -3683,12 +3685,6 @@
                 break;
         }
 
-<<<<<<< HEAD
-=======
-    Qt::HANDLE currentThreadId = QThread::currentThreadId();
-
-    do {
->>>>>>> b9d386f2
         QObjectPrivate::Connection *c = list->first;
         Q_ASSERT(c);
         // We need to check against last here to ensure that signals added
