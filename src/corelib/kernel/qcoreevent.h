--- conflicted
+++ resolved
@@ -273,16 +273,13 @@
         ScrollPrepare = 204,
         Scroll = 205,
 
-<<<<<<< HEAD
         Map = 206,
         Unmap = 207,
 
         Expose = 208,
 
         InputMethodQuery = 209,
-=======
-        OrientationChange = 206,                // Screen orientation has changed
->>>>>>> 83736a8d
+        OrientationChange = 210,                // Screen orientation has changed
 
         // 512 reserved for Qt Jambi's MetaCall event
         // 513 reserved for Qt Jambi's DeleteOnMainThread event
