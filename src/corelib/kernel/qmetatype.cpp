/****************************************************************************
**
** Copyright (C) 2015 The Qt Company Ltd.
** Contact: http://www.qt.io/licensing/
**
** This file is part of the QtCore module of the Qt Toolkit.
**
** $QT_BEGIN_LICENSE:LGPL21$
** Commercial License Usage
** Licensees holding valid commercial Qt licenses may use this file in
** accordance with the commercial license agreement provided with the
** Software or, alternatively, in accordance with the terms contained in
** a written agreement between you and The Qt Company. For licensing terms
** and conditions see http://www.qt.io/terms-conditions. For further
** information use the contact form at http://www.qt.io/contact-us.
**
** GNU Lesser General Public License Usage
** Alternatively, this file may be used under the terms of the GNU Lesser
** General Public License version 2.1 or version 3 as published by the Free
** Software Foundation and appearing in the file LICENSE.LGPLv21 and
** LICENSE.LGPLv3 included in the packaging of this file. Please review the
** following information to ensure the GNU Lesser General Public License
** requirements will be met: https://www.gnu.org/licenses/lgpl.html and
** http://www.gnu.org/licenses/old-licenses/lgpl-2.1.html.
**
** As a special exception, The Qt Company gives you certain additional
** rights. These rights are described in The Qt Company LGPL Exception
** version 1.1, included in the file LGPL_EXCEPTION.txt in this package.
**
** $QT_END_LICENSE$
**
****************************************************************************/

#include "qmetatype.h"
#include "qmetatype_p.h"
#include "qobjectdefs.h"
#include "qdatetime.h"
#include "qbytearray.h"
#include "qreadwritelock.h"
#include "qstring.h"
#include "qstringlist.h"
#include "qvector.h"
#include "qlocale.h"
#include "qeasingcurve.h"
#include "quuid.h"
#include "qvariant.h"
#include "qdatastream.h"
#include "qmetatypeswitcher_p.h"

#ifndef QT_BOOTSTRAPPED
#  include "qbitarray.h"
#  include "qurl.h"
#  include "qvariant.h"
#  include "qabstractitemmodel.h"
#  include "qregularexpression.h"
#  include "qjsonvalue.h"
#  include "qjsonobject.h"
#  include "qjsonarray.h"
#  include "qjsondocument.h"
#  include "qbytearraylist.h"
#endif

#ifndef QT_NO_GEOM_VARIANT
# include "qsize.h"
# include "qpoint.h"
# include "qrect.h"
# include "qline.h"
#endif

QT_BEGIN_NAMESPACE

#define NS(x) QT_PREPEND_NAMESPACE(x)


namespace {
struct DefinedTypesFilter {
    template<typename T>
    struct Acceptor {
        static const bool IsAccepted = QtMetaTypePrivate::TypeDefinition<T>::IsAvailable && QModulesPrivate::QTypeModuleInfo<T>::IsCore;
    };
};
} // namespace

/*!
    \macro Q_DECLARE_OPAQUE_POINTER(PointerType)
    \relates QMetaType
    \since 5.0

    This macro enables pointers to forward-declared types (\a PointerType)
    to be registered with QMetaType using either Q_DECLARE_METATYPE()
    or qRegisterMetaType().

    \sa Q_DECLARE_METATYPE(), qRegisterMetaType()
*/

/*!
    \macro Q_DECLARE_METATYPE(Type)
    \relates QMetaType

    This macro makes the type \a Type known to QMetaType as long as it
    provides a public default constructor, a public copy constructor and
    a public destructor.
    It is needed to use the type \a Type as a custom type in QVariant.

    This macro requires that \a Type is a fully defined type at the point where
    it is used. For pointer types, it also requires that the pointed to type is
    fully defined. Use in conjunction with Q_DECLARE_OPAQUE_POINTER() to
    register pointers to forward declared types.

    Ideally, this macro should be placed below the declaration of
    the class or struct. If that is not possible, it can be put in
    a private header file which has to be included every time that
    type is used in a QVariant.

    Adding a Q_DECLARE_METATYPE() makes the type known to all template
    based functions, including QVariant. Note that if you intend to
    use the type in \e queued signal and slot connections or in
    QObject's property system, you also have to call
    qRegisterMetaType() since the names are resolved at runtime.

    This example shows a typical use case of Q_DECLARE_METATYPE():

    \snippet code/src_corelib_kernel_qmetatype.cpp 0

    If \c MyStruct is in a namespace, the Q_DECLARE_METATYPE() macro
    has to be outside the namespace:

    \snippet code/src_corelib_kernel_qmetatype.cpp 1

    Since \c{MyStruct} is now known to QMetaType, it can be used in QVariant:

    \snippet code/src_corelib_kernel_qmetatype.cpp 2

    Some types are registered automatically and do not need this macro:

    \list
    \li Pointers to classes derived from QObject
    \li QList<T>, QVector<T>, QQueue<T>, QStack<T>, QSet<T> or QLinkedList<T>
        where T is a registered meta type
    \li QHash<T1, T2>, QMap<T1, T2> or QPair<T1, T2> where T1 and T2 are
        registered meta types
    \li QPointer<T>, QSharedPointer<T>, QWeakPointer<T>, where T is a class that derives from QObject
    \li Enumerations registered with Q_ENUM or Q_FLAG
    \li Classes that have a Q_GADGET macro
    \endlist

    \sa qRegisterMetaType()
*/

/*!
    \macro Q_DECLARE_SEQUENTIAL_CONTAINER_METATYPE(Container)
    \relates QMetaType

    This macro makes the container \a Container known to QMetaType as a sequential
    container. This makes it possible to put an instance of Container<T> into
    a QVariant, if T itself is known to QMetaType.

    Note that all of the Qt sequential containers already have built-in
    support, and it is not necessary to use this macro with them. The
    std::vector and std::list containers also have built-in support.

    This example shows a typical use of Q_DECLARE_SEQUENTIAL_CONTAINER_METATYPE():

    \snippet code/src_corelib_kernel_qmetatype.cpp 10
*/

/*!
    \macro Q_DECLARE_ASSOCIATIVE_CONTAINER_METATYPE(Container)
    \relates QMetaType

    This macro makes the container \a Container known to QMetaType as an associative
    container. This makes it possible to put an instance of Container<T, U> into
    a QVariant, if T and U are themselves known to QMetaType.

    Note that all of the Qt associative containers already have built-in
    support, and it is not necessary to use this macro with them. The
    std::map container also has built-in support.

    This example shows a typical use of Q_DECLARE_ASSOCIATIVE_CONTAINER_METATYPE():

    \snippet code/src_corelib_kernel_qmetatype.cpp 11
*/

/*!
    \macro Q_DECLARE_SMART_POINTER_METATYPE(SmartPointer)
    \relates QMetaType

    This macro makes the smart pointer \a SmartPointer known to QMetaType as a
    smart pointer. This makes it possible to put an instance of SmartPointer<T> into
    a QVariant, if T is a type which inherits QObject.

    Note that the QWeakPointer, QSharedPointer and QPointer already have built-in
    support, and it is not necessary to use this macro with them.

    This example shows a typical use of Q_DECLARE_SMART_POINTER_METATYPE():

    \snippet code/src_corelib_kernel_qmetatype.cpp 13
*/

/*!
    \enum QMetaType::Type

    These are the built-in types supported by QMetaType:
    Read doc on QChar
    Read doc on \l QChar

    \value Void \c void
    \value Bool \c bool
    \value Int \c int
    \value UInt \c{unsigned int}
    \value Double \c double
    \value QChar QChar
    \value QString QString
    \value QByteArray QByteArray

    \value VoidStar \c{void *}
    \value Long \c{long}
    \value LongLong LongLong
    \value Short \c{short}
    \value Char \c{char}
    \value ULong \c{unsigned long}
    \value ULongLong ULongLong
    \value UShort \c{unsigned short}
    \value SChar \c{signed char}
    \value UChar \c{unsigned char}
    \value Float \c float
    \value QObjectStar QObject *
    \value QVariant QVariant

    \value QCursor QCursor
    \value QDate QDate
    \value QSize QSize
    \value QTime QTime
    \value QVariantList QVariantList
    \value QPolygon QPolygon
    \value QPolygonF QPolygonF
    \value QColor QColor
    \value QSizeF QSizeF
    \value QRectF QRectF
    \value QLine QLine
    \value QTextLength QTextLength
    \value QStringList QStringList
    \value QVariantMap QVariantMap
    \value QVariantHash QVariantHash
    \value QIcon QIcon
    \value QPen QPen
    \value QLineF QLineF
    \value QTextFormat QTextFormat
    \value QRect QRect
    \value QPoint QPoint
    \value QUrl QUrl
    \value QRegExp QRegExp
    \value QRegularExpression QRegularExpression
    \value QDateTime QDateTime
    \value QPointF QPointF
    \value QPalette QPalette
    \value QFont QFont
    \value QBrush QBrush
    \value QRegion QRegion
    \value QBitArray QBitArray
    \value QImage QImage
    \value QKeySequence QKeySequence
    \value QSizePolicy QSizePolicy
    \value QPixmap QPixmap
    \value QLocale QLocale
    \value QBitmap QBitmap
    \value QMatrix QMatrix
    \value QTransform QTransform
    \value QMatrix4x4 QMatrix4x4
    \value QVector2D QVector2D
    \value QVector3D QVector3D
    \value QVector4D QVector4D
    \value QQuaternion QQuaternion
    \value QEasingCurve QEasingCurve
    \value QJsonValue QJsonValue
    \value QJsonObject QJsonObject
    \value QJsonArray QJsonArray
    \value QJsonDocument QJsonDocument
    \value QModelIndex QModelIndex
    \value QPersistentModelIndex QPersistentModelIndex (since 5.5)
    \value QUuid QUuid
    \value QByteArrayList QByteArrayList

    \value User  Base value for user types
    \value UnknownType This is an invalid type id. It is returned from QMetaType for types that are not registered

    Additional types can be registered using Q_DECLARE_METATYPE().

    \sa type(), typeName()
*/

/*!
    \enum QMetaType::TypeFlag

    The enum describes attributes of a type supported by QMetaType.

    \value NeedsConstruction This type has non-trivial constructors. If the flag is not set instances can be safely initialized with memset to 0.
    \value NeedsDestruction This type has a non-trivial destructor. If the flag is not set calls to the destructor are not necessary before discarding objects.
    \value MovableType An instance of a type having this attribute can be safely moved by memcpy.
    \omitvalue SharedPointerToQObject
    \value IsEnumeration This type is an enumeration
    \value PointerToQObject This type is a pointer to a derived of QObject
    \omitvalue WeakPointerToQObject
    \omitvalue TrackingPointerToQObject
    \omitvalue WasDeclaredAsMetaType
    \omitvalue IsGadget This type is a Q_GADGET and it's corresponding QMetaObject can be accessed with QMetaType::metaObject Since 5.5.
*/

/*!
    \class QMetaType
    \inmodule QtCore
    \brief The QMetaType class manages named types in the meta-object system.

    \ingroup objectmodel
    \threadsafe

    The class is used as a helper to marshall types in QVariant and
    in queued signals and slots connections. It associates a type
    name to a type so that it can be created and destructed
    dynamically at run-time. Declare new types with Q_DECLARE_METATYPE()
    to make them available to QVariant and other template-based functions.
    Call qRegisterMetaType() to make types available to non-template based
    functions, such as the queued signal and slot connections.

    Any class or struct that has a public default
    constructor, a public copy constructor, and a public destructor
    can be registered.

    The following code allocates and destructs an instance of
    \c{MyClass}:

    \snippet code/src_corelib_kernel_qmetatype.cpp 3

    If we want the stream operators \c operator<<() and \c
    operator>>() to work on QVariant objects that store custom types,
    the custom type must provide \c operator<<() and \c operator>>()
    operators.

    \sa Q_DECLARE_METATYPE(), QVariant::setValue(), QVariant::value(), QVariant::fromValue()
*/

/*!
    \fn bool QMetaType::isValid() const
    \since 5.0

    Returns \c true if this QMetaType object contains valid
    information about a type, false otherwise.
*/

/*!
    \fn bool QMetaType::isRegistered() const
    \since 5.0

    Returns \c true if this QMetaType object contains valid
    information about a type, false otherwise.
*/

/*!
    \fn bool QMetaType::sizeOf() const
    \since 5.0

    Returns the size of the type in bytes (i.e. sizeof(T),
    where T is the actual type for which this QMetaType instance
    was constructed for).

    This function is typically used together with construct()
    to perform low-level management of the memory used by a type.

    \sa QMetaType::construct(), QMetaType::sizeOf()
*/

/*!
    \fn TypeFlags QMetaType::flags() const
    \since 5.0

    Returns flags of the type for which this QMetaType instance was constructed.

    \sa QMetaType::TypeFlags, QMetaType::typeFlags()
*/

/*!
    \fn const QMetaObject *QMetaType::metaObject() const
    \since 5.5

    return a QMetaObject relative to this type.

    If the type is a pointer type to a subclass of QObject, flags() contains
    QMetaType::PointerToQObject and this function returns the corresponding QMetaObject. This can
    be used to in combinaison with QMetaObject::construct to create QObject of this type.

    If the type is a Q_GADGET, flags() contains QMetaType::IsGadget, and this function returns its
    QMetaObject.  This can be used to retrieve QMetaMethod and QMetaProperty and use them on a
    pointer of this type. (given by QVariant::data for example)

    If the type is an enumeration, flags() contains QMetaType::IsEnumeration, and this function
    returns the QMetaObject of the enclosing object if the enum was registered as a Q_ENUM or 0
    otherwise

    \sa QMetaType::metaObjectForType(), QMetaType::flags()
*/

/*!
    \fn void *QMetaType::create(const void *copy = 0) const
    \since 5.0

    Returns a copy of \a copy, assuming it is of the type that this
    QMetaType instance was created for. If \a copy is null, creates
    a default constructed instance.

    \sa QMetaType::destroy()
*/

/*!
    \fn void QMetaType::destroy(void *data) const
    \since 5.0

    Destroys the \a data, assuming it is of the type that this
    QMetaType instance was created for.

    \sa QMetaType::create()
*/

/*!
    \fn void *QMetaType::construct(int type, const void *copy)
    \deprecated

    Constructs a value of the given type which is a copy of \a copy.
    The default value for \a copy is 0.

    Deprecated, use the static function QMetaType::create(int type,
    const void *copy) instead.
*/
/*!
    \fn void *QMetaType::construct(void *where, const void *copy = 0) const
    \since 5.0

    Constructs a value of the type that this QMetaType instance
    was constructed for in the existing memory addressed by \a where,
    that is a copy of \a copy, and returns \a where. If \a copy is
    zero, the value is default constructed.

    This is a low-level function for explicitly managing the memory
    used to store the type. Consider calling create() if you don't
    need this level of control (that is, use "new" rather than
    "placement new").

    You must ensure that \a where points to a location where the new
    value can be stored and that \a where is suitably aligned.
    The type's size can be queried by calling sizeOf().

    The rule of thumb for alignment is that a type is aligned to its
    natural boundary, which is the smallest power of 2 that is bigger
    than the type, unless that alignment is larger than the maximum
    useful alignment for the platform. For practical purposes,
    alignment larger than 2 * sizeof(void*) is only necessary for
    special hardware instructions (e.g., aligned SSE loads and stores
    on x86).
*/

/*!
    \fn void QMetaType::destruct(void *data) const
    \since 5.0

    Destructs the value, located at \a data, assuming that it is
    of the type for which this QMetaType instance was constructed for.

    Unlike destroy(), this function only invokes the type's
    destructor, it doesn't invoke the delete operator.
    \sa QMetaType::construct()
*/

/*!
    \fn QMetaType::~QMetaType()

    Destructs this object.
*/

#define QT_ADD_STATIC_METATYPE(MetaTypeName, MetaTypeId, RealName) \
    { #RealName, sizeof(#RealName) - 1, MetaTypeId },

#define QT_ADD_STATIC_METATYPE_ALIASES_ITER(MetaTypeName, MetaTypeId, AliasingName, RealNameStr) \
    { RealNameStr, sizeof(RealNameStr) - 1, QMetaType::MetaTypeName },

#define QT_ADD_STATIC_METATYPE_HACKS_ITER(MetaTypeName, TypeId, Name) \
    QT_ADD_STATIC_METATYPE(MetaTypeName, MetaTypeName, Name)

static const struct { const char * typeName; int typeNameLength; int type; } types[] = {
    QT_FOR_EACH_STATIC_TYPE(QT_ADD_STATIC_METATYPE)
    QT_FOR_EACH_STATIC_ALIAS_TYPE(QT_ADD_STATIC_METATYPE_ALIASES_ITER)
    QT_FOR_EACH_STATIC_HACKS_TYPE(QT_ADD_STATIC_METATYPE_HACKS_ITER)
    {0, 0, QMetaType::UnknownType}
};

Q_CORE_EXPORT const QMetaTypeInterface *qMetaTypeGuiHelper = 0;
Q_CORE_EXPORT const QMetaTypeInterface *qMetaTypeWidgetsHelper = 0;
Q_CORE_EXPORT const QMetaObject *qMetaObjectWidgetsHelper = 0;

class QCustomTypeInfo : public QMetaTypeInterface
{
public:
    QCustomTypeInfo()
        : alias(-1)
    {
        QMetaTypeInterface empty = QT_METATYPE_INTERFACE_INIT(void);
        *static_cast<QMetaTypeInterface*>(this) = empty;
    }
    QByteArray typeName;
    int alias;
};

template<typename T, typename Key>
class QMetaTypeFunctionRegistry
{
public:
    ~QMetaTypeFunctionRegistry()
    {
        const QWriteLocker locker(&lock);
        map.clear();
    }

    bool contains(Key k) const
    {
        const QReadLocker locker(&lock);
        return map.contains(k);
    }

    bool insertIfNotContains(Key k, const T *f)
    {
        const QWriteLocker locker(&lock);
        const T* &fun = map[k];
        if (fun != 0)
            return false;
        fun = f;
        return true;
    }

    const T *function(Key k) const
    {
        const QReadLocker locker(&lock);
        return map.value(k, 0);
    }

    void remove(int from, int to)
    {
        const Key k(from, to);
        const QWriteLocker locker(&lock);
        map.remove(k);
    }
private:
    mutable QReadWriteLock lock;
    QHash<Key, const T *> map;
};

typedef QMetaTypeFunctionRegistry<QtPrivate::AbstractConverterFunction,QPair<int,int> >
QMetaTypeConverterRegistry;
typedef QMetaTypeFunctionRegistry<QtPrivate::AbstractComparatorFunction,int>
QMetaTypeComparatorRegistry;
typedef QMetaTypeFunctionRegistry<QtPrivate::AbstractDebugStreamFunction,int>
QMetaTypeDebugStreamRegistry;

namespace
{
union CheckThatItIsPod
{   // This should break if QMetaTypeInterface is not a POD type
    QMetaTypeInterface iface;
};
}

Q_DECLARE_TYPEINFO(QCustomTypeInfo, Q_MOVABLE_TYPE);
Q_GLOBAL_STATIC(QVector<QCustomTypeInfo>, customTypes)
Q_GLOBAL_STATIC(QReadWriteLock, customTypesLock)
Q_GLOBAL_STATIC(QMetaTypeConverterRegistry, customTypesConversionRegistry)
Q_GLOBAL_STATIC(QMetaTypeComparatorRegistry, customTypesComparatorRegistry)
Q_GLOBAL_STATIC(QMetaTypeDebugStreamRegistry, customTypesDebugStreamRegistry)

/*!
    \fn bool QMetaType::registerConverter()
    \since 5.2
    Registers the possibility of an implicit conversion from type From to type To in the meta
    type system. Returns \c true if the registration succeeded, otherwise false.
*/

/*!
    \fn bool QMetaType::registerConverter(MemberFunction function)
    \since 5.2
    \overload
    Registers a method \a function like To From::function() const as converter from type From
    to type To in the meta type system. Returns \c true if the registration succeeded, otherwise false.
*/

/*!
    \fn bool QMetaType::registerConverter(MemberFunctionOk function)
    \since 5.2
    \overload
    Registers a method \a function like To From::function(bool *ok) const as converter from type From
    to type To in the meta type system. Returns \c true if the registration succeeded, otherwise false.
*/

/*!
    \fn bool QMetaType::registerConverter(UnaryFunction function)
    \since 5.2
    \overload
    Registers a unary function object \a function as converter from type From
    to type To in the meta type system. Returns \c true if the registration succeeded, otherwise false.
*/

/*!
    \fn bool QMetaType::registerComparators()
    \since 5.2
    Registers comparison operators for the user-registered type T. This requires T to have
    both an operator== and an operator<.
    Returns \c true if the registration succeeded, otherwise false.
*/

/*!
    \fn bool QMetaType::registerEqualsComparator()
    \since 5.5
    Registers equals operator for the user-registered type T. This requires T to have
    an operator==.
    Returns \c true if the registration succeeded, otherwise false.
*/

#ifndef QT_NO_DEBUG_STREAM
/*!
    \fn bool QMetaType::registerDebugStreamOperator()
    Registers the debug stream operator for the user-registered type T. This requires T to have
    an operator<<(QDebug dbg, T).
    Returns \c true if the registration succeeded, otherwise false.
*/
#endif

/*!
    Registers function \a f as converter function from type id \a from to \a to.
    If there's already a conversion registered, this does nothing but deleting \a f.
    Returns \c true if the registration succeeded, otherwise false.
    \since 5.2
    \internal
*/
bool QMetaType::registerConverterFunction(const QtPrivate::AbstractConverterFunction *f, int from, int to)
{
    if (!customTypesConversionRegistry()->insertIfNotContains(qMakePair(from, to), f)) {
        qWarning("Type conversion already registered from type %s to type %s",
                 QMetaType::typeName(from), QMetaType::typeName(to));
        return false;
    }
    return true;
}

/*!
    \internal

    Invoked automatically when a converter function object is destroyed.
 */
void QMetaType::unregisterConverterFunction(int from, int to)
{
    if (customTypesConversionRegistry.isDestroyed())
        return;
    customTypesConversionRegistry()->remove(from, to);
}

bool QMetaType::registerComparatorFunction(const QtPrivate::AbstractComparatorFunction *f, int type)
{
    if (!customTypesComparatorRegistry()->insertIfNotContains(type, f)) {
        qWarning("Comparators already registered for type %s", QMetaType::typeName(type));
        return false;
    }
    return true;
}

/*!
    \fn bool QMetaType::hasRegisteredComparators()
    Returns \c true, if the meta type system has registered comparators for type T.
    \since 5.2
 */

/*!
    Returns \c true, if the meta type system has registered comparators for type id \a typeId.
    \since 5.2
 */
bool QMetaType::hasRegisteredComparators(int typeId)
{
    return customTypesComparatorRegistry()->contains(typeId);
}

#ifndef QT_NO_DEBUG_STREAM
bool QMetaType::registerDebugStreamOperatorFunction(const QtPrivate::AbstractDebugStreamFunction *f,
                                                    int type)
{
    if (!customTypesDebugStreamRegistry()->insertIfNotContains(type, f)) {
        qWarning("Debug stream operator already registered for type %s", QMetaType::typeName(type));
        return false;
    }
    return true;
}

/*!
    \fn bool QMetaType::hasRegisteredDebugStreamOperator()
    Returns \c true, if the meta type system has a registered debug stream operator for type T.
    \since 5.2
 */

/*!
    Returns \c true, if the meta type system has a registered debug stream operator for type
    id \a typeId.
    \since 5.2
*/
bool QMetaType::hasRegisteredDebugStreamOperator(int typeId)
{
    return customTypesDebugStreamRegistry()->contains(typeId);
}
#endif

/*!
    Converts the object at \a from from \a fromTypeId to the preallocated space at \a to
    typed \a toTypeId. Returns \c true, if the conversion succeeded, otherwise false.
    \since 5.2
*/
bool QMetaType::convert(const void *from, int fromTypeId, void *to, int toTypeId)
{
    const QtPrivate::AbstractConverterFunction * const f =
        customTypesConversionRegistry()->function(qMakePair(fromTypeId, toTypeId));
    return f && f->convert(f, from, to);
}

/*!
    Compares the objects at \a lhs and \a rhs. Both objects need to be of type \a typeId.
    \a result is set to less than, equal to or greater than zero, if \a lhs is less than, equal to
    or greater than \a rhs. Returns \c true, if the comparison succeeded, otherwise \c false.
    \since 5.2
*/
bool QMetaType::compare(const void *lhs, const void *rhs, int typeId, int* result)
{
    const QtPrivate::AbstractComparatorFunction * const f =
        customTypesComparatorRegistry()->function(typeId);
    if (!f)
        return false;
    if (f->equals(f, lhs, rhs))
        *result = 0;
    else if (f->lessThan)
        *result = f->lessThan(f, lhs, rhs) ? -1 : 1;
    else
        return false;
    return true;
}

/*!
    Compares the objects at \a lhs and \a rhs. Both objects need to be of type \a typeId.
    \a result is set to zero, if \a lhs equals to rhs. Returns \c true, if the comparison
    succeeded, otherwise \c false.
    \since 5.5
*/
bool QMetaType::equals(const void *lhs, const void *rhs, int typeId, int *result)
{
    const QtPrivate::AbstractComparatorFunction * const f
        = customTypesComparatorRegistry()->function(typeId);
    if (!f)
        return false;
    if (f->equals(f, lhs, rhs))
        *result = 0;
    else
        *result = -1;
    return true;
}

/*!
    Streams the object at \a rhs of type \a typeId to the debug stream \a dbg. Returns \c true
    on success, otherwise false.
    \since 5.2
*/
bool QMetaType::debugStream(QDebug& dbg, const void *rhs, int typeId)
{
    const QtPrivate::AbstractDebugStreamFunction * const f = customTypesDebugStreamRegistry()->function(typeId);
    if (!f)
        return false;
    f->stream(f, dbg, rhs);
    return true;
}

/*!
    \fn bool QMetaType::hasRegisteredConverterFunction()
    Returns \c true, if the meta type system has a registered conversion from type From to type To.
    \since 5.2
    \overload
    */

/*!
    Returns \c true, if the meta type system has a registered conversion from meta type id \a fromTypeId
    to \a toTypeId
    \since 5.2
*/
bool QMetaType::hasRegisteredConverterFunction(int fromTypeId, int toTypeId)
{
    return customTypesConversionRegistry()->contains(qMakePair(fromTypeId, toTypeId));
}

#ifndef QT_NO_DATASTREAM
/*!
    \internal
*/
void QMetaType::registerStreamOperators(const char *typeName, SaveOperator saveOp,
                                        LoadOperator loadOp)
{
    registerStreamOperators(type(typeName), saveOp, loadOp);
}

/*!
    \internal
*/
void QMetaType::registerStreamOperators(int idx, SaveOperator saveOp,
                                        LoadOperator loadOp)
{
    if (idx < User)
        return; //builtin types should not be registered;
    QVector<QCustomTypeInfo> *ct = customTypes();
    if (!ct)
        return;
    QWriteLocker locker(customTypesLock());
    QCustomTypeInfo &inf = (*ct)[idx - User];
    inf.saveOp = saveOp;
    inf.loadOp = loadOp;
}
#endif // QT_NO_DATASTREAM

/*!
    Returns the type name associated with the given \a typeId, or 0 if no
    matching type was found. The returned pointer must not be deleted.

    \sa type(), isRegistered(), Type
*/
const char *QMetaType::typeName(int typeId)
{
    const uint type = typeId;
    // In theory it can be filled during compilation time, but for some reason template code
    // that is able to do it causes GCC 4.6 to generate additional 3K of executable code. Probably
    // it is not worth of it.
    static const char *namesCache[QMetaType::HighestInternalId + 1];

    const char *result;
    if (type <= QMetaType::HighestInternalId && ((result = namesCache[type])))
        return result;

#define QT_METATYPE_TYPEID_TYPENAME_CONVERTER(MetaTypeName, TypeId, RealName) \
        case QMetaType::MetaTypeName: result = #RealName; break;

    switch (QMetaType::Type(type)) {
    QT_FOR_EACH_STATIC_TYPE(QT_METATYPE_TYPEID_TYPENAME_CONVERTER)

    default: {
        if (Q_UNLIKELY(type < QMetaType::User)) {
            return 0; // It can happen when someone cast int to QVariant::Type, we should not crash...
        } else {
            const QVector<QCustomTypeInfo> * const ct = customTypes();
            QReadLocker locker(customTypesLock());
            return ct && uint(ct->count()) > type - QMetaType::User && !ct->at(type - QMetaType::User).typeName.isEmpty()
                    ? ct->at(type - QMetaType::User).typeName.constData()
                    : 0;
        }
    }
    }
#undef QT_METATYPE_TYPEID_TYPENAME_CONVERTER

    Q_ASSERT(type <= QMetaType::HighestInternalId);
    namesCache[type] = result;
    return result;
}

/*!
    \internal
    Similar to QMetaType::type(), but only looks in the static set of types.
*/
static inline int qMetaTypeStaticType(const char *typeName, int length)
{
    int i = 0;
    while (types[i].typeName && ((length != types[i].typeNameLength)
                                 || memcmp(typeName, types[i].typeName, length))) {
        ++i;
    }
    return types[i].type;
}

/*!
    \internal
    Similar to QMetaType::type(), but only looks in the custom set of
    types, and doesn't lock the mutex.
    The extra \a firstInvalidIndex parameter is an easy way to avoid
    iterating over customTypes() a second time in registerNormalizedType().
*/
static int qMetaTypeCustomType_unlocked(const char *typeName, int length, int *firstInvalidIndex = 0)
{
    const QVector<QCustomTypeInfo> * const ct = customTypes();
    if (!ct)
        return QMetaType::UnknownType;

    if (firstInvalidIndex)
        *firstInvalidIndex = -1;
    for (int v = 0; v < ct->count(); ++v) {
        const QCustomTypeInfo &customInfo = ct->at(v);
        if ((length == customInfo.typeName.size())
            && !memcmp(typeName, customInfo.typeName.constData(), length)) {
            if (customInfo.alias >= 0)
                return customInfo.alias;
            return v + QMetaType::User;
        }
        if (firstInvalidIndex && (*firstInvalidIndex < 0) && customInfo.typeName.isEmpty())
            *firstInvalidIndex = v;
    }
    return QMetaType::UnknownType;
}

/*!
    \internal

    This function is needed until existing code outside of qtbase
    has been changed to call the new version of registerType().
 */
int QMetaType::registerType(const char *typeName, Deleter deleter,
                            Creator creator)
{
    return registerType(typeName, deleter, creator,
                        QtMetaTypePrivate::QMetaTypeFunctionHelper<void>::Destruct,
                        QtMetaTypePrivate::QMetaTypeFunctionHelper<void>::Construct, 0, TypeFlags(), 0);
}

/*!
    \internal
    \since 5.5

    Unregisters the user type with the given \a typeId and all its aliases.
    Returns \c true if the type was unregistered or \c false otherwise.

    This function was added for QML to be able to deregister types after
    they are unloaded to prevent an infinite increase in custom types for
    applications that are unloading/reloading components often.
 */
bool QMetaType::unregisterType(int type)
{
    QWriteLocker locker(customTypesLock());
    QVector<QCustomTypeInfo> *ct = customTypes();

    // check if user type
    if ((type < User) || ((type - User) >= ct->size()))
        return false;

    // only types without Q_DECLARE_METATYPE can be unregistered
    if (ct->data()[type - User].flags & WasDeclaredAsMetaType)
        return false;

    // invalidate type and all its alias entries
    for (int v = 0; v < ct->count(); ++v) {
        if (((v + User) == type) || (ct->at(v).alias == type))
            ct->data()[v].typeName.clear();
    }
    return true;
}


/*!
    \internal
    \since 5.0

    Registers a user type for marshalling, with \a typeName, a \a
    deleter, a \a creator, a \a destructor, a \a constructor, and
    a \a size. Returns the type's handle, or -1 if the type could
    not be registered.
 */
int QMetaType::registerType(const char *typeName, Deleter deleter,
                            Creator creator,
                            Destructor destructor,
                            Constructor constructor,
                            int size, TypeFlags flags, const QMetaObject *metaObject)
{
#ifdef QT_NO_QOBJECT
    NS(QByteArray) normalizedTypeName = typeName;
#else
    NS(QByteArray) normalizedTypeName = QMetaObject::normalizedType(typeName);
#endif

    return registerNormalizedType(normalizedTypeName, deleter, creator, destructor, constructor, size, flags, metaObject);
}


/*!
  \internal
  \since 5.0
  \overload
  Don't use, kept for binary compatibility

  ### TODO Qt6: remove me
*/
int QMetaType::registerNormalizedType(const NS(QByteArray) &normalizedTypeName, Deleter deleter,
                            Creator creator,
                            Destructor destructor,
                            Constructor constructor,
                            int size, TypeFlags flags, const QMetaObject *metaObject)
{
    Q_UNUSED(deleter);
    Q_UNUSED(creator);
    return registerNormalizedType(normalizedTypeName, destructor, constructor, size, flags, metaObject);
}


/*!
    \internal
    \since 5.5

    Registers a user type for marshalling, with \a normalizedTypeName,
    a \a destructor, a \a constructor, and a \a size. Returns the type's
    handle, or -1 if the type could not be registered.

    \note normalizedTypeName is not checked for conformance with
    Qt's normalized format, so it must already conform.
 */
int QMetaType::registerNormalizedType(const NS(QByteArray) &normalizedTypeName,
                            Destructor destructor,
                            Constructor constructor,
                            int size, TypeFlags flags, const QMetaObject *metaObject)
{
    QVector<QCustomTypeInfo> *ct = customTypes();
    if (!ct || normalizedTypeName.isEmpty() || !destructor || !constructor)
        return -1;

    int idx = qMetaTypeStaticType(normalizedTypeName.constData(),
                                  normalizedTypeName.size());

    int previousSize = 0;
    int previousFlags = 0;
    if (idx == UnknownType) {
        QWriteLocker locker(customTypesLock());
        int posInVector = -1;
        idx = qMetaTypeCustomType_unlocked(normalizedTypeName.constData(),
                                           normalizedTypeName.size(),
                                           &posInVector);
        if (idx == UnknownType) {
            QCustomTypeInfo inf;
            inf.typeName = normalizedTypeName;
#ifndef QT_NO_DATASTREAM
            inf.loadOp = 0;
            inf.saveOp = 0;
#endif
            inf.alias = -1;
            inf.constructor = constructor;
            inf.destructor = destructor;
            inf.size = size;
            inf.flags = flags;
            inf.metaObject = metaObject;
            if (posInVector == -1) {
                idx = ct->size() + User;
                ct->append(inf);
            } else {
                idx = posInVector + User;
                ct->data()[posInVector] = inf;
            }
            return idx;
        }

        if (idx >= User) {
            previousSize = ct->at(idx - User).size;
            previousFlags = ct->at(idx - User).flags;

            // Set new/additional flags in case of old library/app.
            // Ensures that older code works in conjunction with new Qt releases
            // requiring the new flags.
            if (flags != previousFlags) {
                QCustomTypeInfo &inf = ct->data()[idx - User];
                inf.flags |= flags;
                if (metaObject)
                    inf.metaObject = metaObject;
            }
        }
    }

    if (idx < User) {
        previousSize = QMetaType::sizeOf(idx);
        previousFlags = QMetaType::typeFlags(idx);
    }

    if (previousSize != size) {
        qFatal("QMetaType::registerType: Binary compatibility break "
            "-- Size mismatch for type '%s' [%i]. Previously registered "
            "size %i, now registering size %i.",
            normalizedTypeName.constData(), idx, previousSize, size);
    }

    // Do not compare types higher than 0x100:
    // Ignore WasDeclaredAsMetaType inconsitency, to many users were hitting the problem
    // Ignore IsGadget as it was added in Qt 5.5
    // Ignore all the future flags as well
    if ((previousFlags ^ flags) & 0xff) {
        const int maskForTypeInfo = NeedsConstruction | NeedsDestruction | MovableType;
        const char *msg = "QMetaType::registerType: Binary compatibility break. "
                "\nType flags for type '%s' [%i] don't match. Previously "
                "registered TypeFlags(0x%x), now registering TypeFlags(0x%x). "
                "This is an ODR break, which means that your application depends on a C++ undefined behavior."
                "\nHint: %s";
        QT_PREPEND_NAMESPACE(QByteArray) hint;
        if ((previousFlags & maskForTypeInfo) != (flags & maskForTypeInfo)) {
            hint += "\nIt seems that the type was registered at least twice in a different translation units, "
                    "but Q_DECLARE_TYPEINFO is not visible from all the translations unit or different flags were used."
                    "Remember that Q_DECLARE_TYPEINFO should be declared before QMetaType registration, "
                    "preferably it should be placed just after the type declaration and before Q_DECLARE_METATYPE";
        }
        qFatal(msg, normalizedTypeName.constData(), idx, previousFlags, int(flags), hint.constData());
    }

    return idx;
}

/*!
    \internal
    \since 4.7

    Registers a user type for marshalling, as an alias of another type (typedef)
*/
int QMetaType::registerTypedef(const char* typeName, int aliasId)
{
#ifdef QT_NO_QOBJECT
    NS(QByteArray) normalizedTypeName = typeName;
#else
    NS(QByteArray) normalizedTypeName = QMetaObject::normalizedType(typeName);
#endif

    return registerNormalizedTypedef(normalizedTypeName, aliasId);
}

/*!
    \internal
    \since 5.0

    Registers a user type for marshalling, as an alias of another type (typedef).
    Note that normalizedTypeName is not checked for conformance with Qt's normalized format,
    so it must already conform.
*/
int QMetaType::registerNormalizedTypedef(const NS(QByteArray) &normalizedTypeName, int aliasId)
{
    QVector<QCustomTypeInfo> *ct = customTypes();
    if (!ct || normalizedTypeName.isEmpty())
        return -1;

    int idx = qMetaTypeStaticType(normalizedTypeName.constData(),
                                  normalizedTypeName.size());

    if (idx == UnknownType) {
        QWriteLocker locker(customTypesLock());
        int posInVector = -1;
        idx = qMetaTypeCustomType_unlocked(normalizedTypeName.constData(),
                                               normalizedTypeName.size(),
                                               &posInVector);

        if (idx == UnknownType) {
            QCustomTypeInfo inf;
            inf.typeName = normalizedTypeName;
            inf.alias = aliasId;
            if (posInVector == -1)
                ct->append(inf);
            else
                ct->data()[posInVector] = inf;
            return aliasId;
        }
    }

    if (idx != aliasId) {
        qWarning("QMetaType::registerTypedef: "
                 "-- Type name '%s' previously registered as typedef of '%s' [%i], "
                 "now registering as typedef of '%s' [%i].",
                 normalizedTypeName.constData(), QMetaType::typeName(idx), idx,
                 QMetaType::typeName(aliasId), aliasId);
    }
    return idx;
}

/*!
    Returns \c true if the datatype with ID \a type is registered;
    otherwise returns \c false.

    \sa type(), typeName(), Type
*/
bool QMetaType::isRegistered(int type)
{
    // predefined type
    if ((type >= FirstCoreType && type <= LastCoreType)
        || (type >= FirstGuiType && type <= LastGuiType)
        || (type >= FirstWidgetsType && type <= LastWidgetsType)) {
        return true;
    }

    QReadLocker locker(customTypesLock());
    const QVector<QCustomTypeInfo> * const ct = customTypes();
    return ((type >= User) && (ct && ct->count() > type - User) && !ct->at(type - User).typeName.isEmpty());
}

<<<<<<< HEAD
=======
/*!
    \internal
*/
>>>>>>> 01f35306
template <bool tryNormalizedType>
static inline int qMetaTypeTypeImpl(const char *typeName, int length)
{
    if (!length)
        return QMetaType::UnknownType;
    int type = qMetaTypeStaticType(typeName, length);
    if (type == QMetaType::UnknownType) {
        QReadLocker locker(customTypesLock());
        type = qMetaTypeCustomType_unlocked(typeName, length);
#ifndef QT_NO_QOBJECT
        if ((type == QMetaType::UnknownType) && tryNormalizedType) {
            const NS(QByteArray) normalizedTypeName = QMetaObject::normalizedType(typeName);
            type = qMetaTypeStaticType(normalizedTypeName.constData(),
                                       normalizedTypeName.size());
            if (type == QMetaType::UnknownType) {
                type = qMetaTypeCustomType_unlocked(normalizedTypeName.constData(),
                                                    normalizedTypeName.size());
            }
        }
#endif
    }
    return type;
}

/*!
    Returns a handle to the type called \a typeName, or QMetaType::UnknownType if there is
    no such type.

    \sa isRegistered(), typeName(), Type
*/
int QMetaType::type(const char *typeName)
{
    return qMetaTypeTypeImpl</*tryNormalizedType=*/true>(typeName, qstrlen(typeName));
}

/*!
    \a internal

    Similar to QMetaType::type(); the only difference is that this function
    doesn't attempt to normalize the type name (i.e., the lookup will fail
    for type names in non-normalized form).
*/
int qMetaTypeTypeInternal(const char *typeName)
{
    return qMetaTypeTypeImpl</*tryNormalizedType=*/false>(typeName, qstrlen(typeName));
}

/*!
    \since 5.5
    \overload

    Returns a handle to the type called \a typeName, or 0 if there is
    no such type.

    \sa isRegistered(), typeName()
*/
int QMetaType::type(const QT_PREPEND_NAMESPACE(QByteArray) &typeName)
{
    return qMetaTypeTypeImpl</*tryNormalizedType=*/true>(typeName.constData(), typeName.size());
}

#ifndef QT_NO_DATASTREAM
/*!
    Writes the object pointed to by \a data with the ID \a type to
    the given \a stream. Returns \c true if the object is saved
    successfully; otherwise returns \c false.

    The type must have been registered with qRegisterMetaType() and
    qRegisterMetaTypeStreamOperators() beforehand.

    Normally, you should not need to call this function directly.
    Instead, use QVariant's \c operator<<(), which relies on save()
    to stream custom types.

    \sa load(), qRegisterMetaTypeStreamOperators()
*/
bool QMetaType::save(QDataStream &stream, int type, const void *data)
{
    if (!data || !isRegistered(type))
        return false;

    switch(type) {
    case QMetaType::UnknownType:
    case QMetaType::Void:
    case QMetaType::VoidStar:
    case QMetaType::QObjectStar:
    case QMetaType::QModelIndex:
    case QMetaType::QPersistentModelIndex:
    case QMetaType::QJsonValue:
    case QMetaType::QJsonObject:
    case QMetaType::QJsonArray:
    case QMetaType::QJsonDocument:
        return false;
    case QMetaType::Long:
        stream << qlonglong(*static_cast<const long *>(data));
        break;
    case QMetaType::Int:
        stream << *static_cast<const int *>(data);
        break;
    case QMetaType::Short:
        stream << *static_cast<const short *>(data);
        break;
    case QMetaType::Char:
        // force a char to be signed
        stream << *static_cast<const signed char *>(data);
        break;
    case QMetaType::ULong:
        stream << qulonglong(*static_cast<const ulong *>(data));
        break;
    case QMetaType::UInt:
        stream << *static_cast<const uint *>(data);
        break;
    case QMetaType::LongLong:
        stream << *static_cast<const qlonglong *>(data);
        break;
    case QMetaType::ULongLong:
        stream << *static_cast<const qulonglong *>(data);
        break;
    case QMetaType::UShort:
        stream << *static_cast<const ushort *>(data);
        break;
    case QMetaType::SChar:
        stream << *static_cast<const signed char *>(data);
        break;
    case QMetaType::UChar:
        stream << *static_cast<const uchar *>(data);
        break;
    case QMetaType::Bool:
        stream << qint8(*static_cast<const bool *>(data));
        break;
    case QMetaType::Float:
        stream << *static_cast<const float *>(data);
        break;
    case QMetaType::Double:
        stream << *static_cast<const double *>(data);
        break;
    case QMetaType::QChar:
        stream << *static_cast<const NS(QChar) *>(data);
        break;
#ifndef QT_BOOTSTRAPPED
    case QMetaType::QVariantMap:
        stream << *static_cast<const NS(QVariantMap)*>(data);
        break;
    case QMetaType::QVariantHash:
        stream << *static_cast<const NS(QVariantHash)*>(data);
        break;
    case QMetaType::QVariantList:
        stream << *static_cast<const NS(QVariantList)*>(data);
        break;
    case QMetaType::QVariant:
        stream << *static_cast<const NS(QVariant)*>(data);
        break;
    case QMetaType::QByteArrayList:
        stream << *static_cast<const NS(QByteArrayList)*>(data);
        break;
#endif
    case QMetaType::QByteArray:
        stream << *static_cast<const NS(QByteArray)*>(data);
        break;
    case QMetaType::QString:
        stream << *static_cast<const NS(QString)*>(data);
        break;
    case QMetaType::QStringList:
        stream << *static_cast<const NS(QStringList)*>(data);
        break;
#ifndef QT_BOOTSTRAPPED
    case QMetaType::QBitArray:
        stream << *static_cast<const NS(QBitArray)*>(data);
        break;
#endif
    case QMetaType::QDate:
        stream << *static_cast<const NS(QDate)*>(data);
        break;
    case QMetaType::QTime:
        stream << *static_cast<const NS(QTime)*>(data);
        break;
    case QMetaType::QDateTime:
        stream << *static_cast<const NS(QDateTime)*>(data);
        break;
#ifndef QT_BOOTSTRAPPED
    case QMetaType::QUrl:
        stream << *static_cast<const NS(QUrl)*>(data);
        break;
#endif
    case QMetaType::QLocale:
        stream << *static_cast<const NS(QLocale)*>(data);
        break;
#ifndef QT_NO_GEOM_VARIANT
    case QMetaType::QRect:
        stream << *static_cast<const NS(QRect)*>(data);
        break;
    case QMetaType::QRectF:
        stream << *static_cast<const NS(QRectF)*>(data);
        break;
    case QMetaType::QSize:
        stream << *static_cast<const NS(QSize)*>(data);
        break;
    case QMetaType::QSizeF:
        stream << *static_cast<const NS(QSizeF)*>(data);
        break;
    case QMetaType::QLine:
        stream << *static_cast<const NS(QLine)*>(data);
        break;
    case QMetaType::QLineF:
        stream << *static_cast<const NS(QLineF)*>(data);
        break;
    case QMetaType::QPoint:
        stream << *static_cast<const NS(QPoint)*>(data);
        break;
    case QMetaType::QPointF:
        stream << *static_cast<const NS(QPointF)*>(data);
        break;
#endif
#ifndef QT_NO_REGEXP
    case QMetaType::QRegExp:
        stream << *static_cast<const NS(QRegExp)*>(data);
        break;
#endif
#ifndef QT_BOOTSTRAPPED
#ifndef QT_NO_REGULAREXPRESSION
    case QMetaType::QRegularExpression:
        stream << *static_cast<const NS(QRegularExpression)*>(data);
        break;
#endif // QT_NO_REGULAREXPRESSION
    case QMetaType::QEasingCurve:
        stream << *static_cast<const NS(QEasingCurve)*>(data);
        break;
#endif // QT_BOOTSTRAPPED
    case QMetaType::QFont:
    case QMetaType::QPixmap:
    case QMetaType::QBrush:
    case QMetaType::QColor:
    case QMetaType::QPalette:
    case QMetaType::QImage:
    case QMetaType::QPolygon:
    case QMetaType::QPolygonF:
    case QMetaType::QRegion:
    case QMetaType::QBitmap:
    case QMetaType::QCursor:
    case QMetaType::QKeySequence:
    case QMetaType::QPen:
    case QMetaType::QTextLength:
    case QMetaType::QTextFormat:
    case QMetaType::QMatrix:
    case QMetaType::QTransform:
    case QMetaType::QMatrix4x4:
    case QMetaType::QVector2D:
    case QMetaType::QVector3D:
    case QMetaType::QVector4D:
    case QMetaType::QQuaternion:
    case QMetaType::QIcon:
        if (!qMetaTypeGuiHelper)
            return false;
        qMetaTypeGuiHelper[type - FirstGuiType].saveOp(stream, data);
        break;
    case QMetaType::QSizePolicy:
        if (!qMetaTypeWidgetsHelper)
            return false;
        qMetaTypeWidgetsHelper[type - FirstWidgetsType].saveOp(stream, data);
        break;
    case QMetaType::QUuid:
        stream << *static_cast<const NS(QUuid)*>(data);
        break;
    default: {
        const QVector<QCustomTypeInfo> * const ct = customTypes();
        if (!ct)
            return false;

        SaveOperator saveOp = 0;
        {
            QReadLocker locker(customTypesLock());
            saveOp = ct->at(type - User).saveOp;
        }

        if (!saveOp)
            return false;
        saveOp(stream, data);
        break; }
    }

    return true;
}

/*!
    Reads the object of the specified \a type from the given \a
    stream into \a data. Returns \c true if the object is loaded
    successfully; otherwise returns \c false.

    The type must have been registered with qRegisterMetaType() and
    qRegisterMetaTypeStreamOperators() beforehand.

    Normally, you should not need to call this function directly.
    Instead, use QVariant's \c operator>>(), which relies on load()
    to stream custom types.

    \sa save(), qRegisterMetaTypeStreamOperators()
*/
bool QMetaType::load(QDataStream &stream, int type, void *data)
{
    if (!data || !isRegistered(type))
        return false;

    switch(type) {
    case QMetaType::UnknownType:
    case QMetaType::Void:
    case QMetaType::VoidStar:
    case QMetaType::QObjectStar:
    case QMetaType::QModelIndex:
    case QMetaType::QPersistentModelIndex:
    case QMetaType::QJsonValue:
    case QMetaType::QJsonObject:
    case QMetaType::QJsonArray:
    case QMetaType::QJsonDocument:
        return false;
    case QMetaType::Long: {
        qlonglong l;
        stream >> l;
        *static_cast<long *>(data) = long(l);
        break; }
    case QMetaType::Int:
        stream >> *static_cast<int *>(data);
        break;
    case QMetaType::Short:
        stream >> *static_cast<short *>(data);
        break;
    case QMetaType::Char:
        // force a char to be signed
        stream >> *static_cast<signed char *>(data);
        break;
    case QMetaType::ULong: {
        qulonglong ul;
        stream >> ul;
        *static_cast<ulong *>(data) = ulong(ul);
        break; }
    case QMetaType::UInt:
        stream >> *static_cast<uint *>(data);
        break;
    case QMetaType::LongLong:
        stream >> *static_cast<qlonglong *>(data);
        break;
    case QMetaType::ULongLong:
        stream >> *static_cast<qulonglong *>(data);
        break;
    case QMetaType::UShort:
        stream >> *static_cast<ushort *>(data);
        break;
    case QMetaType::SChar:
        stream >> *static_cast<signed char *>(data);
        break;
    case QMetaType::UChar:
        stream >> *static_cast<uchar *>(data);
        break;
    case QMetaType::Bool: {
        qint8 b;
        stream >> b;
        *static_cast<bool *>(data) = b;
        break; }
    case QMetaType::Float:
        stream >> *static_cast<float *>(data);
        break;
    case QMetaType::Double:
        stream >> *static_cast<double *>(data);
        break;
    case QMetaType::QChar:
        stream >> *static_cast< NS(QChar)*>(data);
        break;
#ifndef QT_BOOTSTRAPPED
    case QMetaType::QVariantMap:
        stream >> *static_cast< NS(QVariantMap)*>(data);
        break;
    case QMetaType::QVariantHash:
        stream >> *static_cast< NS(QVariantHash)*>(data);
        break;
    case QMetaType::QVariantList:
        stream >> *static_cast< NS(QVariantList)*>(data);
        break;
    case QMetaType::QVariant:
        stream >> *static_cast< NS(QVariant)*>(data);
        break;
    case QMetaType::QByteArrayList:
        stream >> *static_cast< NS(QByteArrayList)*>(data);
        break;
#endif
    case QMetaType::QByteArray:
        stream >> *static_cast< NS(QByteArray)*>(data);
        break;
    case QMetaType::QString:
        stream >> *static_cast< NS(QString)*>(data);
        break;
    case QMetaType::QStringList:
        stream >> *static_cast< NS(QStringList)*>(data);
        break;
#ifndef QT_BOOTSTRAPPED
    case QMetaType::QBitArray:
        stream >> *static_cast< NS(QBitArray)*>(data);
        break;
#endif
    case QMetaType::QDate:
        stream >> *static_cast< NS(QDate)*>(data);
        break;
    case QMetaType::QTime:
        stream >> *static_cast< NS(QTime)*>(data);
        break;
    case QMetaType::QDateTime:
        stream >> *static_cast< NS(QDateTime)*>(data);
        break;
#ifndef QT_BOOTSTRAPPED
    case QMetaType::QUrl:
        stream >> *static_cast< NS(QUrl)*>(data);
        break;
#endif
    case QMetaType::QLocale:
        stream >> *static_cast< NS(QLocale)*>(data);
        break;
#ifndef QT_NO_GEOM_VARIANT
    case QMetaType::QRect:
        stream >> *static_cast< NS(QRect)*>(data);
        break;
    case QMetaType::QRectF:
        stream >> *static_cast< NS(QRectF)*>(data);
        break;
    case QMetaType::QSize:
        stream >> *static_cast< NS(QSize)*>(data);
        break;
    case QMetaType::QSizeF:
        stream >> *static_cast< NS(QSizeF)*>(data);
        break;
    case QMetaType::QLine:
        stream >> *static_cast< NS(QLine)*>(data);
        break;
    case QMetaType::QLineF:
        stream >> *static_cast< NS(QLineF)*>(data);
        break;
    case QMetaType::QPoint:
        stream >> *static_cast< NS(QPoint)*>(data);
        break;
    case QMetaType::QPointF:
        stream >> *static_cast< NS(QPointF)*>(data);
        break;
#endif
#ifndef QT_NO_REGEXP
    case QMetaType::QRegExp:
        stream >> *static_cast< NS(QRegExp)*>(data);
        break;
#endif
#ifndef QT_BOOTSTRAPPED
#ifndef QT_NO_REGULAREXPRESSION
    case QMetaType::QRegularExpression:
        stream >> *static_cast< NS(QRegularExpression)*>(data);
        break;
#endif // QT_NO_REGULAREXPRESSION
    case QMetaType::QEasingCurve:
        stream >> *static_cast< NS(QEasingCurve)*>(data);
        break;
#endif // QT_BOOTSTRAPPED
    case QMetaType::QFont:
    case QMetaType::QPixmap:
    case QMetaType::QBrush:
    case QMetaType::QColor:
    case QMetaType::QPalette:
    case QMetaType::QImage:
    case QMetaType::QPolygon:
    case QMetaType::QPolygonF:
    case QMetaType::QRegion:
    case QMetaType::QBitmap:
    case QMetaType::QCursor:
    case QMetaType::QKeySequence:
    case QMetaType::QPen:
    case QMetaType::QTextLength:
    case QMetaType::QTextFormat:
    case QMetaType::QMatrix:
    case QMetaType::QTransform:
    case QMetaType::QMatrix4x4:
    case QMetaType::QVector2D:
    case QMetaType::QVector3D:
    case QMetaType::QVector4D:
    case QMetaType::QQuaternion:
    case QMetaType::QIcon:
        if (!qMetaTypeGuiHelper)
            return false;
        qMetaTypeGuiHelper[type - FirstGuiType].loadOp(stream, data);
        break;
    case QMetaType::QSizePolicy:
        if (!qMetaTypeWidgetsHelper)
            return false;
        qMetaTypeWidgetsHelper[type - FirstWidgetsType].loadOp(stream, data);
        break;
    case QMetaType::QUuid:
        stream >> *static_cast< NS(QUuid)*>(data);
        break;
    default: {
        const QVector<QCustomTypeInfo> * const ct = customTypes();
        if (!ct)
            return false;

        LoadOperator loadOp = 0;
        {
            QReadLocker locker(customTypesLock());
            loadOp = ct->at(type - User).loadOp;
        }

        if (!loadOp)
            return false;
        loadOp(stream, data);
        break; }
    }
    return true;
}
#endif // QT_NO_DATASTREAM

/*!
    Returns a copy of \a copy, assuming it is of type \a type. If \a
    copy is zero, creates a default constructed instance.

    \sa destroy(), isRegistered(), Type
*/
void *QMetaType::create(int type, const void *copy)
{
    QMetaType info(type);
    int size = info.sizeOf();
    return info.construct(operator new(size), copy);
}

/*!
    Destroys the \a data, assuming it is of the \a type given.

    \sa create(), isRegistered(), Type
*/
void QMetaType::destroy(int type, void *data)
{
    QMetaType info(type);
    info.destruct(data);
    operator delete(data);
}

namespace {
class TypeConstructor {
    template<typename T, bool IsAcceptedType = DefinedTypesFilter::Acceptor<T>::IsAccepted>
    struct ConstructorImpl {
        static void *Construct(const int /*type*/, void *where, const void *copy) { return QtMetaTypePrivate::QMetaTypeFunctionHelper<T>::Construct(where, copy); }
    };
    template<typename T>
    struct ConstructorImpl<T, /* IsAcceptedType = */ false> {
        static void *Construct(const int type, void *where, const void *copy)
        {
            if (QModulesPrivate::QTypeModuleInfo<T>::IsGui)
                return Q_LIKELY(qMetaTypeGuiHelper) ? qMetaTypeGuiHelper[type - QMetaType::FirstGuiType].constructor(where, copy) : 0;

            if (QModulesPrivate::QTypeModuleInfo<T>::IsWidget)
                return Q_LIKELY(qMetaTypeWidgetsHelper) ? qMetaTypeWidgetsHelper[type - QMetaType::FirstWidgetsType].constructor(where, copy) : 0;

            // This point can be reached only for known types that definition is not available, for example
            // in bootstrap mode. We have no other choice then ignore it.
            return 0;
        }
    };
public:
    TypeConstructor(const int type, void *where)
        : m_type(type)
        , m_where(where)
    {}

    template<typename T>
    void *delegate(const T *copy) { return ConstructorImpl<T>::Construct(m_type, m_where, copy); }
    void *delegate(const void *) { return m_where; }
    void *delegate(const QMetaTypeSwitcher::UnknownType*) { return m_where; }
    void *delegate(const QMetaTypeSwitcher::NotBuiltinType *copy) { return customTypeConstructor(m_type, m_where, copy); }

private:
    static void *customTypeConstructor(const int type, void *where, const void *copy)
    {
        QMetaType::Constructor ctor;
        const QVector<QCustomTypeInfo> * const ct = customTypes();
        {
            QReadLocker locker(customTypesLock());
            if (Q_UNLIKELY(type < QMetaType::User || !ct || ct->count() <= type - QMetaType::User))
                return 0;
            ctor = ct->at(type - QMetaType::User).constructor;
        }
        Q_ASSERT_X(ctor, "void *QMetaType::construct(int type, void *where, const void *copy)", "The type was not properly registered");
        return ctor(where, copy);
    }

    const int m_type;
    void *m_where;
};
} // namespace

/*!
    \since 5.0

    Constructs a value of the given \a type in the existing memory
    addressed by \a where, that is a copy of \a copy, and returns
    \a where. If \a copy is zero, the value is default constructed.

    This is a low-level function for explicitly managing the memory
    used to store the type. Consider calling create() if you don't
    need this level of control (that is, use "new" rather than
    "placement new").

    You must ensure that \a where points to a location that can store
    a value of type \a type, and that \a where is suitably aligned.
    The type's size can be queried by calling sizeOf().

    The rule of thumb for alignment is that a type is aligned to its
    natural boundary, which is the smallest power of 2 that is bigger
    than the type, unless that alignment is larger than the maximum
    useful alignment for the platform. For practical purposes,
    alignment larger than 2 * sizeof(void*) is only necessary for
    special hardware instructions (e.g., aligned SSE loads and stores
    on x86).

    \sa destruct(), sizeOf()
*/
void *QMetaType::construct(int type, void *where, const void *copy)
{
    if (!where)
        return 0;
    TypeConstructor constructor(type, where);
    return QMetaTypeSwitcher::switcher<void*>(constructor, type, copy);
}


namespace {
class TypeDestructor {
    template<typename T, bool IsAcceptedType = DefinedTypesFilter::Acceptor<T>::IsAccepted>
    struct DestructorImpl {
        static void Destruct(const int /* type */, void *where) { QtMetaTypePrivate::QMetaTypeFunctionHelper<T>::Destruct(where); }
    };
    template<typename T>
    struct DestructorImpl<T, /* IsAcceptedType = */ false> {
        static void Destruct(const int type, void *where)
        {
            if (QModulesPrivate::QTypeModuleInfo<T>::IsGui) {
                if (Q_LIKELY(qMetaTypeGuiHelper))
                    qMetaTypeGuiHelper[type - QMetaType::FirstGuiType].destructor(where);
                return;
            }
            if (QModulesPrivate::QTypeModuleInfo<T>::IsWidget) {
                if (Q_LIKELY(qMetaTypeWidgetsHelper))
                    qMetaTypeWidgetsHelper[type - QMetaType::FirstWidgetsType].destructor(where);
                return;
            }
            // This point can be reached only for known types that definition is not available, for example
            // in bootstrap mode. We have no other choice then ignore it.
        }
    };
public:
    TypeDestructor(const int type)
        : m_type(type)
    {}

    template<typename T>
    void delegate(const T *where) { DestructorImpl<T>::Destruct(m_type, const_cast<T*>(where)); }
    void delegate(const void *) {}
    void delegate(const QMetaTypeSwitcher::UnknownType*) {}
    void delegate(const QMetaTypeSwitcher::NotBuiltinType *where)
    { customTypeDestructor(m_type, const_cast<void *>(static_cast<const void *>(where))); }

private:
    static void customTypeDestructor(const int type, void *where)
    {
        QMetaType::Destructor dtor;
        const QVector<QCustomTypeInfo> * const ct = customTypes();
        {
            QReadLocker locker(customTypesLock());
            if (Q_UNLIKELY(type < QMetaType::User || !ct || ct->count() <= type - QMetaType::User))
                return;
            dtor = ct->at(type - QMetaType::User).destructor;
        }
        Q_ASSERT_X(dtor, "void QMetaType::destruct(int type, void *where)", "The type was not properly registered");
        dtor(where);
    }

    const int m_type;
};
} // namespace

/*!
    \since 5.0

    Destructs the value of the given \a type, located at \a where.

    Unlike destroy(), this function only invokes the type's
    destructor, it doesn't invoke the delete operator.

    \sa construct()
*/
void QMetaType::destruct(int type, void *where)
{
    if (!where)
        return;
    TypeDestructor destructor(type);
    QMetaTypeSwitcher::switcher<void>(destructor, type, where);
}


namespace {
class SizeOf {
    template<typename T, bool IsAcceptedType = DefinedTypesFilter::Acceptor<T>::IsAccepted>
    struct SizeOfImpl {
        static int Size(const int) { return QTypeInfo<T>::sizeOf; }
    };
    template<typename T>
    struct SizeOfImpl<T, /* IsAcceptedType = */ false> {
        static int Size(const int type)
        {
            if (QModulesPrivate::QTypeModuleInfo<T>::IsGui)
                return Q_LIKELY(qMetaTypeGuiHelper) ? qMetaTypeGuiHelper[type - QMetaType::FirstGuiType].size : 0;

            if (QModulesPrivate::QTypeModuleInfo<T>::IsWidget)
                return Q_LIKELY(qMetaTypeWidgetsHelper) ? qMetaTypeWidgetsHelper[type - QMetaType::FirstWidgetsType].size : 0;

            // This point can be reached only for known types that definition is not available, for example
            // in bootstrap mode. We have no other choice then ignore it.
            return 0;
        }
    };

public:
    SizeOf(int type)
        : m_type(type)
    {}

    template<typename T>
    int delegate(const T*) { return SizeOfImpl<T>::Size(m_type); }
    int delegate(const QMetaTypeSwitcher::UnknownType*) { return 0; }
    int delegate(const QMetaTypeSwitcher::NotBuiltinType*) { return customTypeSizeOf(m_type); }
private:
    static int customTypeSizeOf(const int type)
    {
        const QVector<QCustomTypeInfo> * const ct = customTypes();
        QReadLocker locker(customTypesLock());
        if (Q_UNLIKELY(type < QMetaType::User || !ct || ct->count() <= type - QMetaType::User))
            return 0;
        return ct->at(type - QMetaType::User).size;
    }

    const int m_type;
};
} // namespace

/*!
    \since 5.0

    Returns the size of the given \a type in bytes (i.e. sizeof(T),
    where T is the actual type identified by the \a type argument).

    This function is typically used together with construct()
    to perform low-level management of the memory used by a type.

    \sa construct()
*/
int QMetaType::sizeOf(int type)
{
    SizeOf sizeOf(type);
    return QMetaTypeSwitcher::switcher<int>(sizeOf, type, 0);
}

namespace {
class Flags
{
    template<typename T, bool IsAcceptedType = DefinedTypesFilter::Acceptor<T>::IsAccepted>
    struct FlagsImpl
    {
        static quint32 Flags(const int /* type */)
        {
            return QtPrivate::QMetaTypeTypeFlags<T>::Flags;
        }
    };
    template<typename T>
    struct FlagsImpl<T, /* IsAcceptedType = */ false>
    {
        static quint32 Flags(const int type)
        {
            if (QModulesPrivate::QTypeModuleInfo<T>::IsGui)
                return Q_LIKELY(qMetaTypeGuiHelper) ? qMetaTypeGuiHelper[type - QMetaType::FirstGuiType].flags : 0;

            if (QModulesPrivate::QTypeModuleInfo<T>::IsWidget)
                return Q_LIKELY(qMetaTypeWidgetsHelper) ? qMetaTypeWidgetsHelper[type - QMetaType::FirstWidgetsType].flags : 0;

            // This point can be reached only for known types that definition is not available, for example
            // in bootstrap mode. We have no other choice then ignore it.
            return 0;
        }
    };
public:
    Flags(const int type)
        : m_type(type)
    {}
    template<typename T>
    quint32 delegate(const T*) { return FlagsImpl<T>::Flags(m_type); }
    quint32 delegate(const void*) { return 0; }
    quint32 delegate(const QMetaTypeSwitcher::UnknownType*) { return 0; }
    quint32 delegate(const QMetaTypeSwitcher::NotBuiltinType*) { return customTypeFlags(m_type); }
private:
    const int m_type;
    static quint32 customTypeFlags(const int type)
    {
        const QVector<QCustomTypeInfo> * const ct = customTypes();
        if (Q_UNLIKELY(!ct || type < QMetaType::User))
            return 0;
        QReadLocker locker(customTypesLock());
        if (Q_UNLIKELY(ct->count() <= type - QMetaType::User))
            return 0;
        return ct->at(type - QMetaType::User).flags;
    }
};
}  // namespace

/*!
    \since 5.0

    Returns flags of the given \a type.

    \sa QMetaType::TypeFlags
*/
QMetaType::TypeFlags QMetaType::typeFlags(int type)
{
    Flags flags(type);
    return static_cast<QMetaType::TypeFlags>(QMetaTypeSwitcher::switcher<quint32>(flags, type, 0));
}

#ifndef QT_BOOTSTRAPPED
namespace {
class MetaObject
{
public:
    MetaObject(const int type)
        : m_type(type)
    {}

    template<typename T, bool IsAcceptedType = DefinedTypesFilter::Acceptor<T>::IsAccepted>
    struct MetaObjectImpl
    {
        static const QMetaObject *MetaObject(int /*type*/)
        { return QtPrivate::MetaObjectForType<T>::value(); }
    };
    template<typename T>
    struct MetaObjectImpl<T, /* IsAcceptedType = */ false>
    {
        static const QMetaObject *MetaObject(int type) {
            if (QModulesPrivate::QTypeModuleInfo<T>::IsGui)
                return Q_LIKELY(qMetaTypeGuiHelper) ? qMetaTypeGuiHelper[type - QMetaType::FirstGuiType].metaObject : 0;
            if (QModulesPrivate::QTypeModuleInfo<T>::IsWidget)
                return Q_LIKELY(qMetaTypeWidgetsHelper) ? qMetaTypeWidgetsHelper[type - QMetaType::FirstWidgetsType].metaObject : 0;
            return 0;
        }
    };

    template <typename T>
    const QMetaObject *delegate(const T *) { return MetaObjectImpl<T>::MetaObject(m_type); }
    const QMetaObject *delegate(const void*) { return 0; }
    const QMetaObject *delegate(const QMetaTypeSwitcher::UnknownType*) { return 0; }
    const QMetaObject *delegate(const QMetaTypeSwitcher::NotBuiltinType*) { return customMetaObject(m_type); }
private:
    const int m_type;
    static const QMetaObject *customMetaObject(const int type)
    {
        const QVector<QCustomTypeInfo> * const ct = customTypes();
        if (Q_UNLIKELY(!ct || type < QMetaType::User))
            return 0;
        QReadLocker locker(customTypesLock());
        if (Q_UNLIKELY(ct->count() <= type - QMetaType::User))
            return 0;
        return ct->at(type - QMetaType::User).metaObject;
    }
};
}  // namespace
#endif

/*!
    \since 5.0

    returns QMetaType::metaObject for \a type

    \sa metaObject()
*/
const QMetaObject *QMetaType::metaObjectForType(int type)
{
#ifndef QT_BOOTSTRAPPED
    MetaObject mo(type);
    return QMetaTypeSwitcher::switcher<const QMetaObject*>(mo, type, 0);
#else
    Q_UNUSED(type);
    return 0;
#endif
}

/*!
    \fn int qRegisterMetaType(const char *typeName)
    \relates QMetaType
    \threadsafe

    Registers the type name \a typeName for the type \c{T}. Returns
    the internal ID used by QMetaType. Any class or struct that has a
    public default constructor, a public copy constructor and a public
    destructor can be registered.

    This function requires that \c{T} is a fully defined type at the point
    where the function is called. For pointer types, it also requires that the
    pointed to type is fully defined. Use Q_DECLARE_OPAQUE_POINTER() to be able
    to register pointers to forward declared types.

    After a type has been registered, you can create and destroy
    objects of that type dynamically at run-time.

    This example registers the class \c{MyClass}:

    \snippet code/src_corelib_kernel_qmetatype.cpp 4

    This function is useful to register typedefs so they can be used
    by QMetaProperty, or in QueuedConnections

    \snippet code/src_corelib_kernel_qmetatype.cpp 9

    \warning This function is useful only for registering an alias (typedef)
    for every other use case Q_DECLARE_METATYPE and qMetaTypeId() should be used instead.

    \sa qRegisterMetaTypeStreamOperators(), QMetaType::isRegistered(),
        Q_DECLARE_METATYPE()
*/

/*!
    \fn void qRegisterMetaTypeStreamOperators(const char *typeName)
    \relates QMetaType
    \threadsafe

    Registers the stream operators for the type \c{T} called \a
    typeName.

    Afterward, the type can be streamed using QMetaType::load() and
    QMetaType::save(). These functions are used when streaming a
    QVariant.

    \snippet code/src_corelib_kernel_qmetatype.cpp 5

    The stream operators should have the following signatures:

    \snippet code/src_corelib_kernel_qmetatype.cpp 6

    \sa qRegisterMetaType(), QMetaType::isRegistered(), Q_DECLARE_METATYPE()
*/

/*! \typedef QMetaType::Deleter
    \internal
*/
/*! \typedef QMetaType::Creator
    \internal
*/
/*! \typedef QMetaType::SaveOperator
    \internal
*/
/*! \typedef QMetaType::LoadOperator
    \internal
*/
/*! \typedef QMetaType::Destructor
    \internal
*/
/*! \typedef QMetaType::Constructor
    \internal
*/

/*!
    \fn int qRegisterMetaType()
    \relates QMetaType
    \threadsafe
    \since 4.2

    Call this function to register the type \c T. \c T must be declared with
    Q_DECLARE_METATYPE(). Returns the meta type Id.

    Example:

    \snippet code/src_corelib_kernel_qmetatype.cpp 7

    This function requires that \c{T} is a fully defined type at the point
    where the function is called. For pointer types, it also requires that the
    pointed to type is fully defined. Use Q_DECLARE_OPAQUE_POINTER() to be able
    to register pointers to forward declared types.

    After a type has been registered, you can create and destroy
    objects of that type dynamically at run-time.

    To use the type \c T in QVariant, using Q_DECLARE_METATYPE() is
    sufficient. To use the type \c T in queued signal and slot connections,
    \c{qRegisterMetaType<T>()} must be called before the first connection
    is established.

    Also, to use type \c T with the QObject::property() API,
    \c{qRegisterMetaType<T>()} must be called before it is used, typically
    in the constructor of the class that uses \c T, or in the \c{main()}
    function.

    \sa Q_DECLARE_METATYPE()
 */

/*!
    \fn int qMetaTypeId()
    \relates QMetaType
    \threadsafe
    \since 4.1

    Returns the meta type id of type \c T at compile time. If the
    type was not declared with Q_DECLARE_METATYPE(), compilation will
    fail.

    Typical usage:

    \snippet code/src_corelib_kernel_qmetatype.cpp 8

    QMetaType::type() returns the same ID as qMetaTypeId(), but does
    a lookup at runtime based on the name of the type.
    QMetaType::type() is a bit slower, but compilation succeeds if a
    type is not registered.

    \sa Q_DECLARE_METATYPE(), QMetaType::type()
*/

namespace {
class TypeInfo {
    template<typename T, bool IsAcceptedType = DefinedTypesFilter::Acceptor<T>::IsAccepted>
    struct TypeInfoImpl
    {
        TypeInfoImpl(const uint /* type */, QMetaTypeInterface &info)
        {
            QMetaTypeInterface tmp = QT_METATYPE_INTERFACE_INIT_NO_DATASTREAM(T);
            info = tmp;
        }
    };

    template<typename T>
    struct TypeInfoImpl<T, /* IsAcceptedType = */ false>
    {
        TypeInfoImpl(const uint type, QMetaTypeInterface &info)
        {
            if (QModulesPrivate::QTypeModuleInfo<T>::IsGui) {
                if (Q_LIKELY(qMetaTypeGuiHelper))
                    info = qMetaTypeGuiHelper[type - QMetaType::FirstGuiType];
                return;
            }
            if (QModulesPrivate::QTypeModuleInfo<T>::IsWidget) {
                if (Q_LIKELY(qMetaTypeWidgetsHelper))
                    info = qMetaTypeWidgetsHelper[type - QMetaType::FirstWidgetsType];
                return;
            }
        }
    };
public:
    QMetaTypeInterface info;
    TypeInfo(const uint type)
        : m_type(type)
    {
        QMetaTypeInterface tmp = QT_METATYPE_INTERFACE_INIT_EMPTY();
        info = tmp;
    }
    template<typename T>
    void delegate(const T*) { TypeInfoImpl<T>(m_type, info); }
    void delegate(const QMetaTypeSwitcher::UnknownType*) {}
    void delegate(const QMetaTypeSwitcher::NotBuiltinType*) { customTypeInfo(m_type); }
private:
    void customTypeInfo(const uint type)
    {
        const QVector<QCustomTypeInfo> * const ct = customTypes();
        if (Q_UNLIKELY(!ct))
            return;
        QReadLocker locker(customTypesLock());
        if (Q_LIKELY(uint(ct->count()) > type - QMetaType::User))
            info = ct->at(type - QMetaType::User);
    }

    const uint m_type;
};
} // namespace

/*!
    \fn QMetaType QMetaType::typeInfo(const int type)
    \internal
*/
QMetaType QMetaType::typeInfo(const int type)
{
    TypeInfo typeInfo(type);
    QMetaTypeSwitcher::switcher<void>(typeInfo, type, 0);
    return typeInfo.info.constructor ? QMetaType(static_cast<ExtensionFlag>(QMetaType::CreateEx | QMetaType::DestroyEx)
                                 , static_cast<const QMetaTypeInterface *>(0) // typeInfo::info is a temporary variable, we can't return address of it.
                                 , 0 // unused
                                 , 0 // unused
                                 , typeInfo.info.saveOp
                                 , typeInfo.info.loadOp
                                 , typeInfo.info.constructor
                                 , typeInfo.info.destructor
                                 , typeInfo.info.size
                                 , typeInfo.info.flags
                                 , type
                                 , typeInfo.info.metaObject)
                : QMetaType(UnknownType);
}

/*!
     \fn QMetaType::QMetaType(const int typeId)
     \since 5.0

     Constructs a QMetaType object that contains all information about type \a typeId.
*/
QMetaType::QMetaType(const int typeId)
    : m_typeId(typeId)
{
    if (Q_UNLIKELY(typeId == UnknownType)) {
        // Constructs invalid QMetaType instance.
        m_extensionFlags = 0xffffffff;
        Q_ASSERT(!isValid());
    } else {
        // TODO it can be better.
        *this = QMetaType::typeInfo(typeId);
        if (m_typeId == UnknownType)
            m_extensionFlags = 0xffffffff;
        else if (m_typeId == QMetaType::Void)
            m_extensionFlags = CreateEx | DestroyEx | ConstructEx | DestructEx;
    }
}

/*!
     \fn QMetaType::QMetaType(const QMetaType &other)
     \since 5.0

     Copy constructs a QMetaType object.
*/
QMetaType::QMetaType(const QMetaType &other)
    : m_creator_unused(other.m_creator_unused)
    , m_deleter_unused(other.m_deleter_unused)
    , m_saveOp(other.m_saveOp)
    , m_loadOp(other.m_loadOp)
    , m_constructor(other.m_constructor)
    , m_destructor(other.m_destructor)
    , m_extension(other.m_extension) // space reserved for future use
    , m_size(other.m_size)
    , m_typeFlags(other.m_typeFlags)
    , m_extensionFlags(other.m_extensionFlags)
    , m_typeId(other.m_typeId)
    , m_metaObject(other.m_metaObject)
{}

QMetaType &QMetaType::operator =(const QMetaType &other)
{
    m_creator_unused = other.m_creator_unused;
    m_deleter_unused = other.m_deleter_unused;
    m_saveOp = other.m_saveOp;
    m_loadOp = other.m_loadOp;
    m_constructor = other.m_constructor;
    m_destructor = other.m_destructor;
    m_size = other.m_size;
    m_typeFlags = other.m_typeFlags;
    m_extensionFlags = other.m_extensionFlags;
    m_extension = other.m_extension; // space reserved for future use
    m_typeId = other.m_typeId;
    m_metaObject = other.m_metaObject;
    return *this;
}

/*!
    \fn void QMetaType::ctor(const QMetaTypeInterface *info)
    \internal

    Method used for future binary compatible extensions.  The function may be
    called from within QMetaType's constructor to force a library call from
    inlined code.
*/
void QMetaType::ctor(const QMetaTypeInterface *info)
{
    // Special case for Void type, the type is valid but not constructible.
    // In future we may consider to remove this assert and extend this function to initialize
    // differently m_extensionFlags for different types. Currently it is not needed.
    Q_ASSERT(m_typeId == QMetaType::Void);
    Q_UNUSED(info);
    m_extensionFlags = CreateEx | DestroyEx | ConstructEx | DestructEx;
}

/*!
    \fn void QMetaType::dtor()
    \internal

    Method used for future binary compatible extensions.  The function may be
    called from within QMetaType's destructor to force a library call from
    inlined code.
*/
void QMetaType::dtor()
{}

/*!
    \fn void *QMetaType::createExtended(const void *copy) const
    \internal

    Method used for future binary compatible extensions. The function may be called
    during QMetaType::create to force library call from inlined code.

    ### TODO Qt6 remove the extension
*/
void *QMetaType::createExtended(const void *copy) const
{
    if (m_typeId == QMetaType::UnknownType)
        return 0;
    return m_constructor(operator new(m_size), copy);
}

/*!
    \fn void QMetaType::destroyExtended(void *data) const
    \internal

    Method used for future binary compatible extensions. The function may be called
    during QMetaType::destroy to force library call from inlined code.

    ### TODO Qt6 remove the extension
*/
void QMetaType::destroyExtended(void *data) const
{
    m_destructor(data);
    operator delete(data);
}

/*!
    \fn void *QMetaType::constructExtended(void *where, const void *copy) const
    \internal

    Method used for future binary compatible extensions. The function may be called
    during QMetaType::construct to force library call from inlined code.
*/
void *QMetaType::constructExtended(void *where, const void *copy) const
{
    Q_UNUSED(where);
    Q_UNUSED(copy);
    return 0;
}

/*!
    \fn void QMetaType::destructExtended(void *data) const
    \internal

    Method used for future binary compatible extensions. The function may be called
    during QMetaType::destruct to force library call from inlined code.
*/
void QMetaType::destructExtended(void *data) const
{
    Q_UNUSED(data);
}

/*!
    \fn uint QMetaType::sizeExtended() const
    \internal

    Method used for future binary compatible extensions. The function may be
    called from within QMetaType::size to force a library call from
    inlined code.
*/
uint QMetaType::sizeExtended() const
{
    return 0;
}

/*!
    \fn QMetaType::TypeFlags QMetaType::flagsExtended() const
    \internal

    Method used for future binary compatible extensions.  The function may be
    called from within QMetaType::flags to force a library call from
    inlined code.
*/
QMetaType::TypeFlags QMetaType::flagsExtended() const
{
    return 0;
}

/*!
    \brief QMetaType::metaObjectExtended
    \internal

    Method used for future binary compatible extensions. The function may be
    called from within QMetaType::metaObject to force a library call from
    inlined code.
*/
const QMetaObject *QMetaType::metaObjectExtended() const
{
    return 0;
}


namespace QtPrivate
{
const QMetaObject *metaObjectForQWidget()
{
    if (!qMetaTypeWidgetsHelper)
        return 0;
    return qMetaObjectWidgetsHelper;
}
}

namespace QtMetaTypePrivate {
const bool VectorBoolElements::true_element = true;
const bool VectorBoolElements::false_element = false;
}

QT_END_NAMESPACE<|MERGE_RESOLUTION|>--- conflicted
+++ resolved
@@ -1188,12 +1188,6 @@
     return ((type >= User) && (ct && ct->count() > type - User) && !ct->at(type - User).typeName.isEmpty());
 }
 
-<<<<<<< HEAD
-=======
-/*!
-    \internal
-*/
->>>>>>> 01f35306
 template <bool tryNormalizedType>
 static inline int qMetaTypeTypeImpl(const char *typeName, int length)
 {
