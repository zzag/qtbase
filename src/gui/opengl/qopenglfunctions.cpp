/****************************************************************************
**
** Copyright (C) 2016 The Qt Company Ltd.
** Contact: https://www.qt.io/licensing/
**
** This file is part of the QtGui module of the Qt Toolkit.
**
** $QT_BEGIN_LICENSE:LGPL$
** Commercial License Usage
** Licensees holding valid commercial Qt licenses may use this file in
** accordance with the commercial license agreement provided with the
** Software or, alternatively, in accordance with the terms contained in
** a written agreement between you and The Qt Company. For licensing terms
** and conditions see https://www.qt.io/terms-conditions. For further
** information use the contact form at https://www.qt.io/contact-us.
**
** GNU Lesser General Public License Usage
** Alternatively, this file may be used under the terms of the GNU Lesser
** General Public License version 3 as published by the Free Software
** Foundation and appearing in the file LICENSE.LGPL3 included in the
** packaging of this file. Please review the following information to
** ensure the GNU Lesser General Public License version 3 requirements
** will be met: https://www.gnu.org/licenses/lgpl-3.0.html.
**
** GNU General Public License Usage
** Alternatively, this file may be used under the terms of the GNU
** General Public License version 2.0 or (at your option) the GNU General
** Public license version 3 or any later version approved by the KDE Free
** Qt Foundation. The licenses are as published by the Free Software
** Foundation and appearing in the file LICENSE.GPL2 and LICENSE.GPL3
** included in the packaging of this file. Please review the following
** information to ensure the GNU General Public License requirements will
** be met: https://www.gnu.org/licenses/gpl-2.0.html and
** https://www.gnu.org/licenses/gpl-3.0.html.
**
** $QT_END_LICENSE$
**
****************************************************************************/

#include "qopenglfunctions.h"
#include "qopenglextrafunctions.h"
#include "qopenglextensions_p.h"
#include "qdebug.h"
#include <QtGui/private/qopenglcontext_p.h>
#include <QtGui/private/qopengl_p.h>
#include <QtGui/private/qguiapplication_p.h>
#include <qpa/qplatformintegration.h>
#include <qpa/qplatformnativeinterface.h>

#ifdef Q_OS_INTEGRITY
#include <EGL/egl.h>
#endif

#ifndef GL_FRAMEBUFFER_SRGB_CAPABLE_EXT
#define GL_FRAMEBUFFER_SRGB_CAPABLE_EXT   0x8DBA
#endif

QT_BEGIN_NAMESPACE

#define QT_OPENGL_COUNT_FUNCTIONS(ret, name, args) +1
#define QT_OPENGL_FUNCTION_NAMES(ret, name, args) \
    "gl"#name"\0"
#define QT_OPENGL_FLAGS(ret, name, args) \
    0,
#define QT_OPENGL_IMPLEMENT(CLASS, FUNCTIONS) \
void CLASS::init(QOpenGLContext *context) \
{ \
    const char *names = FUNCTIONS(QT_OPENGL_FUNCTION_NAMES); \
    const char *name = names; \
    for (int i = 0; i < FUNCTIONS(QT_OPENGL_COUNT_FUNCTIONS); ++i) { \
        functions[i] = QT_PREPEND_NAMESPACE(getProcAddress(context, name)); \
        name += strlen(name) + 1; \
    } \
}

/*!
    \class QOpenGLFunctions
    \brief The QOpenGLFunctions class provides cross-platform access to the OpenGL ES 2.0 API.
    \since 5.0
    \ingroup painting-3D
    \inmodule QtGui

    OpenGL ES 2.0 defines a subset of the OpenGL specification that is
    common across many desktop and embedded OpenGL implementations.
    However, it can be difficult to use the functions from that subset
    because they need to be resolved manually on desktop systems.

    QOpenGLFunctions provides a guaranteed API that is available on all
    OpenGL systems and takes care of function resolution on systems
    that need it.  The recommended way to use QOpenGLFunctions is by
    direct inheritance:

<<<<<<< HEAD
    \code
    class MyGLWindow : public QWindow, protected QOpenGLFunctions
    {
        \Q_OBJECT
    public:
        MyGLWindow(QScreen *screen = 0);

    protected:
        void initializeGL();
        void paintGL();

        QOpenGLContext *m_context;
    };

    MyGLWindow(QScreen *screen)
      : QWindow(screen), QOpenGLWidget(parent)
    {
        setSurfaceType(OpenGLSurface);
        create();

        // Create an OpenGL context
        m_context = new QOpenGLContext;
        m_context->create();

        // Setup scene and render it
        initializeGL();
        paintGL();
    }

    void MyGLWindow::initializeGL()
    {
        m_context->makeCurrent(this);
        initializeOpenGLFunctions();
    }
    \endcode
=======
    \snippet code/src_gui_opengl_qopenglfunctions.cpp 0
>>>>>>> c7af193d

    The \c{paintGL()} function can then use any of the OpenGL ES 2.0
    functions without explicit resolution, such as glActiveTexture()
    in the following example:

    \snippet code/src_gui_opengl_qopenglfunctions.cpp 1

    QOpenGLFunctions can also be used directly for ad-hoc invocation
    of OpenGL ES 2.0 functions on all platforms:

    \snippet code/src_gui_opengl_qopenglfunctions.cpp 2

    An alternative approach is to query the context's associated
    QOpenGLFunctions instance. This is somewhat faster than the previous
    approach due to avoiding the creation of a new instance, but the difference
    is fairly small since the internal data structures are shared, and function
    resolving happens only once for a given context, regardless of the number of
    QOpenGLFunctions instances initialized for it.

    \snippet code/src_gui_opengl_qopenglfunctions.cpp 3

    QOpenGLFunctions provides wrappers for all OpenGL ES 2.0
    functions, including the common subset of OpenGL 1.x and ES
    2.0. While such functions, for example glClear() or
    glDrawArrays(), can be called also directly, as long as the
    application links to the platform-specific OpenGL library, calling
    them via QOpenGLFunctions enables the possibility of dynamically
    loading the OpenGL implementation.

    The hasOpenGLFeature() and openGLFeatures() functions can be used
    to determine if the OpenGL implementation has a major OpenGL ES 2.0
    feature.  For example, the following checks if non power of two
    textures are available:

    \snippet code/src_gui_opengl_qopenglfunctions.cpp 4

    \sa QOpenGLContext, QSurfaceFormat
*/

/*!
    \enum QOpenGLFunctions::OpenGLFeature
    This enum defines OpenGL and OpenGL ES features whose presence
    may depend on the implementation.

    \value Multitexture glActiveTexture() function is available.
    \value Shaders Shader functions are available.
    \value Buffers Vertex and index buffer functions are available.
    \value Framebuffers Framebuffer object functions are available.
    \value BlendColor glBlendColor() is available.
    \value BlendEquation glBlendEquation() is available.
    \value BlendEquationSeparate glBlendEquationSeparate() is available.
    \value BlendEquationAdvanced Advanced blend equations are available.
    \value BlendFuncSeparate glBlendFuncSeparate() is available.
    \value BlendSubtract Blend subtract mode is available.
    \value CompressedTextures Compressed texture functions are available.
    \value Multisample glSampleCoverage() function is available.
    \value StencilSeparate Separate stencil functions are available.
    \value NPOTTextures Non power of two textures are available.
    \value NPOTTextureRepeat Non power of two textures can use GL_REPEAT as wrap parameter.
    \value FixedFunctionPipeline The fixed function pipeline is available.
    \value TextureRGFormats The GL_RED and GL_RG texture formats are available.
    \value MultipleRenderTargets Multiple color attachments to framebuffer objects are available.
*/

// Hidden private fields for additional extension data.
struct QOpenGLFunctionsPrivateEx : public QOpenGLExtensionsPrivate, public QOpenGLSharedResource
{
    QOpenGLFunctionsPrivateEx(QOpenGLContext *context)
        : QOpenGLExtensionsPrivate(context)
        , QOpenGLSharedResource(context->shareGroup())
        , m_features(-1)
        , m_extensions(-1)
    {}

    void invalidateResource() override
    {
        m_features = -1;
        m_extensions = -1;
    }

    void freeResource(QOpenGLContext *) override
    {
        // no gl resources to free
    }

    int m_features;
    int m_extensions;
};

Q_GLOBAL_STATIC(QOpenGLMultiGroupSharedResource, qt_gl_functions_resource)

static QOpenGLFunctionsPrivateEx *qt_gl_functions(QOpenGLContext *context = 0)
{
    if (!context)
        context = QOpenGLContext::currentContext();
    Q_ASSERT(context);
    QOpenGLFunctionsPrivateEx *funcs =
        qt_gl_functions_resource()->value<QOpenGLFunctionsPrivateEx>(context);
    return funcs;
}

/*!
    Constructs a default function resolver. The resolver cannot
    be used until initializeOpenGLFunctions() is called to specify
    the context.

    \sa initializeOpenGLFunctions()
*/
QOpenGLFunctions::QOpenGLFunctions()
    : d_ptr(0)
{
}

/*!
    Constructs a function resolver for \a context.  If \a context
    is \nullptr, then the resolver will be created for the current
    QOpenGLContext.

    The context or another context in the group must be current.

    An object constructed in this way can only be used with \a context
    and other contexts that share with it.  Use initializeOpenGLFunctions()
    to change the object's context association.

    \sa initializeOpenGLFunctions()
*/
QOpenGLFunctions::QOpenGLFunctions(QOpenGLContext *context)
    : d_ptr(0)
{
    if (context && QOpenGLContextGroup::currentContextGroup() == context->shareGroup())
        d_ptr = qt_gl_functions(context);
    else
        qWarning("QOpenGLFunctions created with non-current context");
}

QOpenGLExtensions::QOpenGLExtensions()
{
}

QOpenGLExtensions::QOpenGLExtensions(QOpenGLContext *context)
    : QOpenGLExtraFunctions(context)
{
}

/*!
    \fn QOpenGLFunctions::~QOpenGLFunctions()

    Destroys this function resolver.
*/

static int qt_gl_resolve_features()
{
    QOpenGLContext *ctx = QOpenGLContext::currentContext();
    QOpenGLExtensionMatcher extensions;
    int features = 0;
    if ((extensions.match("GL_KHR_blend_equation_advanced")
        || extensions.match("GL_NV_blend_equation_advanced")) &&
        (extensions.match("GL_KHR_blend_equation_advanced_coherent")
        || extensions.match("GL_NV_blend_equation_advanced_coherent"))) {
        // We need both the advanced equations and the coherency for us
        // to be able to easily use the new blend equations
        features |= QOpenGLFunctions::BlendEquationAdvanced;
    }
    if (ctx->isOpenGLES()) {
        // OpenGL ES
        features |= QOpenGLFunctions::Multitexture |
            QOpenGLFunctions::Shaders |
            QOpenGLFunctions::Buffers |
            QOpenGLFunctions::Framebuffers |
            QOpenGLFunctions::BlendColor |
            QOpenGLFunctions::BlendEquation |
            QOpenGLFunctions::BlendEquationSeparate |
            QOpenGLFunctions::BlendFuncSeparate |
            QOpenGLFunctions::BlendSubtract |
            QOpenGLFunctions::CompressedTextures |
            QOpenGLFunctions::Multisample |
            QOpenGLFunctions::StencilSeparate;
        if (extensions.match("GL_IMG_texture_npot"))
            features |= QOpenGLFunctions::NPOTTextures;
        if (extensions.match("GL_OES_texture_npot"))
            features |= QOpenGLFunctions::NPOTTextures |
                QOpenGLFunctions::NPOTTextureRepeat;
        if (ctx->format().majorVersion() >= 3 || extensions.match("GL_EXT_texture_rg")) {
            // Mesa's GLES implementation (as of 10.6.0) is unable to handle this, even though it provides 3.0.
            const char *renderer = reinterpret_cast<const char *>(ctx->functions()->glGetString(GL_RENDERER));
            if (!(renderer && strstr(renderer, "Mesa")))
                features |= QOpenGLFunctions::TextureRGFormats;
        }
        if (ctx->format().majorVersion() >= 3) {
            features |= QOpenGLFunctions::MultipleRenderTargets;
            if (ctx->format().minorVersion() >= 2 && extensions.match("GL_KHR_blend_equation_advanced_coherent")) {
                // GL_KHR_blend_equation_advanced is included in OpenGL ES/3.2
                features |= QOpenGLFunctions::BlendEquationAdvanced;
            }
        }
        return features;
    } else {
        // OpenGL
        features |= QOpenGLFunctions::TextureRGFormats;
        QSurfaceFormat format = QOpenGLContext::currentContext()->format();

        if (format.majorVersion() >= 3)
            features |= QOpenGLFunctions::Framebuffers | QOpenGLFunctions::MultipleRenderTargets;
        else if (extensions.match("GL_EXT_framebuffer_object") || extensions.match("GL_ARB_framebuffer_object"))
            features |= QOpenGLFunctions::Framebuffers | QOpenGLFunctions::MultipleRenderTargets;

        if (format.majorVersion() >= 2) {
            features |= QOpenGLFunctions::BlendColor |
                QOpenGLFunctions::BlendEquation |
                QOpenGLFunctions::BlendSubtract |
                QOpenGLFunctions::Multitexture |
                QOpenGLFunctions::CompressedTextures |
                QOpenGLFunctions::Multisample |
                QOpenGLFunctions::BlendFuncSeparate |
                QOpenGLFunctions::Buffers |
                QOpenGLFunctions::Shaders |
                QOpenGLFunctions::StencilSeparate |
                QOpenGLFunctions::BlendEquationSeparate |
                QOpenGLFunctions::NPOTTextures |
                QOpenGLFunctions::NPOTTextureRepeat;
        } else {
            // Recognize features by extension name.
            if (extensions.match("GL_ARB_multitexture"))
                features |= QOpenGLFunctions::Multitexture;
            if (extensions.match("GL_ARB_shader_objects"))
                features |= QOpenGLFunctions::Shaders;
            if (extensions.match("GL_EXT_blend_color"))
                features |= QOpenGLFunctions::BlendColor;
            if (extensions.match("GL_EXT_blend_equation_separate"))
                features |= QOpenGLFunctions::BlendEquationSeparate;
            if (extensions.match("GL_EXT_blend_subtract"))
                features |= QOpenGLFunctions::BlendSubtract;
            if (extensions.match("GL_EXT_blend_func_separate"))
                features |= QOpenGLFunctions::BlendFuncSeparate;
            if (extensions.match("GL_ARB_texture_compression"))
                features |= QOpenGLFunctions::CompressedTextures;
            if (extensions.match("GL_ARB_multisample"))
                features |= QOpenGLFunctions::Multisample;
            if (extensions.match("GL_ARB_texture_non_power_of_two"))
                features |= QOpenGLFunctions::NPOTTextures |
                    QOpenGLFunctions::NPOTTextureRepeat;
        }

        const QPair<int, int> version = format.version();
        if (version < qMakePair(3, 0)
            || (version == qMakePair(3, 0) && format.testOption(QSurfaceFormat::DeprecatedFunctions))
            || (version == qMakePair(3, 1) && extensions.match("GL_ARB_compatibility"))
            || (version >= qMakePair(3, 2) && format.profile() == QSurfaceFormat::CompatibilityProfile)) {
            features |= QOpenGLFunctions::FixedFunctionPipeline;
        }
        return features;
    }
}

static int qt_gl_resolve_extensions()
{
    int extensions = 0;
    QOpenGLExtensionMatcher extensionMatcher;
    QOpenGLContext *ctx = QOpenGLContext::currentContext();
    QSurfaceFormat format = ctx->format();

    if (extensionMatcher.match("GL_EXT_bgra"))
        extensions |= QOpenGLExtensions::BGRATextureFormat;
    if (extensionMatcher.match("GL_ARB_texture_rectangle"))
        extensions |= QOpenGLExtensions::TextureRectangle;
    if (extensionMatcher.match("GL_ARB_texture_compression"))
        extensions |= QOpenGLExtensions::TextureCompression;
    if (extensionMatcher.match("GL_EXT_texture_compression_s3tc"))
        extensions |= QOpenGLExtensions::DDSTextureCompression;
    if (extensionMatcher.match("GL_OES_compressed_ETC1_RGB8_texture"))
        extensions |= QOpenGLExtensions::ETC1TextureCompression;
    if (extensionMatcher.match("GL_IMG_texture_compression_pvrtc"))
        extensions |= QOpenGLExtensions::PVRTCTextureCompression;
    if (extensionMatcher.match("GL_ARB_texture_mirrored_repeat"))
        extensions |= QOpenGLExtensions::MirroredRepeat;
    if (extensionMatcher.match("GL_EXT_stencil_two_side"))
        extensions |= QOpenGLExtensions::StencilTwoSide;
    if (extensionMatcher.match("GL_EXT_stencil_wrap"))
        extensions |= QOpenGLExtensions::StencilWrap;
    if (extensionMatcher.match("GL_NV_float_buffer"))
        extensions |= QOpenGLExtensions::NVFloatBuffer;
    if (extensionMatcher.match("GL_ARB_pixel_buffer_object"))
        extensions |= QOpenGLExtensions::PixelBufferObject;
    if (extensionMatcher.match("GL_ARB_texture_swizzle") || extensionMatcher.match("GL_EXT_texture_swizzle"))
        extensions |= QOpenGLExtensions::TextureSwizzle;

    if (ctx->isOpenGLES()) {
        if (format.majorVersion() >= 2)
            extensions |= QOpenGLExtensions::GenerateMipmap;

        if (format.majorVersion() >= 3) {
            extensions |= QOpenGLExtensions::PackedDepthStencil
                | QOpenGLExtensions::Depth24
                | QOpenGLExtensions::ElementIndexUint
                | QOpenGLExtensions::MapBufferRange
                | QOpenGLExtensions::FramebufferBlit
                | QOpenGLExtensions::FramebufferMultisample
                | QOpenGLExtensions::Sized8Formats
                | QOpenGLExtensions::TextureSwizzle;
        } else {
            // Recognize features by extension name.
            if (extensionMatcher.match("GL_OES_packed_depth_stencil"))
                extensions |= QOpenGLExtensions::PackedDepthStencil;
            if (extensionMatcher.match("GL_OES_depth24"))
                extensions |= QOpenGLExtensions::Depth24;
            if (extensionMatcher.match("GL_ANGLE_framebuffer_blit"))
                extensions |= QOpenGLExtensions::FramebufferBlit;
            if (extensionMatcher.match("GL_ANGLE_framebuffer_multisample"))
                extensions |= QOpenGLExtensions::FramebufferMultisample;
            if (extensionMatcher.match("GL_NV_framebuffer_blit"))
                extensions |= QOpenGLExtensions::FramebufferBlit;
            if (extensionMatcher.match("GL_NV_framebuffer_multisample"))
                extensions |= QOpenGLExtensions::FramebufferMultisample;
            if (extensionMatcher.match("GL_OES_rgb8_rgba8"))
                extensions |= QOpenGLExtensions::Sized8Formats;
        }

        if (extensionMatcher.match("GL_OES_mapbuffer"))
            extensions |= QOpenGLExtensions::MapBuffer;
        if (extensionMatcher.match("GL_OES_element_index_uint"))
            extensions |= QOpenGLExtensions::ElementIndexUint;
        // We don't match GL_APPLE_texture_format_BGRA8888 here because it has different semantics.
        if (extensionMatcher.match("GL_IMG_texture_format_BGRA8888") || extensionMatcher.match("GL_EXT_texture_format_BGRA8888"))
            extensions |= QOpenGLExtensions::BGRATextureFormat;
#if defined(Q_OS_ANDROID) && !defined(Q_OS_ANDROID_EMBEDDED)
        QString *deviceName =
                static_cast<QString *>(QGuiApplication::platformNativeInterface()->nativeResourceForIntegration("AndroidDeviceName"));
        static bool wrongfullyReportsBgra8888Support = deviceName != 0
                                                        && (deviceName->compare(QLatin1String("samsung SM-T211"), Qt::CaseInsensitive) == 0
                                                            || deviceName->compare(QLatin1String("samsung SM-T210"), Qt::CaseInsensitive) == 0
                                                            || deviceName->compare(QLatin1String("samsung SM-T215"), Qt::CaseInsensitive) == 0);
        if (wrongfullyReportsBgra8888Support)
            extensions &= ~QOpenGLExtensions::BGRATextureFormat;
#endif

        if (extensionMatcher.match("GL_EXT_discard_framebuffer"))
            extensions |= QOpenGLExtensions::DiscardFramebuffer;
        if (extensionMatcher.match("GL_EXT_texture_norm16"))
            extensions |= QOpenGLExtensions::Sized16Formats;
    } else {
        extensions |= QOpenGLExtensions::ElementIndexUint
            | QOpenGLExtensions::MapBuffer
            | QOpenGLExtensions::Sized16Formats;

        if (format.version() >= qMakePair(1, 2))
            extensions |= QOpenGLExtensions::BGRATextureFormat;

        if (format.version() >= qMakePair(1, 4) || extensionMatcher.match("GL_SGIS_generate_mipmap"))
            extensions |= QOpenGLExtensions::GenerateMipmap;

        if (format.majorVersion() >= 3 || extensionMatcher.match("GL_ARB_framebuffer_object")) {
            extensions |= QOpenGLExtensions::FramebufferMultisample
                | QOpenGLExtensions::FramebufferBlit
                | QOpenGLExtensions::PackedDepthStencil
                | QOpenGLExtensions::Sized8Formats;
        } else {
            // Recognize features by extension name.
            if (extensionMatcher.match("GL_EXT_framebuffer_multisample"))
                extensions |= QOpenGLExtensions::FramebufferMultisample;
            if (extensionMatcher.match("GL_EXT_framebuffer_blit"))
                extensions |= QOpenGLExtensions::FramebufferBlit;
            if (extensionMatcher.match("GL_EXT_packed_depth_stencil"))
                extensions |= QOpenGLExtensions::PackedDepthStencil;
        }

        if (format.version() >= qMakePair(3, 2) || extensionMatcher.match("GL_ARB_geometry_shader4"))
            extensions |= QOpenGLExtensions::GeometryShaders;

        if (format.version() >= qMakePair(3, 3))
            extensions |= QOpenGLExtensions::TextureSwizzle;

        if (extensionMatcher.match("GL_ARB_map_buffer_range"))
            extensions |= QOpenGLExtensions::MapBufferRange;

        if (extensionMatcher.match("GL_EXT_framebuffer_sRGB")) {
            GLboolean srgbCapableFramebuffers = false;
            ctx->functions()->glGetBooleanv(GL_FRAMEBUFFER_SRGB_CAPABLE_EXT, &srgbCapableFramebuffers);
            if (srgbCapableFramebuffers)
                extensions |= QOpenGLExtensions::SRGBFrameBuffer;
        }
    }

    return extensions;
}

/*!
    Returns the set of features that are present on this system's
    OpenGL implementation.

    It is assumed that the QOpenGLContext associated with this function
    resolver is current.

    \sa hasOpenGLFeature()
*/
QOpenGLFunctions::OpenGLFeatures QOpenGLFunctions::openGLFeatures() const
{
    QOpenGLFunctionsPrivateEx *d = static_cast<QOpenGLFunctionsPrivateEx *>(d_ptr);
    if (!d)
        return 0;
    if (d->m_features == -1)
        d->m_features = qt_gl_resolve_features();
    return QOpenGLFunctions::OpenGLFeatures(d->m_features);
}

/*!
    Returns \c true if \a feature is present on this system's OpenGL
    implementation; false otherwise.

    It is assumed that the QOpenGLContext associated with this function
    resolver is current.

    \sa openGLFeatures()
*/
bool QOpenGLFunctions::hasOpenGLFeature(QOpenGLFunctions::OpenGLFeature feature) const
{
    QOpenGLFunctionsPrivateEx *d = static_cast<QOpenGLFunctionsPrivateEx *>(d_ptr);
    if (!d)
        return false;
    if (d->m_features == -1)
        d->m_features = qt_gl_resolve_features();
    return (d->m_features & int(feature)) != 0;
}

/*!
    Returns the set of extensions that are present on this system's
    OpenGL implementation.

    It is assumed that the QOpenGLContext associated with this extension
    resolver is current.

    \sa hasOpenGLExtensions()
*/
QOpenGLExtensions::OpenGLExtensions QOpenGLExtensions::openGLExtensions()
{
    QOpenGLFunctionsPrivateEx *d = static_cast<QOpenGLFunctionsPrivateEx *>(d_ptr);
    if (!d)
        return 0;
    if (d->m_extensions == -1)
        d->m_extensions = qt_gl_resolve_extensions();
    return QOpenGLExtensions::OpenGLExtensions(d->m_extensions);
}

/*!
    Returns \c true if \a extension is present on this system's OpenGL
    implementation; false otherwise.

    It is assumed that the QOpenGLContext associated with this extension
    resolver is current.

    \sa openGLFeatures()
*/
bool QOpenGLExtensions::hasOpenGLExtension(QOpenGLExtensions::OpenGLExtension extension) const
{
    QOpenGLFunctionsPrivateEx *d = static_cast<QOpenGLFunctionsPrivateEx *>(d_ptr);
    if (!d)
        return false;
    if (d->m_extensions == -1)
        d->m_extensions = qt_gl_resolve_extensions();
    return (d->m_extensions & int(extension)) != 0;
}

/*!
    \fn void QOpenGLFunctions::initializeGLFunctions()
    \obsolete

    Use initializeOpenGLFunctions() instead.
*/

/*!
    Initializes OpenGL function resolution for the current context.

    After calling this function, the QOpenGLFunctions object can only be
    used with the current context and other contexts that share with it.
    Call initializeOpenGLFunctions() again to change the object's context
    association.
*/
void QOpenGLFunctions::initializeOpenGLFunctions()
{
    d_ptr = qt_gl_functions();
}

/*!
    \fn void QOpenGLFunctions::glBindTexture(GLenum target, GLuint texture)

    Convenience function that calls glBindTexture(\a target, \a texture).

    For more information, see the OpenGL ES 2.0 documentation for
    \l{https://www.khronos.org/registry/OpenGL-Refpages/es3/html/glBindTexture.xhtml}{glBindTexture()}.

    \since 5.3
*/

/*!
    \fn void QOpenGLFunctions::glBlendFunc(GLenum sfactor, GLenum dfactor)

    Convenience function that calls glBlendFunc(\a sfactor, \a dfactor).

    For more information, see the OpenGL ES 2.0 documentation for
    \l{https://www.khronos.org/registry/OpenGL-Refpages/es3/html/glBlendFunc.xhtml}{glBlendFunc()}.

    \since 5.3
*/

/*!
    \fn void QOpenGLFunctions::glClear(GLbitfield mask)

    Convenience function that calls glClear(\a mask).

    For more information, see the OpenGL ES 2.0 documentation for
    \l{https://www.khronos.org/registry/OpenGL-Refpages/es3/html/glClear.xhtml}{glClear()}.

    \since 5.3
*/

/*!
    \fn void QOpenGLFunctions::glClearColor(GLclampf red, GLclampf green, GLclampf blue, GLclampf alpha)

    Convenience function that calls glClearColor(\a red, \a green, \a blue, \a alpha).

    For more information, see the OpenGL ES 2.0 documentation for
    \l{https://www.khronos.org/registry/OpenGL-Refpages/es3/html/glClearColor.xhtml}{glClearColor()}.

    \since 5.3
*/

/*!
    \fn void QOpenGLFunctions::glClearStencil(GLint s)

    Convenience function that calls glClearStencil(\a s).

    For more information, see the OpenGL ES 2.0 documentation for
    \l{https://www.khronos.org/registry/OpenGL-Refpages/es3/html/glClearStencil.xhtml}{glClearStencil()}.

    \since 5.3
*/

/*!
    \fn void QOpenGLFunctions::glColorMask(GLboolean red, GLboolean green, GLboolean blue, GLboolean alpha)

    Convenience function that calls glColorMask(\a red, \a green, \a blue, \a alpha).

    For more information, see the OpenGL ES 2.0 documentation for
    \l{https://www.khronos.org/registry/OpenGL-Refpages/es3/html/glColorMask.xhtml}{glColorMask()}.

    \since 5.3
*/

/*!
    \fn void QOpenGLFunctions::glCopyTexImage2D(GLenum target, GLint level, GLenum internalformat, GLint x, GLint y, GLsizei width, GLsizei height, GLint border)

    Convenience function that calls glCopyTexImage2D(\a target, \a level, \a internalformat, \a x, \a y, \a width, \a height, \a border).

    For more information, see the OpenGL ES 2.0 documentation for
    \l{https://www.khronos.org/registry/OpenGL-Refpages/es3/html/glCopyTexImage2D.xhtml}{glCopyTexImage2D()}.

    \since 5.3
*/

/*!
    \fn void QOpenGLFunctions::glCopyTexSubImage2D(GLenum target, GLint level, GLint xoffset, GLint yoffset, GLint x, GLint y, GLsizei width, GLsizei height)

    Convenience function that calls glCopyTexSubImage2D(\a target, \a level, \a xoffset, \a yoffset, \a x, \a y, \a width, \a height).

    For more information, see the OpenGL ES 2.0 documentation for
    \l{https://www.khronos.org/registry/OpenGL-Refpages/es3/html/glCopyTexSubImage2D.xhtml}{glCopyTexSubImage2D()}.

    \since 5.3
*/

/*!
    \fn void QOpenGLFunctions::glCullFace(GLenum mode)

    Convenience function that calls glCullFace(\a mode).

    For more information, see the OpenGL ES 2.0 documentation for
    \l{https://www.khronos.org/registry/OpenGL-Refpages/es3/html/glCullFace.xhtml}{glCullFace()}.

    \since 5.3
*/

/*!
    \fn void QOpenGLFunctions::glDeleteTextures(GLsizei n, const GLuint* textures)

    Convenience function that calls glDeleteTextures(\a n, \a textures).

    For more information, see the OpenGL ES 2.0 documentation for
    \l{https://www.khronos.org/registry/OpenGL-Refpages/es3/html/glDeleteTextures.xhtml}{glDeleteTextures()}.

    \since 5.3
*/

/*!
    \fn void QOpenGLFunctions::glDepthFunc(GLenum func)

    Convenience function that calls glDepthFunc(\a func).

    For more information, see the OpenGL ES 2.0 documentation for
    \l{https://www.khronos.org/registry/OpenGL-Refpages/es3/html/glDepthFunc.xhtml}{glDepthFunc()}.

    \since 5.3
*/

/*!
    \fn void QOpenGLFunctions::glDepthMask(GLboolean flag)

    Convenience function that calls glDepthMask(\a flag).

    For more information, see the OpenGL ES 2.0 documentation for
    \l{https://www.khronos.org/registry/OpenGL-Refpages/es3/html/glDepthMask.xhtml}{glDepthMask()}.

    \since 5.3
*/

/*!
    \fn void QOpenGLFunctions::glDisable(GLenum cap)

    Convenience function that calls glDisable(\a cap).

    For more information, see the OpenGL ES 2.0 documentation for
    \l{https://www.khronos.org/registry/OpenGL-Refpages/es3/html/glDisable.xhtml}{glDisable()}.

    \since 5.3
*/

/*!
    \fn void QOpenGLFunctions::glDrawArrays(GLenum mode, GLint first, GLsizei count)

    Convenience function that calls glDrawArrays(\a mode, \a first, \a count).

    For more information, see the OpenGL ES 2.0 documentation for
    \l{https://www.khronos.org/registry/OpenGL-Refpages/es3/html/glDrawArrays.xhtml}{glDrawArrays()}.

    \since 5.3
*/

/*!
    \fn void QOpenGLFunctions::glDrawElements(GLenum mode, GLsizei count, GLenum type, const GLvoid* indices)

    Convenience function that calls glDrawElements(\a mode, \a count, \a type, \a indices).

    For more information, see the OpenGL ES 2.0 documentation for
    \l{https://www.khronos.org/registry/OpenGL-Refpages/es3/html/glDrawElements.xhtml}{glDrawElements()}.

    \since 5.3
*/

/*!
    \fn void QOpenGLFunctions::glEnable(GLenum cap)

    Convenience function that calls glEnable(\a cap).

    For more information, see the OpenGL ES 2.0 documentation for
    \l{https://www.khronos.org/registry/OpenGL-Refpages/es3/html/glEnable.xhtml}{glEnable()}.

    \since 5.3
*/

/*!
    \fn void QOpenGLFunctions::glFinish()

    Convenience function that calls glFinish().

    For more information, see the OpenGL ES 2.0 documentation for
    \l{https://www.khronos.org/registry/OpenGL-Refpages/es3/html/glFinish.xhtml}{glFinish()}.

    \since 5.3
*/

/*!
    \fn void QOpenGLFunctions::glFlush()

    Convenience function that calls glFlush().

    For more information, see the OpenGL ES 2.0 documentation for
    \l{https://www.khronos.org/registry/OpenGL-Refpages/es3/html/glFlush.xhtml}{glFlush()}.

    \since 5.3
*/

/*!
    \fn void QOpenGLFunctions::glFrontFace(GLenum mode)

    Convenience function that calls glFrontFace(\a mode).

    For more information, see the OpenGL ES 2.0 documentation for
    \l{https://www.khronos.org/registry/OpenGL-Refpages/es3/html/glFrontFace.xhtml}{glFrontFace()}.

    \since 5.3
*/

/*!
    \fn void QOpenGLFunctions::glGenTextures(GLsizei n, GLuint* textures)

    Convenience function that calls glGenTextures(\a n, \a textures).

    For more information, see the OpenGL ES 2.0 documentation for
    \l{https://www.khronos.org/registry/OpenGL-Refpages/es3/html/glGenTextures.xhtml}{glGenTextures()}.

    \since 5.3
*/

/*!
    \fn void QOpenGLFunctions::glGetBooleanv(GLenum pname, GLboolean* params)

    Convenience function that calls glGetBooleanv(\a pname, \a params).

    For more information, see the OpenGL ES 2.0 documentation for
    \l{https://www.khronos.org/registry/OpenGL-Refpages/es3/html/glGet.xhtml}{glGetBooleanv()}.

    \since 5.3
*/

/*!
    \fn GLenum QOpenGLFunctions::glGetError()

    Convenience function that calls glGetError().

    For more information, see the OpenGL ES 2.0 documentation for
    \l{https://www.khronos.org/registry/OpenGL-Refpages/es3/html/glGetError.xhtml}{glGetError()}.

    \since 5.3
*/

/*!
    \fn void QOpenGLFunctions::glGetFloatv(GLenum pname, GLfloat* params)

    Convenience function that calls glGetFloatv(\a pname, \a params).

    For more information, see the OpenGL ES 2.0 documentation for
    \l{https://www.khronos.org/registry/OpenGL-Refpages/es3/html/glGet.xhtml}{glGetFloatv()}.

    \since 5.3
*/

/*!
    \fn void QOpenGLFunctions::glGetIntegerv(GLenum pname, GLint* params)

    Convenience function that calls glGetIntegerv(\a pname, \a params).

    For more information, see the OpenGL ES 2.0 documentation for
    \l{https://www.khronos.org/registry/OpenGL-Refpages/es3/html/glGet.xhtml}{glGetIntegerv()}.

    \since 5.3
*/

/*!
    \fn const GLubyte *QOpenGLFunctions::glGetString(GLenum name)

    Convenience function that calls glGetString(\a name).

    For more information, see the OpenGL ES 2.0 documentation for
    \l{https://www.khronos.org/registry/OpenGL-Refpages/es3/html/glGetString.xhtml}{glGetString()}.

    \since 5.3
*/

/*!
    \fn void QOpenGLFunctions::glGetTexParameterfv(GLenum target, GLenum pname, GLfloat* params)

    Convenience function that calls glGetTexParameterfv(\a target, \a pname, \a params).

    For more information, see the OpenGL ES 2.0 documentation for
    \l{https://www.khronos.org/registry/OpenGL-Refpages/es3/html/glGetTexParameter.xhtml}{glGetTexParameterfv()}.

    \since 5.3
*/

/*!
    \fn void QOpenGLFunctions::glGetTexParameteriv(GLenum target, GLenum pname, GLint* params)

    Convenience function that calls glGetTexParameteriv(\a target, \a pname, \a params).

    For more information, see the OpenGL ES 2.0 documentation for
    \l{https://www.khronos.org/registry/OpenGL-Refpages/es3/html/glGetTexParameter.xhtml}{glGetTexParameteriv()}.

    \since 5.3
*/

/*!
    \fn void QOpenGLFunctions::glHint(GLenum target, GLenum mode)

    Convenience function that calls glHint(\a target, \a mode).

    For more information, see the OpenGL ES 2.0 documentation for
    \l{https://www.khronos.org/registry/OpenGL-Refpages/es3/html/glHint.xhtml}{glHint()}.

    \since 5.3
*/

/*!
    \fn GLboolean QOpenGLFunctions::glIsEnabled(GLenum cap)

    Convenience function that calls glIsEnabled(\a cap).

    For more information, see the OpenGL ES 2.0 documentation for
    \l{https://www.khronos.org/registry/OpenGL-Refpages/es3/html/glIsEnabled.xhtml}{glIsEnabled()}.

    \since 5.3
*/

/*!
    \fn GLboolean QOpenGLFunctions::glIsTexture(GLuint texture)

    Convenience function that calls glIsTexture(\a texture).

    For more information, see the OpenGL ES 2.0 documentation for
    \l{https://www.khronos.org/registry/OpenGL-Refpages/es3/html/glIsTexture.xhtml}{glIsTexture()}.

    \since 5.3
*/

/*!
    \fn void QOpenGLFunctions::glLineWidth(GLfloat width)

    Convenience function that calls glLineWidth(\a width).

    For more information, see the OpenGL ES 2.0 documentation for
    \l{https://www.khronos.org/registry/OpenGL-Refpages/es3/html/glLineWidth.xhtml}{glLineWidth()}.

    \since 5.3
*/

/*!
    \fn void QOpenGLFunctions::glPixelStorei(GLenum pname, GLint param)

    Convenience function that calls glPixelStorei(\a pname, \a param).

    For more information, see the OpenGL ES 2.0 documentation for
    \l{https://www.khronos.org/registry/OpenGL-Refpages/es3/html/glPixelStorei.xhtml}{glPixelStorei()}.

    \since 5.3
*/

/*!
    \fn void QOpenGLFunctions::glPolygonOffset(GLfloat factor, GLfloat units)

    Convenience function that calls glPolygonOffset(\a factor, \a units).

    For more information, see the OpenGL ES 2.0 documentation for
    \l{https://www.khronos.org/registry/OpenGL-Refpages/es3/html/glPolygonOffset.xhtml}{glPolygonOffset()}.

    \since 5.3
*/

/*!
    \fn void QOpenGLFunctions::glReadPixels(GLint x, GLint y, GLsizei width, GLsizei height, GLenum format, GLenum type, GLvoid* pixels)

    Convenience function that calls glReadPixels(\a x, \a y, \a width, \a height, \a format, \a type, \a pixels).

    For more information, see the OpenGL ES 2.0 documentation for
    \l{https://www.khronos.org/registry/OpenGL-Refpages/es3/html/glReadPixels.xhtml}{glReadPixels()}.

    \since 5.3
*/

/*!
    \fn void QOpenGLFunctions::glScissor(GLint x, GLint y, GLsizei width, GLsizei height)

    Convenience function that calls glScissor(\a x, \a y, \a width, \a height).

    For more information, see the OpenGL ES 2.0 documentation for
    \l{https://www.khronos.org/registry/OpenGL-Refpages/es3/html/glScissor.xhtml}{glScissor()}.

    \since 5.3
*/

/*!
    \fn void QOpenGLFunctions::glStencilFunc(GLenum func, GLint ref, GLuint mask)

    Convenience function that calls glStencilFunc(\a func, \a ref, \a mask).

    For more information, see the OpenGL ES 2.0 documentation for
    \l{https://www.khronos.org/registry/OpenGL-Refpages/es3/html/glStencilFunc.xhtml}{glStencilFunc()}.

    \since 5.3
*/

/*!
    \fn void QOpenGLFunctions::glStencilMask(GLuint mask)

    Convenience function that calls glStencilMask(\a mask).

    For more information, see the OpenGL ES 2.0 documentation for
    \l{https://www.khronos.org/registry/OpenGL-Refpages/es3/html/glStencilMask.xhtml}{glStencilMask()}.

    \since 5.3
*/

/*!
    \fn void QOpenGLFunctions::glStencilOp(GLenum fail, GLenum zfail, GLenum zpass)

    Convenience function that calls glStencilOp(\a fail, \a zfail, \a zpass).

    For more information, see the OpenGL ES 2.0 documentation for
    \l{https://www.khronos.org/registry/OpenGL-Refpages/es3/html/glStencilOp.xhtml}{glStencilOp()}.

    \since 5.3
*/

/*!
    \fn void QOpenGLFunctions::glTexImage2D(GLenum target, GLint level, GLint internalformat, GLsizei width, GLsizei height, GLint border, GLenum format, GLenum type, const GLvoid* pixels)

    Convenience function that calls glTexImage2D(\a target, \a level, \a internalformat, \a width, \a height, \a border, \a format, \a type, \a pixels).

    For more information, see the OpenGL ES 2.0 documentation for
    \l{https://www.khronos.org/registry/OpenGL-Refpages/es3/html/glTexImage2D.xhtml}{glTexImage2D()}.

    \since 5.3
*/

/*!
    \fn void QOpenGLFunctions::glTexParameterf(GLenum target, GLenum pname, GLfloat param)

    Convenience function that calls glTexParameterf(\a target, \a pname, \a param).

    For more information, see the OpenGL ES 2.0 documentation for
    \l{https://www.khronos.org/registry/OpenGL-Refpages/es3/html/glTexParameter.xhtml}{glTexParameterf()}.

    \since 5.3
*/

/*!
    \fn void QOpenGLFunctions::glTexParameterfv(GLenum target, GLenum pname, const GLfloat* params)

    Convenience function that calls glTexParameterfv(\a target, \a pname, \a params).

    For more information, see the OpenGL ES 2.0 documentation for
    \l{https://www.khronos.org/registry/OpenGL-Refpages/es3/html/glTexParameter.xhtml}{glTexParameterfv()}.

    \since 5.3
*/

/*!
    \fn void QOpenGLFunctions::glTexParameteri(GLenum target, GLenum pname, GLint param)

    Convenience function that calls glTexParameteri(\a target, \a pname, \a param).

    For more information, see the OpenGL ES 2.0 documentation for
    \l{https://www.khronos.org/registry/OpenGL-Refpages/es3/html/glTexParameter.xhtml}{glTexParameteri()}.

    \since 5.3
*/

/*!
    \fn void QOpenGLFunctions::glTexParameteriv(GLenum target, GLenum pname, const GLint* params)

    Convenience function that calls glTexParameteriv(\a target, \a pname, \a params).

    For more information, see the OpenGL ES 2.0 documentation for
    \l{https://www.khronos.org/registry/OpenGL-Refpages/es3/html/glTexParameter.xhtml}{glTexParameteriv()}.

    \since 5.3
*/

/*!
    \fn void QOpenGLFunctions::glTexSubImage2D(GLenum target, GLint level, GLint xoffset, GLint yoffset, GLsizei width, GLsizei height, GLenum format, GLenum type, const GLvoid* pixels)

    Convenience function that calls glTexSubImage2D(\a target, \a level, \a xoffset, \a yoffset, \a width, \a height, \a format, \a type, \a pixels).

    For more information, see the OpenGL ES 2.0 documentation for
    \l{https://www.khronos.org/registry/OpenGL-Refpages/es3/html/glTexSubImage2D.xhtml}{glTexSubImage2D()}.

    \since 5.3
*/

/*!
    \fn void QOpenGLFunctions::glViewport(GLint x, GLint y, GLsizei width, GLsizei height)

    Convenience function that calls glViewport(\a x, \a y, \a width, \a height).

    For more information, see the OpenGL ES 2.0 documentation for
    \l{https://www.khronos.org/registry/OpenGL-Refpages/es3/html/glViewport.xhtml}{glViewport()}.

    \since 5.3
*/

/*!
    \fn void QOpenGLFunctions::glActiveTexture(GLenum texture)

    Convenience function that calls glActiveTexture(\a texture).

    For more information, see the OpenGL ES 2.0 documentation for
    \l{https://www.khronos.org/registry/OpenGL-Refpages/es3/html/glActiveTexture.xhtml}{glActiveTexture()}.
*/

/*!
    \fn void QOpenGLFunctions::glAttachShader(GLuint program, GLuint shader)

    Convenience function that calls glAttachShader(\a program, \a shader).

    For more information, see the OpenGL ES 2.0 documentation for
    \l{https://www.khronos.org/registry/OpenGL-Refpages/es3/html/glAttachShader.xhtml}{glAttachShader()}.

    This convenience function will do nothing on OpenGL ES 1.x systems.
*/

/*!
    \fn void QOpenGLFunctions::glBindAttribLocation(GLuint program, GLuint index, const char* name)

    Convenience function that calls glBindAttribLocation(\a program, \a index, \a name).

    For more information, see the OpenGL ES 2.0 documentation for
    \l{https://www.khronos.org/registry/OpenGL-Refpages/es3/html/glBindAttribLocation.xhtml}{glBindAttribLocation()}.

    This convenience function will do nothing on OpenGL ES 1.x systems.
*/

/*!
    \fn void QOpenGLFunctions::glBindBuffer(GLenum target, GLuint buffer)

    Convenience function that calls glBindBuffer(\a target, \a buffer).

    For more information, see the OpenGL ES 2.0 documentation for
    \l{https://www.khronos.org/registry/OpenGL-Refpages/es3/html/glBindBuffer.xhtml}{glBindBuffer()}.
*/

/*!
    \fn void QOpenGLFunctions::glBindFramebuffer(GLenum target, GLuint framebuffer)

    Convenience function that calls glBindFramebuffer(\a target, \a framebuffer).

    Note that Qt will translate a \a framebuffer argument of 0 to the currently
    bound QOpenGLContext's defaultFramebufferObject().

    For more information, see the OpenGL ES 2.0 documentation for
    \l{https://www.khronos.org/registry/OpenGL-Refpages/es3/html/glBindFramebuffer.xhtml}{glBindFramebuffer()}.
*/

/*!
    \fn void QOpenGLFunctions::glBindRenderbuffer(GLenum target, GLuint renderbuffer)

    Convenience function that calls glBindRenderbuffer(\a target, \a renderbuffer).

    For more information, see the OpenGL ES 2.0 documentation for
    \l{https://www.khronos.org/registry/OpenGL-Refpages/es3/html/glBindRenderbuffer.xhtml}{glBindRenderbuffer()}.
*/

/*!
    \fn void QOpenGLFunctions::glBlendColor(GLclampf red, GLclampf green, GLclampf blue, GLclampf alpha)

    Convenience function that calls glBlendColor(\a red, \a green, \a blue, \a alpha).

    For more information, see the OpenGL ES 2.0 documentation for
    \l{https://www.khronos.org/registry/OpenGL-Refpages/es3/html/glBlendColor.xhtml}{glBlendColor()}.
*/

/*!
    \fn void QOpenGLFunctions::glBlendEquation(GLenum mode)

    Convenience function that calls glBlendEquation(\a mode).

    For more information, see the OpenGL ES 2.0 documentation for
    \l{https://www.khronos.org/registry/OpenGL-Refpages/es3/html/glBlendEquation.xhtml}{glBlendEquation()}.
*/

/*!
    \fn void QOpenGLFunctions::glBlendEquationSeparate(GLenum modeRGB, GLenum modeAlpha)

    Convenience function that calls glBlendEquationSeparate(\a modeRGB, \a modeAlpha).

    For more information, see the OpenGL ES 2.0 documentation for
    \l{https://www.khronos.org/registry/OpenGL-Refpages/es3/html/glBlendEquationSeparate.xhtml}{glBlendEquationSeparate()}.
*/

/*!
    \fn void QOpenGLFunctions::glBlendFuncSeparate(GLenum srcRGB, GLenum dstRGB, GLenum srcAlpha, GLenum dstAlpha)

    Convenience function that calls glBlendFuncSeparate(\a srcRGB, \a dstRGB, \a srcAlpha, \a dstAlpha).

    For more information, see the OpenGL ES 2.0 documentation for
    \l{https://www.khronos.org/registry/OpenGL-Refpages/es3/html/glBlendFuncSeparate.xhtml}{glBlendFuncSeparate()}.
*/

/*!
    \fn void QOpenGLFunctions::glBufferData(GLenum target, qopengl_GLsizeiptr size, const void* data, GLenum usage)

    Convenience function that calls glBufferData(\a target, \a size, \a data, \a usage).

    For more information, see the OpenGL ES 2.0 documentation for
    \l{https://www.khronos.org/registry/OpenGL-Refpages/es3/html/glBufferData.xhtml}{glBufferData()}.
*/

/*!
    \fn void QOpenGLFunctions::glBufferSubData(GLenum target, qopengl_GLintptr offset, qopengl_GLsizeiptr size, const void* data)

    Convenience function that calls glBufferSubData(\a target, \a offset, \a size, \a data).

    For more information, see the OpenGL ES 2.0 documentation for
    \l{https://www.khronos.org/registry/OpenGL-Refpages/es3/html/glBufferSubData.xhtml}{glBufferSubData()}.
*/

/*!
    \fn GLenum QOpenGLFunctions::glCheckFramebufferStatus(GLenum target)

    Convenience function that calls glCheckFramebufferStatus(\a target).

    For more information, see the OpenGL ES 2.0 documentation for
    \l{https://www.khronos.org/registry/OpenGL-Refpages/es3/html/glCheckFramebufferStatus.xhtml}{glCheckFramebufferStatus()}.
*/

/*!
    \fn void QOpenGLFunctions::glClearDepthf(GLclampf depth)

    Convenience function that calls glClearDepth(\a depth) on
    desktop OpenGL systems and glClearDepthf(\a depth) on
    embedded OpenGL ES systems.

    For more information, see the OpenGL ES 2.0 documentation for
    \l{https://www.khronos.org/registry/OpenGL-Refpages/es3/html/glClearDepthf.xhtml}{glClearDepthf()}.
*/

/*!
    \fn void QOpenGLFunctions::glCompileShader(GLuint shader)

    Convenience function that calls glCompileShader(\a shader).

    For more information, see the OpenGL ES 2.0 documentation for
    \l{https://www.khronos.org/registry/OpenGL-Refpages/es3/html/glCompileShader.xhtml}{glCompileShader()}.

    This convenience function will do nothing on OpenGL ES 1.x systems.
*/

/*!
    \fn void QOpenGLFunctions::glCompressedTexImage2D(GLenum target, GLint level, GLenum internalformat, GLsizei width, GLsizei height, GLint border, GLsizei imageSize, const void* data)

    Convenience function that calls glCompressedTexImage2D(\a target, \a level, \a internalformat, \a width, \a height, \a border, \a imageSize, \a data).

    For more information, see the OpenGL ES 2.0 documentation for
    \l{https://www.khronos.org/registry/OpenGL-Refpages/es3/html/glCompressedTexImage2D.xhtml}{glCompressedTexImage2D()}.
*/

/*!
    \fn void QOpenGLFunctions::glCompressedTexSubImage2D(GLenum target, GLint level, GLint xoffset, GLint yoffset, GLsizei width, GLsizei height, GLenum format, GLsizei imageSize, const void* data)

    Convenience function that calls glCompressedTexSubImage2D(\a target, \a level, \a xoffset, \a yoffset, \a width, \a height, \a format, \a imageSize, \a data).

    For more information, see the OpenGL ES 2.0 documentation for
    \l{https://www.khronos.org/registry/OpenGL-Refpages/es3/html/glCompressedTexSubImage2D.xhtml}{glCompressedTexSubImage2D()}.
*/

/*!
    \fn GLuint QOpenGLFunctions::glCreateProgram()

    Convenience function that calls glCreateProgram().

    For more information, see the OpenGL ES 2.0 documentation for
    \l{https://www.khronos.org/registry/OpenGL-Refpages/es3/html/glCreateProgram.xhtml}{glCreateProgram()}.

    This convenience function will do nothing on OpenGL ES 1.x systems.
*/

/*!
    \fn GLuint QOpenGLFunctions::glCreateShader(GLenum type)

    Convenience function that calls glCreateShader(\a type).

    For more information, see the OpenGL ES 2.0 documentation for
    \l{https://www.khronos.org/registry/OpenGL-Refpages/es3/html/glCreateShader.xhtml}{glCreateShader()}.

    This convenience function will do nothing on OpenGL ES 1.x systems.
*/

/*!
    \fn void QOpenGLFunctions::glDeleteBuffers(GLsizei n, const GLuint* buffers)

    Convenience function that calls glDeleteBuffers(\a n, \a buffers).

    For more information, see the OpenGL ES 2.0 documentation for
    \l{https://www.khronos.org/registry/OpenGL-Refpages/es3/html/glDeleteBuffers.xhtml}{glDeleteBuffers()}.
*/

/*!
    \fn void QOpenGLFunctions::glDeleteFramebuffers(GLsizei n, const GLuint* framebuffers)

    Convenience function that calls glDeleteFramebuffers(\a n, \a framebuffers).

    For more information, see the OpenGL ES 2.0 documentation for
    \l{https://www.khronos.org/registry/OpenGL-Refpages/es3/html/glDeleteFramebuffers.xhtml}{glDeleteFramebuffers()}.
*/

/*!
    \fn void QOpenGLFunctions::glDeleteProgram(GLuint program)

    Convenience function that calls glDeleteProgram(\a program).

    For more information, see the OpenGL ES 2.0 documentation for
    \l{https://www.khronos.org/registry/OpenGL-Refpages/es3/html/glDeleteProgram.xhtml}{glDeleteProgram()}.

    This convenience function will do nothing on OpenGL ES 1.x systems.
*/

/*!
    \fn void QOpenGLFunctions::glDeleteRenderbuffers(GLsizei n, const GLuint* renderbuffers)

    Convenience function that calls glDeleteRenderbuffers(\a n, \a renderbuffers).

    For more information, see the OpenGL ES 2.0 documentation for
    \l{https://www.khronos.org/registry/OpenGL-Refpages/es3/html/glDeleteRenderbuffers.xhtml}{glDeleteRenderbuffers()}.
*/

/*!
    \fn void QOpenGLFunctions::glDeleteShader(GLuint shader)

    Convenience function that calls glDeleteShader(\a shader).

    For more information, see the OpenGL ES 2.0 documentation for
    \l{https://www.khronos.org/registry/OpenGL-Refpages/es3/html/glDeleteShader.xhtml}{glDeleteShader()}.

    This convenience function will do nothing on OpenGL ES 1.x systems.
*/

/*!
    \fn void QOpenGLFunctions::glDepthRangef(GLclampf zNear, GLclampf zFar)

    Convenience function that calls glDepthRange(\a zNear, \a zFar) on
    desktop OpenGL systems and glDepthRangef(\a zNear, \a zFar) on
    embedded OpenGL ES systems.

    For more information, see the OpenGL ES 2.0 documentation for
    \l{https://www.khronos.org/registry/OpenGL-Refpages/es3/html/glDepthRangef.xhtml}{glDepthRangef()}.
*/

/*!
    \fn void QOpenGLFunctions::glDetachShader(GLuint program, GLuint shader)

    Convenience function that calls glDetachShader(\a program, \a shader).

    For more information, see the OpenGL ES 2.0 documentation for
    \l{https://www.khronos.org/registry/OpenGL-Refpages/es3/html/glDetachShader.xhtml}{glDetachShader()}.

    This convenience function will do nothing on OpenGL ES 1.x systems.
*/

/*!
    \fn void QOpenGLFunctions::glDisableVertexAttribArray(GLuint index)

    Convenience function that calls glDisableVertexAttribArray(\a index).

    For more information, see the OpenGL ES 2.0 documentation for
    \l{https://www.khronos.org/registry/OpenGL-Refpages/es2.0/html/glDisableVertexAttribArray.xhtml}{glDisableVertexAttribArray()}.

    This convenience function will do nothing on OpenGL ES 1.x systems.
*/

/*!
    \fn void QOpenGLFunctions::glEnableVertexAttribArray(GLuint index)

    Convenience function that calls glEnableVertexAttribArray(\a index).

    For more information, see the OpenGL ES 2.0 documentation for
    \l{https://www.khronos.org/registry/OpenGL-Refpages/es3/html/glEnableVertexAttribArray.xhtml}{glEnableVertexAttribArray()}.

    This convenience function will do nothing on OpenGL ES 1.x systems.
*/

/*!
    \fn void QOpenGLFunctions::glFramebufferRenderbuffer(GLenum target, GLenum attachment, GLenum renderbuffertarget, GLuint renderbuffer)

    Convenience function that calls glFramebufferRenderbuffer(\a target, \a attachment, \a renderbuffertarget, \a renderbuffer).

    For more information, see the OpenGL ES 2.0 documentation for
    \l{https://www.khronos.org/registry/OpenGL-Refpages/es3/html/glFramebufferRenderbuffer.xhtml}{glFramebufferRenderbuffer()}.
*/

/*!
    \fn void QOpenGLFunctions::glFramebufferTexture2D(GLenum target, GLenum attachment, GLenum textarget, GLuint texture, GLint level)

    Convenience function that calls glFramebufferTexture2D(\a target, \a attachment, \a textarget, \a texture, \a level).

    For more information, see the OpenGL ES 2.0 documentation for
    \l{https://www.khronos.org/registry/OpenGL-Refpages/es3/html/glFramebufferTexture2D.xhtml}{glFramebufferTexture2D()}.
*/

/*!
    \fn void QOpenGLFunctions::glGenBuffers(GLsizei n, GLuint* buffers)

    Convenience function that calls glGenBuffers(\a n, \a buffers).

    For more information, see the OpenGL ES 2.0 documentation for
    \l{https://www.khronos.org/registry/OpenGL-Refpages/es3/html/glGenBuffers.xhtml}{glGenBuffers()}.
*/

/*!
    \fn void QOpenGLFunctions::glGenerateMipmap(GLenum target)

    Convenience function that calls glGenerateMipmap(\a target).

    For more information, see the OpenGL ES 2.0 documentation for
    \l{https://www.khronos.org/registry/OpenGL-Refpages/es3/html/glGenerateMipmap.xhtml}{glGenerateMipmap()}.
*/

/*!
    \fn void QOpenGLFunctions::glGenFramebuffers(GLsizei n, GLuint* framebuffers)

    Convenience function that calls glGenFramebuffers(\a n, \a framebuffers).

    For more information, see the OpenGL ES 2.0 documentation for
    \l{https://www.khronos.org/registry/OpenGL-Refpages/es3/html/glGenFramebuffers.xhtml}{glGenFramebuffers()}.
*/

/*!
    \fn void QOpenGLFunctions::glGenRenderbuffers(GLsizei n, GLuint* renderbuffers)

    Convenience function that calls glGenRenderbuffers(\a n, \a renderbuffers).

    For more information, see the OpenGL ES 2.0 documentation for
    \l{https://www.khronos.org/registry/OpenGL-Refpages/es3/html/glGenRenderbuffers.xhtml}{glGenRenderbuffers()}.
*/

/*!
    \fn void QOpenGLFunctions::glGetActiveAttrib(GLuint program, GLuint index, GLsizei bufsize, GLsizei* length, GLint* size, GLenum* type, char* name)

    Convenience function that calls glGetActiveAttrib(\a program, \a index, \a bufsize, \a length, \a size, \a type, \a name).

    For more information, see the OpenGL ES 2.0 documentation for
    \l{https://www.khronos.org/registry/OpenGL-Refpages/es3/html/glGetActiveAttrib.xhtml}{glGetActiveAttrib()}.

    This convenience function will do nothing on OpenGL ES 1.x systems.
*/

/*!
    \fn void QOpenGLFunctions::glGetActiveUniform(GLuint program, GLuint index, GLsizei bufsize, GLsizei* length, GLint* size, GLenum* type, char* name)

    Convenience function that calls glGetActiveUniform(\a program, \a index, \a bufsize, \a length, \a size, \a type, \a name).

    For more information, see the OpenGL ES 2.0 documentation for
    \l{https://www.khronos.org/registry/OpenGL-Refpages/es3/html/glGetActiveUniform.xhtml}{glGetActiveUniform()}.

    This convenience function will do nothing on OpenGL ES 1.x systems.
*/

/*!
    \fn void QOpenGLFunctions::glGetAttachedShaders(GLuint program, GLsizei maxcount, GLsizei* count, GLuint* shaders)

    Convenience function that calls glGetAttachedShaders(\a program, \a maxcount, \a count, \a shaders).

    For more information, see the OpenGL ES 2.0 documentation for
    \l{https://www.khronos.org/registry/OpenGL-Refpages/es3/html/glGetAttachedShaders.xhtml}{glGetAttachedShaders()}.

    This convenience function will do nothing on OpenGL ES 1.x systems.
*/

/*!
    \fn GLint QOpenGLFunctions::glGetAttribLocation(GLuint program, const char* name)

    Convenience function that calls glGetAttribLocation(\a program, \a name).

    For more information, see the OpenGL ES 2.0 documentation for
    \l{https://www.khronos.org/registry/OpenGL-Refpages/es3/html/glGetAttribLocation.xhtml}{glGetAttribLocation()}.

    This convenience function will do nothing on OpenGL ES 1.x systems.
*/

/*!
    \fn void QOpenGLFunctions::glGetBufferParameteriv(GLenum target, GLenum pname, GLint* params)

    Convenience function that calls glGetBufferParameteriv(\a target, \a pname, \a params).

    For more information, see the OpenGL ES 2.0 documentation for
    \l{https://www.khronos.org/registry/OpenGL-Refpages/es3/html/glGetBufferParameteriv.xhtml}{glGetBufferParameteriv()}.
*/

/*!
    \fn void QOpenGLFunctions::glGetFramebufferAttachmentParameteriv(GLenum target, GLenum attachment, GLenum pname, GLint* params)

    Convenience function that calls glGetFramebufferAttachmentParameteriv(\a target, \a attachment, \a pname, \a params).

    For more information, see the OpenGL ES 2.0 documentation for
    \l{https://www.khronos.org/registry/OpenGL-Refpages/es3/html/glGetFramebufferAttachmentParameteriv.xhtml}{glGetFramebufferAttachmentParameteriv()}.
*/

/*!
    \fn void QOpenGLFunctions::glGetProgramiv(GLuint program, GLenum pname, GLint* params)

    Convenience function that calls glGetProgramiv(\a program, \a pname, \a params).

    For more information, see the OpenGL ES 2.0 documentation for
    \l{https://www.khronos.org/registry/OpenGL-Refpages/es3/html/glGetProgramiv.xhtml}{glGetProgramiv()}.

    This convenience function will do nothing on OpenGL ES 1.x systems.
*/

/*!
    \fn void QOpenGLFunctions::glGetProgramInfoLog(GLuint program, GLsizei bufsize, GLsizei* length, char* infolog)

    Convenience function that calls glGetProgramInfoLog(\a program, \a bufsize, \a length, \a infolog).

    For more information, see the OpenGL ES 2.0 documentation for
    \l{https://www.khronos.org/registry/OpenGL-Refpages/es3/html/glGetProgramInfoLog.xhtml}{glGetProgramInfoLog()}.

    This convenience function will do nothing on OpenGL ES 1.x systems.
*/

/*!
    \fn void QOpenGLFunctions::glGetRenderbufferParameteriv(GLenum target, GLenum pname, GLint* params)

    Convenience function that calls glGetRenderbufferParameteriv(\a target, \a pname, \a params).

    For more information, see the OpenGL ES 2.0 documentation for
    \l{https://www.khronos.org/registry/OpenGL-Refpages/es3/html/glGetRenderbufferParameteriv.xhtml}{glGetRenderbufferParameteriv()}.
*/

/*!
    \fn void QOpenGLFunctions::glGetShaderiv(GLuint shader, GLenum pname, GLint* params)

    Convenience function that calls glGetShaderiv(\a shader, \a pname, \a params).

    For more information, see the OpenGL ES 2.0 documentation for
    \l{https://www.khronos.org/registry/OpenGL-Refpages/es3/html/glGetShaderiv.xhtml}{glGetShaderiv()}.

    This convenience function will do nothing on OpenGL ES 1.x systems.
*/

/*!
    \fn void QOpenGLFunctions::glGetShaderInfoLog(GLuint shader, GLsizei bufsize, GLsizei* length, char* infolog)

    Convenience function that calls glGetShaderInfoLog(\a shader, \a bufsize, \a length, \a infolog).

    For more information, see the OpenGL ES 2.0 documentation for
    \l{https://www.khronos.org/registry/OpenGL-Refpages/es3/html/glGetShaderInfoLog.xhtml}{glGetShaderInfoLog()}.

    This convenience function will do nothing on OpenGL ES 1.x systems.
*/

/*!
    \fn void QOpenGLFunctions::glGetShaderPrecisionFormat(GLenum shadertype, GLenum precisiontype, GLint* range, GLint* precision)

    Convenience function that calls glGetShaderPrecisionFormat(\a shadertype, \a precisiontype, \a range, \a precision).

    For more information, see the OpenGL ES 2.0 documentation for
    \l{https://www.khronos.org/registry/OpenGL-Refpages/es3/html/glGetShaderPrecisionFormat.xhtml}{glGetShaderPrecisionFormat()}.

    This convenience function will do nothing on OpenGL ES 1.x systems.
*/

/*!
    \fn void QOpenGLFunctions::glGetShaderSource(GLuint shader, GLsizei bufsize, GLsizei* length, char* source)

    Convenience function that calls glGetShaderSource(\a shader, \a bufsize, \a length, \a source).

    For more information, see the OpenGL ES 2.0 documentation for
    \l{https://www.khronos.org/registry/OpenGL-Refpages/es3/html/glGetShaderSource.xhtml}{glGetShaderSource()}.

    This convenience function will do nothing on OpenGL ES 1.x systems.
*/

/*!
    \fn void QOpenGLFunctions::glGetUniformfv(GLuint program, GLint location, GLfloat* params)

    Convenience function that calls glGetUniformfv(\a program, \a location, \a params).

    For more information, see the OpenGL ES 2.0 documentation for
    \l{https://www.khronos.org/registry/OpenGL-Refpages/es3/html/glGetUniform.xhtml}{glGetUniformfv()}.

    This convenience function will do nothing on OpenGL ES 1.x systems.
*/

/*!
    \fn void QOpenGLFunctions::glGetUniformiv(GLuint program, GLint location, GLint* params)

    Convenience function that calls glGetUniformiv(\a program, \a location, \a params).

    For more information, see the OpenGL ES 2.0 documentation for
    \l{https://www.khronos.org/registry/OpenGL-Refpages/es3/html/glGetUniform.xhtml}{glGetUniformiv()}.

    This convenience function will do nothing on OpenGL ES 1.x systems.
*/

/*!
    \fn GLint QOpenGLFunctions::glGetUniformLocation(GLuint program, const char* name)

    Convenience function that calls glGetUniformLocation(\a program, \a name).

    For more information, see the OpenGL ES 2.0 documentation for
    \l{https://www.khronos.org/registry/OpenGL-Refpages/es3/html/glGetUniformLocation.xhtml}{glGetUniformLocation()}.

    This convenience function will do nothing on OpenGL ES 1.x systems.
*/

/*!
    \fn void QOpenGLFunctions::glGetVertexAttribfv(GLuint index, GLenum pname, GLfloat* params)

    Convenience function that calls glGetVertexAttribfv(\a index, \a pname, \a params).

    For more information, see the OpenGL ES 2.0 documentation for
    \l{https://www.khronos.org/registry/OpenGL-Refpages/es3/html/glGetVertexAttribfv.xhtml}{glGetVertexAttribfv()}.

    This convenience function will do nothing on OpenGL ES 1.x systems.
*/

/*!
    \fn void QOpenGLFunctions::glGetVertexAttribiv(GLuint index, GLenum pname, GLint* params)

    Convenience function that calls glGetVertexAttribiv(\a index, \a pname, \a params).

    For more information, see the OpenGL ES 2.0 documentation for
    \l{https://www.khronos.org/registry/OpenGL-Refpages/es3/html/glGetVertexAttribiv.xhtml}{glGetVertexAttribiv()}.

    This convenience function will do nothing on OpenGL ES 1.x systems.
*/

/*!
    \fn void QOpenGLFunctions::glGetVertexAttribPointerv(GLuint index, GLenum pname, void** pointer)

    Convenience function that calls glGetVertexAttribPointerv(\a index, \a pname, \a pointer).

    For more information, see the OpenGL ES 2.0 documentation for
    \l{https://www.khronos.org/registry/OpenGL-Refpages/es3/html/glGetVertexAttribPointerv.xhtml}{glGetVertexAttribPointerv()}.

    This convenience function will do nothing on OpenGL ES 1.x systems.
*/

/*!
    \fn GLboolean QOpenGLFunctions::glIsBuffer(GLuint buffer)

    Convenience function that calls glIsBuffer(\a buffer).

    For more information, see the OpenGL ES 2.0 documentation for
    \l{https://www.khronos.org/registry/OpenGL-Refpages/es3/html/glIsBuffer.xhtml}{glIsBuffer()}.
*/

/*!
    \fn GLboolean QOpenGLFunctions::glIsFramebuffer(GLuint framebuffer)

    Convenience function that calls glIsFramebuffer(\a framebuffer).

    For more information, see the OpenGL ES 2.0 documentation for
    \l{https://www.khronos.org/registry/OpenGL-Refpages/es3/html/glIsFramebuffer.xhtml}{glIsFramebuffer()}.
*/

/*!
    \fn GLboolean QOpenGLFunctions::glIsProgram(GLuint program)

    Convenience function that calls glIsProgram(\a program).

    For more information, see the OpenGL ES 2.0 documentation for
    \l{https://www.khronos.org/registry/OpenGL-Refpages/es3/html/glIsProgram.xhtml}{glIsProgram()}.

    This convenience function will do nothing on OpenGL ES 1.x systems.
*/

/*!
    \fn GLboolean QOpenGLFunctions::glIsRenderbuffer(GLuint renderbuffer)

    Convenience function that calls glIsRenderbuffer(\a renderbuffer).

    For more information, see the OpenGL ES 2.0 documentation for
    \l{https://www.khronos.org/registry/OpenGL-Refpages/es3/html/glIsRenderbuffer.xhtml}{glIsRenderbuffer()}.
*/

/*!
    \fn GLboolean QOpenGLFunctions::glIsShader(GLuint shader)

    Convenience function that calls glIsShader(\a shader).

    For more information, see the OpenGL ES 2.0 documentation for
    \l{https://www.khronos.org/registry/OpenGL-Refpages/es3/html/glIsShader.xhtml}{glIsShader()}.

    This convenience function will do nothing on OpenGL ES 1.x systems.
*/

/*!
    \fn void QOpenGLFunctions::glLinkProgram(GLuint program)

    Convenience function that calls glLinkProgram(\a program).

    For more information, see the OpenGL ES 2.0 documentation for
    \l{https://www.khronos.org/registry/OpenGL-Refpages/es3/html/glLinkProgram.xhtml}{glLinkProgram()}.

    This convenience function will do nothing on OpenGL ES 1.x systems.
*/

/*!
    \fn void QOpenGLFunctions::glReleaseShaderCompiler()

    Convenience function that calls glReleaseShaderCompiler().

    For more information, see the OpenGL ES 2.0 documentation for
    \l{https://www.khronos.org/registry/OpenGL-Refpages/es3/html/glReleaseShaderCompiler.xhtml}{glReleaseShaderCompiler()}.

    This convenience function will do nothing on OpenGL ES 1.x systems.
*/

/*!
    \fn void QOpenGLFunctions::glRenderbufferStorage(GLenum target, GLenum internalformat, GLsizei width, GLsizei height)

    Convenience function that calls glRenderbufferStorage(\a target, \a internalformat, \a width, \a height).

    For more information, see the OpenGL ES 2.0 documentation for
    \l{https://www.khronos.org/registry/OpenGL-Refpages/es3/html/glRenderbufferStorage.xhtml}{glRenderbufferStorage()}.
*/

/*!
    \fn void QOpenGLFunctions::glSampleCoverage(GLclampf value, GLboolean invert)

    Convenience function that calls glSampleCoverage(\a value, \a invert).

    For more information, see the OpenGL ES 2.0 documentation for
    \l{https://www.khronos.org/registry/OpenGL-Refpages/es3/html/glSampleCoverage.xhtml}{glSampleCoverage()}.
*/

/*!
    \fn void QOpenGLFunctions::glShaderBinary(GLint n, const GLuint* shaders, GLenum binaryformat, const void* binary, GLint length)

    Convenience function that calls glShaderBinary(\a n, \a shaders, \a binaryformat, \a binary, \a length).

    For more information, see the OpenGL ES 2.0 documentation for
    \l{https://www.khronos.org/registry/OpenGL-Refpages/es3/html/glShaderBinary.xhtml}{glShaderBinary()}.

    This convenience function will do nothing on OpenGL ES 1.x systems.
*/

/*!
    \fn void QOpenGLFunctions::glShaderSource(GLuint shader, GLsizei count, const char** string, const GLint* length)

    Convenience function that calls glShaderSource(\a shader, \a count, \a string, \a length).

    For more information, see the OpenGL ES 2.0 documentation for
    \l{https://www.khronos.org/registry/OpenGL-Refpages/es3/html/glShaderSource.xhtml}{glShaderSource()}.

    This convenience function will do nothing on OpenGL ES 1.x systems.
*/

/*!
    \fn void QOpenGLFunctions::glStencilFuncSeparate(GLenum face, GLenum func, GLint ref, GLuint mask)

    Convenience function that calls glStencilFuncSeparate(\a face, \a func, \a ref, \a mask).

    For more information, see the OpenGL ES 2.0 documentation for
    \l{https://www.khronos.org/registry/OpenGL-Refpages/es3/html/glStencilFuncSeparate.xhtml}{glStencilFuncSeparate()}.
*/

/*!
    \fn void QOpenGLFunctions::glStencilMaskSeparate(GLenum face, GLuint mask)

    Convenience function that calls glStencilMaskSeparate(\a face, \a mask).

    For more information, see the OpenGL ES 2.0 documentation for
    \l{https://www.khronos.org/registry/OpenGL-Refpages/es3/html/glStencilMaskSeparate.xhtml}{glStencilMaskSeparate()}.
*/

/*!
    \fn void QOpenGLFunctions::glStencilOpSeparate(GLenum face, GLenum fail, GLenum zfail, GLenum zpass)

    Convenience function that calls glStencilOpSeparate(\a face, \a fail, \a zfail, \a zpass).

    For more information, see the OpenGL ES 2.0 documentation for
    \l{https://www.khronos.org/registry/OpenGL-Refpages/es3/html/glStencilOpSeparate.xhtml}{glStencilOpSeparate()}.
*/

/*!
    \fn void QOpenGLFunctions::glUniform1f(GLint location, GLfloat x)

    Convenience function that calls glUniform1f(\a location, \a x).

    For more information, see the OpenGL ES 2.0 documentation for
    \l{https://www.khronos.org/registry/OpenGL-Refpages/es3/html/glUniform.xhtml}{glUniform1f()}.

    This convenience function will do nothing on OpenGL ES 1.x systems.
*/

/*!
    \fn void QOpenGLFunctions::glUniform1fv(GLint location, GLsizei count, const GLfloat* v)

    Convenience function that calls glUniform1fv(\a location, \a count, \a v).

    For more information, see the OpenGL ES 2.0 documentation for
    \l{https://www.khronos.org/registry/OpenGL-Refpages/es3/html/glUniform.xhtml}{glUniform1fv()}.

    This convenience function will do nothing on OpenGL ES 1.x systems.
*/

/*!
    \fn void QOpenGLFunctions::glUniform1i(GLint location, GLint x)

    Convenience function that calls glUniform1i(\a location, \a x).

    For more information, see the OpenGL ES 2.0 documentation for
    \l{https://www.khronos.org/registry/OpenGL-Refpages/es3/html/glUniform.xhtml}{glUniform1i()}.

    This convenience function will do nothing on OpenGL ES 1.x systems.
*/

/*!
    \fn void QOpenGLFunctions::glUniform1iv(GLint location, GLsizei count, const GLint* v)

    Convenience function that calls glUniform1iv(\a location, \a count, \a v).

    For more information, see the OpenGL ES 2.0 documentation for
    \l{https://www.khronos.org/registry/OpenGL-Refpages/es3/html/glUniform.xhtml}{glUniform1iv()}.

    This convenience function will do nothing on OpenGL ES 1.x systems.
*/

/*!
    \fn void QOpenGLFunctions::glUniform2f(GLint location, GLfloat x, GLfloat y)

    Convenience function that calls glUniform2f(\a location, \a x, \a y).

    For more information, see the OpenGL ES 2.0 documentation for
    \l{https://www.khronos.org/registry/OpenGL-Refpages/es3/html/glUniform.xhtml}{glUniform2f()}.

    This convenience function will do nothing on OpenGL ES 1.x systems.
*/

/*!
    \fn void QOpenGLFunctions::glUniform2fv(GLint location, GLsizei count, const GLfloat* v)

    Convenience function that calls glUniform2fv(\a location, \a count, \a v).

    For more information, see the OpenGL ES 2.0 documentation for
    \l{https://www.khronos.org/registry/OpenGL-Refpages/es3/html/glUniform.xhtml}{glUniform2fv()}.

    This convenience function will do nothing on OpenGL ES 1.x systems.
*/

/*!
    \fn void QOpenGLFunctions::glUniform2i(GLint location, GLint x, GLint y)

    Convenience function that calls glUniform2i(\a location, \a x, \a y).

    For more information, see the OpenGL ES 2.0 documentation for
    \l{https://www.khronos.org/registry/OpenGL-Refpages/es3/html/glUniform.xhtml}{glUniform2i()}.

    This convenience function will do nothing on OpenGL ES 1.x systems.
*/

/*!
    \fn void QOpenGLFunctions::glUniform2iv(GLint location, GLsizei count, const GLint* v)

    Convenience function that calls glUniform2iv(\a location, \a count, \a v).

    For more information, see the OpenGL ES 2.0 documentation for
    \l{https://www.khronos.org/registry/OpenGL-Refpages/es3/html/glUniform.xhtml}{glUniform2iv()}.

    This convenience function will do nothing on OpenGL ES 1.x systems.
*/

/*!
    \fn void QOpenGLFunctions::glUniform3f(GLint location, GLfloat x, GLfloat y, GLfloat z)

    Convenience function that calls glUniform3f(\a location, \a x, \a y, \a z).

    For more information, see the OpenGL ES 2.0 documentation for
    \l{https://www.khronos.org/registry/OpenGL-Refpages/es3/html/glUniform.xhtml}{glUniform3f()}.

    This convenience function will do nothing on OpenGL ES 1.x systems.
*/

/*!
    \fn void QOpenGLFunctions::glUniform3fv(GLint location, GLsizei count, const GLfloat* v)

    Convenience function that calls glUniform3fv(\a location, \a count, \a v).

    For more information, see the OpenGL ES 2.0 documentation for
    \l{https://www.khronos.org/registry/OpenGL-Refpages/es3/html/glUniform.xhtml}{glUniform3fv()}.

    This convenience function will do nothing on OpenGL ES 1.x systems.
*/

/*!
    \fn void QOpenGLFunctions::glUniform3i(GLint location, GLint x, GLint y, GLint z)

    Convenience function that calls glUniform3i(\a location, \a x, \a y, \a z).

    For more information, see the OpenGL ES 2.0 documentation for
    \l{https://www.khronos.org/registry/OpenGL-Refpages/es3/html/glUniform.xhtml}{glUniform3i()}.

    This convenience function will do nothing on OpenGL ES 1.x systems.
*/

/*!
    \fn void QOpenGLFunctions::glUniform3iv(GLint location, GLsizei count, const GLint* v)

    Convenience function that calls glUniform3iv(\a location, \a count, \a v).

    For more information, see the OpenGL ES 2.0 documentation for
    \l{https://www.khronos.org/registry/OpenGL-Refpages/es3/html/glUniform.xhtml}{glUniform3iv()}.

    This convenience function will do nothing on OpenGL ES 1.x systems.
*/

/*!
    \fn void QOpenGLFunctions::glUniform4f(GLint location, GLfloat x, GLfloat y, GLfloat z, GLfloat w)

    Convenience function that calls glUniform4f(\a location, \a x, \a y, \a z, \a w).

    For more information, see the OpenGL ES 2.0 documentation for
    \l{https://www.khronos.org/registry/OpenGL-Refpages/es3/html/glUniform.xhtml}{glUniform4f()}.

    This convenience function will do nothing on OpenGL ES 1.x systems.
*/

/*!
    \fn void QOpenGLFunctions::glUniform4fv(GLint location, GLsizei count, const GLfloat* v)

    Convenience function that calls glUniform4fv(\a location, \a count, \a v).

    For more information, see the OpenGL ES 2.0 documentation for
    \l{https://www.khronos.org/registry/OpenGL-Refpages/es3/html/glUniform.xhtml}{glUniform4fv()}.

    This convenience function will do nothing on OpenGL ES 1.x systems.
*/

/*!
    \fn void QOpenGLFunctions::glUniform4i(GLint location, GLint x, GLint y, GLint z, GLint w)

    Convenience function that calls glUniform4i(\a location, \a x, \a y, \a z, \a w).

    For more information, see the OpenGL ES 2.0 documentation for
    \l{https://www.khronos.org/registry/OpenGL-Refpages/es3/html/glUniform.xhtml}{glUniform4i()}.

    This convenience function will do nothing on OpenGL ES 1.x systems.
*/

/*!
    \fn void QOpenGLFunctions::glUniform4iv(GLint location, GLsizei count, const GLint* v)

    Convenience function that calls glUniform4iv(\a location, \a count, \a v).

    For more information, see the OpenGL ES 2.0 documentation for
    \l{https://www.khronos.org/registry/OpenGL-Refpages/es3/html/glUniform.xhtml}{glUniform4iv()}.

    This convenience function will do nothing on OpenGL ES 1.x systems.
*/

/*!
    \fn void QOpenGLFunctions::glUniformMatrix2fv(GLint location, GLsizei count, GLboolean transpose, const GLfloat* value)

    Convenience function that calls glUniformMatrix2fv(\a location, \a count, \a transpose, \a value).

    For more information, see the OpenGL ES 2.0 documentation for
    \l{https://www.khronos.org/registry/OpenGL-Refpages/es3/html/glUniform.xhtml}{glUniformMatrix2fv()}.

    This convenience function will do nothing on OpenGL ES 1.x systems.
*/

/*!
    \fn void QOpenGLFunctions::glUniformMatrix3fv(GLint location, GLsizei count, GLboolean transpose, const GLfloat* value)

    Convenience function that calls glUniformMatrix3fv(\a location, \a count, \a transpose, \a value).

    For more information, see the OpenGL ES 2.0 documentation for
    \l{https://www.khronos.org/registry/OpenGL-Refpages/es3/html/glUniform.xhtml}{glUniformMatrix3fv()}.

    This convenience function will do nothing on OpenGL ES 1.x systems.
*/

/*!
    \fn void QOpenGLFunctions::glUniformMatrix4fv(GLint location, GLsizei count, GLboolean transpose, const GLfloat* value)

    Convenience function that calls glUniformMatrix4fv(\a location, \a count, \a transpose, \a value).

    For more information, see the OpenGL ES 2.0 documentation for
    \l{https://www.khronos.org/registry/OpenGL-Refpages/es3/html/glUniform.xhtml}{glUniformMatrix4fv()}.

    This convenience function will do nothing on OpenGL ES 1.x systems.
*/

/*!
    \fn void QOpenGLFunctions::glUseProgram(GLuint program)

    Convenience function that calls glUseProgram(\a program).

    For more information, see the OpenGL ES 2.0 documentation for
    \l{https://www.khronos.org/registry/OpenGL-Refpages/es3/html/glUseProgram.xhtml}{glUseProgram()}.

    This convenience function will do nothing on OpenGL ES 1.x systems.
*/

/*!
    \fn void QOpenGLFunctions::glValidateProgram(GLuint program)

    Convenience function that calls glValidateProgram(\a program).

    For more information, see the OpenGL ES 2.0 documentation for
    \l{https://www.khronos.org/registry/OpenGL-Refpages/es3/html/glValidateProgram.xhtml}{glValidateProgram()}.

    This convenience function will do nothing on OpenGL ES 1.x systems.
*/

/*!
    \fn void QOpenGLFunctions::glVertexAttrib1f(GLuint indx, GLfloat x)

    Convenience function that calls glVertexAttrib1f(\a indx, \a x).

    For more information, see the OpenGL ES 2.0 documentation for
    \l{https://www.khronos.org/registry/OpenGL-Refpages/es3/html/glVertexAttrib.xhtml}{glVertexAttrib1f()}.

    This convenience function will do nothing on OpenGL ES 1.x systems.
*/

/*!
    \fn void QOpenGLFunctions::glVertexAttrib1fv(GLuint indx, const GLfloat* values)

    Convenience function that calls glVertexAttrib1fv(\a indx, \a values).

    For more information, see the OpenGL ES 2.0 documentation for
    \l{https://www.khronos.org/registry/OpenGL-Refpages/es3/html/glVertexAttrib.xhtml}{glVertexAttrib1fv()}.

    This convenience function will do nothing on OpenGL ES 1.x systems.
*/

/*!
    \fn void QOpenGLFunctions::glVertexAttrib2f(GLuint indx, GLfloat x, GLfloat y)

    Convenience function that calls glVertexAttrib2f(\a indx, \a x, \a y).

    For more information, see the OpenGL ES 2.0 documentation for
    \l{https://www.khronos.org/registry/OpenGL-Refpages/es3/html/glVertexAttrib.xhtml}{glVertexAttrib2f()}.

    This convenience function will do nothing on OpenGL ES 1.x systems.
*/

/*!
    \fn void QOpenGLFunctions::glVertexAttrib2fv(GLuint indx, const GLfloat* values)

    Convenience function that calls glVertexAttrib2fv(\a indx, \a values).

    For more information, see the OpenGL ES 2.0 documentation for
    \l{https://www.khronos.org/registry/OpenGL-Refpages/es3/html/glVertexAttrib.xhtml}{glVertexAttrib2fv()}.

    This convenience function will do nothing on OpenGL ES 1.x systems.
*/

/*!
    \fn void QOpenGLFunctions::glVertexAttrib3f(GLuint indx, GLfloat x, GLfloat y, GLfloat z)

    Convenience function that calls glVertexAttrib3f(\a indx, \a x, \a y, \a z).

    For more information, see the OpenGL ES 2.0 documentation for
    \l{https://www.khronos.org/registry/OpenGL-Refpages/es3/html/glVertexAttrib.xhtml}{glVertexAttrib3f()}.

    This convenience function will do nothing on OpenGL ES 1.x systems.
*/

/*!
    \fn void QOpenGLFunctions::glVertexAttrib3fv(GLuint indx, const GLfloat* values)

    Convenience function that calls glVertexAttrib3fv(\a indx, \a values).

    For more information, see the OpenGL ES 2.0 documentation for
    \l{https://www.khronos.org/registry/OpenGL-Refpages/es3/html/glVertexAttrib.xhtml}{glVertexAttrib3fv()}.

    This convenience function will do nothing on OpenGL ES 1.x systems.
*/

/*!
    \fn void QOpenGLFunctions::glVertexAttrib4f(GLuint indx, GLfloat x, GLfloat y, GLfloat z, GLfloat w)

    Convenience function that calls glVertexAttrib4f(\a indx, \a x, \a y, \a z, \a w).

    For more information, see the OpenGL ES 2.0 documentation for
    \l{https://www.khronos.org/registry/OpenGL-Refpages/es3/html/glVertexAttrib.xhtml}{glVertexAttrib4f()}.

    This convenience function will do nothing on OpenGL ES 1.x systems.
*/

/*!
    \fn void QOpenGLFunctions::glVertexAttrib4fv(GLuint indx, const GLfloat* values)

    Convenience function that calls glVertexAttrib4fv(\a indx, \a values).

    For more information, see the OpenGL ES 2.0 documentation for
    \l{https://www.khronos.org/registry/OpenGL-Refpages/es3/html/glVertexAttrib.xhtml}{glVertexAttrib4fv()}.

    This convenience function will do nothing on OpenGL ES 1.x systems.
*/

/*!
    \fn void QOpenGLFunctions::glVertexAttribPointer(GLuint indx, GLint size, GLenum type, GLboolean normalized, GLsizei stride, const void* ptr)

    Convenience function that calls glVertexAttribPointer(\a indx, \a size, \a type, \a normalized, \a stride, \a ptr).

    For more information, see the OpenGL ES 2.0 documentation for
    \l{https://www.khronos.org/registry/OpenGL-Refpages/es3/html/glVertexAttribPointer.xhtml}{glVertexAttribPointer()}.

    This convenience function will do nothing on OpenGL ES 1.x systems.
*/

/*!
    \fn bool QOpenGLFunctions::isInitialized(const QOpenGLFunctionsPrivate *d)
    \internal
*/

namespace {

// this function tries hard to get the opengl function we're looking for by also
// trying to resolve it with some of the common extensions if the generic name
// can't be found.
static QFunctionPointer getProcAddress(QOpenGLContext *context, const char *funcName)
{
    QFunctionPointer function = context->getProcAddress(funcName);

    static const struct {
        const char *name;
        int len; // includes trailing \0
    } extensions[] = {
        { "ARB", 4 },
        { "OES", 4 },
        { "EXT", 4 },
        { "ANGLE", 6 },
        { "NV", 3 },
    };

    if (!function) {
        char fn[512];
        size_t size = strlen(funcName);
        Q_ASSERT(size < 500);
        memcpy(fn, funcName, size);
        char *ext = fn + size;

        for (const auto &e : extensions) {
            memcpy(ext, e.name, e.len);
            function = context->getProcAddress(fn);
            if (function)
                break;
        }
    }

    return function;
}

template <typename Func>
Func resolve(QOpenGLContext *context, const char *name, Func)
{
    return reinterpret_cast<Func>(getProcAddress(context, name));
}

}

#define RESOLVE(name) \
    resolve(context, "gl"#name, name)

#ifndef QT_OPENGL_ES_2

// some fallback functions
static void QOPENGLF_APIENTRY qopenglfSpecialClearDepthf(GLclampf depth)
{
    QOpenGLContext *context = QOpenGLContext::currentContext();
    QOpenGLFunctionsPrivate *funcs = qt_gl_functions(context);
    funcs->f.ClearDepth((GLdouble) depth);
}

static void QOPENGLF_APIENTRY qopenglfSpecialDepthRangef(GLclampf zNear, GLclampf zFar)
{
    QOpenGLContext *context = QOpenGLContext::currentContext();
    QOpenGLFunctionsPrivate *funcs = qt_gl_functions(context);
    funcs->f.DepthRange((GLdouble) zNear, (GLdouble) zFar);
}

static void QOPENGLF_APIENTRY qopenglfSpecialGetShaderPrecisionFormat(GLenum shadertype, GLenum precisiontype, GLint* range, GLint* precision)
{
    Q_UNUSED(shadertype);
    Q_UNUSED(precisiontype);
    range[0] = range[1] = precision[0] = 0;
}

static GLboolean QOPENGLF_APIENTRY qopenglfSpecialIsProgram(GLuint program)
{
    return program != 0;
}

static GLboolean QOPENGLF_APIENTRY qopenglfSpecialIsShader(GLuint shader)
{
    return shader != 0;
}

static void QOPENGLF_APIENTRY qopenglfSpecialReleaseShaderCompiler()
{
}

#endif // !QT_OPENGL_ES_2


QOpenGLFunctionsPrivate::QOpenGLFunctionsPrivate(QOpenGLContext *c)
{
    init(c);

#ifndef QT_OPENGL_ES_2
    // setup fallbacks in case some methods couldn't get resolved
    bool es = QOpenGLContext::currentContext()->isOpenGLES();
    if (!f.ClearDepthf || !es)
        f.ClearDepthf = qopenglfSpecialClearDepthf;
    if (!f.DepthRangef || !es)
        f.DepthRangef = qopenglfSpecialDepthRangef;
    if (!f.GetShaderPrecisionFormat)
        f.GetShaderPrecisionFormat = qopenglfSpecialGetShaderPrecisionFormat;
    if (!f.IsProgram)
        f.IsProgram = qopenglfSpecialIsProgram;
    if (!f.IsShader)
        f.IsShader = qopenglfSpecialIsShader;
    if (!f.ReleaseShaderCompiler)
        f.ReleaseShaderCompiler = qopenglfSpecialReleaseShaderCompiler;
#endif
}


QT_OPENGL_IMPLEMENT(QOpenGLFunctionsPrivate, QT_OPENGL_FUNCTIONS)

/*!
    \class QOpenGLExtraFunctions
    \brief The QOpenGLExtraFunctions class provides cross-platform access to the OpenGL ES 3.0, 3.1 and 3.2 API.
    \since 5.6
    \ingroup painting-3D
    \inmodule QtGui

    This subclass of QOpenGLFunctions includes the OpenGL ES 3.0, 3.1 and 3.2
    functions. These will only work when an OpenGL ES 3.x context, or an
    OpenGL context of a version containing the functions in question either in
    core or as extension, is in use. This allows developing GLES 3.x
    applications in a cross-platform manner: development can happen on a desktop
    platform with OpenGL 3.x or 4.x, deploying to a true GLES 3.x device later
    on will require no or minimal changes to the application.

    \note This class is different from the versioned OpenGL wrappers, for
    instance QOpenGLFunctions_3_2_Core. The versioned function wrappers target a
    given version and profile of OpenGL. They are therefore not suitable for
    cross-OpenGL-OpenGLES development.
 */

/*!
    \fn void QOpenGLExtraFunctions::glBeginQuery(GLenum target, GLuint id)

    Convenience function that calls glBeginQuery(\a target, \a id).

    This function is only available in OpenGL ES 3.x, or OpenGL 3.x or 4.x contexts. When running
    with plain OpenGL, the function is only usable when the given profile and version contains the
    function either in core or as an extension.

    For more information, see the OpenGL ES 3.x documentation for
    \l{https://www.khronos.org/registry/OpenGL-Refpages/es3/html/glBeginQuery.xhtml}{glBeginQuery()}.
*/

/*!
    \fn void QOpenGLExtraFunctions::glBeginTransformFeedback(GLenum primitiveMode)

    Convenience function that calls glBeginTransformFeedback(\a primitiveMode).

    This function is only available in OpenGL ES 3.x, or OpenGL 3.x or 4.x contexts. When running
    with plain OpenGL, the function is only usable when the given profile and version contains the
    function either in core or as an extension.

    For more information, see the OpenGL ES 3.x documentation for
    \l{https://www.khronos.org/registry/OpenGL-Refpages/es3/html/glBeginTransformFeedback.xhtml}{glBeginTransformFeedback()}.
*/

/*!
    \fn void QOpenGLExtraFunctions::glBindBufferBase(GLenum target, GLuint index, GLuint buffer)

    Convenience function that calls glBindBufferBase(\a target, \a index, \a buffer).

    This function is only available in OpenGL ES 3.x, or OpenGL 3.x or 4.x contexts. When running
    with plain OpenGL, the function is only usable when the given profile and version contains the
    function either in core or as an extension.

    For more information, see the OpenGL ES 3.x documentation for
    \l{https://www.khronos.org/registry/OpenGL-Refpages/es3/html/glBindBufferBase.xhtml}{glBindBufferBase()}.
*/

/*!
    \fn void QOpenGLExtraFunctions::glBindBufferRange(GLenum target, GLuint index, GLuint buffer, GLintptr offset, GLsizeiptr size)

    Convenience function that calls glBindBufferRange(\a target, \a index, \a buffer, \a offset, \a size).

    This function is only available in OpenGL ES 3.x, or OpenGL 3.x or 4.x contexts. When running
    with plain OpenGL, the function is only usable when the given profile and version contains the
    function either in core or as an extension.

    For more information, see the OpenGL ES 3.x documentation for
    \l{https://www.khronos.org/registry/OpenGL-Refpages/es3/html/glBindBufferRange.xhtml}{glBindBufferRange()}.
*/

/*!
    \fn void QOpenGLExtraFunctions::glBindSampler(GLuint unit, GLuint sampler)

    Convenience function that calls glBindSampler(\a unit, \a sampler).

    This function is only available in OpenGL ES 3.x, or OpenGL 3.x or 4.x contexts. When running
    with plain OpenGL, the function is only usable when the given profile and version contains the
    function either in core or as an extension.

    For more information, see the OpenGL ES 3.x documentation for
    \l{https://www.khronos.org/registry/OpenGL-Refpages/es3/html/glBindSampler.xhtml}{glBindSampler()}.
*/

/*!
    \fn void QOpenGLExtraFunctions::glBindTransformFeedback(GLenum target, GLuint id)

    Convenience function that calls glBindTransformFeedback(\a target, \a id).

    This function is only available in OpenGL ES 3.x, or OpenGL 3.x or 4.x contexts. When running
    with plain OpenGL, the function is only usable when the given profile and version contains the
    function either in core or as an extension.

    For more information, see the OpenGL ES 3.x documentation for
    \l{https://www.khronos.org/registry/OpenGL-Refpages/es3/html/glBindTransformFeedback.xhtml}{glBindTransformFeedback()}.
*/

/*!
    \fn void QOpenGLExtraFunctions::glBindVertexArray(GLuint array)

    Convenience function that calls glBindVertexArray(\a array).

    This function is only available in OpenGL ES 3.x, or OpenGL 3.x or 4.x contexts. When running
    with plain OpenGL, the function is only usable when the given profile and version contains the
    function either in core or as an extension.

    For more information, see the OpenGL ES 3.x documentation for
    \l{https://www.khronos.org/registry/OpenGL-Refpages/es3/html/glBindVertexArray.xhtml}{glBindVertexArray()}.
*/

/*!
    \fn void QOpenGLExtraFunctions::glBlitFramebuffer(GLint srcX0, GLint srcY0, GLint srcX1, GLint srcY1, GLint dstX0, GLint dstY0, GLint dstX1, GLint dstY1, GLbitfield mask, GLenum filter)

    Convenience function that calls glBlitFramebuffer(\a srcX0, \a srcY0, \a srcX1, \a srcY1, \a dstX0, \a dstY0, \a dstX1, \a dstY1, \a mask, \a filter).

    This function is only available in OpenGL ES 3.x, or OpenGL 3.x or 4.x contexts. When running
    with plain OpenGL, the function is only usable when the given profile and version contains the
    function either in core or as an extension.

    For more information, see the OpenGL ES 3.x documentation for
    \l{https://www.khronos.org/registry/OpenGL-Refpages/es3/html/glBlitFramebuffer.xhtml}{glBlitFramebuffer()}.
*/

/*!
    \fn void QOpenGLExtraFunctions::glClearBufferfi(GLenum buffer, GLint drawbuffer, GLfloat depth, GLint stencil)

    Convenience function that calls glClearBufferfi(\a buffer, \a drawbuffer, \a depth, \a stencil).

    This function is only available in OpenGL ES 3.x, or OpenGL 3.x or 4.x contexts. When running
    with plain OpenGL, the function is only usable when the given profile and version contains the
    function either in core or as an extension.

    For more information, see the OpenGL ES 3.x documentation for
    \l{https://www.khronos.org/registry/OpenGL-Refpages/es3/html/glClearBuffer.xhtml}{glClearBufferfi()}.
*/

/*!
    \fn void QOpenGLExtraFunctions::glClearBufferfv(GLenum buffer, GLint drawbuffer, const GLfloat * value)

    Convenience function that calls glClearBufferfv(\a buffer, \a drawbuffer, \a value).

    This function is only available in OpenGL ES 3.x, or OpenGL 3.x or 4.x contexts. When running
    with plain OpenGL, the function is only usable when the given profile and version contains the
    function either in core or as an extension.

    For more information, see the OpenGL ES 3.x documentation for
    \l{https://www.khronos.org/registry/OpenGL-Refpages/es3/html/glClearBuffer.xhtml}{glClearBufferfv()}.
*/

/*!
    \fn void QOpenGLExtraFunctions::glClearBufferiv(GLenum buffer, GLint drawbuffer, const GLint * value)

    Convenience function that calls glClearBufferiv(\a buffer, \a drawbuffer, \a value).

    This function is only available in OpenGL ES 3.x, or OpenGL 3.x or 4.x contexts. When running
    with plain OpenGL, the function is only usable when the given profile and version contains the
    function either in core or as an extension.

    For more information, see the OpenGL ES 3.x documentation for
    \l{https://www.khronos.org/registry/OpenGL-Refpages/es3/html/glClearBuffer.xhtml}{glClearBufferiv()}.
*/

/*!
    \fn void QOpenGLExtraFunctions::glClearBufferuiv(GLenum buffer, GLint drawbuffer, const GLuint * value)

    Convenience function that calls glClearBufferuiv(\a buffer, \a drawbuffer, \a value).

    This function is only available in OpenGL ES 3.x, or OpenGL 3.x or 4.x contexts. When running
    with plain OpenGL, the function is only usable when the given profile and version contains the
    function either in core or as an extension.

    For more information, see the OpenGL ES 3.x documentation for
    \l{https://www.khronos.org/registry/OpenGL-Refpages/es3/html/glClearBuffer.xhtml}{glClearBufferuiv()}.
*/

/*!
    \fn GLenum QOpenGLExtraFunctions::glClientWaitSync(GLsync sync, GLbitfield flags, GLuint64 timeout)

    Convenience function that calls glClientWaitSync(\a sync, \a flags, \a timeout).

    This function is only available in OpenGL ES 3.x, or OpenGL 3.x or 4.x contexts. When running
    with plain OpenGL, the function is only usable when the given profile and version contains the
    function either in core or as an extension.

    For more information, see the OpenGL ES 3.x documentation for
    \l{https://www.khronos.org/registry/OpenGL-Refpages/es3/html/glClientWaitSync.xhtml}{glClientWaitSync()}.
*/

/*!
    \fn void QOpenGLExtraFunctions::glCompressedTexImage3D(GLenum target, GLint level, GLenum internalformat, GLsizei width, GLsizei height, GLsizei depth, GLint border, GLsizei imageSize, const void * data)

    Convenience function that calls glCompressedTexImage3D(\a target, \a level, \a internalformat, \a width, \a height, \a depth, \a border, \a imageSize, \a data).

    This function is only available in OpenGL ES 3.x, or OpenGL 3.x or 4.x contexts. When running
    with plain OpenGL, the function is only usable when the given profile and version contains the
    function either in core or as an extension.

    For more information, see the OpenGL ES 3.x documentation for
    \l{https://www.khronos.org/registry/OpenGL-Refpages/es3/html/glCompressedTexImage3D.xhtml}{glCompressedTexImage3D()}.
*/

/*!
    \fn void QOpenGLExtraFunctions::glCompressedTexSubImage3D(GLenum target, GLint level, GLint xoffset, GLint yoffset, GLint zoffset, GLsizei width, GLsizei height, GLsizei depth, GLenum format, GLsizei imageSize, const void * data)

    Convenience function that calls glCompressedTexSubImage3D(\a target, \a level, \a xoffset, \a yoffset, \a zoffset, \a width, \a height, \a depth, \a format, \a imageSize, \a data).

    This function is only available in OpenGL ES 3.x, or OpenGL 3.x or 4.x contexts. When running
    with plain OpenGL, the function is only usable when the given profile and version contains the
    function either in core or as an extension.

    For more information, see the OpenGL ES 3.x documentation for
    \l{https://www.khronos.org/registry/OpenGL-Refpages/es3/html/glCompressedTexSubImage3D.xhtml}{glCompressedTexSubImage3D()}.
*/

/*!
    \fn void QOpenGLExtraFunctions::glCopyBufferSubData(GLenum readTarget, GLenum writeTarget, GLintptr readOffset, GLintptr writeOffset, GLsizeiptr size)

    Convenience function that calls glCopyBufferSubData(\a readTarget, \a writeTarget, \a readOffset, \a writeOffset, \a size).

    This function is only available in OpenGL ES 3.x, or OpenGL 3.x or 4.x contexts. When running
    with plain OpenGL, the function is only usable when the given profile and version contains the
    function either in core or as an extension.

    For more information, see the OpenGL ES 3.x documentation for
    \l{https://www.khronos.org/registry/OpenGL-Refpages/es3/html/glCopyBufferSubData.xhtml}{glCopyBufferSubData()}.
*/

/*!
    \fn void QOpenGLExtraFunctions::glCopyTexSubImage3D(GLenum target, GLint level, GLint xoffset, GLint yoffset, GLint zoffset, GLint x, GLint y, GLsizei width, GLsizei height)

    Convenience function that calls glCopyTexSubImage3D(\a target, \a level, \a xoffset, \a yoffset, \a zoffset, \a x, \a y, \a width, \a height).

    This function is only available in OpenGL ES 3.x, or OpenGL 3.x or 4.x contexts. When running
    with plain OpenGL, the function is only usable when the given profile and version contains the
    function either in core or as an extension.

    For more information, see the OpenGL ES 3.x documentation for
    \l{https://www.khronos.org/registry/OpenGL-Refpages/es3/html/glCopyTexSubImage3D.xhtml}{glCopyTexSubImage3D()}.
*/

/*!
    \fn void QOpenGLExtraFunctions::glDeleteQueries(GLsizei n, const GLuint * ids)

    Convenience function that calls glDeleteQueries(\a n, \a ids).

    This function is only available in OpenGL ES 3.x, or OpenGL 3.x or 4.x contexts. When running
    with plain OpenGL, the function is only usable when the given profile and version contains the
    function either in core or as an extension.

    For more information, see the OpenGL ES 3.x documentation for
    \l{https://www.khronos.org/registry/OpenGL-Refpages/es3/html/glDeleteQueries.xhtml}{glDeleteQueries()}.
*/

/*!
    \fn void QOpenGLExtraFunctions::glDeleteSamplers(GLsizei count, const GLuint * samplers)

    Convenience function that calls glDeleteSamplers(\a count, \a samplers).

    This function is only available in OpenGL ES 3.x, or OpenGL 3.x or 4.x contexts. When running
    with plain OpenGL, the function is only usable when the given profile and version contains the
    function either in core or as an extension.

    For more information, see the OpenGL ES 3.x documentation for
    \l{https://www.khronos.org/registry/OpenGL-Refpages/es3/html/glDeleteSamplers.xhtml}{glDeleteSamplers()}.
*/

/*!
    \fn void QOpenGLExtraFunctions::glDeleteSync(GLsync sync)

    Convenience function that calls glDeleteSync(\a sync).

    This function is only available in OpenGL ES 3.x, or OpenGL 3.x or 4.x contexts. When running
    with plain OpenGL, the function is only usable when the given profile and version contains the
    function either in core or as an extension.

    For more information, see the OpenGL ES 3.x documentation for
    \l{https://www.khronos.org/registry/OpenGL-Refpages/es3/html/glDeleteSync.xhtml}{glDeleteSync()}.
*/

/*!
    \fn void QOpenGLExtraFunctions::glDeleteTransformFeedbacks(GLsizei n, const GLuint * ids)

    Convenience function that calls glDeleteTransformFeedbacks(\a n, \a ids).

    This function is only available in OpenGL ES 3.x, or OpenGL 3.x or 4.x contexts. When running
    with plain OpenGL, the function is only usable when the given profile and version contains the
    function either in core or as an extension.

    For more information, see the OpenGL ES 3.x documentation for
    \l{https://www.khronos.org/registry/OpenGL-Refpages/es3/html/glDeleteTransformFeedbacks.xhtml}{glDeleteTransformFeedbacks()}.
*/

/*!
    \fn void QOpenGLExtraFunctions::glDeleteVertexArrays(GLsizei n, const GLuint * arrays)

    Convenience function that calls glDeleteVertexArrays(\a n, \a arrays).

    This function is only available in OpenGL ES 3.x, or OpenGL 3.x or 4.x contexts. When running
    with plain OpenGL, the function is only usable when the given profile and version contains the
    function either in core or as an extension.

    For more information, see the OpenGL ES 3.x documentation for
    \l{https://www.khronos.org/registry/OpenGL-Refpages/es3/html/glDeleteVertexArrays.xhtml}{glDeleteVertexArrays()}.
*/

/*!
    \fn void QOpenGLExtraFunctions::glDrawArraysInstanced(GLenum mode, GLint first, GLsizei count, GLsizei instancecount)

    Convenience function that calls glDrawArraysInstanced(\a mode, \a first, \a count, \a instancecount).

    This function is only available in OpenGL ES 3.x, or OpenGL 3.x or 4.x contexts. When running
    with plain OpenGL, the function is only usable when the given profile and version contains the
    function either in core or as an extension.

    For more information, see the OpenGL ES 3.x documentation for
    \l{https://www.khronos.org/registry/OpenGL-Refpages/es3/html/glDrawArraysInstanced.xhtml}{glDrawArraysInstanced()}.
*/

/*!
    \fn void QOpenGLExtraFunctions::glDrawBuffers(GLsizei n, const GLenum * bufs)

    Convenience function that calls glDrawBuffers(\a n, \a bufs).

    This function is only available in OpenGL ES 3.x, or OpenGL 3.x or 4.x contexts. When running
    with plain OpenGL, the function is only usable when the given profile and version contains the
    function either in core or as an extension.

    For more information, see the OpenGL ES 3.x documentation for
    \l{https://www.khronos.org/registry/OpenGL-Refpages/es3/html/glDrawBuffers.xhtml}{glDrawBuffers()}.
*/

/*!
    \fn void QOpenGLExtraFunctions::glDrawElementsInstanced(GLenum mode, GLsizei count, GLenum type, const void * indices, GLsizei instancecount)

    Convenience function that calls glDrawElementsInstanced(\a mode, \a count, \a type, \a indices, \a instancecount).

    This function is only available in OpenGL ES 3.x, or OpenGL 3.x or 4.x contexts. When running
    with plain OpenGL, the function is only usable when the given profile and version contains the
    function either in core or as an extension.

    For more information, see the OpenGL ES 3.x documentation for
    \l{https://www.khronos.org/registry/OpenGL-Refpages/es3/html/glDrawElementsInstanced.xhtml}{glDrawElementsInstanced()}.
*/

/*!
    \fn void QOpenGLExtraFunctions::glDrawRangeElements(GLenum mode, GLuint start, GLuint end, GLsizei count, GLenum type, const void * indices)

    Convenience function that calls glDrawRangeElements(\a mode, \a start, \a end, \a count, \a type, \a indices).

    This function is only available in OpenGL ES 3.x, or OpenGL 3.x or 4.x contexts. When running
    with plain OpenGL, the function is only usable when the given profile and version contains the
    function either in core or as an extension.

    For more information, see the OpenGL ES 3.x documentation for
    \l{https://www.khronos.org/registry/OpenGL-Refpages/es3/html/glDrawRangeElements.xhtml}{glDrawRangeElements()}.
*/

/*!
    \fn void QOpenGLExtraFunctions::glEndQuery(GLenum target)

    Convenience function that calls glEndQuery(\a target).

    This function is only available in OpenGL ES 3.x, or OpenGL 3.x or 4.x contexts. When running
    with plain OpenGL, the function is only usable when the given profile and version contains the
    function either in core or as an extension.

    For more information, see the OpenGL ES 3.x documentation for
    \l{https://www.khronos.org/registry/OpenGL-Refpages/es3/html/glEndQuery.xhtml}{glEndQuery()}.
*/

/*!
    \fn void QOpenGLExtraFunctions::glEndTransformFeedback()

    Convenience function that calls glEndTransformFeedback().

    This function is only available in OpenGL ES 3.x, or OpenGL 3.x or 4.x contexts. When running
    with plain OpenGL, the function is only usable when the given profile and version contains the
    function either in core or as an extension.

    For more information, see the OpenGL ES 3.x documentation for
    \l{https://www.khronos.org/registry/OpenGL-Refpages/es3/html/glEndTransformFeedback.xhtml}{glEndTransformFeedback()}.
*/

/*!
    \fn GLsync QOpenGLExtraFunctions::glFenceSync(GLenum condition, GLbitfield flags)

    Convenience function that calls glFenceSync(\a condition, \a flags).

    This function is only available in OpenGL ES 3.x, or OpenGL 3.x or 4.x contexts. When running
    with plain OpenGL, the function is only usable when the given profile and version contains the
    function either in core or as an extension.

    For more information, see the OpenGL ES 3.x documentation for
    \l{https://www.khronos.org/registry/OpenGL-Refpages/es3/html/glFenceSync.xhtml}{glFenceSync()}.
*/

/*!
    \fn void QOpenGLExtraFunctions::glFlushMappedBufferRange(GLenum target, GLintptr offset, GLsizeiptr length)

    Convenience function that calls glFlushMappedBufferRange(\a target, \a offset, \a length).

    This function is only available in OpenGL ES 3.x, or OpenGL 3.x or 4.x contexts. When running
    with plain OpenGL, the function is only usable when the given profile and version contains the
    function either in core or as an extension.

    For more information, see the OpenGL ES 3.x documentation for
    \l{https://www.khronos.org/registry/OpenGL-Refpages/es3/html/glFlushMappedBufferRange.xhtml}{glFlushMappedBufferRange()}.
*/

/*!
    \fn void QOpenGLExtraFunctions::glFramebufferTextureLayer(GLenum target, GLenum attachment, GLuint texture, GLint level, GLint layer)

    Convenience function that calls glFramebufferTextureLayer(\a target, \a attachment, \a texture, \a level, \a layer).

    This function is only available in OpenGL ES 3.x, or OpenGL 3.x or 4.x contexts. When running
    with plain OpenGL, the function is only usable when the given profile and version contains the
    function either in core or as an extension.

    For more information, see the OpenGL ES 3.x documentation for
    \l{https://www.khronos.org/registry/OpenGL-Refpages/es3/html/glFramebufferTextureLayer.xhtml}{glFramebufferTextureLayer()}.
*/

/*!
    \fn void QOpenGLExtraFunctions::glGenQueries(GLsizei n, GLuint* ids)

    Convenience function that calls glGenQueries(\a n, \a ids).

    This function is only available in OpenGL ES 3.x, or OpenGL 3.x or 4.x contexts. When running
    with plain OpenGL, the function is only usable when the given profile and version contains the
    function either in core or as an extension.

    For more information, see the OpenGL ES 3.x documentation for
    \l{https://www.khronos.org/registry/OpenGL-Refpages/es3/html/glGenQueries.xhtml}{glGenQueries()}.
*/

/*!
    \fn void QOpenGLExtraFunctions::glGenSamplers(GLsizei count, GLuint* samplers)

    Convenience function that calls glGenSamplers(\a count, \a samplers).

    This function is only available in OpenGL ES 3.x, or OpenGL 3.x or 4.x contexts. When running
    with plain OpenGL, the function is only usable when the given profile and version contains the
    function either in core or as an extension.

    For more information, see the OpenGL ES 3.x documentation for
    \l{https://www.khronos.org/registry/OpenGL-Refpages/es3/html/glGenSamplers.xhtml}{glGenSamplers()}.
*/

/*!
    \fn void QOpenGLExtraFunctions::glGenTransformFeedbacks(GLsizei n, GLuint* ids)

    Convenience function that calls glGenTransformFeedbacks(\a n, \a ids).

    This function is only available in OpenGL ES 3.x, or OpenGL 3.x or 4.x contexts. When running
    with plain OpenGL, the function is only usable when the given profile and version contains the
    function either in core or as an extension.

    For more information, see the OpenGL ES 3.x documentation for
    \l{https://www.khronos.org/registry/OpenGL-Refpages/es3/html/glGenTransformFeedbacks.xhtml}{glGenTransformFeedbacks()}.
*/

/*!
    \fn void QOpenGLExtraFunctions::glGenVertexArrays(GLsizei n, GLuint* arrays)

    Convenience function that calls glGenVertexArrays(\a n, \a arrays).

    This function is only available in OpenGL ES 3.x, or OpenGL 3.x or 4.x contexts. When running
    with plain OpenGL, the function is only usable when the given profile and version contains the
    function either in core or as an extension.

    For more information, see the OpenGL ES 3.x documentation for
    \l{https://www.khronos.org/registry/OpenGL-Refpages/es3/html/glGenVertexArrays.xhtml}{glGenVertexArrays()}.
*/

/*!
    \fn void QOpenGLExtraFunctions::glGetActiveUniformBlockName(GLuint program, GLuint uniformBlockIndex, GLsizei bufSize, GLsizei* length, GLchar* uniformBlockName)

    Convenience function that calls glGetActiveUniformBlockName(\a program, \a uniformBlockIndex, \a bufSize, \a length, \a uniformBlockName).

    This function is only available in OpenGL ES 3.x, or OpenGL 3.x or 4.x contexts. When running
    with plain OpenGL, the function is only usable when the given profile and version contains the
    function either in core or as an extension.

    For more information, see the OpenGL ES 3.x documentation for
    \l{https://www.khronos.org/registry/OpenGL-Refpages/es3/html/glGetActiveUniformBlockName.xhtml}{glGetActiveUniformBlockName()}.
*/

/*!
    \fn void QOpenGLExtraFunctions::glGetActiveUniformBlockiv(GLuint program, GLuint uniformBlockIndex, GLenum pname, GLint* params)

    Convenience function that calls glGetActiveUniformBlockiv(\a program, \a uniformBlockIndex, \a pname, \a params).

    This function is only available in OpenGL ES 3.x, or OpenGL 3.x or 4.x contexts. When running
    with plain OpenGL, the function is only usable when the given profile and version contains the
    function either in core or as an extension.

    For more information, see the OpenGL ES 3.x documentation for
    \l{https://www.khronos.org/registry/OpenGL-Refpages/es3/html/glGetActiveUniformBlockiv.xhtml}{glGetActiveUniformBlockiv()}.
*/

/*!
    \fn void QOpenGLExtraFunctions::glGetActiveUniformsiv(GLuint program, GLsizei uniformCount, const GLuint * uniformIndices, GLenum pname, GLint* params)

    Convenience function that calls glGetActiveUniformsiv(\a program, \a uniformCount, \a uniformIndices, \a pname, \a params).

    This function is only available in OpenGL ES 3.x, or OpenGL 3.x or 4.x contexts. When running
    with plain OpenGL, the function is only usable when the given profile and version contains the
    function either in core or as an extension.

    For more information, see the OpenGL ES 3.x documentation for
    \l{https://www.khronos.org/registry/OpenGL-Refpages/es3/html/glGetActiveUniformsiv.xhtml}{glGetActiveUniformsiv()}.
*/

/*!
    \fn void QOpenGLExtraFunctions::glGetBufferParameteri64v(GLenum target, GLenum pname, GLint64* params)

    Convenience function that calls glGetBufferParameteri64v(\a target, \a pname, \a params).

    This function is only available in OpenGL ES 3.x, or OpenGL 3.x or 4.x contexts. When running
    with plain OpenGL, the function is only usable when the given profile and version contains the
    function either in core or as an extension.

    For more information, see the OpenGL ES 3.x documentation for
    \l{https://www.khronos.org/registry/OpenGL-Refpages/es3/html/glGetBufferParameter.xhtml}{glGetBufferParameteri64v()}.
*/

/*!
    \fn void QOpenGLExtraFunctions::glGetBufferPointerv(GLenum target, GLenum pname, void ** params)

    Convenience function that calls glGetBufferPointerv(\a target, \a pname, \a params).

    This function is only available in OpenGL ES 3.x, or OpenGL 3.x or 4.x contexts. When running
    with plain OpenGL, the function is only usable when the given profile and version contains the
    function either in core or as an extension.

    For more information, see the OpenGL ES 3.x documentation for
    \l{https://www.khronos.org/registry/OpenGL-Refpages/es3/html/glGetBufferPointerv.xhtml}{glGetBufferPointerv()}.
*/

/*!
    \fn GLint QOpenGLExtraFunctions::glGetFragDataLocation(GLuint program, const GLchar * name)

    Convenience function that calls glGetFragDataLocation(\a program, \a name).

    This function is only available in OpenGL ES 3.x, or OpenGL 3.x or 4.x contexts. When running
    with plain OpenGL, the function is only usable when the given profile and version contains the
    function either in core or as an extension.

    For more information, see the OpenGL ES 3.x documentation for
    \l{https://www.khronos.org/registry/OpenGL-Refpages/es3/html/glGetFragDataLocation.xhtml}{glGetFragDataLocation()}.
*/

/*!
    \fn void QOpenGLExtraFunctions::glGetInteger64i_v(GLenum target, GLuint index, GLint64* data)

    Convenience function that calls glGetInteger64i_v(\a target, \a index, \a data).

    This function is only available in OpenGL ES 3.x, or OpenGL 3.x or 4.x contexts. When running
    with plain OpenGL, the function is only usable when the given profile and version contains the
    function either in core or as an extension.

    For more information, see the OpenGL ES 3.x documentation for
    \l{https://www.khronos.org/registry/OpenGL-Refpages/es3/html/glGet.xhtml}{glGetInteger64i_v()}.
*/

/*!
    \fn void QOpenGLExtraFunctions::glGetInteger64v(GLenum pname, GLint64* data)

    Convenience function that calls glGetInteger64v(\a pname, \a data).

    This function is only available in OpenGL ES 3.x, or OpenGL 3.x or 4.x contexts. When running
    with plain OpenGL, the function is only usable when the given profile and version contains the
    function either in core or as an extension.

    For more information, see the OpenGL ES 3.x documentation for
    \l{https://www.khronos.org/registry/OpenGL-Refpages/es3/html/glGet.xhtml}{glGetInteger64v()}.
*/

/*!
    \fn void QOpenGLExtraFunctions::glGetIntegeri_v(GLenum target, GLuint index, GLint* data)

    Convenience function that calls glGetIntegeri_v(\a target, \a index, \a data).

    This function is only available in OpenGL ES 3.x, or OpenGL 3.x or 4.x contexts. When running
    with plain OpenGL, the function is only usable when the given profile and version contains the
    function either in core or as an extension.

    For more information, see the OpenGL ES 3.x documentation for
    \l{https://www.khronos.org/registry/OpenGL-Refpages/es3/html/glGet.xhtml}{glGetIntegeri_v()}.
*/

/*!
    \fn void QOpenGLExtraFunctions::glGetInternalformativ(GLenum target, GLenum internalformat, GLenum pname, GLsizei bufSize, GLint* params)

    Convenience function that calls glGetInternalformativ(\a target, \a internalformat, \a pname, \a bufSize, \a params).

    This function is only available in OpenGL ES 3.x, or OpenGL 3.x or 4.x contexts. When running
    with plain OpenGL, the function is only usable when the given profile and version contains the
    function either in core or as an extension.

    For more information, see the OpenGL ES 3.x documentation for
    \l{https://www.khronos.org/registry/OpenGL-Refpages/es3/html/glGetInternalformativ.xhtml}{glGetInternalformativ()}.
*/

/*!
    \fn void QOpenGLExtraFunctions::glGetProgramBinary(GLuint program, GLsizei bufSize, GLsizei* length, GLenum* binaryFormat, void * binary)

    Convenience function that calls glGetProgramBinary(\a program, \a bufSize, \a length, \a binaryFormat, \a binary).

    This function is only available in OpenGL ES 3.x, or OpenGL 3.x or 4.x contexts. When running
    with plain OpenGL, the function is only usable when the given profile and version contains the
    function either in core or as an extension.

    For more information, see the OpenGL ES 3.x documentation for
    \l{https://www.khronos.org/registry/OpenGL-Refpages/es3/html/glGetProgramBinary.xhtml}{glGetProgramBinary()}.
*/

/*!
    \fn void QOpenGLExtraFunctions::glGetQueryObjectuiv(GLuint id, GLenum pname, GLuint* params)

    Convenience function that calls glGetQueryObjectuiv(\a id, \a pname, \a params).

    This function is only available in OpenGL ES 3.x, or OpenGL 3.x or 4.x contexts. When running
    with plain OpenGL, the function is only usable when the given profile and version contains the
    function either in core or as an extension.

    For more information, see the OpenGL ES 3.x documentation for
    \l{https://www.khronos.org/registry/OpenGL-Refpages/es3/html/glGetQueryObjectuiv.xhtml}{glGetQueryObjectuiv()}.
*/

/*!
    \fn void QOpenGLExtraFunctions::glGetQueryiv(GLenum target, GLenum pname, GLint* params)

    Convenience function that calls glGetQueryiv(\a target, \a pname, \a params).

    This function is only available in OpenGL ES 3.x, or OpenGL 3.x or 4.x contexts. When running
    with plain OpenGL, the function is only usable when the given profile and version contains the
    function either in core or as an extension.

    For more information, see the OpenGL ES 3.x documentation for
    \l{https://www.khronos.org/registry/OpenGL-Refpages/es3/html/glGetQueryiv.xhtml}{glGetQueryiv()}.
*/

/*!
    \fn void QOpenGLExtraFunctions::glGetSamplerParameterfv(GLuint sampler, GLenum pname, GLfloat* params)

    Convenience function that calls glGetSamplerParameterfv(\a sampler, \a pname, \a params).

    This function is only available in OpenGL ES 3.x, or OpenGL 3.x or 4.x contexts. When running
    with plain OpenGL, the function is only usable when the given profile and version contains the
    function either in core or as an extension.

    For more information, see the OpenGL ES 3.x documentation for
    \l{https://www.khronos.org/registry/OpenGL-Refpages/es3/html/glGetSamplerParameter.xhtml}{glGetSamplerParameterfv()}.
*/

/*!
    \fn void QOpenGLExtraFunctions::glGetSamplerParameteriv(GLuint sampler, GLenum pname, GLint* params)

    Convenience function that calls glGetSamplerParameteriv(\a sampler, \a pname, \a params).

    This function is only available in OpenGL ES 3.x, or OpenGL 3.x or 4.x contexts. When running
    with plain OpenGL, the function is only usable when the given profile and version contains the
    function either in core or as an extension.

    For more information, see the OpenGL ES 3.x documentation for
    \l{https://www.khronos.org/registry/OpenGL-Refpages/es3/html/glGetSamplerParameter.xhtml}{glGetSamplerParameteriv()}.
*/

/*!
    \fn const GLubyte * QOpenGLExtraFunctions::glGetStringi(GLenum name, GLuint index)

    Convenience function that calls glGetStringi(\a name, \a index).

    This function is only available in OpenGL ES 3.x, or OpenGL 3.x or 4.x contexts. When running
    with plain OpenGL, the function is only usable when the given profile and version contains the
    function either in core or as an extension.

    For more information, see the OpenGL ES 3.x documentation for
    \l{https://www.khronos.org/registry/OpenGL-Refpages/es3/html/glGetString.xhtml}{glGetStringi()}.
*/

/*!
    \fn void QOpenGLExtraFunctions::glGetSynciv(GLsync sync, GLenum pname, GLsizei bufSize, GLsizei* length, GLint* values)

    Convenience function that calls glGetSynciv(\a sync, \a pname, \a bufSize, \a length, \a values).

    This function is only available in OpenGL ES 3.x, or OpenGL 3.x or 4.x contexts. When running
    with plain OpenGL, the function is only usable when the given profile and version contains the
    function either in core or as an extension.

    For more information, see the OpenGL ES 3.x documentation for
    \l{https://www.khronos.org/registry/OpenGL-Refpages/es3/html/glGetSynciv.xhtml}{glGetSynciv()}.
*/

/*!
    \fn void QOpenGLExtraFunctions::glGetTransformFeedbackVarying(GLuint program, GLuint index, GLsizei bufSize, GLsizei* length, GLsizei* size, GLenum* type, GLchar* name)

    Convenience function that calls glGetTransformFeedbackVarying(\a program, \a index, \a bufSize, \a length, \a size, \a type, \a name).

    This function is only available in OpenGL ES 3.x, or OpenGL 3.x or 4.x contexts. When running
    with plain OpenGL, the function is only usable when the given profile and version contains the
    function either in core or as an extension.

    For more information, see the OpenGL ES 3.x documentation for
    \l{https://www.khronos.org/registry/OpenGL-Refpages/es3/html/glGetTransformFeedbackVarying.xhtml}{glGetTransformFeedbackVarying()}.
*/

/*!
    \fn GLuint QOpenGLExtraFunctions::glGetUniformBlockIndex(GLuint program, const GLchar * uniformBlockName)

    Convenience function that calls glGetUniformBlockIndex(\a program, \a uniformBlockName).

    This function is only available in OpenGL ES 3.x, or OpenGL 3.x or 4.x contexts. When running
    with plain OpenGL, the function is only usable when the given profile and version contains the
    function either in core or as an extension.

    For more information, see the OpenGL ES 3.x documentation for
    \l{https://www.khronos.org/registry/OpenGL-Refpages/es3/html/glGetUniformBlockIndex.xhtml}{glGetUniformBlockIndex()}.
*/

/*!
    \fn void QOpenGLExtraFunctions::glGetUniformIndices(GLuint program, GLsizei uniformCount, const GLchar *const* uniformNames, GLuint* uniformIndices)

    Convenience function that calls glGetUniformIndices(\a program, \a uniformCount, \a uniformNames, \a uniformIndices).

    This function is only available in OpenGL ES 3.x, or OpenGL 3.x or 4.x contexts. When running
    with plain OpenGL, the function is only usable when the given profile and version contains the
    function either in core or as an extension.

    For more information, see the OpenGL ES 3.x documentation for
    \l{https://www.khronos.org/registry/OpenGL-Refpages/es3/html/glGetUniformIndices.xhtml}{glGetUniformIndices()}.
*/

/*!
    \fn void QOpenGLExtraFunctions::glGetUniformuiv(GLuint program, GLint location, GLuint* params)

    Convenience function that calls glGetUniformuiv(\a program, \a location, \a params).

    This function is only available in OpenGL ES 3.x, or OpenGL 3.x or 4.x contexts. When running
    with plain OpenGL, the function is only usable when the given profile and version contains the
    function either in core or as an extension.

    For more information, see the OpenGL ES 3.x documentation for
    \l{https://www.khronos.org/registry/OpenGL-Refpages/es3/html/glGetUniform.xhtml}{glGetUniformuiv()}.
*/

/*!
    \fn void QOpenGLExtraFunctions::glGetVertexAttribIiv(GLuint index, GLenum pname, GLint* params)

    Convenience function that calls glGetVertexAttribIiv(\a index, \a pname, \a params).

    This function is only available in OpenGL ES 3.x, or OpenGL 3.x or 4.x contexts. When running
    with plain OpenGL, the function is only usable when the given profile and version contains the
    function either in core or as an extension.

    For more information, see the OpenGL ES 3.x documentation for
    \l{https://www.khronos.org/registry/OpenGL-Refpages/es3/html/glGetVertexAttrib.xhtml}{glGetVertexAttribIiv()}.
*/

/*!
    \fn void QOpenGLExtraFunctions::glGetVertexAttribIuiv(GLuint index, GLenum pname, GLuint* params)

    Convenience function that calls glGetVertexAttribIuiv(\a index, \a pname, \a params).

    This function is only available in OpenGL ES 3.x, or OpenGL 3.x or 4.x contexts. When running
    with plain OpenGL, the function is only usable when the given profile and version contains the
    function either in core or as an extension.

    For more information, see the OpenGL ES 3.x documentation for
    \l{https://www.khronos.org/registry/OpenGL-Refpages/es3/html/glGetVertexAttrib.xhtml}{glGetVertexAttribIuiv()}.
*/

/*!
    \fn void QOpenGLExtraFunctions::glInvalidateFramebuffer(GLenum target, GLsizei numAttachments, const GLenum * attachments)

    Convenience function that calls glInvalidateFramebuffer(\a target, \a numAttachments, \a attachments).

    This function is only available in OpenGL ES 3.x, or OpenGL 3.x or 4.x contexts. When running
    with plain OpenGL, the function is only usable when the given profile and version contains the
    function either in core or as an extension.

    For more information, see the OpenGL ES 3.x documentation for
    \l{https://www.khronos.org/registry/OpenGL-Refpages/es3/html/glInvalidateFramebuffer.xhtml}{glInvalidateFramebuffer()}.
*/

/*!
    \fn void QOpenGLExtraFunctions::glInvalidateSubFramebuffer(GLenum target, GLsizei numAttachments, const GLenum * attachments, GLint x, GLint y, GLsizei width, GLsizei height)

    Convenience function that calls glInvalidateSubFramebuffer(\a target, \a numAttachments, \a attachments, \a x, \a y, \a width, \a height).

    This function is only available in OpenGL ES 3.x, or OpenGL 3.x or 4.x contexts. When running
    with plain OpenGL, the function is only usable when the given profile and version contains the
    function either in core or as an extension.

    For more information, see the OpenGL ES 3.x documentation for
    \l{https://www.khronos.org/registry/OpenGL-Refpages/es3/html/glInvalidateSubFramebuffer.xhtml}{glInvalidateSubFramebuffer()}.
*/

/*!
    \fn GLboolean QOpenGLExtraFunctions::glIsQuery(GLuint id)

    Convenience function that calls glIsQuery(\a id).

    This function is only available in OpenGL ES 3.x, or OpenGL 3.x or 4.x contexts. When running
    with plain OpenGL, the function is only usable when the given profile and version contains the
    function either in core or as an extension.

    For more information, see the OpenGL ES 3.x documentation for
    \l{https://www.khronos.org/registry/OpenGL-Refpages/es3/html/glIsQuery.xhtml}{glIsQuery()}.
*/

/*!
    \fn GLboolean QOpenGLExtraFunctions::glIsSampler(GLuint sampler)

    Convenience function that calls glIsSampler(\a sampler).

    This function is only available in OpenGL ES 3.x, or OpenGL 3.x or 4.x contexts. When running
    with plain OpenGL, the function is only usable when the given profile and version contains the
    function either in core or as an extension.

    For more information, see the OpenGL ES 3.x documentation for
    \l{https://www.khronos.org/registry/OpenGL-Refpages/es3/html/glIsSampler.xhtml}{glIsSampler()}.
*/

/*!
    \fn GLboolean QOpenGLExtraFunctions::glIsSync(GLsync sync)

    Convenience function that calls glIsSync(\a sync).

    This function is only available in OpenGL ES 3.x, or OpenGL 3.x or 4.x contexts. When running
    with plain OpenGL, the function is only usable when the given profile and version contains the
    function either in core or as an extension.

    For more information, see the OpenGL ES 3.x documentation for
    \l{https://www.khronos.org/registry/OpenGL-Refpages/es3/html/glIsSync.xhtml}{glIsSync()}.
*/

/*!
    \fn GLboolean QOpenGLExtraFunctions::glIsTransformFeedback(GLuint id)

    Convenience function that calls glIsTransformFeedback(\a id).

    This function is only available in OpenGL ES 3.x, or OpenGL 3.x or 4.x contexts. When running
    with plain OpenGL, the function is only usable when the given profile and version contains the
    function either in core or as an extension.

    For more information, see the OpenGL ES 3.x documentation for
    \l{https://www.khronos.org/registry/OpenGL-Refpages/es3/html/glIsTransformFeedback.xhtml}{glIsTransformFeedback()}.
*/

/*!
    \fn GLboolean QOpenGLExtraFunctions::glIsVertexArray(GLuint array)

    Convenience function that calls glIsVertexArray(\a array).

    This function is only available in OpenGL ES 3.x, or OpenGL 3.x or 4.x contexts. When running
    with plain OpenGL, the function is only usable when the given profile and version contains the
    function either in core or as an extension.

    For more information, see the OpenGL ES 3.x documentation for
    \l{https://www.khronos.org/registry/OpenGL-Refpages/es3/html/glIsVertexArray.xhtml}{glIsVertexArray()}.
*/

/*!
    \fn void * QOpenGLExtraFunctions::glMapBufferRange(GLenum target, GLintptr offset, GLsizeiptr length, GLbitfield access)

    Convenience function that calls glMapBufferRange(\a target, \a offset, \a length, \a access).

    This function is only available in OpenGL ES 3.x, or OpenGL 3.x or 4.x contexts. When running
    with plain OpenGL, the function is only usable when the given profile and version contains the
    function either in core or as an extension.

    For more information, see the OpenGL ES 3.x documentation for
    \l{https://www.khronos.org/registry/OpenGL-Refpages/es3/html/glMapBufferRange.xhtml}{glMapBufferRange()}.
*/

/*!
    \fn void QOpenGLExtraFunctions::glPauseTransformFeedback()

    Convenience function that calls glPauseTransformFeedback().

    This function is only available in OpenGL ES 3.x, or OpenGL 3.x or 4.x contexts. When running
    with plain OpenGL, the function is only usable when the given profile and version contains the
    function either in core or as an extension.

    For more information, see the OpenGL ES 3.x documentation for
    \l{https://www.khronos.org/registry/OpenGL-Refpages/es3/html/glPauseTransformFeedback.xhtml}{glPauseTransformFeedback()}.
*/

/*!
    \fn void QOpenGLExtraFunctions::glProgramBinary(GLuint program, GLenum binaryFormat, const void * binary, GLsizei length)

    Convenience function that calls glProgramBinary(\a program, \a binaryFormat, \a binary, \a length).

    This function is only available in OpenGL ES 3.x, or OpenGL 3.x or 4.x contexts. When running
    with plain OpenGL, the function is only usable when the given profile and version contains the
    function either in core or as an extension.

    For more information, see the OpenGL ES 3.x documentation for
    \l{https://www.khronos.org/registry/OpenGL-Refpages/es3/html/glProgramBinary.xhtml}{glProgramBinary()}.
*/

/*!
    \fn void QOpenGLExtraFunctions::glProgramParameteri(GLuint program, GLenum pname, GLint value)

    Convenience function that calls glProgramParameteri(\a program, \a pname, \a value).

    This function is only available in OpenGL ES 3.x, or OpenGL 3.x or 4.x contexts. When running
    with plain OpenGL, the function is only usable when the given profile and version contains the
    function either in core or as an extension.

    For more information, see the OpenGL ES 3.x documentation for
    \l{https://www.khronos.org/registry/OpenGL-Refpages/es3/html/glProgramParameteri.xhtml}{glProgramParameteri()}.
*/

/*!
    \fn void QOpenGLExtraFunctions::glReadBuffer(GLenum src)

    Convenience function that calls glReadBuffer(\a src).

    This function is only available in OpenGL ES 3.x, or OpenGL 3.x or 4.x contexts. When running
    with plain OpenGL, the function is only usable when the given profile and version contains the
    function either in core or as an extension.

    For more information, see the OpenGL ES 3.x documentation for
    \l{https://www.khronos.org/registry/OpenGL-Refpages/es3/html/glReadBuffer.xhtml}{glReadBuffer()}.
*/

/*!
    \fn void QOpenGLExtraFunctions::glRenderbufferStorageMultisample(GLenum target, GLsizei samples, GLenum internalformat, GLsizei width, GLsizei height)

    Convenience function that calls glRenderbufferStorageMultisample(\a target, \a samples, \a internalformat, \a width, \a height).

    This function is only available in OpenGL ES 3.x, or OpenGL 3.x or 4.x contexts. When running
    with plain OpenGL, the function is only usable when the given profile and version contains the
    function either in core or as an extension.

    For more information, see the OpenGL ES 3.x documentation for
    \l{https://www.khronos.org/registry/OpenGL-Refpages/es3/html/glRenderbufferStorageMultisample.xhtml}{glRenderbufferStorageMultisample()}.
*/

/*!
    \fn void QOpenGLExtraFunctions::glResumeTransformFeedback()

    Convenience function that calls glResumeTransformFeedback().

    This function is only available in OpenGL ES 3.x, or OpenGL 3.x or 4.x contexts. When running
    with plain OpenGL, the function is only usable when the given profile and version contains the
    function either in core or as an extension.

    For more information, see the OpenGL ES 3.x documentation for
    \l{https://www.khronos.org/registry/OpenGL-Refpages/es3/html/glResumeTransformFeedback.xhtml}{glResumeTransformFeedback()}.
*/

/*!
    \fn void QOpenGLExtraFunctions::glSamplerParameterf(GLuint sampler, GLenum pname, GLfloat param)

    Convenience function that calls glSamplerParameterf(\a sampler, \a pname, \a param).

    This function is only available in OpenGL ES 3.x, or OpenGL 3.x or 4.x contexts. When running
    with plain OpenGL, the function is only usable when the given profile and version contains the
    function either in core or as an extension.

    For more information, see the OpenGL ES 3.x documentation for
    \l{https://www.khronos.org/registry/OpenGL-Refpages/es3/html/glSamplerParameter.xhtml}{glSamplerParameterf()}.
*/

/*!
    \fn void QOpenGLExtraFunctions::glSamplerParameterfv(GLuint sampler, GLenum pname, const GLfloat * param)

    Convenience function that calls glSamplerParameterfv(\a sampler, \a pname, \a param).

    This function is only available in OpenGL ES 3.x, or OpenGL 3.x or 4.x contexts. When running
    with plain OpenGL, the function is only usable when the given profile and version contains the
    function either in core or as an extension.

    For more information, see the OpenGL ES 3.x documentation for
    \l{https://www.khronos.org/registry/OpenGL-Refpages/es3/html/glSamplerParameter.xhtml}{glSamplerParameterfv()}.
*/

/*!
    \fn void QOpenGLExtraFunctions::glSamplerParameteri(GLuint sampler, GLenum pname, GLint param)

    Convenience function that calls glSamplerParameteri(\a sampler, \a pname, \a param).

    This function is only available in OpenGL ES 3.x, or OpenGL 3.x or 4.x contexts. When running
    with plain OpenGL, the function is only usable when the given profile and version contains the
    function either in core or as an extension.

    For more information, see the OpenGL ES 3.x documentation for
    \l{https://www.khronos.org/registry/OpenGL-Refpages/es3/html/glSamplerParameter.xhtml}{glSamplerParameteri()}.
*/

/*!
    \fn void QOpenGLExtraFunctions::glSamplerParameteriv(GLuint sampler, GLenum pname, const GLint * param)

    Convenience function that calls glSamplerParameteriv(\a sampler, \a pname, \a param).

    This function is only available in OpenGL ES 3.x, or OpenGL 3.x or 4.x contexts. When running
    with plain OpenGL, the function is only usable when the given profile and version contains the
    function either in core or as an extension.

    For more information, see the OpenGL ES 3.x documentation for
    \l{https://www.khronos.org/registry/OpenGL-Refpages/es3/html/glSamplerParameter.xhtml}{glSamplerParameteriv()}.
*/

/*!
    \fn void QOpenGLExtraFunctions::glTexImage3D(GLenum target, GLint level, GLint internalformat, GLsizei width, GLsizei height, GLsizei depth, GLint border, GLenum format, GLenum type, const void * pixels)

    Convenience function that calls glTexImage3D(\a target, \a level, \a internalformat, \a width, \a height, \a depth, \a border, \a format, \a type, \a pixels).

    This function is only available in OpenGL ES 3.x, or OpenGL 3.x or 4.x contexts. When running
    with plain OpenGL, the function is only usable when the given profile and version contains the
    function either in core or as an extension.

    For more information, see the OpenGL ES 3.x documentation for
    \l{https://www.khronos.org/registry/OpenGL-Refpages/es3/html/glTexImage3D.xhtml}{glTexImage3D()}.
*/

/*!
    \fn void QOpenGLExtraFunctions::glTexStorage2D(GLenum target, GLsizei levels, GLenum internalformat, GLsizei width, GLsizei height)

    Convenience function that calls glTexStorage2D(\a target, \a levels, \a internalformat, \a width, \a height).

    This function is only available in OpenGL ES 3.x, or OpenGL 3.x or 4.x contexts. When running
    with plain OpenGL, the function is only usable when the given profile and version contains the
    function either in core or as an extension.

    For more information, see the OpenGL ES 3.x documentation for
    \l{https://www.khronos.org/registry/OpenGL-Refpages/es3/html/glTexStorage2D.xhtml}{glTexStorage2D()}.
*/

/*!
    \fn void QOpenGLExtraFunctions::glTexStorage3D(GLenum target, GLsizei levels, GLenum internalformat, GLsizei width, GLsizei height, GLsizei depth)

    Convenience function that calls glTexStorage3D(\a target, \a levels, \a internalformat, \a width, \a height, \a depth).

    This function is only available in OpenGL ES 3.x, or OpenGL 3.x or 4.x contexts. When running
    with plain OpenGL, the function is only usable when the given profile and version contains the
    function either in core or as an extension.

    For more information, see the OpenGL ES 3.x documentation for
    \l{https://www.khronos.org/registry/OpenGL-Refpages/es3/html/glTexStorage3D.xhtml}{glTexStorage3D()}.
*/

/*!
    \fn void QOpenGLExtraFunctions::glTexSubImage3D(GLenum target, GLint level, GLint xoffset, GLint yoffset, GLint zoffset, GLsizei width, GLsizei height, GLsizei depth, GLenum format, GLenum type, const void * pixels)

    Convenience function that calls glTexSubImage3D(\a target, \a level, \a xoffset, \a yoffset, \a zoffset, \a width, \a height, \a depth, \a format, \a type, \a pixels).

    This function is only available in OpenGL ES 3.x, or OpenGL 3.x or 4.x contexts. When running
    with plain OpenGL, the function is only usable when the given profile and version contains the
    function either in core or as an extension.

    For more information, see the OpenGL ES 3.x documentation for
    \l{https://www.khronos.org/registry/OpenGL-Refpages/es3/html/glTexSubImage3D.xhtml}{glTexSubImage3D()}.
*/

/*!
    \fn void QOpenGLExtraFunctions::glTransformFeedbackVaryings(GLuint program, GLsizei count, const GLchar *const* varyings, GLenum bufferMode)

    Convenience function that calls glTransformFeedbackVaryings(\a program, \a count, \a varyings, \a bufferMode).

    This function is only available in OpenGL ES 3.x, or OpenGL 3.x or 4.x contexts. When running
    with plain OpenGL, the function is only usable when the given profile and version contains the
    function either in core or as an extension.

    For more information, see the OpenGL ES 3.x documentation for
    \l{https://www.khronos.org/registry/OpenGL-Refpages/es3/html/glTransformFeedbackVaryings.xhtml}{glTransformFeedbackVaryings()}.
*/

/*!
    \fn void QOpenGLExtraFunctions::glUniform1ui(GLint location, GLuint v0)

    Convenience function that calls glUniform1ui(\a location, \a v0).

    This function is only available in OpenGL ES 3.x, or OpenGL 3.x or 4.x contexts. When running
    with plain OpenGL, the function is only usable when the given profile and version contains the
    function either in core or as an extension.

    For more information, see the OpenGL ES 3.x documentation for
    \l{https://www.khronos.org/registry/OpenGL-Refpages/es3/html/glUniform.xhtml}{glUniform1ui()}.
*/

/*!
    \fn void QOpenGLExtraFunctions::glUniform1uiv(GLint location, GLsizei count, const GLuint * value)

    Convenience function that calls glUniform1uiv(\a location, \a count, \a value).

    This function is only available in OpenGL ES 3.x, or OpenGL 3.x or 4.x contexts. When running
    with plain OpenGL, the function is only usable when the given profile and version contains the
    function either in core or as an extension.

    For more information, see the OpenGL ES 3.x documentation for
    \l{https://www.khronos.org/registry/OpenGL-Refpages/es3/html/glUniform.xhtml}{glUniform1uiv()}.
*/

/*!
    \fn void QOpenGLExtraFunctions::glUniform2ui(GLint location, GLuint v0, GLuint v1)

    Convenience function that calls glUniform2ui(\a location, \a v0, \a v1).

    This function is only available in OpenGL ES 3.x, or OpenGL 3.x or 4.x contexts. When running
    with plain OpenGL, the function is only usable when the given profile and version contains the
    function either in core or as an extension.

    For more information, see the OpenGL ES 3.x documentation for
    \l{https://www.khronos.org/registry/OpenGL-Refpages/es3/html/glUniform.xhtml}{glUniform2ui()}.
*/

/*!
    \fn void QOpenGLExtraFunctions::glUniform2uiv(GLint location, GLsizei count, const GLuint * value)

    Convenience function that calls glUniform2uiv(\a location, \a count, \a value).

    This function is only available in OpenGL ES 3.x, or OpenGL 3.x or 4.x contexts. When running
    with plain OpenGL, the function is only usable when the given profile and version contains the
    function either in core or as an extension.

    For more information, see the OpenGL ES 3.x documentation for
    \l{https://www.khronos.org/registry/OpenGL-Refpages/es3/html/glUniform.xhtml}{glUniform2uiv()}.
*/

/*!
    \fn void QOpenGLExtraFunctions::glUniform3ui(GLint location, GLuint v0, GLuint v1, GLuint v2)

    Convenience function that calls glUniform3ui(\a location, \a v0, \a v1, \a v2).

    This function is only available in OpenGL ES 3.x, or OpenGL 3.x or 4.x contexts. When running
    with plain OpenGL, the function is only usable when the given profile and version contains the
    function either in core or as an extension.

    For more information, see the OpenGL ES 3.x documentation for
    \l{https://www.khronos.org/registry/OpenGL-Refpages/es3/html/glUniform.xhtml}{glUniform3ui()}.
*/

/*!
    \fn void QOpenGLExtraFunctions::glUniform3uiv(GLint location, GLsizei count, const GLuint * value)

    Convenience function that calls glUniform3uiv(\a location, \a count, \a value).

    This function is only available in OpenGL ES 3.x, or OpenGL 3.x or 4.x contexts. When running
    with plain OpenGL, the function is only usable when the given profile and version contains the
    function either in core or as an extension.

    For more information, see the OpenGL ES 3.x documentation for
    \l{https://www.khronos.org/registry/OpenGL-Refpages/es3/html/glUniform.xhtml}{glUniform3uiv()}.
*/

/*!
    \fn void QOpenGLExtraFunctions::glUniform4ui(GLint location, GLuint v0, GLuint v1, GLuint v2, GLuint v3)

    Convenience function that calls glUniform4ui(\a location, \a v0, \a v1, \a v2, \a v3).

    This function is only available in OpenGL ES 3.x, or OpenGL 3.x or 4.x contexts. When running
    with plain OpenGL, the function is only usable when the given profile and version contains the
    function either in core or as an extension.

    For more information, see the OpenGL ES 3.x documentation for
    \l{https://www.khronos.org/registry/OpenGL-Refpages/es3/html/glUniform.xhtml}{glUniform4ui()}.
*/

/*!
    \fn void QOpenGLExtraFunctions::glUniform4uiv(GLint location, GLsizei count, const GLuint * value)

    Convenience function that calls glUniform4uiv(\a location, \a count, \a value).

    This function is only available in OpenGL ES 3.x, or OpenGL 3.x or 4.x contexts. When running
    with plain OpenGL, the function is only usable when the given profile and version contains the
    function either in core or as an extension.

    For more information, see the OpenGL ES 3.x documentation for
    \l{https://www.khronos.org/registry/OpenGL-Refpages/es3/html/glUniform.xhtml}{glUniform4uiv()}.
*/

/*!
    \fn void QOpenGLExtraFunctions::glUniformBlockBinding(GLuint program, GLuint uniformBlockIndex, GLuint uniformBlockBinding)

    Convenience function that calls glUniformBlockBinding(\a program, \a uniformBlockIndex, \a uniformBlockBinding).

    This function is only available in OpenGL ES 3.x, or OpenGL 3.x or 4.x contexts. When running
    with plain OpenGL, the function is only usable when the given profile and version contains the
    function either in core or as an extension.

    For more information, see the OpenGL ES 3.x documentation for
    \l{https://www.khronos.org/registry/OpenGL-Refpages/es3/html/glUniformBlockBinding.xhtml}{glUniformBlockBinding()}.
*/

/*!
    \fn void QOpenGLExtraFunctions::glUniformMatrix2x3fv(GLint location, GLsizei count, GLboolean transpose, const GLfloat * value)

    Convenience function that calls glUniformMatrix2x3fv(\a location, \a count, \a transpose, \a value).

    This function is only available in OpenGL ES 3.x, or OpenGL 3.x or 4.x contexts. When running
    with plain OpenGL, the function is only usable when the given profile and version contains the
    function either in core or as an extension.

    For more information, see the OpenGL ES 3.x documentation for
    \l{https://www.khronos.org/registry/OpenGL-Refpages/es3/html/glUniform.xhtml}{glUniformMatrix2x3fv()}.
*/

/*!
    \fn void QOpenGLExtraFunctions::glUniformMatrix2x4fv(GLint location, GLsizei count, GLboolean transpose, const GLfloat * value)

    Convenience function that calls glUniformMatrix2x4fv(\a location, \a count, \a transpose, \a value).

    This function is only available in OpenGL ES 3.x, or OpenGL 3.x or 4.x contexts. When running
    with plain OpenGL, the function is only usable when the given profile and version contains the
    function either in core or as an extension.

    For more information, see the OpenGL ES 3.x documentation for
    \l{https://www.khronos.org/registry/OpenGL-Refpages/es3/html/glUniform.xhtml}{glUniformMatrix2x4fv()}.
*/

/*!
    \fn void QOpenGLExtraFunctions::glUniformMatrix3x2fv(GLint location, GLsizei count, GLboolean transpose, const GLfloat * value)

    Convenience function that calls glUniformMatrix3x2fv(\a location, \a count, \a transpose, \a value).

    This function is only available in OpenGL ES 3.x, or OpenGL 3.x or 4.x contexts. When running
    with plain OpenGL, the function is only usable when the given profile and version contains the
    function either in core or as an extension.

    For more information, see the OpenGL ES 3.x documentation for
    \l{https://www.khronos.org/registry/OpenGL-Refpages/es3/html/glUniform.xhtml}{glUniformMatrix3x2fv()}.
*/

/*!
    \fn void QOpenGLExtraFunctions::glUniformMatrix3x4fv(GLint location, GLsizei count, GLboolean transpose, const GLfloat * value)

    Convenience function that calls glUniformMatrix3x4fv(\a location, \a count, \a transpose, \a value).

    This function is only available in OpenGL ES 3.x, or OpenGL 3.x or 4.x contexts. When running
    with plain OpenGL, the function is only usable when the given profile and version contains the
    function either in core or as an extension.

    For more information, see the OpenGL ES 3.x documentation for
    \l{https://www.khronos.org/registry/OpenGL-Refpages/es3/html/glUniform.xhtml}{glUniformMatrix3x4fv()}.
*/

/*!
    \fn void QOpenGLExtraFunctions::glUniformMatrix4x2fv(GLint location, GLsizei count, GLboolean transpose, const GLfloat * value)

    Convenience function that calls glUniformMatrix4x2fv(\a location, \a count, \a transpose, \a value).

    This function is only available in OpenGL ES 3.x, or OpenGL 3.x or 4.x contexts. When running
    with plain OpenGL, the function is only usable when the given profile and version contains the
    function either in core or as an extension.

    For more information, see the OpenGL ES 3.x documentation for
    \l{https://www.khronos.org/registry/OpenGL-Refpages/es3/html/glUniform.xhtml}{glUniformMatrix4x2fv()}.
*/

/*!
    \fn void QOpenGLExtraFunctions::glUniformMatrix4x3fv(GLint location, GLsizei count, GLboolean transpose, const GLfloat * value)

    Convenience function that calls glUniformMatrix4x3fv(\a location, \a count, \a transpose, \a value).

    This function is only available in OpenGL ES 3.x, or OpenGL 3.x or 4.x contexts. When running
    with plain OpenGL, the function is only usable when the given profile and version contains the
    function either in core or as an extension.

    For more information, see the OpenGL ES 3.x documentation for
    \l{https://www.khronos.org/registry/OpenGL-Refpages/es3/html/glUniform.xhtml}{glUniformMatrix4x3fv()}.
*/

/*!
    \fn GLboolean QOpenGLExtraFunctions::glUnmapBuffer(GLenum target)

    Convenience function that calls glUnmapBuffer(\a target).

    This function is only available in OpenGL ES 3.x, or OpenGL 3.x or 4.x contexts. When running
    with plain OpenGL, the function is only usable when the given profile and version contains the
    function either in core or as an extension.

    For more information, see the OpenGL ES 3.x documentation for
    \l{https://www.khronos.org/registry/OpenGL-Refpages/es3/html/glUnmapBuffer.xhtml}{glUnmapBuffer()}.
*/

/*!
    \fn void QOpenGLExtraFunctions::glVertexAttribDivisor(GLuint index, GLuint divisor)

    Convenience function that calls glVertexAttribDivisor(\a index, \a divisor).

    This function is only available in OpenGL ES 3.x, or OpenGL 3.x or 4.x contexts. When running
    with plain OpenGL, the function is only usable when the given profile and version contains the
    function either in core or as an extension.

    For more information, see the OpenGL ES 3.x documentation for
    \l{https://www.khronos.org/registry/OpenGL-Refpages/es3/html/glVertexAttribDivisor.xhtml}{glVertexAttribDivisor()}.
*/

/*!
    \fn void QOpenGLExtraFunctions::glVertexAttribI4i(GLuint index, GLint x, GLint y, GLint z, GLint w)

    Convenience function that calls glVertexAttribI4i(\a index, \a x, \a y, \a z, \a w).

    This function is only available in OpenGL ES 3.x, or OpenGL 3.x or 4.x contexts. When running
    with plain OpenGL, the function is only usable when the given profile and version contains the
    function either in core or as an extension.

    For more information, see the OpenGL ES 3.x documentation for
    \l{https://www.khronos.org/registry/OpenGL-Refpages/es3/html/glVertexAttrib.xhtml}{glVertexAttribI4i()}.
*/

/*!
    \fn void QOpenGLExtraFunctions::glVertexAttribI4iv(GLuint index, const GLint * v)

    Convenience function that calls glVertexAttribI4iv(\a index, \a v).

    This function is only available in OpenGL ES 3.x, or OpenGL 3.x or 4.x contexts. When running
    with plain OpenGL, the function is only usable when the given profile and version contains the
    function either in core or as an extension.

    For more information, see the OpenGL ES 3.x documentation for
    \l{https://www.khronos.org/registry/OpenGL-Refpages/es3/html/glVertexAttrib.xhtml}{glVertexAttribI4iv()}.
*/

/*!
    \fn void QOpenGLExtraFunctions::glVertexAttribI4ui(GLuint index, GLuint x, GLuint y, GLuint z, GLuint w)

    Convenience function that calls glVertexAttribI4ui(\a index, \a x, \a y, \a z, \a w).

    This function is only available in OpenGL ES 3.x, or OpenGL 3.x or 4.x contexts. When running
    with plain OpenGL, the function is only usable when the given profile and version contains the
    function either in core or as an extension.

    For more information, see the OpenGL ES 3.x documentation for
    \l{https://www.khronos.org/registry/OpenGL-Refpages/es3/html/glVertexAttrib.xhtml}{glVertexAttribI4ui()}.
*/

/*!
    \fn void QOpenGLExtraFunctions::glVertexAttribI4uiv(GLuint index, const GLuint * v)

    Convenience function that calls glVertexAttribI4uiv(\a index, \a v).

    This function is only available in OpenGL ES 3.x, or OpenGL 3.x or 4.x contexts. When running
    with plain OpenGL, the function is only usable when the given profile and version contains the
    function either in core or as an extension.

    For more information, see the OpenGL ES 3.x documentation for
    \l{https://www.khronos.org/registry/OpenGL-Refpages/es3/html/glVertexAttrib.xhtml}{glVertexAttribI4uiv()}.
*/

/*!
    \fn void QOpenGLExtraFunctions::glVertexAttribIPointer(GLuint index, GLint size, GLenum type, GLsizei stride, const void * pointer)

    Convenience function that calls glVertexAttribIPointer(\a index, \a size, \a type, \a stride, \a pointer).

    This function is only available in OpenGL ES 3.x, or OpenGL 3.x or 4.x contexts. When running
    with plain OpenGL, the function is only usable when the given profile and version contains the
    function either in core or as an extension.

    For more information, see the OpenGL ES 3.x documentation for
    \l{https://www.khronos.org/registry/OpenGL-Refpages/gl4/html/glVertexAttribPointer.xhtml}{glVertexAttribIPointer()}.
*/

/*!
    \fn void QOpenGLExtraFunctions::glWaitSync(GLsync sync, GLbitfield flags, GLuint64 timeout)

    Convenience function that calls glWaitSync(\a sync, \a flags, \a timeout).

    This function is only available in OpenGL ES 3.x, or OpenGL 3.x or 4.x contexts. When running
    with plain OpenGL, the function is only usable when the given profile and version contains the
    function either in core or as an extension.

    For more information, see the OpenGL ES 3.x documentation for
    \l{https://www.khronos.org/registry/OpenGL-Refpages/es3/html/glWaitSync.xhtml}{glWaitSync()}.
*/

/*!
    \fn void QOpenGLExtraFunctions::glActiveShaderProgram(GLuint pipeline, GLuint program)

    Convenience function that calls glActiveShaderProgram(\a pipeline, \a program).

    This function is only available in OpenGL ES 3.x, or OpenGL 3.x or 4.x contexts. When running
    with plain OpenGL, the function is only usable when the given profile and version contains the
    function either in core or as an extension.

    For more information, see the OpenGL ES 3.x documentation for
    \l{https://www.khronos.org/registry/OpenGL-Refpages/es3/html/glActiveShaderProgram.xhtml}{glActiveShaderProgram()}.
*/

/*!
    \fn void QOpenGLExtraFunctions::glBindImageTexture(GLuint unit, GLuint texture, GLint level, GLboolean layered, GLint layer, GLenum access, GLenum format)

    Convenience function that calls glBindImageTexture(\a unit, \a texture, \a level, \a layered, \a layer, \a access, \a format).

    This function is only available in OpenGL ES 3.x, or OpenGL 3.x or 4.x contexts. When running
    with plain OpenGL, the function is only usable when the given profile and version contains the
    function either in core or as an extension.

    For more information, see the OpenGL ES 3.x documentation for
    \l{https://www.khronos.org/registry/OpenGL-Refpages/es3/html/glBindImageTexture.xhtml}{glBindImageTexture()}.
*/

/*!
    \fn void QOpenGLExtraFunctions::glBindProgramPipeline(GLuint pipeline)

    Convenience function that calls glBindProgramPipeline(\a pipeline).

    This function is only available in OpenGL ES 3.x, or OpenGL 3.x or 4.x contexts. When running
    with plain OpenGL, the function is only usable when the given profile and version contains the
    function either in core or as an extension.

    For more information, see the OpenGL ES 3.x documentation for
    \l{https://www.khronos.org/registry/OpenGL-Refpages/es3/html/glBindProgramPipeline.xhtml}{glBindProgramPipeline()}.
*/

/*!
    \fn void QOpenGLExtraFunctions::glBindVertexBuffer(GLuint bindingindex, GLuint buffer, GLintptr offset, GLsizei stride)

    Convenience function that calls glBindVertexBuffer(\a bindingindex, \a buffer, \a offset, \a stride).

    This function is only available in OpenGL ES 3.x, or OpenGL 3.x or 4.x contexts. When running
    with plain OpenGL, the function is only usable when the given profile and version contains the
    function either in core or as an extension.

    For more information, see the OpenGL ES 3.x documentation for
    \l{https://www.khronos.org/registry/OpenGL-Refpages/es3/html/glBindVertexBuffer.xhtml}{glBindVertexBuffer()}.
*/

/*!
    \fn GLuint QOpenGLExtraFunctions::glCreateShaderProgramv(GLenum type, GLsizei count, const GLchar *const* strings)

    Convenience function that calls glCreateShaderProgramv(\a type, \a count, \a strings).

    This function is only available in OpenGL ES 3.x, or OpenGL 3.x or 4.x contexts. When running
    with plain OpenGL, the function is only usable when the given profile and version contains the
    function either in core or as an extension.

    For more information, see the OpenGL ES 3.x documentation for
    \l{https://www.khronos.org/registry/OpenGL-Refpages/es3/html/glCreateShaderProgramv.xhtml}{glCreateShaderProgramv()}.
*/

/*!
    \fn void QOpenGLExtraFunctions::glDeleteProgramPipelines(GLsizei n, const GLuint * pipelines)

    Convenience function that calls glDeleteProgramPipelines(\a n, \a pipelines).

    This function is only available in OpenGL ES 3.x, or OpenGL 3.x or 4.x contexts. When running
    with plain OpenGL, the function is only usable when the given profile and version contains the
    function either in core or as an extension.

    For more information, see the OpenGL ES 3.x documentation for
    \l{https://www.khronos.org/registry/OpenGL-Refpages/es3/html/glDeleteProgramPipelines.xhtml}{glDeleteProgramPipelines()}.
*/

/*!
    \fn void QOpenGLExtraFunctions::glDispatchCompute(GLuint num_groups_x, GLuint num_groups_y, GLuint num_groups_z)

    Convenience function that calls glDispatchCompute(\a num_groups_x, \a num_groups_y, \a num_groups_z).

    This function is only available in OpenGL ES 3.x, or OpenGL 3.x or 4.x contexts. When running
    with plain OpenGL, the function is only usable when the given profile and version contains the
    function either in core or as an extension.

    For more information, see the OpenGL ES 3.x documentation for
    \l{https://www.khronos.org/registry/OpenGL-Refpages/es3/html/glDispatchCompute.xhtml}{glDispatchCompute()}.
*/

/*!
    \fn void QOpenGLExtraFunctions::glDispatchComputeIndirect(GLintptr indirect)

    Convenience function that calls glDispatchComputeIndirect(\a indirect).

    This function is only available in OpenGL ES 3.x, or OpenGL 3.x or 4.x contexts. When running
    with plain OpenGL, the function is only usable when the given profile and version contains the
    function either in core or as an extension.

    For more information, see the OpenGL ES 3.x documentation for
    \l{https://www.khronos.org/registry/OpenGL-Refpages/es3/html/glDispatchComputeIndirect.xhtml}{glDispatchComputeIndirect()}.
*/

/*!
    \fn void QOpenGLExtraFunctions::glDrawArraysIndirect(GLenum mode, const void * indirect)

    Convenience function that calls glDrawArraysIndirect(\a mode, \a indirect).

    This function is only available in OpenGL ES 3.x, or OpenGL 3.x or 4.x contexts. When running
    with plain OpenGL, the function is only usable when the given profile and version contains the
    function either in core or as an extension.

    For more information, see the OpenGL ES 3.x documentation for
    \l{https://www.khronos.org/registry/OpenGL-Refpages/es3/html/glDrawArraysIndirect.xhtml}{glDrawArraysIndirect()}.
*/

/*!
    \fn void QOpenGLExtraFunctions::glDrawElementsIndirect(GLenum mode, GLenum type, const void * indirect)

    Convenience function that calls glDrawElementsIndirect(\a mode, \a type, \a indirect).

    This function is only available in OpenGL ES 3.x, or OpenGL 3.x or 4.x contexts. When running
    with plain OpenGL, the function is only usable when the given profile and version contains the
    function either in core or as an extension.

    For more information, see the OpenGL ES 3.x documentation for
    \l{https://www.khronos.org/registry/OpenGL-Refpages/es3/html/glDrawElementsIndirect.xhtml}{glDrawElementsIndirect()}.
*/

/*!
    \fn void QOpenGLExtraFunctions::glFramebufferParameteri(GLenum target, GLenum pname, GLint param)

    Convenience function that calls glFramebufferParameteri(\a target, \a pname, \a param).

    This function is only available in OpenGL ES 3.x, or OpenGL 3.x or 4.x contexts. When running
    with plain OpenGL, the function is only usable when the given profile and version contains the
    function either in core or as an extension.

    For more information, see the OpenGL ES 3.x documentation for
    \l{https://www.khronos.org/registry/OpenGL-Refpages/es3/html/glFramebufferParameteri.xhtml}{glFramebufferParameteri()}.
*/

/*!
    \fn void QOpenGLExtraFunctions::glGenProgramPipelines(GLsizei n, GLuint* pipelines)

    Convenience function that calls glGenProgramPipelines(\a n, \a pipelines).

    This function is only available in OpenGL ES 3.x, or OpenGL 3.x or 4.x contexts. When running
    with plain OpenGL, the function is only usable when the given profile and version contains the
    function either in core or as an extension.

    For more information, see the OpenGL ES 3.x documentation for
    \l{https://www.khronos.org/registry/OpenGL-Refpages/es3/html/glGenProgramPipelines.xhtml}{glGenProgramPipelines()}.
*/

/*!
    \fn void QOpenGLExtraFunctions::glGetBooleani_v(GLenum target, GLuint index, GLboolean* data)

    Convenience function that calls glGetBooleani_v(\a target, \a index, \a data).

    This function is only available in OpenGL ES 3.x, or OpenGL 3.x or 4.x contexts. When running
    with plain OpenGL, the function is only usable when the given profile and version contains the
    function either in core or as an extension.

    For more information, see the OpenGL ES 3.x documentation for
    \l{https://www.khronos.org/registry/OpenGL-Refpages/gl4/html/glGet.xhtml}{glGetBooleani_v()}.
*/

/*!
    \fn void QOpenGLExtraFunctions::glGetFramebufferParameteriv(GLenum target, GLenum pname, GLint* params)

    Convenience function that calls glGetFramebufferParameteriv(\a target, \a pname, \a params).

    This function is only available in OpenGL ES 3.x, or OpenGL 3.x or 4.x contexts. When running
    with plain OpenGL, the function is only usable when the given profile and version contains the
    function either in core or as an extension.

    For more information, see the OpenGL ES 3.x documentation for
    \l{https://www.khronos.org/registry/OpenGL-Refpages/es3/html/glGetFramebufferParameteriv.xhtml}{glGetFramebufferParameteriv()}.
*/

/*!
    \fn void QOpenGLExtraFunctions::glGetMultisamplefv(GLenum pname, GLuint index, GLfloat* val)

    Convenience function that calls glGetMultisamplefv(\a pname, \a index, \a val).

    This function is only available in OpenGL ES 3.x, or OpenGL 3.x or 4.x contexts. When running
    with plain OpenGL, the function is only usable when the given profile and version contains the
    function either in core or as an extension.

    For more information, see the OpenGL ES 3.x documentation for
    \l{https://www.khronos.org/registry/OpenGL-Refpages/es3/html/glGetMultisamplefv.xhtml}{glGetMultisamplefv()}.
*/

/*!
    \fn void QOpenGLExtraFunctions::glGetProgramInterfaceiv(GLuint program, GLenum programInterface, GLenum pname, GLint* params)

    Convenience function that calls glGetProgramInterfaceiv(\a program, \a programInterface, \a pname, \a params).

    This function is only available in OpenGL ES 3.x, or OpenGL 3.x or 4.x contexts. When running
    with plain OpenGL, the function is only usable when the given profile and version contains the
    function either in core or as an extension.

    For more information, see the OpenGL ES 3.x documentation for
    \l{https://www.khronos.org/registry/OpenGL-Refpages/es3/html/glGetProgramInterface.xhtml}{glGetProgramInterfaceiv()}.
*/

/*!
    \fn void QOpenGLExtraFunctions::glGetProgramPipelineInfoLog(GLuint pipeline, GLsizei bufSize, GLsizei* length, GLchar* infoLog)

    Convenience function that calls glGetProgramPipelineInfoLog(\a pipeline, \a bufSize, \a length, \a infoLog).

    This function is only available in OpenGL ES 3.x, or OpenGL 3.x or 4.x contexts. When running
    with plain OpenGL, the function is only usable when the given profile and version contains the
    function either in core or as an extension.

    For more information, see the OpenGL ES 3.x documentation for
    \l{https://www.khronos.org/registry/OpenGL-Refpages/es3/html/glGetProgramPipelineInfoLog.xhtml}{glGetProgramPipelineInfoLog()}.
*/

/*!
    \fn void QOpenGLExtraFunctions::glGetProgramPipelineiv(GLuint pipeline, GLenum pname, GLint* params)

    Convenience function that calls glGetProgramPipelineiv(\a pipeline, \a pname, \a params).

    This function is only available in OpenGL ES 3.x, or OpenGL 3.x or 4.x contexts. When running
    with plain OpenGL, the function is only usable when the given profile and version contains the
    function either in core or as an extension.

    For more information, see the OpenGL ES 3.x documentation for
    \l{https://www.khronos.org/registry/OpenGL-Refpages/es3/html/glGetProgramPipeline.xhtml}{glGetProgramPipelineiv()}.
*/

/*!
    \fn GLuint QOpenGLExtraFunctions::glGetProgramResourceIndex(GLuint program, GLenum programInterface, const GLchar * name)

    Convenience function that calls glGetProgramResourceIndex(\a program, \a programInterface, \a name).

    This function is only available in OpenGL ES 3.x, or OpenGL 3.x or 4.x contexts. When running
    with plain OpenGL, the function is only usable when the given profile and version contains the
    function either in core or as an extension.

    For more information, see the OpenGL ES 3.x documentation for
    \l{https://www.khronos.org/registry/OpenGL-Refpages/es3/html/glGetProgramResourceIndex.xhtml}{glGetProgramResourceIndex()}.
*/

/*!
    \fn GLint QOpenGLExtraFunctions::glGetProgramResourceLocation(GLuint program, GLenum programInterface, const GLchar * name)

    Convenience function that calls glGetProgramResourceLocation(\a program, \a programInterface, \a name).

    This function is only available in OpenGL ES 3.x, or OpenGL 3.x or 4.x contexts. When running
    with plain OpenGL, the function is only usable when the given profile and version contains the
    function either in core or as an extension.

    For more information, see the OpenGL ES 3.x documentation for
    \l{https://www.khronos.org/registry/OpenGL-Refpages/es3/html/glGetProgramResourceLocation.xhtml}{glGetProgramResourceLocation()}.
*/

/*!
    \fn void QOpenGLExtraFunctions::glGetProgramResourceName(GLuint program, GLenum programInterface, GLuint index, GLsizei bufSize, GLsizei* length, GLchar* name)

    Convenience function that calls glGetProgramResourceName(\a program, \a programInterface, \a index, \a bufSize, \a length, \a name).

    This function is only available in OpenGL ES 3.x, or OpenGL 3.x or 4.x contexts. When running
    with plain OpenGL, the function is only usable when the given profile and version contains the
    function either in core or as an extension.

    For more information, see the OpenGL ES 3.x documentation for
    \l{https://www.khronos.org/registry/OpenGL-Refpages/es3/html/glGetProgramResourceName.xhtml}{glGetProgramResourceName()}.
*/

/*!
    \fn void QOpenGLExtraFunctions::glGetProgramResourceiv(GLuint program, GLenum programInterface, GLuint index, GLsizei propCount, const GLenum * props, GLsizei bufSize, GLsizei* length, GLint* params)

    Convenience function that calls glGetProgramResourceiv(\a program, \a programInterface, \a index, \a propCount, \a props, \a bufSize, \a length, \a params).

    This function is only available in OpenGL ES 3.x, or OpenGL 3.x or 4.x contexts. When running
    with plain OpenGL, the function is only usable when the given profile and version contains the
    function either in core or as an extension.

    For more information, see the OpenGL ES 3.x documentation for
    \l{https://www.khronos.org/registry/OpenGL-Refpages/es3/html/glGetProgramResource.xhtml}{glGetProgramResourceiv()}.
*/

/*!
    \fn void QOpenGLExtraFunctions::glGetTexLevelParameterfv(GLenum target, GLint level, GLenum pname, GLfloat* params)

    Convenience function that calls glGetTexLevelParameterfv(\a target, \a level, \a pname, \a params).

    This function is only available in OpenGL ES 3.x, or OpenGL 3.x or 4.x contexts. When running
    with plain OpenGL, the function is only usable when the given profile and version contains the
    function either in core or as an extension.

    For more information, see the OpenGL ES 3.x documentation for
    \l{https://www.khronos.org/registry/OpenGL-Refpages/es3/html/glGetTexLevelParameter.xhtml}{glGetTexLevelParameterfv()}.
*/

/*!
    \fn void QOpenGLExtraFunctions::glGetTexLevelParameteriv(GLenum target, GLint level, GLenum pname, GLint* params)

    Convenience function that calls glGetTexLevelParameteriv(\a target, \a level, \a pname, \a params).

    This function is only available in OpenGL ES 3.x, or OpenGL 3.x or 4.x contexts. When running
    with plain OpenGL, the function is only usable when the given profile and version contains the
    function either in core or as an extension.

    For more information, see the OpenGL ES 3.x documentation for
    \l{https://www.khronos.org/registry/OpenGL-Refpages/es3/html/glGetTexLevelParameter.xhtml}{glGetTexLevelParameteriv()}.
*/

/*!
    \fn GLboolean QOpenGLExtraFunctions::glIsProgramPipeline(GLuint pipeline)

    Convenience function that calls glIsProgramPipeline(\a pipeline).

    This function is only available in OpenGL ES 3.x, or OpenGL 3.x or 4.x contexts. When running
    with plain OpenGL, the function is only usable when the given profile and version contains the
    function either in core or as an extension.

    For more information, see the OpenGL ES 3.x documentation for
    \l{https://www.khronos.org/registry/OpenGL-Refpages/es3/html/glIsProgramPipeline.xhtml}{glIsProgramPipeline()}.
*/

/*!
    \fn void QOpenGLExtraFunctions::glMemoryBarrier(GLbitfield barriers)

    Convenience function that calls glMemoryBarrier(\a barriers).

    This function is only available in OpenGL ES 3.x, or OpenGL 3.x or 4.x contexts. When running
    with plain OpenGL, the function is only usable when the given profile and version contains the
    function either in core or as an extension.

    For more information, see the OpenGL ES 3.x documentation for
    \l{https://www.khronos.org/registry/OpenGL-Refpages/es3.1/html/glMemoryBarrier.xhtml}{glMemoryBarrier()}.
*/

/*!
    \fn void QOpenGLExtraFunctions::glMemoryBarrierByRegion(GLbitfield barriers)

    Convenience function that calls glMemoryBarrierByRegion(\a barriers).

    This function is only available in OpenGL ES 3.x, or OpenGL 3.x or 4.x contexts. When running
    with plain OpenGL, the function is only usable when the given profile and version contains the
    function either in core or as an extension.

    For more information, see the OpenGL ES 3.x documentation for
    \l{https://www.khronos.org/registry/OpenGL-Refpages/es3.1/html/glMemoryBarrier.xhtml}{glMemoryBarrierByRegion()}.
*/

/*!
    \fn void QOpenGLExtraFunctions::glProgramUniform1f(GLuint program, GLint location, GLfloat v0)

    Convenience function that calls glProgramUniform1f(\a program, \a location, \a v0).

    This function is only available in OpenGL ES 3.x, or OpenGL 3.x or 4.x contexts. When running
    with plain OpenGL, the function is only usable when the given profile and version contains the
    function either in core or as an extension.

    For more information, see the OpenGL ES 3.x documentation for
    \l{https://www.khronos.org/registry/OpenGL-Refpages/es3/html/glProgramUniform.xhtml}{glProgramUniform1f()}.
*/

/*!
    \fn void QOpenGLExtraFunctions::glProgramUniform1fv(GLuint program, GLint location, GLsizei count, const GLfloat * value)

    Convenience function that calls glProgramUniform1fv(\a program, \a location, \a count, \a value).

    This function is only available in OpenGL ES 3.x, or OpenGL 3.x or 4.x contexts. When running
    with plain OpenGL, the function is only usable when the given profile and version contains the
    function either in core or as an extension.

    For more information, see the OpenGL ES 3.x documentation for
    \l{https://www.khronos.org/registry/OpenGL-Refpages/es3/html/glProgramUniform.xhtml}{glProgramUniform1fv()}.
*/

/*!
    \fn void QOpenGLExtraFunctions::glProgramUniform1i(GLuint program, GLint location, GLint v0)

    Convenience function that calls glProgramUniform1i(\a program, \a location, \a v0).

    This function is only available in OpenGL ES 3.x, or OpenGL 3.x or 4.x contexts. When running
    with plain OpenGL, the function is only usable when the given profile and version contains the
    function either in core or as an extension.

    For more information, see the OpenGL ES 3.x documentation for
    \l{https://www.khronos.org/registry/OpenGL-Refpages/es3/html/glProgramUniform.xhtml}{glProgramUniform1i()}.
*/

/*!
    \fn void QOpenGLExtraFunctions::glProgramUniform1iv(GLuint program, GLint location, GLsizei count, const GLint * value)

    Convenience function that calls glProgramUniform1iv(\a program, \a location, \a count, \a value).

    This function is only available in OpenGL ES 3.x, or OpenGL 3.x or 4.x contexts. When running
    with plain OpenGL, the function is only usable when the given profile and version contains the
    function either in core or as an extension.

    For more information, see the OpenGL ES 3.x documentation for
    \l{https://www.khronos.org/registry/OpenGL-Refpages/es3/html/glProgramUniform.xhtml}{glProgramUniform1iv()}.
*/

/*!
    \fn void QOpenGLExtraFunctions::glProgramUniform1ui(GLuint program, GLint location, GLuint v0)

    Convenience function that calls glProgramUniform1ui(\a program, \a location, \a v0).

    This function is only available in OpenGL ES 3.x, or OpenGL 3.x or 4.x contexts. When running
    with plain OpenGL, the function is only usable when the given profile and version contains the
    function either in core or as an extension.

    For more information, see the OpenGL ES 3.x documentation for
    \l{https://www.khronos.org/registry/OpenGL-Refpages/es3/html/glProgramUniform.xhtml}{glProgramUniform1ui()}.
*/

/*!
    \fn void QOpenGLExtraFunctions::glProgramUniform1uiv(GLuint program, GLint location, GLsizei count, const GLuint * value)

    Convenience function that calls glProgramUniform1uiv(\a program, \a location, \a count, \a value).

    This function is only available in OpenGL ES 3.x, or OpenGL 3.x or 4.x contexts. When running
    with plain OpenGL, the function is only usable when the given profile and version contains the
    function either in core or as an extension.

    For more information, see the OpenGL ES 3.x documentation for
    \l{https://www.khronos.org/registry/OpenGL-Refpages/es3/html/glProgramUniform.xhtml}{glProgramUniform1uiv()}.
*/

/*!
    \fn void QOpenGLExtraFunctions::glProgramUniform2f(GLuint program, GLint location, GLfloat v0, GLfloat v1)

    Convenience function that calls glProgramUniform2f(\a program, \a location, \a v0, \a v1).

    This function is only available in OpenGL ES 3.x, or OpenGL 3.x or 4.x contexts. When running
    with plain OpenGL, the function is only usable when the given profile and version contains the
    function either in core or as an extension.

    For more information, see the OpenGL ES 3.x documentation for
    \l{https://www.khronos.org/registry/OpenGL-Refpages/es3/html/glProgramUniform.xhtml}{glProgramUniform2f()}.
*/

/*!
    \fn void QOpenGLExtraFunctions::glProgramUniform2fv(GLuint program, GLint location, GLsizei count, const GLfloat * value)

    Convenience function that calls glProgramUniform2fv(\a program, \a location, \a count, \a value).

    This function is only available in OpenGL ES 3.x, or OpenGL 3.x or 4.x contexts. When running
    with plain OpenGL, the function is only usable when the given profile and version contains the
    function either in core or as an extension.

    For more information, see the OpenGL ES 3.x documentation for
    \l{https://www.khronos.org/registry/OpenGL-Refpages/es3/html/glProgramUniform.xhtml}{glProgramUniform2fv()}.
*/

/*!
    \fn void QOpenGLExtraFunctions::glProgramUniform2i(GLuint program, GLint location, GLint v0, GLint v1)

    Convenience function that calls glProgramUniform2i(\a program, \a location, \a v0, \a v1).

    This function is only available in OpenGL ES 3.x, or OpenGL 3.x or 4.x contexts. When running
    with plain OpenGL, the function is only usable when the given profile and version contains the
    function either in core or as an extension.

    For more information, see the OpenGL ES 3.x documentation for
    \l{https://www.khronos.org/registry/OpenGL-Refpages/es3/html/glProgramUniform.xhtml}{glProgramUniform2i()}.
*/

/*!
    \fn void QOpenGLExtraFunctions::glProgramUniform2iv(GLuint program, GLint location, GLsizei count, const GLint * value)

    Convenience function that calls glProgramUniform2iv(\a program, \a location, \a count, \a value).

    This function is only available in OpenGL ES 3.x, or OpenGL 3.x or 4.x contexts. When running
    with plain OpenGL, the function is only usable when the given profile and version contains the
    function either in core or as an extension.

    For more information, see the OpenGL ES 3.x documentation for
    \l{https://www.khronos.org/registry/OpenGL-Refpages/es3/html/glProgramUniform.xhtml}{glProgramUniform2iv()}.
*/

/*!
    \fn void QOpenGLExtraFunctions::glProgramUniform2ui(GLuint program, GLint location, GLuint v0, GLuint v1)

    Convenience function that calls glProgramUniform2ui(\a program, \a location, \a v0, \a v1).

    This function is only available in OpenGL ES 3.x, or OpenGL 3.x or 4.x contexts. When running
    with plain OpenGL, the function is only usable when the given profile and version contains the
    function either in core or as an extension.

    For more information, see the OpenGL ES 3.x documentation for
    \l{https://www.khronos.org/registry/OpenGL-Refpages/es3/html/glProgramUniform.xhtml}{glProgramUniform2ui()}.
*/

/*!
    \fn void QOpenGLExtraFunctions::glProgramUniform2uiv(GLuint program, GLint location, GLsizei count, const GLuint * value)

    Convenience function that calls glProgramUniform2uiv(\a program, \a location, \a count, \a value).

    This function is only available in OpenGL ES 3.x, or OpenGL 3.x or 4.x contexts. When running
    with plain OpenGL, the function is only usable when the given profile and version contains the
    function either in core or as an extension.

    For more information, see the OpenGL ES 3.x documentation for
    \l{https://www.khronos.org/registry/OpenGL-Refpages/es3/html/glProgramUniform.xhtml}{glProgramUniform2uiv()}.
*/

/*!
    \fn void QOpenGLExtraFunctions::glProgramUniform3f(GLuint program, GLint location, GLfloat v0, GLfloat v1, GLfloat v2)

    Convenience function that calls glProgramUniform3f(\a program, \a location, \a v0, \a v1, \a v2).

    This function is only available in OpenGL ES 3.x, or OpenGL 3.x or 4.x contexts. When running
    with plain OpenGL, the function is only usable when the given profile and version contains the
    function either in core or as an extension.

    For more information, see the OpenGL ES 3.x documentation for
    \l{https://www.khronos.org/registry/OpenGL-Refpages/es3/html/glProgramUniform.xhtml}{glProgramUniform3f()}.
*/

/*!
    \fn void QOpenGLExtraFunctions::glProgramUniform3fv(GLuint program, GLint location, GLsizei count, const GLfloat * value)

    Convenience function that calls glProgramUniform3fv(\a program, \a location, \a count, \a value).

    This function is only available in OpenGL ES 3.x, or OpenGL 3.x or 4.x contexts. When running
    with plain OpenGL, the function is only usable when the given profile and version contains the
    function either in core or as an extension.

    For more information, see the OpenGL ES 3.x documentation for
    \l{https://www.khronos.org/registry/OpenGL-Refpages/es3/html/glProgramUniform.xhtml}{glProgramUniform3fv()}.
*/

/*!
    \fn void QOpenGLExtraFunctions::glProgramUniform3i(GLuint program, GLint location, GLint v0, GLint v1, GLint v2)

    Convenience function that calls glProgramUniform3i(\a program, \a location, \a v0, \a v1, \a v2).

    This function is only available in OpenGL ES 3.x, or OpenGL 3.x or 4.x contexts. When running
    with plain OpenGL, the function is only usable when the given profile and version contains the
    function either in core or as an extension.

    For more information, see the OpenGL ES 3.x documentation for
    \l{https://www.khronos.org/registry/OpenGL-Refpages/es3/html/glProgramUniform.xhtml}{glProgramUniform3i()}.
*/

/*!
    \fn void QOpenGLExtraFunctions::glProgramUniform3iv(GLuint program, GLint location, GLsizei count, const GLint * value)

    Convenience function that calls glProgramUniform3iv(\a program, \a location, \a count, \a value).

    This function is only available in OpenGL ES 3.x, or OpenGL 3.x or 4.x contexts. When running
    with plain OpenGL, the function is only usable when the given profile and version contains the
    function either in core or as an extension.

    For more information, see the OpenGL ES 3.x documentation for
    \l{https://www.khronos.org/registry/OpenGL-Refpages/es3/html/glProgramUniform.xhtml}{glProgramUniform3iv()}.
*/

/*!
    \fn void QOpenGLExtraFunctions::glProgramUniform3ui(GLuint program, GLint location, GLuint v0, GLuint v1, GLuint v2)

    Convenience function that calls glProgramUniform3ui(\a program, \a location, \a v0, \a v1, \a v2).

    This function is only available in OpenGL ES 3.x, or OpenGL 3.x or 4.x contexts. When running
    with plain OpenGL, the function is only usable when the given profile and version contains the
    function either in core or as an extension.

    For more information, see the OpenGL ES 3.x documentation for
    \l{https://www.khronos.org/registry/OpenGL-Refpages/es3/html/glProgramUniform.xhtml}{glProgramUniform3ui()}.
*/

/*!
    \fn void QOpenGLExtraFunctions::glProgramUniform3uiv(GLuint program, GLint location, GLsizei count, const GLuint * value)

    Convenience function that calls glProgramUniform3uiv(\a program, \a location, \a count, \a value).

    This function is only available in OpenGL ES 3.x, or OpenGL 3.x or 4.x contexts. When running
    with plain OpenGL, the function is only usable when the given profile and version contains the
    function either in core or as an extension.

    For more information, see the OpenGL ES 3.x documentation for
    \l{https://www.khronos.org/registry/OpenGL-Refpages/es3/html/glProgramUniform.xhtml}{glProgramUniform3uiv()}.
*/

/*!
    \fn void QOpenGLExtraFunctions::glProgramUniform4f(GLuint program, GLint location, GLfloat v0, GLfloat v1, GLfloat v2, GLfloat v3)

    Convenience function that calls glProgramUniform4f(\a program, \a location, \a v0, \a v1, \a v2, \a v3).

    This function is only available in OpenGL ES 3.x, or OpenGL 3.x or 4.x contexts. When running
    with plain OpenGL, the function is only usable when the given profile and version contains the
    function either in core or as an extension.

    For more information, see the OpenGL ES 3.x documentation for
    \l{https://www.khronos.org/registry/OpenGL-Refpages/es3/html/glProgramUniform.xhtml}{glProgramUniform4f()}.
*/

/*!
    \fn void QOpenGLExtraFunctions::glProgramUniform4fv(GLuint program, GLint location, GLsizei count, const GLfloat * value)

    Convenience function that calls glProgramUniform4fv(\a program, \a location, \a count, \a value).

    This function is only available in OpenGL ES 3.x, or OpenGL 3.x or 4.x contexts. When running
    with plain OpenGL, the function is only usable when the given profile and version contains the
    function either in core or as an extension.

    For more information, see the OpenGL ES 3.x documentation for
    \l{https://www.khronos.org/registry/OpenGL-Refpages/es3/html/glProgramUniform.xhtml}{glProgramUniform4fv()}.
*/

/*!
    \fn void QOpenGLExtraFunctions::glProgramUniform4i(GLuint program, GLint location, GLint v0, GLint v1, GLint v2, GLint v3)

    Convenience function that calls glProgramUniform4i(\a program, \a location, \a v0, \a v1, \a v2, \a v3).

    This function is only available in OpenGL ES 3.x, or OpenGL 3.x or 4.x contexts. When running
    with plain OpenGL, the function is only usable when the given profile and version contains the
    function either in core or as an extension.

    For more information, see the OpenGL ES 3.x documentation for
    \l{https://www.khronos.org/registry/OpenGL-Refpages/es3/html/glProgramUniform.xhtml}{glProgramUniform4i()}.
*/

/*!
    \fn void QOpenGLExtraFunctions::glProgramUniform4iv(GLuint program, GLint location, GLsizei count, const GLint * value)

    Convenience function that calls glProgramUniform4iv(\a program, \a location, \a count, \a value).

    This function is only available in OpenGL ES 3.x, or OpenGL 3.x or 4.x contexts. When running
    with plain OpenGL, the function is only usable when the given profile and version contains the
    function either in core or as an extension.

    For more information, see the OpenGL ES 3.x documentation for
    \l{https://www.khronos.org/registry/OpenGL-Refpages/es3/html/glProgramUniform.xhtml}{glProgramUniform4iv()}.
*/

/*!
    \fn void QOpenGLExtraFunctions::glProgramUniform4ui(GLuint program, GLint location, GLuint v0, GLuint v1, GLuint v2, GLuint v3)

    Convenience function that calls glProgramUniform4ui(\a program, \a location, \a v0, \a v1, \a v2, \a v3).

    This function is only available in OpenGL ES 3.x, or OpenGL 3.x or 4.x contexts. When running
    with plain OpenGL, the function is only usable when the given profile and version contains the
    function either in core or as an extension.

    For more information, see the OpenGL ES 3.x documentation for
    \l{https://www.khronos.org/registry/OpenGL-Refpages/es3/html/glProgramUniform.xhtml}{glProgramUniform4ui()}.
*/

/*!
    \fn void QOpenGLExtraFunctions::glProgramUniform4uiv(GLuint program, GLint location, GLsizei count, const GLuint * value)

    Convenience function that calls glProgramUniform4uiv(\a program, \a location, \a count, \a value).

    This function is only available in OpenGL ES 3.x, or OpenGL 3.x or 4.x contexts. When running
    with plain OpenGL, the function is only usable when the given profile and version contains the
    function either in core or as an extension.

    For more information, see the OpenGL ES 3.x documentation for
    \l{https://www.khronos.org/registry/OpenGL-Refpages/es3/html/glProgramUniform.xhtml}{glProgramUniform4uiv()}.
*/

/*!
    \fn void QOpenGLExtraFunctions::glProgramUniformMatrix2fv(GLuint program, GLint location, GLsizei count, GLboolean transpose, const GLfloat * value)

    Convenience function that calls glProgramUniformMatrix2fv(\a program, \a location, \a count, \a transpose, \a value).

    This function is only available in OpenGL ES 3.x, or OpenGL 3.x or 4.x contexts. When running
    with plain OpenGL, the function is only usable when the given profile and version contains the
    function either in core or as an extension.

    For more information, see the OpenGL ES 3.x documentation for
    \l{https://www.khronos.org/registry/OpenGL-Refpages/es3/html/glProgramUniform.xhtml}{glProgramUniformMatrix2fv()}.
*/

/*!
    \fn void QOpenGLExtraFunctions::glProgramUniformMatrix2x3fv(GLuint program, GLint location, GLsizei count, GLboolean transpose, const GLfloat * value)

    Convenience function that calls glProgramUniformMatrix2x3fv(\a program, \a location, \a count, \a transpose, \a value).

    This function is only available in OpenGL ES 3.x, or OpenGL 3.x or 4.x contexts. When running
    with plain OpenGL, the function is only usable when the given profile and version contains the
    function either in core or as an extension.

    For more information, see the OpenGL ES 3.x documentation for
    \l{https://www.khronos.org/registry/OpenGL-Refpages/es3/html/glProgramUniform.xhtml}{glProgramUniformMatrix2x3fv()}.
*/

/*!
    \fn void QOpenGLExtraFunctions::glProgramUniformMatrix2x4fv(GLuint program, GLint location, GLsizei count, GLboolean transpose, const GLfloat * value)

    Convenience function that calls glProgramUniformMatrix2x4fv(\a program, \a location, \a count, \a transpose, \a value).

    This function is only available in OpenGL ES 3.x, or OpenGL 3.x or 4.x contexts. When running
    with plain OpenGL, the function is only usable when the given profile and version contains the
    function either in core or as an extension.

    For more information, see the OpenGL ES 3.x documentation for
    \l{https://www.khronos.org/registry/OpenGL-Refpages/es3/html/glProgramUniform.xhtml}{glProgramUniformMatrix2x4fv()}.
*/

/*!
    \fn void QOpenGLExtraFunctions::glProgramUniformMatrix3fv(GLuint program, GLint location, GLsizei count, GLboolean transpose, const GLfloat * value)

    Convenience function that calls glProgramUniformMatrix3fv(\a program, \a location, \a count, \a transpose, \a value).

    This function is only available in OpenGL ES 3.x, or OpenGL 3.x or 4.x contexts. When running
    with plain OpenGL, the function is only usable when the given profile and version contains the
    function either in core or as an extension.

    For more information, see the OpenGL ES 3.x documentation for
    \l{https://www.khronos.org/registry/OpenGL-Refpages/es3/html/glProgramUniform.xhtml}{glProgramUniformMatrix3fv()}.
*/

/*!
    \fn void QOpenGLExtraFunctions::glProgramUniformMatrix3x2fv(GLuint program, GLint location, GLsizei count, GLboolean transpose, const GLfloat * value)

    Convenience function that calls glProgramUniformMatrix3x2fv(\a program, \a location, \a count, \a transpose, \a value).

    This function is only available in OpenGL ES 3.x, or OpenGL 3.x or 4.x contexts. When running
    with plain OpenGL, the function is only usable when the given profile and version contains the
    function either in core or as an extension.

    For more information, see the OpenGL ES 3.x documentation for
    \l{https://www.khronos.org/registry/OpenGL-Refpages/es3/html/glProgramUniform.xhtml}{glProgramUniformMatrix3x2fv()}.
*/

/*!
    \fn void QOpenGLExtraFunctions::glProgramUniformMatrix3x4fv(GLuint program, GLint location, GLsizei count, GLboolean transpose, const GLfloat * value)

    Convenience function that calls glProgramUniformMatrix3x4fv(\a program, \a location, \a count, \a transpose, \a value).

    This function is only available in OpenGL ES 3.x, or OpenGL 3.x or 4.x contexts. When running
    with plain OpenGL, the function is only usable when the given profile and version contains the
    function either in core or as an extension.

    For more information, see the OpenGL ES 3.x documentation for
    \l{https://www.khronos.org/registry/OpenGL-Refpages/es3/html/glProgramUniform.xhtml}{glProgramUniformMatrix3x4fv()}.
*/

/*!
    \fn void QOpenGLExtraFunctions::glProgramUniformMatrix4fv(GLuint program, GLint location, GLsizei count, GLboolean transpose, const GLfloat * value)

    Convenience function that calls glProgramUniformMatrix4fv(\a program, \a location, \a count, \a transpose, \a value).

    This function is only available in OpenGL ES 3.x, or OpenGL 3.x or 4.x contexts. When running
    with plain OpenGL, the function is only usable when the given profile and version contains the
    function either in core or as an extension.

    For more information, see the OpenGL ES 3.x documentation for
    \l{https://www.khronos.org/registry/OpenGL-Refpages/es3/html/glProgramUniform.xhtml}{glProgramUniformMatrix4fv()}.
*/

/*!
    \fn void QOpenGLExtraFunctions::glProgramUniformMatrix4x2fv(GLuint program, GLint location, GLsizei count, GLboolean transpose, const GLfloat * value)

    Convenience function that calls glProgramUniformMatrix4x2fv(\a program, \a location, \a count, \a transpose, \a value).

    This function is only available in OpenGL ES 3.x, or OpenGL 3.x or 4.x contexts. When running
    with plain OpenGL, the function is only usable when the given profile and version contains the
    function either in core or as an extension.

    For more information, see the OpenGL ES 3.x documentation for
    \l{https://www.khronos.org/registry/OpenGL-Refpages/es3/html/glProgramUniform.xhtml}{glProgramUniformMatrix4x2fv()}.
*/

/*!
    \fn void QOpenGLExtraFunctions::glProgramUniformMatrix4x3fv(GLuint program, GLint location, GLsizei count, GLboolean transpose, const GLfloat * value)

    Convenience function that calls glProgramUniformMatrix4x3fv(\a program, \a location, \a count, \a transpose, \a value).

    This function is only available in OpenGL ES 3.x, or OpenGL 3.x or 4.x contexts. When running
    with plain OpenGL, the function is only usable when the given profile and version contains the
    function either in core or as an extension.

    For more information, see the OpenGL ES 3.x documentation for
    \l{https://www.khronos.org/registry/OpenGL-Refpages/es3/html/glProgramUniform.xhtml}{glProgramUniformMatrix4x3fv()}.
*/

/*!
    \fn void QOpenGLExtraFunctions::glSampleMaski(GLuint maskNumber, GLbitfield mask)

    Convenience function that calls glSampleMaski(\a maskNumber, \a mask).

    This function is only available in OpenGL ES 3.x, or OpenGL 3.x or 4.x contexts. When running
    with plain OpenGL, the function is only usable when the given profile and version contains the
    function either in core or as an extension.

    For more information, see the OpenGL ES 3.x documentation for
    \l{https://www.khronos.org/registry/OpenGL-Refpages/es3/html/glSampleMaski.xhtml}{glSampleMaski()}.
*/

/*!
    \fn void QOpenGLExtraFunctions::glTexStorage2DMultisample(GLenum target, GLsizei samples, GLenum internalformat, GLsizei width, GLsizei height, GLboolean fixedsamplelocations)

    Convenience function that calls glTexStorage2DMultisample(\a target, \a samples, \a internalformat, \a width, \a height, \a fixedsamplelocations).

    This function is only available in OpenGL ES 3.x, or OpenGL 3.x or 4.x contexts. When running
    with plain OpenGL, the function is only usable when the given profile and version contains the
    function either in core or as an extension.

    For more information, see the OpenGL ES 3.x documentation for
    \l{https://www.khronos.org/registry/OpenGL-Refpages/es3/html/glTexStorage2DMultisample.xhtml}{glTexStorage2DMultisample()}.
*/

/*!
    \fn void QOpenGLExtraFunctions::glUseProgramStages(GLuint pipeline, GLbitfield stages, GLuint program)

    Convenience function that calls glUseProgramStages(\a pipeline, \a stages, \a program).

    This function is only available in OpenGL ES 3.x, or OpenGL 3.x or 4.x contexts. When running
    with plain OpenGL, the function is only usable when the given profile and version contains the
    function either in core or as an extension.

    For more information, see the OpenGL ES 3.x documentation for
    \l{https://www.khronos.org/registry/OpenGL-Refpages/es3/html/glUseProgramStages.xhtml}{glUseProgramStages()}.
*/

/*!
    \fn void QOpenGLExtraFunctions::glValidateProgramPipeline(GLuint pipeline)

    Convenience function that calls glValidateProgramPipeline(\a pipeline).

    This function is only available in OpenGL ES 3.x, or OpenGL 3.x or 4.x contexts. When running
    with plain OpenGL, the function is only usable when the given profile and version contains the
    function either in core or as an extension.

    For more information, see the OpenGL ES 3.x documentation for
    \l{https://www.khronos.org/registry/OpenGL-Refpages/es3/html/glValidateProgramPipeline.xhtml}{glValidateProgramPipeline()}.
*/

/*!
    \fn void QOpenGLExtraFunctions::glVertexAttribBinding(GLuint attribindex, GLuint bindingindex)

    Convenience function that calls glVertexAttribBinding(\a attribindex, \a bindingindex).

    This function is only available in OpenGL ES 3.x, or OpenGL 3.x or 4.x contexts. When running
    with plain OpenGL, the function is only usable when the given profile and version contains the
    function either in core or as an extension.

    For more information, see the OpenGL ES 3.x documentation for
    \l{https://www.khronos.org/registry/OpenGL-Refpages/es3/html/glVertexAttribBinding.xhtml}{glVertexAttribBinding()}.
*/

/*!
    \fn void QOpenGLExtraFunctions::glVertexAttribFormat(GLuint attribindex, GLint size, GLenum type, GLboolean normalized, GLuint relativeoffset)

    Convenience function that calls glVertexAttribFormat(\a attribindex, \a size, \a type, \a normalized, \a relativeoffset).

    This function is only available in OpenGL ES 3.x, or OpenGL 3.x or 4.x contexts. When running
    with plain OpenGL, the function is only usable when the given profile and version contains the
    function either in core or as an extension.

    For more information, see the OpenGL ES 3.x documentation for
    \l{https://www.khronos.org/registry/OpenGL-Refpages/es3/html/glVertexAttribFormat.xhtml}{glVertexAttribFormat()}.
*/

/*!
    \fn void QOpenGLExtraFunctions::glVertexAttribIFormat(GLuint attribindex, GLint size, GLenum type, GLuint relativeoffset)

    Convenience function that calls glVertexAttribIFormat(\a attribindex, \a size, \a type, \a relativeoffset).

    This function is only available in OpenGL ES 3.x, or OpenGL 3.x or 4.x contexts. When running
    with plain OpenGL, the function is only usable when the given profile and version contains the
    function either in core or as an extension.

    For more information, see the OpenGL ES 3.x documentation for
    \l{https://www.khronos.org/registry/OpenGL-Refpages/es3/html/glVertexAttribIFormat.xhtml}{glVertexAttribIFormat()}.
*/

/*!
    \fn void QOpenGLExtraFunctions::glVertexBindingDivisor(GLuint bindingindex, GLuint divisor)

    Convenience function that calls glVertexBindingDivisor(\a bindingindex, \a divisor).

    This function is only available in OpenGL ES 3.x, or OpenGL 3.x or 4.x contexts. When running
    with plain OpenGL, the function is only usable when the given profile and version contains the
    function either in core or as an extension.

    For more information, see the OpenGL ES 3.x documentation for
    \l{https://www.khronos.org/registry/OpenGL-Refpages/es3/html/glVertexBindingDivisor.xhtml}{glVertexBindingDivisor()}.
*/

/*!
    \fn void QOpenGLExtraFunctions::glBlendBarrier(void)

    Convenience function that calls glBlendBarrier().

    This function is only available in OpenGL ES 3.x, or OpenGL 3.x or 4.x contexts. When running
    with plain OpenGL, the function is only usable when the given profile and version contains the
    function either in core or as an extension.

    For more information, see the OpenGL ES 3.2 documentation for
    \l{https://www.khronos.org/registry/OpenGL-Refpages/es3/html/glBlendBarrier.xhtml}{glBlendBarrier()}.
*/

/*!
    \fn void QOpenGLExtraFunctions::glBlendEquationSeparatei(GLuint buf, GLenum modeRGB, GLenum modeAlpha)

    Convenience function that calls glBlendEquationSeparatei(\a buf, \a modeRGB, \a modeAlpha).

    This function is only available in OpenGL ES 3.x, or OpenGL 3.x or 4.x contexts. When running
    with plain OpenGL, the function is only usable when the given profile and version contains the
    function either in core or as an extension.

    For more information, see the OpenGL ES 3.2 documentation for
    \l{https://www.khronos.org/registry/OpenGL-Refpages/es3/html/glBlendEquationSeparate.xhtml}{glBlendEquationSeparatei()}.
*/

/*!
    \fn void QOpenGLExtraFunctions::glBlendEquationi(GLuint buf, GLenum mode)

    Convenience function that calls glBlendEquationi(\a buf, \a mode).

    This function is only available in OpenGL ES 3.x, or OpenGL 3.x or 4.x contexts. When running
    with plain OpenGL, the function is only usable when the given profile and version contains the
    function either in core or as an extension.

    For more information, see the OpenGL ES 3.2 documentation for
    \l{https://www.khronos.org/registry/OpenGL-Refpages/es3/html/glBlendEquationi.xhtml}{glBlendEquationi()}.
*/

/*!
    \fn void QOpenGLExtraFunctions::glBlendFuncSeparatei(GLuint buf, GLenum srcRGB, GLenum dstRGB, GLenum srcAlpha, GLenum dstAlpha)

    Convenience function that calls glBlendFuncSeparatei(\a buf, \a srcRGB, \a dstRGB, \a srcAlpha, \a dstAlpha).

    This function is only available in OpenGL ES 3.x, or OpenGL 3.x or 4.x contexts. When running
    with plain OpenGL, the function is only usable when the given profile and version contains the
    function either in core or as an extension.

    For more information, see the OpenGL ES 3.2 documentation for
    \l{https://www.khronos.org/registry/OpenGL-Refpages/es3/html/glBlendFuncSeparate.xhtml}{glBlendFuncSeparatei()}.
*/

/*!
    \fn void QOpenGLExtraFunctions::glBlendFunci(GLuint buf, GLenum src, GLenum dst)

    Convenience function that calls glBlendFunci(\a buf, \a src, \a dst).

    This function is only available in OpenGL ES 3.x, or OpenGL 3.x or 4.x contexts. When running
    with plain OpenGL, the function is only usable when the given profile and version contains the
    function either in core or as an extension.

    For more information, see the OpenGL ES 3.2 documentation for
    \l{https://www.khronos.org/registry/OpenGL-Refpages/es3/html/glBlendFunci.xhtml}{glBlendFunci()}.
*/

/*!
    \fn void QOpenGLExtraFunctions::glColorMaski(GLuint index, GLboolean r, GLboolean g, GLboolean b, GLboolean a)

    Convenience function that calls glColorMaski(\a index, \a r, \a g, \a b, \a a).

    This function is only available in OpenGL ES 3.x, or OpenGL 3.x or 4.x contexts. When running
    with plain OpenGL, the function is only usable when the given profile and version contains the
    function either in core or as an extension.

    For more information, see the OpenGL ES 3.2 documentation for
    \l{https://www.khronos.org/registry/OpenGL-Refpages/es3/html/glColorMask.xhtml}{glColorMaski()}.
*/

/*!
    \fn void QOpenGLExtraFunctions::glCopyImageSubData(GLuint srcName, GLenum srcTarget, GLint srcLevel, GLint srcX, GLint srcY, GLint srcZ, GLuint dstName, GLenum dstTarget, GLint dstLevel, GLint dstX, GLint dstY, GLint dstZ, GLsizei srcWidth, GLsizei srcHeight, GLsizei srcDepth)

    Convenience function that calls glCopyImageSubData(\a srcName, \a srcTarget, \a srcLevel, \a srcX, \a srcY, \a srcZ, \a dstName, \a dstTarget, \a dstLevel, \a dstX, \a dstY, \a dstZ, \a srcWidth, \a srcHeight, \a srcDepth).

    This function is only available in OpenGL ES 3.x, or OpenGL 3.x or 4.x contexts. When running
    with plain OpenGL, the function is only usable when the given profile and version contains the
    function either in core or as an extension.

    For more information, see the OpenGL ES 3.2 documentation for
    \l{https://www.khronos.org/registry/OpenGL-Refpages/es3/html/glCopyImageSubData.xhtml}{glCopyImageSubData()}.
*/

/*!
    \fn void QOpenGLExtraFunctions::glDebugMessageCallback(GLDEBUGPROC callback, const void * userParam)

    Convenience function that calls glDebugMessageCallback(\a callback, \a userParam).

    This function is only available in OpenGL ES 3.x, or OpenGL 3.x or 4.x contexts. When running
    with plain OpenGL, the function is only usable when the given profile and version contains the
    function either in core or as an extension.

    For more information, see the OpenGL ES 3.2 documentation for
    \l{https://www.khronos.org/registry/OpenGL-Refpages/es3/html/glDebugMessageCallback.xhtml}{glDebugMessageCallback()}.
*/

/*!
    \fn void QOpenGLExtraFunctions::glDebugMessageControl(GLenum source, GLenum type, GLenum severity, GLsizei count, const GLuint * ids, GLboolean enabled)

    Convenience function that calls glDebugMessageControl(\a source, \a type, \a severity, \a count, \a ids, \a enabled).

    This function is only available in OpenGL ES 3.x, or OpenGL 3.x or 4.x contexts. When running
    with plain OpenGL, the function is only usable when the given profile and version contains the
    function either in core or as an extension.

    For more information, see the OpenGL ES 3.2 documentation for
    \l{https://www.khronos.org/registry/OpenGL-Refpages/es3/html/glDebugMessageControl.xhtml}{glDebugMessageContro()}.
*/

/*!
    \fn void QOpenGLExtraFunctions::glDebugMessageInsert(GLenum source, GLenum type, GLuint id, GLenum severity, GLsizei length, const GLchar * buf)

    Convenience function that calls glDebugMessageInsert(\a source, \a type, \a id, \a severity, \a length, \a buf).

    This function is only available in OpenGL ES 3.x, or OpenGL 3.x or 4.x contexts. When running
    with plain OpenGL, the function is only usable when the given profile and version contains the
    function either in core or as an extension.

    For more information, see the OpenGL ES 3.2 documentation for
    \l{https://www.khronos.org/registry/OpenGL-Refpages/es3/html/glDebugMessageInsert.xhtml}{glDebugMessageInsert()}.
*/

/*!
    \fn void QOpenGLExtraFunctions::glDisablei(GLenum target, GLuint index)

    Convenience function that calls glDisablei(\a target, \a index).

    This function is only available in OpenGL ES 3.x, or OpenGL 3.x or 4.x contexts. When running
    with plain OpenGL, the function is only usable when the given profile and version contains the
    function either in core or as an extension.

    For more information, see the OpenGL ES 3.2 documentation for
    \l{https://www.khronos.org/registry/OpenGL-Refpages/gl4/html/glEnable.xhtml}{glDisablei()}.
*/

/*!
    \fn void QOpenGLExtraFunctions::glDrawElementsBaseVertex(GLenum mode, GLsizei count, GLenum type, const void * indices, GLint basevertex)

    Convenience function that calls glDrawElementsBaseVertex(\a mode, \a count, \a type, \a indices, \a basevertex).

    This function is only available in OpenGL ES 3.x, or OpenGL 3.x or 4.x contexts. When running
    with plain OpenGL, the function is only usable when the given profile and version contains the
    function either in core or as an extension.

    For more information, see the OpenGL ES 3.2 documentation for
    \l{https://www.khronos.org/registry/OpenGL-Refpages/es3/html/glDrawElementsBaseVertex.xhtml}{glDrawElementsBaseVerte()}.
*/

/*!
    \fn void QOpenGLExtraFunctions::glDrawElementsInstancedBaseVertex(GLenum mode, GLsizei count, GLenum type, const void * indices, GLsizei instancecount, GLint basevertex)

    Convenience function that calls glDrawElementsInstancedBaseVertex(\a mode, \a count, \a type, \a indices, \a instancecount, \a basevertex).

    This function is only available in OpenGL ES 3.x, or OpenGL 3.x or 4.x contexts. When running
    with plain OpenGL, the function is only usable when the given profile and version contains the
    function either in core or as an extension.

    For more information, see the OpenGL ES 3.2 documentation for
    \l{https://www.khronos.org/registry/OpenGL-Refpages/es3/html/glDrawElementsInstancedBaseVertex.xhtml}{glDrawElementsInstancedBaseVerte()}.
*/

/*!
    \fn void QOpenGLExtraFunctions::glDrawRangeElementsBaseVertex(GLenum mode, GLuint start, GLuint end, GLsizei count, GLenum type, const void * indices, GLint basevertex)

    Convenience function that calls glDrawRangeElementsBaseVertex(\a mode, \a start, \a end, \a count, \a type, \a indices, \a basevertex).

    This function is only available in OpenGL ES 3.x, or OpenGL 3.x or 4.x contexts. When running
    with plain OpenGL, the function is only usable when the given profile and version contains the
    function either in core or as an extension.

    For more information, see the OpenGL ES 3.2 documentation for
    \l{https://www.khronos.org/registry/OpenGL-Refpages/es3/html/glDrawRangeElementsBaseVertex.xhtml}{glDrawRangeElementsBaseVerte()}.
*/

/*!
    \fn void QOpenGLExtraFunctions::glEnablei(GLenum target, GLuint index)

    Convenience function that calls glEnablei(\a target, \a index).

    This function is only available in OpenGL ES 3.x, or OpenGL 3.x or 4.x contexts. When running
    with plain OpenGL, the function is only usable when the given profile and version contains the
    function either in core or as an extension.

    For more information, see the OpenGL ES 3.2 documentation for
    \l{https://www.khronos.org/registry/OpenGL-Refpages/es3/html/glEnablei.xhtml}{glEnablei()}.
*/

/*!
    \fn void QOpenGLExtraFunctions::glFramebufferTexture(GLenum target, GLenum attachment, GLuint texture, GLint level)

    Convenience function that calls glFramebufferTexture(\a target, \a attachment, \a texture, \a level).

    This function is only available in OpenGL ES 3.x, or OpenGL 3.x or 4.x contexts. When running
    with plain OpenGL, the function is only usable when the given profile and version contains the
    function either in core or as an extension.

    For more information, see the OpenGL ES 3.2 documentation for
    \l{https://www.khronos.org/registry/OpenGL-Refpages/es3/html/glFramebufferTexture.xhtml}{glFramebufferTexture()}.
*/

/*!
    \fn void QOpenGLExtraFunctions::glGetDebugMessageLog(GLuint count, GLsizei bufSize, GLenum* sources, GLenum* types, GLuint* ids, GLenum* severities, GLsizei* lengths, GLchar* messageLog)

    Convenience function that calls glGetDebugMessageLog(\a count, \a bufSize, \a sources, \a types, \a ids, \a severities, \a lengths, \a messageLog).

    This function is only available in OpenGL ES 3.x, or OpenGL 3.x or 4.x contexts. When running
    with plain OpenGL, the function is only usable when the given profile and version contains the
    function either in core or as an extension.

    For more information, see the OpenGL ES 3.2 documentation for
    \l{https://www.khronos.org/registry/OpenGL-Refpages/es3/html/glGetDebugMessageLog.xhtml}{glGetDebugMessageLog()}.
*/

/*!
    \fn void QOpenGLExtraFunctions::glGetGraphicsResetStatus(void)

    Convenience function that calls glGetGraphicsResetStatus().

    This function is only available in OpenGL ES 3.x, or OpenGL 3.x or 4.x contexts. When running
    with plain OpenGL, the function is only usable when the given profile and version contains the
    function either in core or as an extension.

    For more information, see the OpenGL ES 3.2 documentation for
    \l{https://www.khronos.org/registry/OpenGL-Refpages/es3/html/glGetGraphicsResetStatus.xhtml}{glGetGraphicsResetStatus()}.
*/

/*!
    \fn void QOpenGLExtraFunctions::glGetObjectLabel(GLenum identifier, GLuint name, GLsizei bufSize, GLsizei* length, GLchar* label)

    Convenience function that calls glGetObjectLabel(\a identifier, \a name, \a bufSize, \a length, \a label).

    This function is only available in OpenGL ES 3.x, or OpenGL 3.x or 4.x contexts. When running
    with plain OpenGL, the function is only usable when the given profile and version contains the
    function either in core or as an extension.

    For more information, see the OpenGL ES 3.2 documentation for
    \l{https://www.khronos.org/registry/OpenGL-Refpages/es3/html/glGetObjectLabel.xhtml}{glGetObjectLabe()}.
*/

/*!
    \fn void QOpenGLExtraFunctions::glGetObjectPtrLabel(const void * ptr, GLsizei bufSize, GLsizei* length, GLchar* label)

    Convenience function that calls glGetObjectPtrLabel(\a ptr, \a bufSize, \a length, \a label).

    This function is only available in OpenGL ES 3.x, or OpenGL 3.x or 4.x contexts. When running
    with plain OpenGL, the function is only usable when the given profile and version contains the
    function either in core or as an extension.

    For more information, see the OpenGL ES 3.2 documentation for
    \l{https://www.khronos.org/registry/OpenGL-Refpages/es3/html/glGetObjectPtrLabel.xhtml}{glGetObjectPtrLabe()}.
*/

/*!
    \fn void QOpenGLExtraFunctions::glGetPointerv(GLenum pname, void ** params)

    Convenience function that calls glGetPointerv(\a pname, \a params).

    This function is only available in OpenGL ES 3.x, or OpenGL 3.x or 4.x contexts. When running
    with plain OpenGL, the function is only usable when the given profile and version contains the
    function either in core or as an extension.

    For more information, see the OpenGL ES 3.2 documentation for
    \l{https://www.khronos.org/registry/OpenGL-Refpages/es3/html/glGetPointerv.xhtml}{glGetPointerv()}.
*/

/*!
    \fn void QOpenGLExtraFunctions::glGetSamplerParameterIiv(GLuint sampler, GLenum pname, GLint* params)

    Convenience function that calls glGetSamplerParameterIiv(\a sampler, \a pname, \a params).

    This function is only available in OpenGL ES 3.x, or OpenGL 3.x or 4.x contexts. When running
    with plain OpenGL, the function is only usable when the given profile and version contains the
    function either in core or as an extension.

    For more information, see the OpenGL ES 3.2 documentation for
    \l{https://www.khronos.org/registry/OpenGL-Refpages/es3/html/glGetSamplerParameter.xhtml}{glGetSamplerParameterIiv()}.
*/

/*!
    \fn void QOpenGLExtraFunctions::glGetSamplerParameterIuiv(GLuint sampler, GLenum pname, GLuint* params)

    Convenience function that calls glGetSamplerParameterIuiv(\a sampler, \a pname, \a params).

    This function is only available in OpenGL ES 3.x, or OpenGL 3.x or 4.x contexts. When running
    with plain OpenGL, the function is only usable when the given profile and version contains the
    function either in core or as an extension.

    For more information, see the OpenGL ES 3.2 documentation for
    \l{https://www.khronos.org/registry/OpenGL-Refpages/es3/html/glGetSamplerParameter.xhtml}{glGetSamplerParameterIuiv()}.
*/

/*!
    \fn void QOpenGLExtraFunctions::glGetTexParameterIiv(GLenum target, GLenum pname, GLint* params)

    Convenience function that calls glGetTexParameterIiv(\a target, \a pname, \a params).

    This function is only available in OpenGL ES 3.x, or OpenGL 3.x or 4.x contexts. When running
    with plain OpenGL, the function is only usable when the given profile and version contains the
    function either in core or as an extension.

    For more information, see the OpenGL ES 3.2 documentation for
    \l{https://www.khronos.org/registry/OpenGL-Refpages/es3/html/glGetTexParameter.xhtml}{glGetTexParameterIiv()}.
*/

/*!
    \fn void QOpenGLExtraFunctions::glGetTexParameterIuiv(GLenum target, GLenum pname, GLuint* params)

    Convenience function that calls glGetTexParameterIuiv(\a target, \a pname, \a params).

    This function is only available in OpenGL ES 3.x, or OpenGL 3.x or 4.x contexts. When running
    with plain OpenGL, the function is only usable when the given profile and version contains the
    function either in core or as an extension.

    For more information, see the OpenGL ES 3.2 documentation for
    \l{https://www.khronos.org/registry/OpenGL-Refpages/es3/html/glGetTexParameter.xhtml}{glGetTexParameterIuiv()}.
*/

/*!
    \fn void QOpenGLExtraFunctions::glGetnUniformfv(GLuint program, GLint location, GLsizei bufSize, GLfloat* params)

    Convenience function that calls glGetnUniformfv(\a program, \a location, \a bufSize, \a params).

    This function is only available in OpenGL ES 3.x, or OpenGL 3.x or 4.x contexts. When running
    with plain OpenGL, the function is only usable when the given profile and version contains the
    function either in core or as an extension.

    For more information, see the OpenGL ES 3.2 documentation for
    \l{https://www.khronos.org/registry/OpenGL-Refpages/es3/html/glGetUniform.xhtml}{glGetnUniformfv()}.
*/

/*!
    \fn void QOpenGLExtraFunctions::glGetnUniformiv(GLuint program, GLint location, GLsizei bufSize, GLint* params)

    Convenience function that calls glGetnUniformiv(\a program, \a location, \a bufSize, \a params).

    This function is only available in OpenGL ES 3.x, or OpenGL 3.x or 4.x contexts. When running
    with plain OpenGL, the function is only usable when the given profile and version contains the
    function either in core or as an extension.

    For more information, see the OpenGL ES 3.2 documentation for
    \l{https://www.khronos.org/registry/OpenGL-Refpages/es3/html/glGetUniform.xhtml}{glGetnUniformiv()}.
*/

/*!
    \fn void QOpenGLExtraFunctions::glGetnUniformuiv(GLuint program, GLint location, GLsizei bufSize, GLuint* params)

    Convenience function that calls glGetnUniformuiv(\a program, \a location, \a bufSize, \a params).

    This function is only available in OpenGL ES 3.x, or OpenGL 3.x or 4.x contexts. When running
    with plain OpenGL, the function is only usable when the given profile and version contains the
    function either in core or as an extension.

    For more information, see the OpenGL ES 3.2 documentation for
    \l{https://www.khronos.org/registry/OpenGL-Refpages/es3/html/glGetUniform.xhtml}{glGetnUniformuiv()}.
*/

/*!
    \fn void QOpenGLExtraFunctions::glIsEnabledi(GLenum target, GLuint index)

    Convenience function that calls glIsEnabledi(\a target, \a index).

    This function is only available in OpenGL ES 3.x, or OpenGL 3.x or 4.x contexts. When running
    with plain OpenGL, the function is only usable when the given profile and version contains the
    function either in core or as an extension.

    For more information, see the OpenGL ES 3.2 documentation for
    \l{https://www.khronos.org/registry/OpenGL-Refpages/es3/html/glIsEnabled.xhtml}{glIsEnabledi()}.
*/

/*!
    \fn void QOpenGLExtraFunctions::glMinSampleShading(GLfloat value)

    Convenience function that calls glMinSampleShading(\a value).

    This function is only available in OpenGL ES 3.x, or OpenGL 3.x or 4.x contexts. When running
    with plain OpenGL, the function is only usable when the given profile and version contains the
    function either in core or as an extension.

    For more information, see the OpenGL ES 3.2 documentation for
    \l{https://www.khronos.org/registry/OpenGL-Refpages/es3/html/glMinSampleShading.xhtml}{glMinSampleShading()}.
*/

/*!
    \fn void QOpenGLExtraFunctions::glObjectLabel(GLenum identifier, GLuint name, GLsizei length, const GLchar * label)

    Convenience function that calls glObjectLabel(\a identifier, \a name, \a length, \a label).

    This function is only available in OpenGL ES 3.x, or OpenGL 3.x or 4.x contexts. When running
    with plain OpenGL, the function is only usable when the given profile and version contains the
    function either in core or as an extension.

    For more information, see the OpenGL ES 3.2 documentation for
    \l{https://www.khronos.org/registry/OpenGL-Refpages/es3/html/glObjectLabel.xhtml}{glObjectLabe()}.
*/

/*!
    \fn void QOpenGLExtraFunctions::glObjectPtrLabel(const void * ptr, GLsizei length, const GLchar * label)

    Convenience function that calls glObjectPtrLabel(\a ptr, \a length, \a label).

    This function is only available in OpenGL ES 3.x, or OpenGL 3.x or 4.x contexts. When running
    with plain OpenGL, the function is only usable when the given profile and version contains the
    function either in core or as an extension.

    For more information, see the OpenGL ES 3.2 documentation for
    \l{https://www.khronos.org/registry/OpenGL-Refpages/es3/html/glObjectPtrLabel.xhtml}{glObjectPtrLabe()}.
*/

/*!
    \fn void QOpenGLExtraFunctions::glPatchParameteri(GLenum pname, GLint value)

    Convenience function that calls glPatchParameteri(\a pname, \a value).

    This function is only available in OpenGL ES 3.x, or OpenGL 3.x or 4.x contexts. When running
    with plain OpenGL, the function is only usable when the given profile and version contains the
    function either in core or as an extension.

    For more information, see the OpenGL ES 3.2 documentation for
    \l{https://www.khronos.org/registry/OpenGL-Refpages/es3/html/glPatchParameteri.xhtml}{glPatchParameteri()}.
*/

/*!
    \fn void QOpenGLExtraFunctions::glPopDebugGroup(void)

    Convenience function that calls glPopDebugGroup().

    This function is only available in OpenGL ES 3.x, or OpenGL 3.x or 4.x contexts. When running
    with plain OpenGL, the function is only usable when the given profile and version contains the
    function either in core or as an extension.

    For more information, see the OpenGL ES 3.2 documentation for
    \l{https://www.khronos.org/registry/OpenGL-Refpages/es3/html/glPopDebugGroup.xhtml}{glPopDebugGroup()}.
*/

/*!
    \fn void QOpenGLExtraFunctions::glPrimitiveBoundingBox(GLfloat minX, GLfloat minY, GLfloat minZ, GLfloat minW, GLfloat maxX, GLfloat maxY, GLfloat maxZ, GLfloat maxW)

    Convenience function that calls glPrimitiveBoundingBox(\a minX, \a minY, \a minZ, \a minW, \a maxX, \a maxY, \a maxZ, \a maxW).

    This function is only available in OpenGL ES 3.x, or OpenGL 3.x or 4.x contexts. When running
    with plain OpenGL, the function is only usable when the given profile and version contains the
    function either in core or as an extension.

    For more information, see the OpenGL ES 3.2 documentation for
    \l{https://www.khronos.org/registry/OpenGL-Refpages/es3/html/glPrimitiveBoundingBox.xhtml}{glPrimitiveBoundingBo()}.
*/

/*!
    \fn void QOpenGLExtraFunctions::glPushDebugGroup(GLenum source, GLuint id, GLsizei length, const GLchar * message)

    Convenience function that calls glPushDebugGroup(\a source, \a id, \a length, \a message).

    This function is only available in OpenGL ES 3.x, or OpenGL 3.x or 4.x contexts. When running
    with plain OpenGL, the function is only usable when the given profile and version contains the
    function either in core or as an extension.

    For more information, see the OpenGL ES 3.2 documentation for
    \l{https://www.khronos.org/registry/OpenGL-Refpages/es3/html/glPushDebugGroup.xhtml}{glPushDebugGroup()}.
*/

/*!
    \fn void QOpenGLExtraFunctions::glReadnPixels(GLint x, GLint y, GLsizei width, GLsizei height, GLenum format, GLenum type, GLsizei bufSize, void * data)

    Convenience function that calls glReadnPixels(\a x, \a y, \a width, \a height, \a format, \a type, \a bufSize, \a data).

    This function is only available in OpenGL ES 3.x, or OpenGL 3.x or 4.x contexts. When running
    with plain OpenGL, the function is only usable when the given profile and version contains the
    function either in core or as an extension.

    For more information, see the OpenGL ES 3.2 documentation for
    \l{https://www.khronos.org/registry/OpenGL-Refpages/gl4/html/glReadPixels.xhtml}{glReadnPixels()}.
*/

/*!
    \fn void QOpenGLExtraFunctions::glSamplerParameterIiv(GLuint sampler, GLenum pname, const GLint * param)

    Convenience function that calls glSamplerParameterIiv(\a sampler, \a pname, \a param).

    This function is only available in OpenGL ES 3.x, or OpenGL 3.x or 4.x contexts. When running
    with plain OpenGL, the function is only usable when the given profile and version contains the
    function either in core or as an extension.

    For more information, see the OpenGL ES 3.2 documentation for
    \l{https://www.khronos.org/registry/OpenGL-Refpages/es3/html/glSamplerParameter.xhtml}{glSamplerParameterIiv()}.
*/

/*!
    \fn void QOpenGLExtraFunctions::glSamplerParameterIuiv(GLuint sampler, GLenum pname, const GLuint * param)

    Convenience function that calls glSamplerParameterIuiv(\a sampler, \a pname, \a param).

    This function is only available in OpenGL ES 3.x, or OpenGL 3.x or 4.x contexts. When running
    with plain OpenGL, the function is only usable when the given profile and version contains the
    function either in core or as an extension.

    For more information, see the OpenGL ES 3.2 documentation for
    \l{https://www.khronos.org/registry/OpenGL-Refpages/es3/html/glSamplerParameter.xhtml}{glSamplerParameterIuiv()}.
*/

/*!
    \fn void QOpenGLExtraFunctions::glTexBuffer(GLenum target, GLenum internalformat, GLuint buffer)

    Convenience function that calls glTexBuffer(\a target, \a internalformat, \a buffer).

    This function is only available in OpenGL ES 3.x, or OpenGL 3.x or 4.x contexts. When running
    with plain OpenGL, the function is only usable when the given profile and version contains the
    function either in core or as an extension.

    For more information, see the OpenGL ES 3.2 documentation for
    \l{https://www.khronos.org/registry/OpenGL-Refpages/es3/html/glTexBuffer.xhtml}{glTexBuffer()}.
*/

/*!
    \fn void QOpenGLExtraFunctions::glTexBufferRange(GLenum target, GLenum internalformat, GLuint buffer, GLintptr offset, GLsizeiptr size)

    Convenience function that calls glTexBufferRange(\a target, \a internalformat, \a buffer, \a offset, \a size).

    This function is only available in OpenGL ES 3.x, or OpenGL 3.x or 4.x contexts. When running
    with plain OpenGL, the function is only usable when the given profile and version contains the
    function either in core or as an extension.

    For more information, see the OpenGL ES 3.2 documentation for
    \l{https://www.khronos.org/registry/OpenGL-Refpages/es3/html/glTexBufferRange.xhtml}{glTexBufferRange()}.
*/

/*!
    \fn void QOpenGLExtraFunctions::glTexParameterIiv(GLenum target, GLenum pname, const GLint * params)

    Convenience function that calls glTexParameterIiv(\a target, \a pname, \a params).

    This function is only available in OpenGL ES 3.x, or OpenGL 3.x or 4.x contexts. When running
    with plain OpenGL, the function is only usable when the given profile and version contains the
    function either in core or as an extension.

    For more information, see the OpenGL ES 3.2 documentation for
    \l{https://www.khronos.org/registry/OpenGL-Refpages/es3/html/glTexParameter.xhtml}{glTexParameterIiv()}.
*/

/*!
    \fn void QOpenGLExtraFunctions::glTexParameterIuiv(GLenum target, GLenum pname, const GLuint * params)

    Convenience function that calls glTexParameterIuiv(\a target, \a pname, \a params).

    This function is only available in OpenGL ES 3.x, or OpenGL 3.x or 4.x contexts. When running
    with plain OpenGL, the function is only usable when the given profile and version contains the
    function either in core or as an extension.

    For more information, see the OpenGL ES 3.2 documentation for
    \l{https://www.khronos.org/registry/OpenGL-Refpages/es3/html/glTexParameter.xhtml}{glTexParameterIuiv()}.
*/

/*!
    \fn void QOpenGLExtraFunctions::glTexStorage3DMultisample(GLenum target, GLsizei samples, GLenum internalformat, GLsizei width, GLsizei height, GLsizei depth, GLboolean fixedsamplelocations)

    Convenience function that calls glTexStorage3DMultisample(\a target, \a samples, \a internalformat, \a width, \a height, \a depth, \a fixedsamplelocations).

    This function is only available in OpenGL ES 3.x, or OpenGL 3.x or 4.x contexts. When running
    with plain OpenGL, the function is only usable when the given profile and version contains the
    function either in core or as an extension.

    For more information, see the OpenGL ES 3.2 documentation for
    \l{https://www.khronos.org/registry/OpenGL-Refpages/es3/html/glTexStorage3DMultisample.xhtml}{glTexStorage3DMultisample()}.
*/

/*!
    \fn bool QOpenGLExtraFunctions::isInitialized(const QOpenGLExtraFunctionsPrivate *d)
    \internal
*/


/*!
    Constructs a default function resolver. The resolver cannot be used until
    \l {QOpenGLFunctions::}{initializeOpenGLFunctions()} is called to specify
    the context.
*/
QOpenGLExtraFunctions::QOpenGLExtraFunctions()
{
}

/*!
    Constructs a function resolver for context. If \a context is \nullptr,
    then the resolver will be created for the current QOpenGLContext.

    The context or another context in the group must be current.

    An object constructed in this way can only be used with context and other
    contexts that share with it. Use \l {QOpenGLFunctions::}
    {initializeOpenGLFunctions()} to change the object's context association.
*/
QOpenGLExtraFunctions::QOpenGLExtraFunctions(QOpenGLContext *context)
    : QOpenGLFunctions(context)
{
}

QOpenGLExtraFunctionsPrivate::QOpenGLExtraFunctionsPrivate(QOpenGLContext *ctx)
    : QOpenGLFunctionsPrivate(ctx)
{
    init(ctx);
}

QT_OPENGL_IMPLEMENT(QOpenGLExtraFunctionsPrivate, QT_OPENGL_EXTRA_FUNCTIONS)

QOpenGLExtensionsPrivate::QOpenGLExtensionsPrivate(QOpenGLContext *ctx)
    : QOpenGLExtraFunctionsPrivate(ctx),
      flushVendorChecked(false)
{
    QOpenGLContext *context = QOpenGLContext::currentContext();

    MapBuffer = RESOLVE(MapBuffer);
    GetBufferSubData = RESOLVE(GetBufferSubData);
    DiscardFramebuffer = RESOLVE(DiscardFramebuffer);
 }

void QOpenGLExtensions::flushShared()
{
    Q_D(QOpenGLExtensions);

    if (!d->flushVendorChecked) {
        d->flushVendorChecked = true;
        // It is not quite clear if glFlush() is sufficient to synchronize access to
        // resources between sharing contexts in the same thread. On most platforms this
        // is enough (e.g. iOS explicitly documents it), while certain drivers only work
        // properly when doing glFinish().
        d->flushIsSufficientToSyncContexts = false; // default to false, not guaranteed by the spec
        const char *vendor = (const char *) glGetString(GL_VENDOR);
        if (vendor) {
            static const char *const flushEnough[] = { "Apple", "ATI", "Intel", "NVIDIA" };
            for (size_t i = 0; i < sizeof(flushEnough) / sizeof(const char *); ++i) {
                if (strstr(vendor, flushEnough[i])) {
                    d->flushIsSufficientToSyncContexts = true;
                    break;
                }
            }
        }
    }

    if (d->flushIsSufficientToSyncContexts)
        glFlush();
    else
        glFinish();
}

QT_END_NAMESPACE<|MERGE_RESOLUTION|>--- conflicted
+++ resolved
@@ -90,45 +90,7 @@
     that need it.  The recommended way to use QOpenGLFunctions is by
     direct inheritance:
 
-<<<<<<< HEAD
-    \code
-    class MyGLWindow : public QWindow, protected QOpenGLFunctions
-    {
-        \Q_OBJECT
-    public:
-        MyGLWindow(QScreen *screen = 0);
-
-    protected:
-        void initializeGL();
-        void paintGL();
-
-        QOpenGLContext *m_context;
-    };
-
-    MyGLWindow(QScreen *screen)
-      : QWindow(screen), QOpenGLWidget(parent)
-    {
-        setSurfaceType(OpenGLSurface);
-        create();
-
-        // Create an OpenGL context
-        m_context = new QOpenGLContext;
-        m_context->create();
-
-        // Setup scene and render it
-        initializeGL();
-        paintGL();
-    }
-
-    void MyGLWindow::initializeGL()
-    {
-        m_context->makeCurrent(this);
-        initializeOpenGLFunctions();
-    }
-    \endcode
-=======
     \snippet code/src_gui_opengl_qopenglfunctions.cpp 0
->>>>>>> c7af193d
 
     The \c{paintGL()} function can then use any of the OpenGL ES 2.0
     functions without explicit resolution, such as glActiveTexture()
