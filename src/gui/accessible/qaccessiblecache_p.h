/****************************************************************************
**
** Copyright (C) 2014 Digia Plc and/or its subsidiary(-ies).
** Contact: http://www.qt-project.org/legal
**
** This file is part of the QtGui module of the Qt Toolkit.
**
** $QT_BEGIN_LICENSE:LGPL$
** Commercial License Usage
** Licensees holding valid commercial Qt licenses may use this file in
** accordance with the commercial license agreement provided with the
** Software or, alternatively, in accordance with the terms contained in
** a written agreement between you and Digia.  For licensing terms and
** conditions see http://qt.digia.com/licensing.  For further information
** use the contact form at http://qt.digia.com/contact-us.
**
** GNU Lesser General Public License Usage
** Alternatively, this file may be used under the terms of the GNU Lesser
** General Public License version 2.1 as published by the Free Software
** Foundation and appearing in the file LICENSE.LGPL included in the
** packaging of this file.  Please review the following information to
** ensure the GNU Lesser General Public License version 2.1 requirements
** will be met: http://www.gnu.org/licenses/old-licenses/lgpl-2.1.html.
**
** In addition, as a special exception, Digia gives you certain additional
** rights.  These rights are described in the Digia Qt LGPL Exception
** version 1.1, included in the file LGPL_EXCEPTION.txt in this package.
**
** GNU General Public License Usage
** Alternatively, this file may be used under the terms of the GNU
** General Public License version 3.0 as published by the Free Software
** Foundation and appearing in the file LICENSE.GPL included in the
** packaging of this file.  Please review the following information to
** ensure the GNU General Public License version 3.0 requirements will be
** met: http://www.gnu.org/copyleft/gpl.html.
**
**
** $QT_END_LICENSE$
**
****************************************************************************/

#ifndef QACCESSIBLECACHE_P
#define QACCESSIBLECACHE_P

//
//  W A R N I N G
//  -------------
//
// This file is not part of the Qt API.  It exists purely as an
// implementation detail.  This header file may change from version to
// version without notice, or even be removed.
//
// We mean it.
//

#include <QtCore/qglobal.h>
#include <QtCore/qobject.h>
#include <QtCore/qhash.h>

#include "qaccessible.h"

<<<<<<< HEAD
#ifdef Q_OS_MAC
    Q_FORWARD_DECLARE_OBJC_CLASS(QMacAccessibilityElement);
#endif
=======
Q_FORWARD_DECLARE_OBJC_CLASS(QT_MANGLE_NAMESPACE(QCocoaAccessibleElement));
>>>>>>> 19d289ab

QT_BEGIN_NAMESPACE

class Q_GUI_EXPORT QAccessibleCache  :public QObject
{
    Q_OBJECT

public:
    static QAccessibleCache *instance();
    QAccessibleInterface *interfaceForId(QAccessible::Id id) const;
    QAccessible::Id insert(QObject *object, QAccessibleInterface *iface) const;
    void deleteInterface(QAccessible::Id id, QObject *obj = 0);

<<<<<<< HEAD
#ifdef Q_OS_MAC
    QMacAccessibilityElement *elementForId(QAccessible::Id axid) const;
    void insertElement(QAccessible::Id axid, QMacAccessibilityElement *element) const;
=======
#ifdef Q_OS_OSX
    QT_MANGLE_NAMESPACE(QCocoaAccessibleElement) *elementForId(QAccessible::Id axid) const;
    void insertElement(QAccessible::Id axid, QT_MANGLE_NAMESPACE(QCocoaAccessibleElement) *element) const;
>>>>>>> 19d289ab
#endif

private Q_SLOTS:
    void objectDestroyed(QObject *obj);

private:
    QAccessible::Id acquireId() const;

    mutable QHash<QAccessible::Id, QAccessibleInterface *> idToInterface;
    mutable QHash<QObject *, QAccessible::Id> objectToId;

#ifdef Q_OS_MAC
    void removeCocoaElement(QAccessible::Id axid);
<<<<<<< HEAD
    mutable QHash<QAccessible::Id, QMacAccessibilityElement *> cocoaElements;
=======
    mutable QHash<QAccessible::Id, QT_MANGLE_NAMESPACE(QCocoaAccessibleElement) *> cocoaElements;
>>>>>>> 19d289ab
#endif

    friend class QAccessible;
    friend class QAccessibleInterface;
};

QT_END_NAMESPACE

#endif<|MERGE_RESOLUTION|>--- conflicted
+++ resolved
@@ -59,13 +59,7 @@
 
 #include "qaccessible.h"
 
-<<<<<<< HEAD
-#ifdef Q_OS_MAC
-    Q_FORWARD_DECLARE_OBJC_CLASS(QMacAccessibilityElement);
-#endif
-=======
-Q_FORWARD_DECLARE_OBJC_CLASS(QT_MANGLE_NAMESPACE(QCocoaAccessibleElement));
->>>>>>> 19d289ab
+Q_FORWARD_DECLARE_OBJC_CLASS(QT_MANGLE_NAMESPACE(QMacAccessibilityElement));
 
 QT_BEGIN_NAMESPACE
 
@@ -79,15 +73,9 @@
     QAccessible::Id insert(QObject *object, QAccessibleInterface *iface) const;
     void deleteInterface(QAccessible::Id id, QObject *obj = 0);
 
-<<<<<<< HEAD
 #ifdef Q_OS_MAC
-    QMacAccessibilityElement *elementForId(QAccessible::Id axid) const;
-    void insertElement(QAccessible::Id axid, QMacAccessibilityElement *element) const;
-=======
-#ifdef Q_OS_OSX
-    QT_MANGLE_NAMESPACE(QCocoaAccessibleElement) *elementForId(QAccessible::Id axid) const;
-    void insertElement(QAccessible::Id axid, QT_MANGLE_NAMESPACE(QCocoaAccessibleElement) *element) const;
->>>>>>> 19d289ab
+    QT_MANGLE_NAMESPACE(QMacAccessibilityElement) *elementForId(QAccessible::Id axid) const;
+    void insertElement(QAccessible::Id axid, QT_MANGLE_NAMESPACE(QMacAccessibilityElement) *element) const;
 #endif
 
 private Q_SLOTS:
@@ -101,11 +89,7 @@
 
 #ifdef Q_OS_MAC
     void removeCocoaElement(QAccessible::Id axid);
-<<<<<<< HEAD
-    mutable QHash<QAccessible::Id, QMacAccessibilityElement *> cocoaElements;
-=======
-    mutable QHash<QAccessible::Id, QT_MANGLE_NAMESPACE(QCocoaAccessibleElement) *> cocoaElements;
->>>>>>> 19d289ab
+    mutable QHash<QAccessible::Id, QT_MANGLE_NAMESPACE(QMacAccessibilityElement) *> cocoaElements;
 #endif
 
     friend class QAccessible;
