--- conflicted
+++ resolved
@@ -714,12 +714,8 @@
     };
 
     QJpegHandlerPrivate(QJpegHandler *qq)
-<<<<<<< HEAD
-        : quality(75), exifOrientation(1), iod_src(0),
+        : quality(75), iod_src(0),
           rgb888ToRgb32ConverterPtr(qt_convert_rgb888_to_rgb32), state(Ready), optimize(false), progressive(false), q(qq)
-=======
-        : quality(75), iod_src(0), state(Ready), q(qq)
->>>>>>> 3545ef41
     {}
 
     ~QJpegHandlerPrivate()
