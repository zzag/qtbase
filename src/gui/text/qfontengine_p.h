/****************************************************************************
**
** Copyright (C) 2016 The Qt Company Ltd.
** Contact: https://www.qt.io/licensing/
**
** This file is part of the QtGui module of the Qt Toolkit.
**
** $QT_BEGIN_LICENSE:LGPL$
** Commercial License Usage
** Licensees holding valid commercial Qt licenses may use this file in
** accordance with the commercial license agreement provided with the
** Software or, alternatively, in accordance with the terms contained in
** a written agreement between you and The Qt Company. For licensing terms
** and conditions see https://www.qt.io/terms-conditions. For further
** information use the contact form at https://www.qt.io/contact-us.
**
** GNU Lesser General Public License Usage
** Alternatively, this file may be used under the terms of the GNU Lesser
** General Public License version 3 as published by the Free Software
** Foundation and appearing in the file LICENSE.LGPL3 included in the
** packaging of this file. Please review the following information to
** ensure the GNU Lesser General Public License version 3 requirements
** will be met: https://www.gnu.org/licenses/lgpl-3.0.html.
**
** GNU General Public License Usage
** Alternatively, this file may be used under the terms of the GNU
** General Public License version 2.0 or (at your option) the GNU General
** Public license version 3 or any later version approved by the KDE Free
** Qt Foundation. The licenses are as published by the Free Software
** Foundation and appearing in the file LICENSE.GPL2 and LICENSE.GPL3
** included in the packaging of this file. Please review the following
** information to ensure the GNU General Public License requirements will
** be met: https://www.gnu.org/licenses/gpl-2.0.html and
** https://www.gnu.org/licenses/gpl-3.0.html.
**
** $QT_END_LICENSE$
**
****************************************************************************/

#ifndef QFONTENGINE_P_H
#define QFONTENGINE_P_H

//
//  W A R N I N G
//  -------------
//
// This file is not part of the Qt API.  It exists purely as an
// implementation detail.  This header file may change from version to
// version without notice, or even be removed.
//
// We mean it.
//

#include <QtGui/private/qtguiglobal_p.h>
#include "QtCore/qatomic.h"
#include <QtCore/qvarlengtharray.h>
#include <QtCore/qhashfunctions.h>
#include "private/qtextengine_p.h"
#include "private/qfont_p.h"

QT_BEGIN_NAMESPACE

class QPainterPath;
class QFontEngineGlyphCache;

struct QGlyphLayout;

#define MAKE_TAG(ch1, ch2, ch3, ch4) (\
    (((quint32)(ch1)) << 24) | \
    (((quint32)(ch2)) << 16) | \
    (((quint32)(ch3)) << 8) | \
    ((quint32)(ch4)) \
   )

// ### this only used in getPointInOutline(), refactor it and then remove these magic numbers
enum HB_Compat_Error {
    Err_Ok                           = 0x0000,
    Err_Not_Covered                  = 0xFFFF,
    Err_Invalid_Argument             = 0x1A66,
    Err_Invalid_SubTable_Format      = 0x157F,
    Err_Invalid_SubTable             = 0x1570
};

typedef void (*qt_destroy_func_t) (void *user_data);
typedef bool (*qt_get_font_table_func_t) (void *user_data, uint tag, uchar *buffer, uint *length);

class Q_GUI_EXPORT QFontEngine
{
public:
    enum Type {
        Box,
        Multi,

        // MS Windows types
        Win,

        // Apple Mac OS types
        Mac,

        // QWS types
        Freetype,
        QPF1,
        QPF2,
        Proxy,

        DirectWrite,

        TestFontEngine = 0x1000
    };

    enum GlyphFormat {
        Format_None,
        Format_Render = Format_None,
        Format_Mono,
        Format_A8,
        Format_A32,
        Format_ARGB
    };

    enum ShaperFlag {
        DesignMetrics = 0x0002,
        GlyphIndicesOnly = 0x0004
    };
    Q_DECLARE_FLAGS(ShaperFlags, ShaperFlag)

    /* Used with the Freetype font engine. We don't cache glyphs that are too large anyway, so we can make this struct rather small */
    struct Glyph {
        Glyph() = default;
        ~Glyph() { delete [] data; }
        short linearAdvance = 0;
        unsigned char width = 0;
        unsigned char height = 0;
        short x = 0;
        short y = 0;
        short advance = 0;
        signed char format = 0;
        uchar *data = nullptr;
    private:
        Q_DISABLE_COPY(Glyph);
    };

    virtual ~QFontEngine();

    inline Type type() const { return m_type; }

    // all of these are in unscaled metrics if the engine supports uncsaled metrics,
    // otherwise in design metrics
    struct Properties {
        QByteArray postscriptName;
        QByteArray copyright;
        QRectF boundingBox;
        QFixed emSquare;
        QFixed ascent;
        QFixed descent;
        QFixed leading;
        QFixed italicAngle;
        QFixed capHeight;
        QFixed lineWidth;
    };
    virtual Properties properties() const;
    virtual void getUnscaledGlyph(glyph_t glyph, QPainterPath *path, glyph_metrics_t *metrics);
    QByteArray getSfntTable(uint tag) const;
    virtual bool getSfntTableData(uint tag, uchar *buffer, uint *length) const;

    struct FaceId {
        FaceId() : index(0), encoding(0) {}
        QByteArray filename;
        QByteArray uuid;
        int index;
        int encoding;
    };
    virtual FaceId faceId() const { return FaceId(); }
    enum SynthesizedFlags {
        SynthesizedItalic = 0x1,
        SynthesizedBold = 0x2,
        SynthesizedStretch = 0x4
    };
    virtual int synthesized() const { return 0; }
    virtual bool supportsSubPixelPositions() const { return false; }
    virtual QFixed subPixelPositionForX(QFixed x) const;

    virtual QFixed emSquareSize() const { return ascent(); }

    /* returns 0 as glyph index for non existent glyphs */
    virtual glyph_t glyphIndex(uint ucs4) const = 0;
    virtual bool stringToCMap(const QChar *str, int len, QGlyphLayout *glyphs, int *nglyphs, ShaperFlags flags) const = 0;
    virtual void recalcAdvances(QGlyphLayout *, ShaperFlags) const {}
    virtual void doKerning(QGlyphLayout *, ShaperFlags) const;

    virtual void addGlyphsToPath(glyph_t *glyphs, QFixedPoint *positions, int nglyphs,
                                 QPainterPath *path, QTextItem::RenderFlags flags);

    void getGlyphPositions(const QGlyphLayout &glyphs, const QTransform &matrix, QTextItem::RenderFlags flags,
                           QVarLengthArray<glyph_t> &glyphs_out, QVarLengthArray<QFixedPoint> &positions);

    virtual void addOutlineToPath(qreal, qreal, const QGlyphLayout &, QPainterPath *, QTextItem::RenderFlags flags);
    void addBitmapFontToPath(qreal x, qreal y, const QGlyphLayout &, QPainterPath *, QTextItem::RenderFlags);
    /**
     * Create a qimage with the alpha values for the glyph.
     * Returns an image indexed_8 with index values ranging from 0=fully transparent to 255=opaque
     */
    // ### Refactor this into a smaller and more flexible API.
    virtual QImage alphaMapForGlyph(glyph_t);
    virtual QImage alphaMapForGlyph(glyph_t glyph, QFixed subPixelPosition);
    virtual QImage alphaMapForGlyph(glyph_t, const QTransform &t);
    virtual QImage alphaMapForGlyph(glyph_t, QFixed subPixelPosition, const QTransform &t);
    virtual QImage alphaRGBMapForGlyph(glyph_t, QFixed subPixelPosition, const QTransform &t);
    virtual QImage bitmapForGlyph(glyph_t, QFixed subPixelPosition, const QTransform &t, const QColor &color = QColor());
<<<<<<< HEAD
    virtual QImage *lockedAlphaMapForGlyph(glyph_t glyph, QFixed subPixelPosition,
                                           GlyphFormat neededFormat,
                                           const QTransform &t = QTransform(),
                                           QPoint *offset = nullptr);
    virtual void unlockAlphaMapForGlyph();
=======
    virtual Glyph *glyphData(glyph_t glyph, QFixed subPixelPosition, GlyphFormat neededFormat, const QTransform &t);
>>>>>>> fb703aea
    virtual bool hasInternalCaching() const { return false; }

    virtual glyph_metrics_t alphaMapBoundingBox(glyph_t glyph, QFixed /*subPixelPosition*/, const QTransform &matrix, GlyphFormat /*format*/)
    {
        return boundingBox(glyph, matrix);
    }

    virtual void removeGlyphFromCache(glyph_t);

    virtual glyph_metrics_t boundingBox(const QGlyphLayout &glyphs) = 0;
    virtual glyph_metrics_t boundingBox(glyph_t glyph) = 0;
    virtual glyph_metrics_t boundingBox(glyph_t glyph, const QTransform &matrix);
    glyph_metrics_t tightBoundingBox(const QGlyphLayout &glyphs);

    virtual QFixed ascent() const = 0;
    virtual QFixed capHeight() const = 0;
    virtual QFixed descent() const = 0;
    virtual QFixed leading() const = 0;
    virtual QFixed xHeight() const;
    virtual QFixed averageCharWidth() const;

    virtual QFixed lineThickness() const;
    virtual QFixed underlinePosition() const;

    virtual qreal maxCharWidth() const = 0;
    virtual qreal minLeftBearing() const;
    virtual qreal minRightBearing() const;

    virtual void getGlyphBearings(glyph_t glyph, qreal *leftBearing = nullptr, qreal *rightBearing = nullptr);

    inline bool canRender(uint ucs4) const { return glyphIndex(ucs4) != 0; }
    virtual bool canRender(const QChar *str, int len) const;

    virtual bool supportsTransformation(const QTransform &transform) const;

    virtual int glyphCount() const;
    virtual int glyphMargin(GlyphFormat format) { return format == Format_A32 ? 2 : 0; }

    virtual QFontEngine *cloneWithSize(qreal /*pixelSize*/) const { return nullptr; }

    virtual Qt::HANDLE handle() const;

    void *harfbuzzFont() const;
    void *harfbuzzFace() const;
    bool supportsScript(QChar::Script script) const;

    inline static bool scriptRequiresOpenType(QChar::Script script)
    {
        return ((script >= QChar::Script_Syriac && script <= QChar::Script_Sinhala)
                || script == QChar::Script_Khmer || script == QChar::Script_Nko);
    }

    virtual int getPointInOutline(glyph_t glyph, int flags, quint32 point, QFixed *xpos, QFixed *ypos, quint32 *nPoints);

    void clearGlyphCache(const void *key);
    void setGlyphCache(const void *key, QFontEngineGlyphCache *data);
    QFontEngineGlyphCache *glyphCache(const void *key, GlyphFormat format, const QTransform &transform, const QColor &color = QColor()) const;

    static const uchar *getCMap(const uchar *table, uint tableSize, bool *isSymbolFont, int *cmapSize);
    static quint32 getTrueTypeGlyphIndex(const uchar *cmap, int cmapSize, uint unicode);

    static QByteArray convertToPostscriptFontFamilyName(const QByteArray &fontFamily);

    virtual bool hasUnreliableGlyphOutline() const;
    virtual bool expectsGammaCorrectedBlending() const;

    enum HintStyle {
        HintNone,
        HintLight,
        HintMedium,
        HintFull
    };
    virtual void setDefaultHintStyle(HintStyle) { }

    enum SubpixelAntialiasingType {
        Subpixel_None,
        Subpixel_RGB,
        Subpixel_BGR,
        Subpixel_VRGB,
        Subpixel_VBGR
    };

private:
    const Type m_type;

public:
    QAtomicInt ref;
    QFontDef fontDef;

    class Holder { // replace by std::unique_ptr once available
        void *ptr;
        qt_destroy_func_t destroy_func;
    public:
        Holder() : ptr(nullptr), destroy_func(nullptr) {}
        explicit Holder(void *p, qt_destroy_func_t d) : ptr(p), destroy_func(d) {}
        ~Holder() { if (ptr && destroy_func) destroy_func(ptr); }
        Holder(Holder &&other) noexcept
            : ptr(other.ptr),
              destroy_func(other.destroy_func)
        {
            other.ptr = nullptr;
            other.destroy_func = nullptr;
        }
        Holder &operator=(Holder &&other) noexcept
        { swap(other); return *this; }

        void swap(Holder &other) noexcept
        {
            qSwap(ptr, other.ptr);
            qSwap(destroy_func, other.destroy_func);
        }

        void *get() const noexcept { return ptr; }
        void *release() noexcept {
            void *result = ptr;
            ptr = nullptr;
            destroy_func = nullptr;
            return result;
        }
        void reset() noexcept { Holder().swap(*this); }
        qt_destroy_func_t get_deleter() const noexcept { return destroy_func; }

        bool operator!() const noexcept { return !ptr; }
    };

    mutable Holder font_; // \ NOTE: Declared before m_glyphCaches, so font_, face_
    mutable Holder face_; // / are destroyed _after_ m_glyphCaches is destroyed.

    struct FaceData {
        void *user_data;
        qt_get_font_table_func_t get_font_table;
    } faceData;

    uint cache_cost; // amount of mem used in bytes by the font
    uint fsType : 16;
    bool symbol;
    bool isSmoothlyScalable;
    struct KernPair {
        uint left_right;
        QFixed adjust;

        inline bool operator<(const KernPair &other) const
        {
            return left_right < other.left_right;
        }
    };
    QVector<KernPair> kerning_pairs;
    void loadKerningPairs(QFixed scalingFactor);

    GlyphFormat glyphFormat;
    int m_subPixelPositionCount; // Number of positions within a single pixel for this cache

    inline QVariant userData() const { return m_userData; }

protected:
    explicit QFontEngine(Type type);

    QFixed lastRightBearing(const QGlyphLayout &glyphs, bool round = false);

    inline void setUserData(const QVariant &userData) { m_userData = userData; }
    QFixed calculatedCapHeight() const;

private:
    struct GlyphCacheEntry {
        GlyphCacheEntry();
        GlyphCacheEntry(const GlyphCacheEntry &);
        ~GlyphCacheEntry();

        GlyphCacheEntry &operator=(const GlyphCacheEntry &);

        QExplicitlySharedDataPointer<QFontEngineGlyphCache> cache;
        bool operator==(const GlyphCacheEntry &other) const { return cache == other.cache; }
    };
    typedef std::list<GlyphCacheEntry> GlyphCaches;
    mutable QHash<const void *, GlyphCaches> m_glyphCaches;

private:
    QVariant m_userData;

    mutable qreal m_minLeftBearing;
    mutable qreal m_minRightBearing;

};
Q_DECLARE_TYPEINFO(QFontEngine::KernPair, Q_PRIMITIVE_TYPE);

Q_DECLARE_OPERATORS_FOR_FLAGS(QFontEngine::ShaperFlags)

inline bool operator ==(const QFontEngine::FaceId &f1, const QFontEngine::FaceId &f2)
{
    return f1.index == f2.index && f1.encoding == f2.encoding && f1.filename == f2.filename && f1.uuid == f2.uuid;
}

inline uint qHash(const QFontEngine::FaceId &f, uint seed = 0)
    noexcept(noexcept(qHash(f.filename)))
{
    QtPrivate::QHashCombine hash;
    seed = hash(seed, f.filename);
    seed = hash(seed, f.uuid);
    seed = hash(seed, f.index);
    seed = hash(seed, f.encoding);
    return seed;
}


class QGlyph;



class QFontEngineBox : public QFontEngine
{
public:
    QFontEngineBox(int size);
    ~QFontEngineBox();

    virtual glyph_t glyphIndex(uint ucs4) const override;
    virtual bool stringToCMap(const QChar *str, int len, QGlyphLayout *glyphs, int *nglyphs, ShaperFlags flags) const override;
    virtual void recalcAdvances(QGlyphLayout *, ShaperFlags) const override;

    void draw(QPaintEngine *p, qreal x, qreal y, const QTextItemInt &si);
    virtual void addOutlineToPath(qreal x, qreal y, const QGlyphLayout &glyphs, QPainterPath *path, QTextItem::RenderFlags flags) override;

    virtual glyph_metrics_t boundingBox(const QGlyphLayout &glyphs) override;
    virtual glyph_metrics_t boundingBox(glyph_t glyph) override;
    virtual QFontEngine *cloneWithSize(qreal pixelSize) const override;

    virtual QFixed ascent() const override;
    virtual QFixed capHeight() const override;
    virtual QFixed descent() const override;
    virtual QFixed leading() const override;
    virtual qreal maxCharWidth() const override;
    virtual qreal minLeftBearing() const override { return 0; }
    virtual qreal minRightBearing() const override { return 0; }
    virtual QImage alphaMapForGlyph(glyph_t) override;

    virtual bool canRender(const QChar *string, int len) const override;

    inline int size() const { return _size; }

protected:
    explicit QFontEngineBox(Type type, int size);

private:
    friend class QFontPrivate;
    int _size;
};

class Q_GUI_EXPORT QFontEngineMulti : public QFontEngine
{
public:
    explicit QFontEngineMulti(QFontEngine *engine, int script, const QStringList &fallbackFamilies = QStringList());
    ~QFontEngineMulti();

    virtual glyph_t glyphIndex(uint ucs4) const override;
    virtual bool stringToCMap(const QChar *str, int len, QGlyphLayout *glyphs, int *nglyphs, ShaperFlags flags) const override;

    virtual glyph_metrics_t boundingBox(const QGlyphLayout &glyphs) override;
    virtual glyph_metrics_t boundingBox(glyph_t glyph) override;

    virtual void recalcAdvances(QGlyphLayout *, ShaperFlags) const override;
    virtual void doKerning(QGlyphLayout *, ShaperFlags) const override;
    virtual void addOutlineToPath(qreal, qreal, const QGlyphLayout &, QPainterPath *, QTextItem::RenderFlags flags) override;
    virtual void getGlyphBearings(glyph_t glyph, qreal *leftBearing = nullptr, qreal *rightBearing = nullptr) override;

    virtual QFixed ascent() const override;
    virtual QFixed capHeight() const override;
    virtual QFixed descent() const override;
    virtual QFixed leading() const override;
    virtual QFixed xHeight() const override;
    virtual QFixed averageCharWidth() const override;
    virtual QImage alphaMapForGlyph(glyph_t) override;
    virtual QImage alphaMapForGlyph(glyph_t glyph, QFixed subPixelPosition) override;
    virtual QImage alphaMapForGlyph(glyph_t, const QTransform &t) override;
    virtual QImage alphaMapForGlyph(glyph_t, QFixed subPixelPosition, const QTransform &t) override;
    virtual QImage alphaRGBMapForGlyph(glyph_t, QFixed subPixelPosition, const QTransform &t) override;

    virtual QFixed lineThickness() const override;
    virtual QFixed underlinePosition() const override;
    virtual qreal maxCharWidth() const override;
    virtual qreal minLeftBearing() const override;
    virtual qreal minRightBearing() const override;

    virtual bool canRender(const QChar *string, int len) const override;

    inline int fallbackFamilyCount() const { return m_fallbackFamilies.size(); }
    inline QString fallbackFamilyAt(int at) const { return m_fallbackFamilies.at(at); }

    void setFallbackFamiliesList(const QStringList &fallbackFamilies);

    static uchar highByte(glyph_t glyph); // Used for determining engine

    inline QFontEngine *engine(int at) const
    { Q_ASSERT(at < m_engines.size()); return m_engines.at(at); }

    void ensureEngineAt(int at);

    static QFontEngine *createMultiFontEngine(QFontEngine *fe, int script);

protected:
    virtual void ensureFallbackFamiliesQueried();
    virtual bool shouldLoadFontEngineForCharacter(int at, uint ucs4) const;
    virtual QFontEngine *loadEngine(int at);

private:
    QVector<QFontEngine *> m_engines;
    QStringList m_fallbackFamilies;
    const int m_script;
    bool m_fallbackFamiliesQueried;
};

class QTestFontEngine : public QFontEngineBox
{
public:
    QTestFontEngine(int size);
};

QT_END_NAMESPACE



#endif // QFONTENGINE_P_H<|MERGE_RESOLUTION|>--- conflicted
+++ resolved
@@ -206,15 +206,7 @@
     virtual QImage alphaMapForGlyph(glyph_t, QFixed subPixelPosition, const QTransform &t);
     virtual QImage alphaRGBMapForGlyph(glyph_t, QFixed subPixelPosition, const QTransform &t);
     virtual QImage bitmapForGlyph(glyph_t, QFixed subPixelPosition, const QTransform &t, const QColor &color = QColor());
-<<<<<<< HEAD
-    virtual QImage *lockedAlphaMapForGlyph(glyph_t glyph, QFixed subPixelPosition,
-                                           GlyphFormat neededFormat,
-                                           const QTransform &t = QTransform(),
-                                           QPoint *offset = nullptr);
-    virtual void unlockAlphaMapForGlyph();
-=======
     virtual Glyph *glyphData(glyph_t glyph, QFixed subPixelPosition, GlyphFormat neededFormat, const QTransform &t);
->>>>>>> fb703aea
     virtual bool hasInternalCaching() const { return false; }
 
     virtual glyph_metrics_t alphaMapBoundingBox(glyph_t glyph, QFixed /*subPixelPosition*/, const QTransform &matrix, GlyphFormat /*format*/)
