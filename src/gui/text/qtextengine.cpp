--- conflicted
+++ resolved
@@ -118,13 +118,9 @@
             return;
         const int end = start + length;
         for (int i = start + 1; i < end; ++i) {
-<<<<<<< HEAD
-            if (m_analysis[i] == m_analysis[start]
-=======
             if (m_analysis[i].bidiLevel == m_analysis[start].bidiLevel
                 && m_analysis[i].flags == m_analysis[start].flags
                 && (m_analysis[i].script == m_analysis[start].script || m_string[i] == QLatin1Char('.'))
->>>>>>> a5df2e71
                 && m_analysis[i].flags < QScriptAnalysis::SpaceTabOrObject
                 && i - start < MaxItemLength)
                 continue;
