/****************************************************************************
**
** Copyright (C) 2013 Digia Plc and/or its subsidiary(-ies).
** Contact: http://www.qt-project.org/legal
**
** This file is part of the QtGui module of the Qt Toolkit.
**
** $QT_BEGIN_LICENSE:LGPL$
** Commercial License Usage
** Licensees holding valid commercial Qt licenses may use this file in
** accordance with the commercial license agreement provided with the
** Software or, alternatively, in accordance with the terms contained in
** a written agreement between you and Digia.  For licensing terms and
** conditions see http://qt.digia.com/licensing.  For further information
** use the contact form at http://qt.digia.com/contact-us.
**
** GNU Lesser General Public License Usage
** Alternatively, this file may be used under the terms of the GNU Lesser
** General Public License version 2.1 as published by the Free Software
** Foundation and appearing in the file LICENSE.LGPL included in the
** packaging of this file.  Please review the following information to
** ensure the GNU Lesser General Public License version 2.1 requirements
** will be met: http://www.gnu.org/licenses/old-licenses/lgpl-2.1.html.
**
** In addition, as a special exception, Digia gives you certain additional
** rights.  These rights are described in the Digia Qt LGPL Exception
** version 1.1, included in the file LGPL_EXCEPTION.txt in this package.
**
** GNU General Public License Usage
** Alternatively, this file may be used under the terms of the GNU
** General Public License version 3.0 as published by the Free Software
** Foundation and appearing in the file LICENSE.GPL included in the
** packaging of this file.  Please review the following information to
** ensure the GNU General Public License version 3.0 requirements will be
** met: http://www.gnu.org/copyleft/gpl.html.
**
**
** $QT_END_LICENSE$
**
****************************************************************************/

#include "qdebug.h"
#include "qtextformat.h"
#include "qtextformat_p.h"
#include "qtextengine_p.h"
#include "qabstracttextdocumentlayout.h"
#include "qtextlayout.h"
#include "qtextboundaryfinder.h"
#include "qvarlengtharray.h"
#include "qfont.h"
#include "qfont_p.h"
#include "qfontengine_p.h"
#include "qstring.h"
#include "qtextdocument_p.h"
#include "qrawfont.h"
#include "qrawfont_p.h"
#include <qguiapplication.h>
#include <qinputmethod.h>
#include <algorithm>
#include <stdlib.h>

#ifndef QT_NO_RAWFONT
#include "qfontengine_qpa_p.h"
#endif

QT_BEGIN_NAMESPACE

static const float smallCapsFraction = 0.7f;

namespace {
// Helper class used in QTextEngine::itemize
// keep it out here to allow us to keep supporting various compilers.
class Itemizer {
public:
    Itemizer(const QString &string, const QScriptAnalysis *analysis, QScriptItemArray &items)
        : m_string(string),
        m_analysis(analysis),
        m_items(items),
        m_splitter(0)
    {
    }
    ~Itemizer()
    {
        delete m_splitter;
    }

    /// generate the script items
    /// The caps parameter is used to choose the algoritm of splitting text and assiging roles to the textitems
    void generate(int start, int length, QFont::Capitalization caps)
    {
        if ((int)caps == (int)QFont::SmallCaps)
            generateScriptItemsSmallCaps(reinterpret_cast<const ushort *>(m_string.unicode()), start, length);
        else if(caps == QFont::Capitalize)
            generateScriptItemsCapitalize(start, length);
        else if(caps != QFont::MixedCase) {
            generateScriptItemsAndChangeCase(start, length,
                caps == QFont::AllLowercase ? QScriptAnalysis::Lowercase : QScriptAnalysis::Uppercase);
        }
        else
            generateScriptItems(start, length);
    }

private:
    enum { MaxItemLength = 4096 };

    void generateScriptItemsAndChangeCase(int start, int length, QScriptAnalysis::Flags flags)
    {
        generateScriptItems(start, length);
        if (m_items.isEmpty()) // the next loop won't work in that case
            return;
        QScriptItemArray::Iterator iter = m_items.end();
        do {
            iter--;
            if (iter->analysis.flags < QScriptAnalysis::LineOrParagraphSeparator)
                iter->analysis.flags = flags;
        } while (iter->position > start);
    }

    void generateScriptItems(int start, int length)
    {
        if (!length)
            return;
        const int end = start + length;
        for (int i = start + 1; i < end; ++i) {
            // According to the unicode spec we should be treating characters in the Common script
            // (punctuation, spaces, etc) as being the same script as the surrounding text for the
            // purpose of splitting up text. This is important because, for example, a fullstop
            // (0x2E) can be used to indicate an abbreviation and so must be treated as part of a
            // word.  Thus it must be passed along with the word in languages that have to calculate
            // word breaks.  For example the thai word "ครม." has no word breaks but the word "ครม"
            // does.
            // Unfortuntely because we split up the strings for both wordwrapping and for setting
            // the font and because Japanese and Chinese are also aliases of the script "Common",
            // doing this would break too many things.  So instead we only pass the full stop
            // along, and nothing else.
            if (m_analysis[i].bidiLevel == m_analysis[start].bidiLevel
                && m_analysis[i].flags == m_analysis[start].flags
                && (m_analysis[i].script == m_analysis[start].script || m_string[i] == QLatin1Char('.'))
                && m_analysis[i].flags < QScriptAnalysis::SpaceTabOrObject
                && i - start < MaxItemLength)
                continue;
            m_items.append(QScriptItem(start, m_analysis[start]));
            start = i;
        }
        m_items.append(QScriptItem(start, m_analysis[start]));
    }

    void generateScriptItemsCapitalize(int start, int length)
    {
        if (!length)
            return;

        if (!m_splitter)
            m_splitter = new QTextBoundaryFinder(QTextBoundaryFinder::Word,
                                                 m_string.constData(), m_string.length(),
                                                 /*buffer*/0, /*buffer size*/0);

        m_splitter->setPosition(start);
        QScriptAnalysis itemAnalysis = m_analysis[start];

        if (m_splitter->boundaryReasons() & QTextBoundaryFinder::StartOfItem)
            itemAnalysis.flags = QScriptAnalysis::Uppercase;

        m_splitter->toNextBoundary();

        const int end = start + length;
        for (int i = start + 1; i < end; ++i) {
            bool atWordStart = false;

            if (i == m_splitter->position()) {
                if (m_splitter->boundaryReasons() & QTextBoundaryFinder::StartOfItem) {
                    Q_ASSERT(m_analysis[i].flags < QScriptAnalysis::TabOrObject);
                    atWordStart = true;
                }

                m_splitter->toNextBoundary();
            }

            if (m_analysis[i] == itemAnalysis
                && m_analysis[i].flags < QScriptAnalysis::TabOrObject
                && !atWordStart
                && i - start < MaxItemLength)
                continue;

            m_items.append(QScriptItem(start, itemAnalysis));
            start = i;
            itemAnalysis = m_analysis[start];

            if (atWordStart)
                itemAnalysis.flags = QScriptAnalysis::Uppercase;
        }
        m_items.append(QScriptItem(start, itemAnalysis));
    }

    void generateScriptItemsSmallCaps(const ushort *uc, int start, int length)
    {
        if (!length)
            return;
        bool lower = (QChar::category(uc[start]) == QChar::Letter_Lowercase);
        const int end = start + length;
        // split text into parts that are already uppercase and parts that are lowercase, and mark the latter to be uppercased later.
        for (int i = start + 1; i < end; ++i) {
            bool l = (QChar::category(uc[i]) == QChar::Letter_Lowercase);
            if ((m_analysis[i] == m_analysis[start])
                && m_analysis[i].flags < QScriptAnalysis::TabOrObject
                && l == lower
                && i - start < MaxItemLength)
                continue;
            m_items.append(QScriptItem(start, m_analysis[start]));
            if (lower)
                m_items.last().analysis.flags = QScriptAnalysis::SmallCaps;

            start = i;
            lower = l;
        }
        m_items.append(QScriptItem(start, m_analysis[start]));
        if (lower)
            m_items.last().analysis.flags = QScriptAnalysis::SmallCaps;
    }

    const QString &m_string;
    const QScriptAnalysis * const m_analysis;
    QScriptItemArray &m_items;
    QTextBoundaryFinder *m_splitter;
};
}


// ----------------------------------------------------------------------------
//
// The BiDi algorithm
//
// ----------------------------------------------------------------------------

#define BIDI_DEBUG 0
#if (BIDI_DEBUG >= 1)
QT_BEGIN_INCLUDE_NAMESPACE
#include <iostream>
QT_END_INCLUDE_NAMESPACE
using namespace std;

static const char *directions[] = {
    "DirL", "DirR", "DirEN", "DirES", "DirET", "DirAN", "DirCS", "DirB", "DirS", "DirWS", "DirON",
    "DirLRE", "DirLRO", "DirAL", "DirRLE", "DirRLO", "DirPDF", "DirNSM", "DirBN",
    "DirLRI", "DirRLI", "DirFSI", "DirPDI"
};

#endif

struct QBidiStatus {
    QBidiStatus() {
        eor = QChar::DirON;
        lastStrong = QChar::DirON;
        last = QChar:: DirON;
        dir = QChar::DirON;
    }
    QChar::Direction eor;
    QChar::Direction lastStrong;
    QChar::Direction last;
    QChar::Direction dir;
};

enum { MaxBidiLevel = 61 };

struct QBidiControl {
    inline QBidiControl(bool rtl)
        : cCtx(0), base(rtl ? 1 : 0), level(rtl ? 1 : 0), override(false) {}

    inline void embed(bool rtl, bool o = false) {
        unsigned int toAdd = 1;
        if((level%2 != 0) == rtl ) {
            ++toAdd;
        }
        if (level + toAdd <= MaxBidiLevel) {
            ctx[cCtx].level = level;
            ctx[cCtx].override = override;
            cCtx++;
            override = o;
            level += toAdd;
        }
    }
    inline bool canPop() const { return cCtx != 0; }
    inline void pdf() {
        Q_ASSERT(cCtx);
        --cCtx;
        level = ctx[cCtx].level;
        override = ctx[cCtx].override;
    }

    inline QChar::Direction basicDirection() const {
        return (base ? QChar::DirR : QChar:: DirL);
    }
    inline unsigned int baseLevel() const {
        return base;
    }
    inline QChar::Direction direction() const {
        return ((level%2) ? QChar::DirR : QChar:: DirL);
    }

    struct {
        unsigned int level;
        bool override;
    } ctx[MaxBidiLevel];
    unsigned int cCtx;
    const unsigned int base;
    unsigned int level;
    bool override;
};


static void appendItems(QScriptAnalysis *analysis, int &start, int &stop, const QBidiControl &control, QChar::Direction dir)
{
    if (start > stop)
        return;

    int level = control.level;

    if(dir != QChar::DirON && !control.override) {
        // add level of run (cases I1 & I2)
        if(level % 2) {
            if(dir == QChar::DirL || dir == QChar::DirAN || dir == QChar::DirEN)
                level++;
        } else {
            if(dir == QChar::DirR)
                level++;
            else if(dir == QChar::DirAN || dir == QChar::DirEN)
                level += 2;
        }
    }

#if (BIDI_DEBUG >= 1)
    qDebug("new run: dir=%s from %d, to %d level = %d override=%d", directions[dir], start, stop, level, control.override);
#endif
    QScriptAnalysis *s = analysis + start;
    const QScriptAnalysis *e = analysis + stop;
    while (s <= e) {
        s->bidiLevel = level;
        ++s;
    }
    ++stop;
    start = stop;
}

static QChar::Direction skipBoundryNeutrals(QScriptAnalysis *analysis,
                                            const ushort *unicode, int length,
                                            int &sor, int &eor, QBidiControl &control)
{
    QChar::Direction dir = control.basicDirection();
    int level = sor > 0 ? analysis[sor - 1].bidiLevel : control.level;
    while (sor < length) {
        dir = QChar::direction(unicode[sor]);
        // Keep skipping DirBN as if it doesn't exist
        if (dir != QChar::DirBN)
            break;
        analysis[sor++].bidiLevel = level;
    }

    eor = sor;
    if (eor == length)
        dir = control.basicDirection();

    return dir;
}

// creates the next QScript items.
static bool bidiItemize(QTextEngine *engine, QScriptAnalysis *analysis, QBidiControl &control)
{
    bool rightToLeft = (control.basicDirection() == 1);
    bool hasBidi = rightToLeft;
#if BIDI_DEBUG >= 2
    qDebug() << "bidiItemize: rightToLeft=" << rightToLeft << engine->layoutData->string;
#endif

    int sor = 0;
    int eor = -1;


    int length = engine->layoutData->string.length();

    const ushort *unicode = (const ushort *)engine->layoutData->string.unicode();
    int current = 0;

    QChar::Direction dir = rightToLeft ? QChar::DirR : QChar::DirL;
    QBidiStatus status;

    QChar::Direction sdir = QChar::direction(*unicode);
    if (sdir != QChar::DirL && sdir != QChar::DirR && sdir != QChar::DirEN && sdir != QChar::DirAN)
        sdir = QChar::DirON;
    else
        dir = QChar::DirON;
    status.eor = sdir;
    status.lastStrong = rightToLeft ? QChar::DirR : QChar::DirL;
    status.last = status.lastStrong;
    status.dir = sdir;


    while (current <= length) {

        QChar::Direction dirCurrent;
        if (current == (int)length)
            dirCurrent = control.basicDirection();
        else
            dirCurrent = QChar::direction(unicode[current]);

#if (BIDI_DEBUG >= 2)
//         qDebug() << "pos=" << current << " dir=" << directions[dir]
//                  << " current=" << directions[dirCurrent] << " last=" << directions[status.last]
//                  << " eor=" << eor << '/' << directions[status.eor]
//                  << " sor=" << sor << " lastStrong="
//                  << directions[status.lastStrong]
//                  << " level=" << (int)control.level << " override=" << (bool)control.override;
#endif

        switch(dirCurrent) {

            // embedding and overrides (X1-X9 in the BiDi specs)
        case QChar::DirRLE:
        case QChar::DirRLO:
        case QChar::DirLRE:
        case QChar::DirLRO:
            {
                bool rtl = (dirCurrent == QChar::DirRLE || dirCurrent == QChar::DirRLO);
                hasBidi |= rtl;
                bool override = (dirCurrent == QChar::DirLRO || dirCurrent == QChar::DirRLO);

                unsigned int level = control.level+1;
                if ((level%2 != 0) == rtl) ++level;
                if(level < MaxBidiLevel) {
                    eor = current-1;
                    appendItems(analysis, sor, eor, control, dir);
                    eor = current;
                    control.embed(rtl, override);
                    QChar::Direction edir = (rtl ? QChar::DirR : QChar::DirL);
                    dir = status.eor = edir;
                    status.lastStrong = edir;
                }
                break;
            }
        case QChar::DirPDF:
            {
                if (control.canPop()) {
                    if (dir != control.direction()) {
                        eor = current-1;
                        appendItems(analysis, sor, eor, control, dir);
                        dir = control.direction();
                    }
                    eor = current;
                    appendItems(analysis, sor, eor, control, dir);
                    control.pdf();
                    dir = QChar::DirON; status.eor = QChar::DirON;
                    status.last = control.direction();
                    if (control.override)
                        dir = control.direction();
                    else
                        dir = QChar::DirON;
                    status.lastStrong = control.direction();
                }
                break;
            }

            // strong types
        case QChar::DirL:
            if(dir == QChar::DirON)
                dir = QChar::DirL;
            switch(status.last)
                {
                case QChar::DirL:
                    eor = current; status.eor = QChar::DirL; break;
                case QChar::DirR:
                case QChar::DirAL:
                case QChar::DirEN:
                case QChar::DirAN:
                    if (eor >= 0) {
                        appendItems(analysis, sor, eor, control, dir);
                        status.eor = dir = skipBoundryNeutrals(analysis, unicode, length, sor, eor, control);
                    } else {
                        eor = current; status.eor = dir;
                    }
                    break;
                case QChar::DirES:
                case QChar::DirET:
                case QChar::DirCS:
                case QChar::DirBN:
                case QChar::DirB:
                case QChar::DirS:
                case QChar::DirWS:
                case QChar::DirON:
                    if(dir != QChar::DirL) {
                        //last stuff takes embedding dir
                        if(control.direction() == QChar::DirR) {
                            if(status.eor != QChar::DirR) {
                                // AN or EN
                                appendItems(analysis, sor, eor, control, dir);
                                status.eor = QChar::DirON;
                                dir = QChar::DirR;
                            }
                            eor = current - 1;
                            appendItems(analysis, sor, eor, control, dir);
                            status.eor = dir = skipBoundryNeutrals(analysis, unicode, length, sor, eor, control);
                        } else {
                            if(status.eor != QChar::DirL) {
                                appendItems(analysis, sor, eor, control, dir);
                                status.eor = QChar::DirON;
                                dir = QChar::DirL;
                            } else {
                                eor = current; status.eor = QChar::DirL; break;
                            }
                        }
                    } else {
                        eor = current; status.eor = QChar::DirL;
                    }
                default:
                    break;
                }
            status.lastStrong = QChar::DirL;
            break;
        case QChar::DirAL:
        case QChar::DirR:
            hasBidi = true;
            if(dir == QChar::DirON) dir = QChar::DirR;
            switch(status.last)
                {
                case QChar::DirL:
                case QChar::DirEN:
                case QChar::DirAN:
                    if (eor >= 0)
                        appendItems(analysis, sor, eor, control, dir);
                    // fall through
                case QChar::DirR:
                case QChar::DirAL:
                    dir = QChar::DirR; eor = current; status.eor = QChar::DirR; break;
                case QChar::DirES:
                case QChar::DirET:
                case QChar::DirCS:
                case QChar::DirBN:
                case QChar::DirB:
                case QChar::DirS:
                case QChar::DirWS:
                case QChar::DirON:
                    if(status.eor != QChar::DirR && status.eor != QChar::DirAL) {
                        //last stuff takes embedding dir
                        if(control.direction() == QChar::DirR
                           || status.lastStrong == QChar::DirR || status.lastStrong == QChar::DirAL) {
                            appendItems(analysis, sor, eor, control, dir);
                            dir = QChar::DirR; status.eor = QChar::DirON;
                            eor = current;
                        } else {
                            eor = current - 1;
                            appendItems(analysis, sor, eor, control, dir);
                            dir = QChar::DirR; status.eor = QChar::DirON;
                        }
                    } else {
                        eor = current; status.eor = QChar::DirR;
                    }
                default:
                    break;
                }
            status.lastStrong = dirCurrent;
            break;

            // weak types:

        case QChar::DirNSM:
            if (eor == current-1)
                eor = current;
            break;
        case QChar::DirEN:
            // if last strong was AL change EN to AN
            if(status.lastStrong != QChar::DirAL) {
                if(dir == QChar::DirON) {
                    if(status.lastStrong == QChar::DirL)
                        dir = QChar::DirL;
                    else
                        dir = QChar::DirEN;
                }
                switch(status.last)
                    {
                    case QChar::DirET:
                        if (status.lastStrong == QChar::DirR || status.lastStrong == QChar::DirAL) {
                            appendItems(analysis, sor, eor, control, dir);
                            status.eor = QChar::DirON;
                            dir = QChar::DirAN;
                        }
                        // fall through
                    case QChar::DirEN:
                    case QChar::DirL:
                        eor = current;
                        status.eor = dirCurrent;
                        break;
                    case QChar::DirR:
                    case QChar::DirAL:
                    case QChar::DirAN:
                        if (eor >= 0)
                            appendItems(analysis, sor, eor, control, dir);
                        else
                            eor = current;
                        status.eor = QChar::DirEN;
                        dir = QChar::DirAN; break;
                    case QChar::DirES:
                    case QChar::DirCS:
                        if(status.eor == QChar::DirEN || dir == QChar::DirAN) {
                            eor = current; break;
                        }
                    case QChar::DirBN:
                    case QChar::DirB:
                    case QChar::DirS:
                    case QChar::DirWS:
                    case QChar::DirON:
                        if(status.eor == QChar::DirR) {
                            // neutrals go to R
                            eor = current - 1;
                            appendItems(analysis, sor, eor, control, dir);
                            dir = QChar::DirON; status.eor = QChar::DirEN;
                            dir = QChar::DirAN;
                        }
                        else if(status.eor == QChar::DirL ||
                                 (status.eor == QChar::DirEN && status.lastStrong == QChar::DirL)) {
                            eor = current; status.eor = dirCurrent;
                        } else {
                            // numbers on both sides, neutrals get right to left direction
                            if(dir != QChar::DirL) {
                                appendItems(analysis, sor, eor, control, dir);
                                dir = QChar::DirON; status.eor = QChar::DirON;
                                eor = current - 1;
                                dir = QChar::DirR;
                                appendItems(analysis, sor, eor, control, dir);
                                dir = QChar::DirON; status.eor = QChar::DirON;
                                dir = QChar::DirAN;
                            } else {
                                eor = current; status.eor = dirCurrent;
                            }
                        }
                    default:
                        break;
                    }
                break;
            }
        case QChar::DirAN:
            hasBidi = true;
            dirCurrent = QChar::DirAN;
            if(dir == QChar::DirON) dir = QChar::DirAN;
            switch(status.last)
                {
                case QChar::DirL:
                case QChar::DirAN:
                    eor = current; status.eor = QChar::DirAN; break;
                case QChar::DirR:
                case QChar::DirAL:
                case QChar::DirEN:
                    if (eor >= 0){
                        appendItems(analysis, sor, eor, control, dir);
                    } else {
                        eor = current;
                    }
                    dir = QChar::DirAN; status.eor = QChar::DirAN;
                    break;
                case QChar::DirCS:
                    if(status.eor == QChar::DirAN) {
                        eor = current; break;
                    }
                case QChar::DirES:
                case QChar::DirET:
                case QChar::DirBN:
                case QChar::DirB:
                case QChar::DirS:
                case QChar::DirWS:
                case QChar::DirON:
                    if(status.eor == QChar::DirR) {
                        // neutrals go to R
                        eor = current - 1;
                        appendItems(analysis, sor, eor, control, dir);
                        status.eor = QChar::DirAN;
                        dir = QChar::DirAN;
                    } else if(status.eor == QChar::DirL ||
                               (status.eor == QChar::DirEN && status.lastStrong == QChar::DirL)) {
                        eor = current; status.eor = dirCurrent;
                    } else {
                        // numbers on both sides, neutrals get right to left direction
                        if(dir != QChar::DirL) {
                            appendItems(analysis, sor, eor, control, dir);
                            status.eor = QChar::DirON;
                            eor = current - 1;
                            dir = QChar::DirR;
                            appendItems(analysis, sor, eor, control, dir);
                            status.eor = QChar::DirAN;
                            dir = QChar::DirAN;
                        } else {
                            eor = current; status.eor = dirCurrent;
                        }
                    }
                default:
                    break;
                }
            break;
        case QChar::DirES:
        case QChar::DirCS:
            break;
        case QChar::DirET:
            if(status.last == QChar::DirEN) {
                dirCurrent = QChar::DirEN;
                eor = current; status.eor = dirCurrent;
            }
            break;

            // boundary neutrals should be ignored
        case QChar::DirBN:
            break;
            // neutrals
        case QChar::DirB:
            // ### what do we do with newline and paragraph separators that come to here?
            break;
        case QChar::DirS:
            // ### implement rule L1
            break;
        case QChar::DirWS:
        case QChar::DirON:
            break;
        default:
            break;
        }

        //qDebug() << "     after: dir=" << //        dir << " current=" << dirCurrent << " last=" << status.last << " eor=" << status.eor << " lastStrong=" << status.lastStrong << " embedding=" << control.direction();

        if(current >= (int)length) break;

        // set status.last as needed.
        switch(dirCurrent) {
        case QChar::DirET:
        case QChar::DirES:
        case QChar::DirCS:
        case QChar::DirS:
        case QChar::DirWS:
        case QChar::DirON:
            switch(status.last)
            {
            case QChar::DirL:
            case QChar::DirR:
            case QChar::DirAL:
            case QChar::DirEN:
            case QChar::DirAN:
                status.last = dirCurrent;
                break;
            default:
                status.last = QChar::DirON;
            }
            break;
        case QChar::DirNSM:
        case QChar::DirBN:
            // ignore these
            break;
        case QChar::DirLRO:
        case QChar::DirLRE:
            status.last = QChar::DirL;
            break;
        case QChar::DirRLO:
        case QChar::DirRLE:
            status.last = QChar::DirR;
            break;
        case QChar::DirEN:
            if (status.last == QChar::DirL) {
                status.last = QChar::DirL;
                break;
            }
            // fall through
        default:
            status.last = dirCurrent;
        }

        ++current;
    }

#if (BIDI_DEBUG >= 1)
    qDebug() << "reached end of line current=" << current << ", eor=" << eor;
#endif
    eor = current - 1; // remove dummy char

    if (sor <= eor)
        appendItems(analysis, sor, eor, control, dir);

    return hasBidi;
}

void QTextEngine::bidiReorder(int numItems, const quint8 *levels, int *visualOrder)
{

    // first find highest and lowest levels
    quint8 levelLow = 128;
    quint8 levelHigh = 0;
    int i = 0;
    while (i < numItems) {
        //printf("level = %d\n", r->level);
        if (levels[i] > levelHigh)
            levelHigh = levels[i];
        if (levels[i] < levelLow)
            levelLow = levels[i];
        i++;
    }

    // implements reordering of the line (L2 according to BiDi spec):
    // L2. From the highest level found in the text to the lowest odd level on each line,
    // reverse any contiguous sequence of characters that are at that level or higher.

    // reversing is only done up to the lowest odd level
    if(!(levelLow%2)) levelLow++;

#if (BIDI_DEBUG >= 1)
//     qDebug() << "reorderLine: lineLow = " << (uint)levelLow << ", lineHigh = " << (uint)levelHigh;
#endif

    int count = numItems - 1;
    for (i = 0; i < numItems; i++)
        visualOrder[i] = i;

    while(levelHigh >= levelLow) {
        int i = 0;
        while (i < count) {
            while(i < count && levels[i] < levelHigh) i++;
            int start = i;
            while(i <= count && levels[i] >= levelHigh) i++;
            int end = i-1;

            if(start != end) {
                //qDebug() << "reversing from " << start << " to " << end;
                for(int j = 0; j < (end-start+1)/2; j++) {
                    int tmp = visualOrder[start+j];
                    visualOrder[start+j] = visualOrder[end-j];
                    visualOrder[end-j] = tmp;
                }
            }
            i++;
        }
        levelHigh--;
    }

#if (BIDI_DEBUG >= 1)
//     qDebug() << "visual order is:";
//     for (i = 0; i < numItems; i++)
//         qDebug() << visualOrder[i];
#endif
}

// shape all the items that intersect with the line, taking tab widths into account to find out what text actually fits in the line.
void QTextEngine::shapeLine(const QScriptLine &line)
{
    QFixed x;
    bool first = true;
    const int end = findItem(line.from + line.length - 1);
    int item = findItem(line.from);
    if (item == -1)
        return;
    for (item = findItem(line.from); item <= end; ++item) {
        QScriptItem &si = layoutData->items[item];
        if (si.analysis.flags == QScriptAnalysis::Tab) {
            ensureSpace(1);
            si.width = calculateTabWidth(item, x);
        } else {
            shape(item);
        }
        if (first && si.position != line.from) { // that means our x position has to be offset
            QGlyphLayout glyphs = shapedGlyphs(&si);
            Q_ASSERT(line.from > si.position);
            for (int i = line.from - si.position - 1; i >= 0; i--) {
                x -= glyphs.effectiveAdvance(i);
            }
        }
        first = false;

        x += si.width;
    }
}

#ifdef QT_ENABLE_HARFBUZZ_NG
extern bool useHarfbuzzNG; // defined in qfontengine.cpp
#endif

void QTextEngine::shapeText(int item) const
{
    Q_ASSERT(item < layoutData->items.size());
    QScriptItem &si = layoutData->items[item];

    if (si.num_glyphs)
        return;

    si.width = 0;
    si.glyph_data_offset = layoutData->used;

    const ushort *string = reinterpret_cast<const ushort *>(layoutData->string.constData()) + si.position;
    const int itemLength = length(item);

    QString casedString;
    if (si.analysis.flags && si.analysis.flags <= QScriptAnalysis::SmallCaps) {
        casedString.resize(itemLength);
        ushort *uc = reinterpret_cast<ushort *>(casedString.data());
        for (int i = 0; i < itemLength; ++i) {
            uint ucs4 = string[i];
            if (QChar::isHighSurrogate(ucs4) && i + 1 < itemLength) {
                uint low = string[i + 1];
                if (QChar::isLowSurrogate(low)) {
                    ++i;
                    ucs4 = QChar::surrogateToUcs4(ucs4, low);
                    ucs4 = si.analysis.flags == QScriptAnalysis::Lowercase ? QChar::toLower(ucs4)
                                                                           : QChar::toUpper(ucs4);
                    // high part never changes in simple casing
                    uc[i] = QChar::lowSurrogate(ucs4);
                }
            } else {
                uc[i] = si.analysis.flags == QScriptAnalysis::Lowercase ? QChar::toLower(ucs4)
                                                                        : QChar::toUpper(ucs4);
            }
        }
        string = reinterpret_cast<const ushort *>(casedString.constData());
    }

    if (!ensureSpace(itemLength)) {
        Q_UNREACHABLE(); // ### report OOM error somehow
        return;
    }

    QFontEngine *fontEngine = this->fontEngine(si, &si.ascent, &si.descent, &si.leading);

    // split up the item into parts that come from different font engines
    // k * 3 entries, array[k] == index in string, array[k + 1] == index in glyphs, array[k + 2] == engine index
    QVector<uint> itemBoundaries;
    itemBoundaries.reserve(24);
    if (fontEngine->type() == QFontEngine::Multi) {
        // ask the font engine to find out which glyphs (as an index in the specific font)
        // to use for the text in one item.
        QGlyphLayout initialGlyphs = availableGlyphs(&si);

        int nGlyphs = initialGlyphs.numGlyphs;
        QFontEngine::ShaperFlags shaperFlags(QFontEngine::GlyphIndicesOnly);
        if (!fontEngine->stringToCMap(reinterpret_cast<const QChar *>(string), itemLength, &initialGlyphs, &nGlyphs, shaperFlags))
            Q_UNREACHABLE();

        uint lastEngine = ~0u;
        for (int i = 0, glyph_pos = 0; i < itemLength; ++i, ++glyph_pos) {
            const uint engineIdx = initialGlyphs.glyphs[glyph_pos] >> 24;
            if (lastEngine != engineIdx) {
                itemBoundaries.append(i);
                itemBoundaries.append(glyph_pos);
                itemBoundaries.append(engineIdx);

                if (engineIdx != 0) {
                    QFontEngine *actualFontEngine = static_cast<QFontEngineMulti *>(fontEngine)->engine(engineIdx);
                    si.ascent = qMax(actualFontEngine->ascent(), si.ascent);
                    si.descent = qMax(actualFontEngine->descent(), si.descent);
                    si.leading = qMax(actualFontEngine->leading(), si.leading);
                }

                lastEngine = engineIdx;
            }

            if (QChar::isHighSurrogate(string[i]) && i + 1 < itemLength && QChar::isLowSurrogate(string[i + 1]))
                ++i;
        }
    } else {
        itemBoundaries.append(0);
        itemBoundaries.append(0);
        itemBoundaries.append(0);
    }

    bool kerningEnabled;
    bool letterSpacingIsAbsolute;
    QFixed letterSpacing, wordSpacing;
#ifndef QT_NO_RAWFONT
    if (useRawFont) {
        QTextCharFormat f = format(&si);
        kerningEnabled = f.fontKerning();
        wordSpacing = QFixed::fromReal(f.fontWordSpacing());
        letterSpacing = QFixed::fromReal(f.fontLetterSpacing());
        letterSpacingIsAbsolute = true;
    } else
#endif
    {
        QFont font = this->font(si);
        kerningEnabled = font.d->kerning;
        letterSpacingIsAbsolute = font.d->letterSpacingIsAbsolute;
        letterSpacing = font.d->letterSpacing;
        wordSpacing = font.d->wordSpacing;

        if (letterSpacingIsAbsolute && letterSpacing.value())
            letterSpacing *= font.d->dpi / qt_defaultDpiY();
    }

#ifdef QT_ENABLE_HARFBUZZ_NG
    if (useHarfbuzzNG)
        si.num_glyphs = shapeTextWithHarfbuzzNG(si, string, itemLength, fontEngine, itemBoundaries, kerningEnabled);
    else
#endif
    si.num_glyphs = shapeTextWithHarfbuzz(si, string, itemLength, fontEngine, itemBoundaries, kerningEnabled);
    if (si.num_glyphs == 0) {
        Q_UNREACHABLE(); // ### report shaping errors somehow
        return;
    }


    layoutData->used += si.num_glyphs;

    QGlyphLayout glyphs = shapedGlyphs(&si);

    if (letterSpacing != 0) {
        for (int i = 1; i < si.num_glyphs; ++i) {
            if (glyphs.attributes[i].clusterStart) {
                if (letterSpacingIsAbsolute)
                    glyphs.advances[i - 1] += letterSpacing;
                else {
                    QFixed &advance = glyphs.advances[i - 1];
                    advance += (letterSpacing - 100) * advance / 100;
                }
            }
        }
        if (letterSpacingIsAbsolute)
            glyphs.advances[si.num_glyphs - 1] += letterSpacing;
        else {
            QFixed &advance = glyphs.advances[si.num_glyphs - 1];
            advance += (letterSpacing - 100) * advance / 100;
        }
    }
    if (wordSpacing != 0) {
        for (int i = 0; i < si.num_glyphs; ++i) {
            if (glyphs.attributes[i].justification == QGlyphAttributes::Space
                || glyphs.attributes[i].justification == QGlyphAttributes::Arabic_Space) {
                // word spacing only gets added once to a consecutive run of spaces (see CSS spec)
                if (i + 1 == si.num_glyphs
                    ||(glyphs.attributes[i+1].justification != QGlyphAttributes::Space
                       && glyphs.attributes[i+1].justification != QGlyphAttributes::Arabic_Space))
                    glyphs.advances[i] += wordSpacing;
            }
        }
    }

    for (int i = 0; i < si.num_glyphs; ++i)
        si.width += glyphs.advances[i] * !glyphs.attributes[i].dontPrint;
}

<<<<<<< HEAD
static inline void moveGlyphData(const QGlyphLayout &destination, const QGlyphLayout &source, int num)
{
    if (num > 0 && destination.glyphs != source.glyphs) {
        memmove(destination.glyphs, source.glyphs, num * sizeof(glyph_t));
        memmove(destination.attributes, source.attributes, num * sizeof(QGlyphAttributes));
        memmove(destination.advances, source.advances, num * sizeof(QFixed));
        memmove(destination.offsets, source.offsets, num * sizeof(QFixedPoint));
    }
}

=======
>>>>>>> 8e22d71b
#ifdef QT_ENABLE_HARFBUZZ_NG

QT_BEGIN_INCLUDE_NAMESPACE

#include "qharfbuzzng_p.h"

QT_END_INCLUDE_NAMESPACE

int QTextEngine::shapeTextWithHarfbuzzNG(const QScriptItem &si, const ushort *string, int itemLength, QFontEngine *fontEngine, const QVector<uint> &itemBoundaries, bool kerningEnabled) const
{
    hb_buffer_t *buffer = hb_buffer_create();
    hb_buffer_set_unicode_funcs(buffer, hb_qt_get_unicode_funcs());
    hb_buffer_pre_allocate(buffer, itemLength);
    if (!hb_buffer_allocation_successful(buffer)) {
        hb_buffer_destroy(buffer);
        return 0;
    }

    hb_segment_properties_t props = HB_SEGMENT_PROPERTIES_DEFAULT;
    props.direction = si.analysis.bidiLevel % 2 ? HB_DIRECTION_RTL : HB_DIRECTION_LTR;
    props.script = hb_qt_script_to_script(QChar::Script(si.analysis.script));
    // ### props.language = hb_language_get_default_for_script(props.script);

    uint glyphs_shaped = 0;
    int remaining_glyphs = itemLength;

    for (int k = 0; k < itemBoundaries.size(); k += 3) {
        uint item_pos = itemBoundaries[k];
        uint item_length = (k + 4 < itemBoundaries.size() ? itemBoundaries[k + 3] : itemLength) - item_pos;
        uint item_glyph_pos = itemBoundaries[k + 1];
        uint engineIdx = itemBoundaries[k + 2];

        QFontEngine *actualFontEngine = fontEngine;
        if (fontEngine->type() == QFontEngine::Multi)
            actualFontEngine = static_cast<QFontEngineMulti *>(fontEngine)->engine(engineIdx);


        // prepare buffer
        hb_buffer_clear_contents(buffer);
        hb_buffer_add_utf16(buffer, reinterpret_cast<const uint16_t *>(string) + item_pos, item_length, 0, item_length);

        hb_buffer_set_segment_properties(buffer, &props);
        hb_buffer_guess_segment_properties(buffer);

        uint buffer_flags = 0; // HB_BUFFER_FLAG_DEFAULT
        // Symbol encoding used to encode various crap in the 32..255 character code range,
        // and thus might override U+00AD [SHY]; avoid hiding default ignorables
        if (actualFontEngine->symbol)
            buffer_flags |= HB_BUFFER_FLAG_PRESERVE_DEFAULT_IGNORABLES;
        hb_buffer_set_flags(buffer, hb_buffer_flags_t(buffer_flags));


        // shape
        bool shapedOk = false;
        if (hb_font_t *hb_font = hb_qt_font_get_for_engine(actualFontEngine)) {
            hb_qt_font_set_use_design_metrics(hb_font, option.useDesignMetrics() ? uint(QFontEngine::DesignMetrics) : 0); // ###

            const hb_feature_t features[1] = {
                { HB_TAG('k','e','r','n'), !!kerningEnabled, 0, uint(-1) }
            };
            const int num_features = 1;
            shapedOk = hb_shape_full(hb_font, buffer, features, num_features, 0);

            hb_font_destroy(hb_font);
        }
        if (!shapedOk) {
            hb_buffer_destroy(buffer);
            return 0;
        }

        if (si.analysis.bidiLevel % 2)
            hb_buffer_reverse(buffer);

        remaining_glyphs -= item_glyph_pos;

        // ensure we have enough space for shaped glyphs and metrics
        const uint num_glyphs = hb_buffer_get_length(buffer);
        if (num_glyphs == 0 || !ensureSpace(glyphs_shaped + num_glyphs + remaining_glyphs)) {
            hb_buffer_destroy(buffer);
            return 0;
        }

        // fetch the shaped glyphs and metrics
        QGlyphLayout g = availableGlyphs(&si).mid(glyphs_shaped, num_glyphs);
        ushort *log_clusters = logClusters(&si) + item_pos;

        hb_glyph_info_t *infos = hb_buffer_get_glyph_infos(buffer, 0);
        hb_glyph_position_t *positions = hb_buffer_get_glyph_positions(buffer, 0);
        uint str_pos = 0;
        uint last_cluster = ~0u;
        uint last_glyph_pos = glyphs_shaped;
        for (uint i = 0; i < num_glyphs; ++i) {
            g.glyphs[i] = infos[i].codepoint;

            g.advances[i] = QFixed::fromFixed(positions[i].x_advance);
            g.offsets[i].x = QFixed::fromFixed(positions[i].x_offset);
            g.offsets[i].y = QFixed::fromFixed(positions[i].y_offset);

            uint cluster = infos[i].cluster;
            if (last_cluster != cluster) {
                // fix up clusters so that the cluster indices will be monotonic
                // and thus we never return out-of-order indices
                while (last_cluster++ < cluster && str_pos < item_length)
                    log_clusters[str_pos++] = last_glyph_pos;
                last_glyph_pos = i + glyphs_shaped;
                last_cluster = cluster;
                g.attributes[i].clusterStart = true;
            }
        }
        while (str_pos < item_length)
            log_clusters[str_pos++] = last_glyph_pos;

        if (engineIdx != 0) {
            for (quint32 i = 0; i < num_glyphs; ++i)
                g.glyphs[i] |= (engineIdx << 24);
        }

#ifdef Q_OS_MAC
        if (actualFontEngine->fontDef.styleStrategy & QFont::ForceIntegerMetrics) {
            for (uint i = 0; i < num_glyphs; ++i)
                g.advances[i] = g.advances[i].round();
        }
#endif

        glyphs_shaped += num_glyphs;
    }

    hb_buffer_destroy(buffer);

    return glyphs_shaped;
}

#endif // QT_ENABLE_HARFBUZZ_NG


QT_BEGIN_INCLUDE_NAMESPACE

#include <private/qharfbuzz_p.h>

QT_END_INCLUDE_NAMESPACE

Q_STATIC_ASSERT(sizeof(HB_Glyph) == sizeof(glyph_t));
Q_STATIC_ASSERT(sizeof(HB_GlyphAttributes) == sizeof(QGlyphAttributes));
Q_STATIC_ASSERT(sizeof(HB_Fixed) == sizeof(QFixed));
Q_STATIC_ASSERT(sizeof(HB_FixedPoint) == sizeof(QFixedPoint));

static inline void moveGlyphData(const QGlyphLayout &destination, const QGlyphLayout &source, int num)
{
    if (num > 0 && destination.glyphs != source.glyphs)
        memmove(destination.glyphs, source.glyphs, num * sizeof(glyph_t));
}

int QTextEngine::shapeTextWithHarfbuzz(const QScriptItem &si, const ushort *string, int itemLength, QFontEngine *fontEngine, const QVector<uint> &itemBoundaries, bool kerningEnabled) const
{
    HB_ShaperItem entire_shaper_item;
    memset(&entire_shaper_item, 0, sizeof(entire_shaper_item));
    entire_shaper_item.string = reinterpret_cast<const HB_UChar16 *>(string);
    entire_shaper_item.stringLength = itemLength;
    entire_shaper_item.item.script = script_to_hbscript(si.analysis.script);
    entire_shaper_item.item.pos = 0;
    entire_shaper_item.item.length = itemLength;
    entire_shaper_item.item.bidiLevel = si.analysis.bidiLevel;

    entire_shaper_item.shaperFlags = 0;
    if (!kerningEnabled)
        entire_shaper_item.shaperFlags |= HB_ShaperFlag_NoKerning;
    if (option.useDesignMetrics())
        entire_shaper_item.shaperFlags |= HB_ShaperFlag_UseDesignMetrics;

    // ensure we are not asserting in HB_HeuristicSetGlyphAttributes()
    entire_shaper_item.num_glyphs = 0;
    for (int i = 0; i < itemLength; ++i, ++entire_shaper_item.num_glyphs) {
        if (QChar::isHighSurrogate(string[i]) && i + 1 < itemLength && QChar::isLowSurrogate(string[i + 1]))
            ++i;
    }


    int remaining_glyphs = entire_shaper_item.num_glyphs;
    int glyph_pos = 0;
    // for each item shape using harfbuzz and store the results in our layoutData's glyphs array.
    for (int k = 0; k < itemBoundaries.size(); k += 3) {
        HB_ShaperItem shaper_item = entire_shaper_item;
        shaper_item.item.pos = itemBoundaries[k];
        if (k + 4 < itemBoundaries.size()) {
            shaper_item.item.length = itemBoundaries[k + 3] - shaper_item.item.pos;
            shaper_item.num_glyphs = itemBoundaries[k + 4] - itemBoundaries[k + 1];
        } else { // last combo in the list, avoid out of bounds access.
            shaper_item.item.length -= shaper_item.item.pos - entire_shaper_item.item.pos;
            shaper_item.num_glyphs -= itemBoundaries[k + 1];
        }
        shaper_item.initialGlyphCount = shaper_item.num_glyphs;
        if (shaper_item.num_glyphs < shaper_item.item.length)
            shaper_item.num_glyphs = shaper_item.item.length;

        uint engineIdx = itemBoundaries[k + 2];
        QFontEngine *actualFontEngine = fontEngine;
        if (fontEngine->type() == QFontEngine::Multi) {
            actualFontEngine = static_cast<QFontEngineMulti *>(fontEngine)->engine(engineIdx);

            if ((si.analysis.bidiLevel % 2) == 0)
                shaper_item.glyphIndicesPresent = true;
        }

        shaper_item.font = (HB_Font)actualFontEngine->harfbuzzFont();
        shaper_item.face = (HB_Face)actualFontEngine->harfbuzzFace();

        remaining_glyphs -= shaper_item.initialGlyphCount;

        do {
            if (!ensureSpace(glyph_pos + shaper_item.num_glyphs + remaining_glyphs))
                return 0;

            const QGlyphLayout g = availableGlyphs(&si).mid(glyph_pos);
            if (fontEngine->type() == QFontEngine::Multi && shaper_item.num_glyphs > shaper_item.item.length)
                moveGlyphData(g.mid(shaper_item.num_glyphs), g.mid(shaper_item.initialGlyphCount), remaining_glyphs);

            shaper_item.glyphs = reinterpret_cast<HB_Glyph *>(g.glyphs);
            shaper_item.attributes = reinterpret_cast<HB_GlyphAttributes *>(g.attributes);
            shaper_item.advances = reinterpret_cast<HB_Fixed *>(g.advances);
            shaper_item.offsets = reinterpret_cast<HB_FixedPoint *>(g.offsets);

            if (engineIdx != 0 && shaper_item.glyphIndicesPresent) {
                for (quint32 i = 0; i < shaper_item.initialGlyphCount; ++i)
                    shaper_item.glyphs[i] &= 0x00ffffff;
            }

            shaper_item.log_clusters = logClusters(&si) + shaper_item.item.pos - entire_shaper_item.item.pos;
        } while (!qShapeItem(&shaper_item)); // this does the actual shaping via harfbuzz.

        QGlyphLayout g = availableGlyphs(&si).mid(glyph_pos, shaper_item.num_glyphs);
        if (fontEngine->type() == QFontEngine::Multi)
            moveGlyphData(g.mid(shaper_item.num_glyphs), g.mid(shaper_item.initialGlyphCount), remaining_glyphs);

        for (quint32 i = 0; i < shaper_item.item.length; ++i)
            shaper_item.log_clusters[i] += glyph_pos;

        if (kerningEnabled && !shaper_item.kerning_applied)
            actualFontEngine->doKerning(&g, option.useDesignMetrics() ? QFontEngine::DesignMetrics : QFontEngine::ShaperFlags(0));

        if (engineIdx != 0) {
            for (quint32 i = 0; i < shaper_item.num_glyphs; ++i)
                g.glyphs[i] |= (engineIdx << 24);
        }

        glyph_pos += shaper_item.num_glyphs;
    }

    return glyph_pos;
}

void QTextEngine::init(QTextEngine *e)
{
    e->ignoreBidi = false;
    e->cacheGlyphs = false;
    e->forceJustification = false;
    e->visualMovement = false;
    e->delayDecorations = false;

    e->layoutData = 0;

    e->minWidth = 0;
    e->maxWidth = 0;

    e->underlinePositions = 0;
    e->specialData = 0;
    e->stackEngine = false;
#ifndef QT_NO_RAWFONT
    e->useRawFont = false;
#endif
}

QTextEngine::QTextEngine()
{
    init(this);
}

QTextEngine::QTextEngine(const QString &str, const QFont &f)
    : text(str),
      fnt(f)
{
    init(this);
}

QTextEngine::~QTextEngine()
{
    if (!stackEngine)
        delete layoutData;
    delete specialData;
    resetFontEngineCache();
}

const QCharAttributes *QTextEngine::attributes() const
{
    if (layoutData && layoutData->haveCharAttributes)
        return (QCharAttributes *) layoutData->memory;

    itemize();
    if (! ensureSpace(layoutData->string.length()))
        return NULL;

    QVarLengthArray<QUnicodeTools::ScriptItem> scriptItems(layoutData->items.size());
    for (int i = 0; i < layoutData->items.size(); ++i) {
        const QScriptItem &si = layoutData->items[i];
        scriptItems[i].position = si.position;
        scriptItems[i].script = si.analysis.script;
    }

    QUnicodeTools::initCharAttributes(reinterpret_cast<const ushort *>(layoutData->string.constData()),
                                      layoutData->string.length(),
                                      scriptItems.data(), scriptItems.size(),
                                      (QCharAttributes *)layoutData->memory);


    layoutData->haveCharAttributes = true;
    return (QCharAttributes *) layoutData->memory;
}

void QTextEngine::shape(int item) const
{
    if (layoutData->items[item].analysis.flags == QScriptAnalysis::Object) {
        ensureSpace(1);
        if (block.docHandle()) {
            docLayout()->resizeInlineObject(QTextInlineObject(item, const_cast<QTextEngine *>(this)),
                                            layoutData->items[item].position + block.position(),
                                            format(&layoutData->items[item]));
        }
    } else if (layoutData->items[item].analysis.flags == QScriptAnalysis::Tab) {
        // set up at least the ascent/descent/leading of the script item for the tab
        fontEngine(layoutData->items[item],
                   &layoutData->items[item].ascent,
                   &layoutData->items[item].descent,
                   &layoutData->items[item].leading);
    } else {
        shapeText(item);
    }
}

static inline void releaseCachedFontEngine(QFontEngine *fontEngine)
{
    if (fontEngine && !fontEngine->ref.deref())
        delete fontEngine;
}

void QTextEngine::resetFontEngineCache()
{
    releaseCachedFontEngine(feCache.prevFontEngine);
    releaseCachedFontEngine(feCache.prevScaledFontEngine);
    feCache.reset();
}

void QTextEngine::invalidate()
{
    freeMemory();
    minWidth = 0;
    maxWidth = 0;
    if (specialData)
        specialData->resolvedFormats.clear();

    resetFontEngineCache();
}

void QTextEngine::clearLineData()
{
    lines.clear();
}

void QTextEngine::validate() const
{
    if (layoutData)
        return;
    layoutData = new LayoutData();
    if (block.docHandle()) {
        layoutData->string = block.text();
        if (option.flags() & QTextOption::ShowLineAndParagraphSeparators)
            layoutData->string += QLatin1Char(block.next().isValid() ? 0xb6 : 0x20);
    } else {
        layoutData->string = text;
    }
    if (specialData && specialData->preeditPosition != -1)
        layoutData->string.insert(specialData->preeditPosition, specialData->preeditText);
}

void QTextEngine::itemize() const
{
    validate();
    if (layoutData->items.size())
        return;

    int length = layoutData->string.length();
    if (!length)
        return;

    const ushort *string = reinterpret_cast<const ushort *>(layoutData->string.unicode());

    bool ignore = ignoreBidi;

    bool rtl = isRightToLeft();

    if (!ignore && !rtl) {
        ignore = true;
        const QChar *start = layoutData->string.unicode();
        const QChar * const end = start + length;
        while (start < end) {
            if (start->unicode() >= 0x590) {
                ignore = false;
                break;
            }
            ++start;
        }
    }

    QVarLengthArray<QScriptAnalysis, 4096> scriptAnalysis(length);
    QScriptAnalysis *analysis = scriptAnalysis.data();

    QBidiControl control(rtl);

    if (ignore) {
        memset(analysis, 0, length*sizeof(QScriptAnalysis));
        if (option.textDirection() == Qt::RightToLeft) {
            for (int i = 0; i < length; ++i)
                analysis[i].bidiLevel = 1;
            layoutData->hasBidi = true;
        }
    } else {
        layoutData->hasBidi = bidiItemize(const_cast<QTextEngine *>(this), analysis, control);
    }

    {
        QVarLengthArray<uchar> scripts(length);
        QUnicodeTools::initScripts(string, length, scripts.data());
        for (int i = 0; i < length; ++i) {
            ushort script = scripts.at(i);
            switch (script) {
            case QChar::Script_Hiragana:
            case QChar::Script_Katakana:
                script = QChar::Script_Han;
                break;
            default:
                break;
            }
            analysis[i].script = script;
        }
    }

    const ushort *uc = string;
    const ushort *e = uc + length;
    while (uc < e) {
        switch (*uc) {
        case QChar::ObjectReplacementCharacter:
            analysis->script = QChar::Script_Common;
            analysis->flags = QScriptAnalysis::Object;
            break;
        case QChar::LineSeparator:
            if (analysis->bidiLevel % 2)
                --analysis->bidiLevel;
            analysis->script = QChar::Script_Common;
            analysis->flags = QScriptAnalysis::LineOrParagraphSeparator;
            if (option.flags() & QTextOption::ShowLineAndParagraphSeparators)
                *const_cast<ushort*>(uc) = 0x21B5; // visual line separator
            break;
        case QChar::Tabulation:
            analysis->script = QChar::Script_Common;
            analysis->flags = QScriptAnalysis::Tab;
            analysis->bidiLevel = control.baseLevel();
            break;
        case QChar::Space:
        case QChar::Nbsp:
            if (option.flags() & QTextOption::ShowTabsAndSpaces) {
                analysis->script = QChar::Script_Common;
                analysis->flags = QScriptAnalysis::Space;
                analysis->bidiLevel = control.baseLevel();
                break;
            }
        // fall through
        default:
            analysis->flags = QScriptAnalysis::None;
            break;
        }
#ifndef QT_ENABLE_HARFBUZZ_NG
        analysis->script = hbscript_to_script(script_to_hbscript(analysis->script));
#endif
        ++uc;
        ++analysis;
    }
    if (option.flags() & QTextOption::ShowLineAndParagraphSeparators) {
        (analysis-1)->flags = QScriptAnalysis::LineOrParagraphSeparator; // to exclude it from width
    }
#ifdef QT_ENABLE_HARFBUZZ_NG
    if (!useHarfbuzzNG) {
        analysis = scriptAnalysis.data();
        for (int i = 0; i < length; ++i)
            analysis[i].script = hbscript_to_script(script_to_hbscript(analysis[i].script));
    }
#endif

    Itemizer itemizer(layoutData->string, scriptAnalysis.data(), layoutData->items);

    const QTextDocumentPrivate *p = block.docHandle();
    if (p) {
        SpecialData *s = specialData;

        QTextDocumentPrivate::FragmentIterator it = p->find(block.position());
        QTextDocumentPrivate::FragmentIterator end = p->find(block.position() + block.length() - 1); // -1 to omit the block separator char
        int format = it.value()->format;

        int prevPosition = 0;
        int position = prevPosition;
        while (1) {
            const QTextFragmentData * const frag = it.value();
            if (it == end || format != frag->format) {
                if (s && position >= s->preeditPosition) {
                    position += s->preeditText.length();
                    s = 0;
                }
                Q_ASSERT(position <= length);
                QFont::Capitalization capitalization =
                        formats()->charFormat(format).hasProperty(QTextFormat::FontCapitalization)
                        ? formats()->charFormat(format).fontCapitalization()
                        : formats()->defaultFont().capitalization();
                itemizer.generate(prevPosition, position - prevPosition, capitalization);
                if (it == end) {
                    if (position < length)
                        itemizer.generate(position, length - position, capitalization);
                    break;
                }
                format = frag->format;
                prevPosition = position;
            }
            position += frag->size_array[0];
            ++it;
        }
    } else {
#ifndef QT_NO_RAWFONT
        if (useRawFont && specialData) {
            int lastIndex = 0;
            for (int i = 0; i < specialData->addFormats.size(); ++i) {
                const QTextLayout::FormatRange &range = specialData->addFormats.at(i);
                const QTextCharFormat &format = range.format;
                if (format.hasProperty(QTextFormat::FontCapitalization)) {
                    itemizer.generate(lastIndex, range.start - lastIndex, QFont::MixedCase);
                    itemizer.generate(range.start, range.length, format.fontCapitalization());
                    lastIndex = range.start + range.length;
                }
            }
            itemizer.generate(lastIndex, length - lastIndex, QFont::MixedCase);
        } else
#endif
            itemizer.generate(0, length, static_cast<QFont::Capitalization> (fnt.d->capital));
    }

    addRequiredBoundaries();
    resolveAdditionalFormats();
}

bool QTextEngine::isRightToLeft() const
{
    switch (option.textDirection()) {
    case Qt::LeftToRight:
        return false;
    case Qt::RightToLeft:
        return true;
    default:
        break;
    }
    if (!layoutData)
        itemize();
    // this places the cursor in the right position depending on the keyboard layout
    if (layoutData->string.isEmpty())
        return qApp ? qApp->inputMethod()->inputDirection() == Qt::RightToLeft : false;
    return layoutData->string.isRightToLeft();
}


int QTextEngine::findItem(int strPos) const
{
    itemize();
    int left = 1;
    int right = layoutData->items.size()-1;
    while(left <= right) {
        int middle = ((right-left)/2)+left;
        if (strPos > layoutData->items[middle].position)
            left = middle+1;
        else if(strPos < layoutData->items[middle].position)
            right = middle-1;
        else {
            return middle;
        }
    }
    return right;
}

QFixed QTextEngine::width(int from, int len) const
{
    itemize();

    QFixed w = 0;

//     qDebug("QTextEngine::width(from = %d, len = %d), numItems=%d, strleng=%d", from,  len, items.size(), string.length());
    for (int i = 0; i < layoutData->items.size(); i++) {
        const QScriptItem *si = layoutData->items.constData() + i;
        int pos = si->position;
        int ilen = length(i);
//          qDebug("item %d: from %d len %d", i, pos, ilen);
        if (pos >= from + len)
            break;
        if (pos + ilen > from) {
            if (!si->num_glyphs)
                shape(i);

            if (si->analysis.flags == QScriptAnalysis::Object) {
                w += si->width;
                continue;
            } else if (si->analysis.flags == QScriptAnalysis::Tab) {
                w += calculateTabWidth(i, w);
                continue;
            }


            QGlyphLayout glyphs = shapedGlyphs(si);
            unsigned short *logClusters = this->logClusters(si);

//             fprintf(stderr, "  logclusters:");
//             for (int k = 0; k < ilen; k++)
//                 fprintf(stderr, " %d", logClusters[k]);
//             fprintf(stderr, "\n");
            // do the simple thing for now and give the first glyph in a cluster the full width, all other ones 0.
            int charFrom = from - pos;
            if (charFrom < 0)
                charFrom = 0;
            int glyphStart = logClusters[charFrom];
            if (charFrom > 0 && logClusters[charFrom-1] == glyphStart)
                while (charFrom < ilen && logClusters[charFrom] == glyphStart)
                    charFrom++;
            if (charFrom < ilen) {
                glyphStart = logClusters[charFrom];
                int charEnd = from + len - 1 - pos;
                if (charEnd >= ilen)
                    charEnd = ilen-1;
                int glyphEnd = logClusters[charEnd];
                while (charEnd < ilen && logClusters[charEnd] == glyphEnd)
                    charEnd++;
                glyphEnd = (charEnd == ilen) ? si->num_glyphs : logClusters[charEnd];

//                 qDebug("char: start=%d end=%d / glyph: start = %d, end = %d", charFrom, charEnd, glyphStart, glyphEnd);
                for (int i = glyphStart; i < glyphEnd; i++)
                    w += glyphs.advances[i] * !glyphs.attributes[i].dontPrint;
            }
        }
    }
//     qDebug("   --> w= %d ", w);
    return w;
}

glyph_metrics_t QTextEngine::boundingBox(int from,  int len) const
{
    itemize();

    glyph_metrics_t gm;

    for (int i = 0; i < layoutData->items.size(); i++) {
        const QScriptItem *si = layoutData->items.constData() + i;

        int pos = si->position;
        int ilen = length(i);
        if (pos > from + len)
            break;
        if (pos + ilen > from) {
            if (!si->num_glyphs)
                shape(i);

            if (si->analysis.flags == QScriptAnalysis::Object) {
                gm.width += si->width;
                continue;
            } else if (si->analysis.flags == QScriptAnalysis::Tab) {
                gm.width += calculateTabWidth(i, gm.width);
                continue;
            }

            unsigned short *logClusters = this->logClusters(si);
            QGlyphLayout glyphs = shapedGlyphs(si);

            // do the simple thing for now and give the first glyph in a cluster the full width, all other ones 0.
            int charFrom = from - pos;
            if (charFrom < 0)
                charFrom = 0;
            int glyphStart = logClusters[charFrom];
            if (charFrom > 0 && logClusters[charFrom-1] == glyphStart)
                while (charFrom < ilen && logClusters[charFrom] == glyphStart)
                    charFrom++;
            if (charFrom < ilen) {
                QFontEngine *fe = fontEngine(*si);
                glyphStart = logClusters[charFrom];
                int charEnd = from + len - 1 - pos;
                if (charEnd >= ilen)
                    charEnd = ilen-1;
                int glyphEnd = logClusters[charEnd];
                while (charEnd < ilen && logClusters[charEnd] == glyphEnd)
                    charEnd++;
                glyphEnd = (charEnd == ilen) ? si->num_glyphs : logClusters[charEnd];
                if (glyphStart <= glyphEnd ) {
                    glyph_metrics_t m = fe->boundingBox(glyphs.mid(glyphStart, glyphEnd - glyphStart));
                    gm.x = qMin(gm.x, m.x + gm.xoff);
                    gm.y = qMin(gm.y, m.y + gm.yoff);
                    gm.width = qMax(gm.width, m.width+gm.xoff);
                    gm.height = qMax(gm.height, m.height+gm.yoff);
                    gm.xoff += m.xoff;
                    gm.yoff += m.yoff;
                }
            }
        }
    }
    return gm;
}

glyph_metrics_t QTextEngine::tightBoundingBox(int from,  int len) const
{
    itemize();

    glyph_metrics_t gm;

    for (int i = 0; i < layoutData->items.size(); i++) {
        const QScriptItem *si = layoutData->items.constData() + i;
        int pos = si->position;
        int ilen = length(i);
        if (pos > from + len)
            break;
        if (pos + len > from) {
            if (!si->num_glyphs)
                shape(i);
            unsigned short *logClusters = this->logClusters(si);
            QGlyphLayout glyphs = shapedGlyphs(si);

            // do the simple thing for now and give the first glyph in a cluster the full width, all other ones 0.
            int charFrom = from - pos;
            if (charFrom < 0)
                charFrom = 0;
            int glyphStart = logClusters[charFrom];
            if (charFrom > 0 && logClusters[charFrom-1] == glyphStart)
                while (charFrom < ilen && logClusters[charFrom] == glyphStart)
                    charFrom++;
            if (charFrom < ilen) {
                glyphStart = logClusters[charFrom];
                int charEnd = from + len - 1 - pos;
                if (charEnd >= ilen)
                    charEnd = ilen-1;
                int glyphEnd = logClusters[charEnd];
                while (charEnd < ilen && logClusters[charEnd] == glyphEnd)
                    charEnd++;
                glyphEnd = (charEnd == ilen) ? si->num_glyphs : logClusters[charEnd];
                if (glyphStart <= glyphEnd ) {
                    QFontEngine *fe = fontEngine(*si);
                    glyph_metrics_t m = fe->tightBoundingBox(glyphs.mid(glyphStart, glyphEnd - glyphStart));
                    gm.x = qMin(gm.x, m.x + gm.xoff);
                    gm.y = qMin(gm.y, m.y + gm.yoff);
                    gm.width = qMax(gm.width, m.width+gm.xoff);
                    gm.height = qMax(gm.height, m.height+gm.yoff);
                    gm.xoff += m.xoff;
                    gm.yoff += m.yoff;
                }
            }
        }
    }
    return gm;
}

QFont QTextEngine::font(const QScriptItem &si) const
{
    QFont font = fnt;
    if (hasFormats()) {
        QTextCharFormat f = format(&si);
        font = f.font();

        if (block.docHandle() && block.docHandle()->layout()) {
            // Make sure we get the right dpi on printers
            QPaintDevice *pdev = block.docHandle()->layout()->paintDevice();
            if (pdev)
                font = QFont(font, pdev);
        } else {
            font = font.resolve(fnt);
        }
        QTextCharFormat::VerticalAlignment valign = f.verticalAlignment();
        if (valign == QTextCharFormat::AlignSuperScript || valign == QTextCharFormat::AlignSubScript) {
            if (font.pointSize() != -1)
                font.setPointSize((font.pointSize() * 2) / 3);
            else
                font.setPixelSize((font.pixelSize() * 2) / 3);
        }
    }

    if (si.analysis.flags == QScriptAnalysis::SmallCaps)
        font = font.d->smallCapsFont();

    return font;
}

QTextEngine::FontEngineCache::FontEngineCache()
{
    reset();
}

//we cache the previous results of this function, as calling it numerous times with the same effective
//input is common (and hard to cache at a higher level)
QFontEngine *QTextEngine::fontEngine(const QScriptItem &si, QFixed *ascent, QFixed *descent, QFixed *leading) const
{
    QFontEngine *engine = 0;
    QFontEngine *scaledEngine = 0;
    int script = si.analysis.script;

    QFont font = fnt;
#ifndef QT_NO_RAWFONT
    if (useRawFont && rawFont.isValid()) {
        if (feCache.prevFontEngine && feCache.prevFontEngine->type() == QFontEngine::Multi && feCache.prevScript == script) {
            engine = feCache.prevFontEngine;
        } else {
            engine = QFontEngineMultiQPA::createMultiFontEngine(rawFont.d->fontEngine, script);
            feCache.prevFontEngine = engine;
            feCache.prevScript = script;
            engine->ref.ref();
            if (feCache.prevScaledFontEngine) {
                releaseCachedFontEngine(feCache.prevScaledFontEngine);
                feCache.prevScaledFontEngine = 0;
            }
        }
        if (si.analysis.flags & QFont::SmallCaps) {
            if (feCache.prevScaledFontEngine) {
                scaledEngine = feCache.prevScaledFontEngine;
            } else {
                QFontEngine *scEngine = rawFont.d->fontEngine->cloneWithSize(smallCapsFraction * rawFont.pixelSize());
                scEngine->ref.ref();
                scaledEngine = QFontEngineMultiQPA::createMultiFontEngine(scEngine, script);
                scaledEngine->ref.ref();
                feCache.prevScaledFontEngine = scaledEngine;
                // If scEngine is not ref'ed by scaledEngine, make sure it is deallocated and not leaked.
                if (!scEngine->ref.deref())
                    delete scEngine;

            }
        }
    } else
#endif
    {
        if (hasFormats()) {
            if (feCache.prevFontEngine && feCache.prevPosition == si.position && feCache.prevLength == length(&si) && feCache.prevScript == script) {
                engine = feCache.prevFontEngine;
                scaledEngine = feCache.prevScaledFontEngine;
            } else {
                QTextCharFormat f = format(&si);
                font = f.font();

                if (block.docHandle() && block.docHandle()->layout()) {
                    // Make sure we get the right dpi on printers
                    QPaintDevice *pdev = block.docHandle()->layout()->paintDevice();
                    if (pdev)
                        font = QFont(font, pdev);
                } else {
                    font = font.resolve(fnt);
                }
                engine = font.d->engineForScript(script);
                QTextCharFormat::VerticalAlignment valign = f.verticalAlignment();
                if (valign == QTextCharFormat::AlignSuperScript || valign == QTextCharFormat::AlignSubScript) {
                    if (font.pointSize() != -1)
                        font.setPointSize((font.pointSize() * 2) / 3);
                    else
                        font.setPixelSize((font.pixelSize() * 2) / 3);
                    scaledEngine = font.d->engineForScript(script);
                }

                if (engine)
                    engine->ref.ref();
                if (feCache.prevFontEngine)
                    releaseCachedFontEngine(feCache.prevFontEngine);
                feCache.prevFontEngine = engine;

                if (scaledEngine)
                    scaledEngine->ref.ref();
                if (feCache.prevScaledFontEngine)
                    releaseCachedFontEngine(feCache.prevScaledFontEngine);
                feCache.prevScaledFontEngine = scaledEngine;

                feCache.prevScript = script;
                feCache.prevPosition = si.position;
                feCache.prevLength = length(&si);
            }
        } else {
            if (feCache.prevFontEngine && feCache.prevScript == script && feCache.prevPosition == -1)
                engine = feCache.prevFontEngine;
            else {
                engine = font.d->engineForScript(script);

                if (engine)
                    engine->ref.ref();
                if (feCache.prevFontEngine)
                    releaseCachedFontEngine(feCache.prevFontEngine);
                feCache.prevFontEngine = engine;

                feCache.prevScript = script;
                feCache.prevPosition = -1;
                feCache.prevLength = -1;
                feCache.prevScaledFontEngine = 0;
            }
        }

        if (si.analysis.flags == QScriptAnalysis::SmallCaps) {
            QFontPrivate *p = font.d->smallCapsFontPrivate();
            scaledEngine = p->engineForScript(script);
        }
    }

    if (ascent) {
        *ascent = engine->ascent();
        *descent = engine->descent();
        *leading = engine->leading();
    }

    if (scaledEngine)
        return scaledEngine;
    return engine;
}

struct QJustificationPoint {
    int type;
    QFixed kashidaWidth;
    QGlyphLayout glyph;
};

Q_DECLARE_TYPEINFO(QJustificationPoint, Q_PRIMITIVE_TYPE);

static void set(QJustificationPoint *point, int type, const QGlyphLayout &glyph, QFontEngine *fe)
{
    point->type = type;
    point->glyph = glyph;

    if (type >= QGlyphAttributes::Arabic_Normal) {
        QChar ch(0x640); // Kashida character

        glyph_t kashidaGlyph;
        QFixed kashidaWidth;

        QGlyphLayout glyphs;
        glyphs.numGlyphs = 1;
        glyphs.glyphs = &kashidaGlyph;
        glyphs.advances = &kashidaWidth;

        int nglyphs = 1;
        if (!fe->stringToCMap(&ch, 1, &glyphs, &nglyphs, 0))
            Q_UNREACHABLE();
        Q_ASSERT(nglyphs == 1);

        if (kashidaGlyph != 0 && kashidaWidth != 0) {
            point->kashidaWidth = kashidaWidth;
        } else {
            point->type = QGlyphAttributes::NoJustification;
            point->kashidaWidth = 0;
        }
    }
}


void QTextEngine::justify(const QScriptLine &line)
{
//     qDebug("justify: line.gridfitted = %d, line.justified=%d", line.gridfitted, line.justified);
    if (line.gridfitted && line.justified)
        return;

    if (!line.gridfitted) {
        // redo layout in device metrics, then adjust
        const_cast<QScriptLine &>(line).gridfitted = true;
    }

    if ((option.alignment() & Qt::AlignHorizontal_Mask) != Qt::AlignJustify)
        return;

    itemize();

    if (!forceJustification) {
        int end = line.from + (int)line.length + line.trailingSpaces;
        if (end == layoutData->string.length())
            return; // no justification at end of paragraph
        if (end && layoutData->items[findItem(end-1)].analysis.flags == QScriptAnalysis::LineOrParagraphSeparator)
            return; // no justification at the end of an explicitly separated line
    }

    // justify line
    int maxJustify = 0;

    // don't include trailing white spaces when doing justification
    int line_length = line.length;
    const QCharAttributes *a = attributes();
    if (! a)
        return;
    a += line.from;
    while (line_length && a[line_length-1].whiteSpace)
        --line_length;
    // subtract one char more, as we can't justfy after the last character
    --line_length;

    if (!line_length)
        return;

    int firstItem = findItem(line.from);
    int nItems = findItem(line.from + line_length - 1) - firstItem + 1;

    QVarLengthArray<QJustificationPoint> justificationPoints;
    int nPoints = 0;
//     qDebug("justifying from %d len %d, firstItem=%d, nItems=%d (%s)", line.from, line_length, firstItem, nItems, layoutData->string.mid(line.from, line_length).toUtf8().constData());
    QFixed minKashida = 0x100000;

    // we need to do all shaping before we go into the next loop, as we there
    // store pointers to the glyph data that could get reallocated by the shaping
    // process.
    for (int i = 0; i < nItems; ++i) {
        QScriptItem &si = layoutData->items[firstItem + i];
        if (!si.num_glyphs)
            shape(firstItem + i);
    }

    for (int i = 0; i < nItems; ++i) {
        QScriptItem &si = layoutData->items[firstItem + i];

        int kashida_type = QGlyphAttributes::Arabic_Normal;
        int kashida_pos = -1;

        int start = qMax(line.from - si.position, 0);
        int end = qMin(line.from + line_length - (int)si.position, length(firstItem+i));

        unsigned short *log_clusters = logClusters(&si);

        int gs = log_clusters[start];
        int ge = (end == length(firstItem+i) ? si.num_glyphs : log_clusters[end]);

        Q_ASSERT(ge <= si.num_glyphs);

        const QGlyphLayout g = shapedGlyphs(&si);

        for (int i = gs; i < ge; ++i) {
            g.justifications[i].type = QGlyphJustification::JustifyNone;
            g.justifications[i].nKashidas = 0;
            g.justifications[i].space_18d6 = 0;

            justificationPoints.resize(nPoints+3);
            int justification = g.attributes[i].justification;

            switch(justification) {
            case QGlyphAttributes::NoJustification:
                break;
            case QGlyphAttributes::Space          :
                // fall through
            case QGlyphAttributes::Arabic_Space   :
                if (kashida_pos >= 0) {
//                     qDebug("kashida position at %d in word", kashida_pos);
                    set(&justificationPoints[nPoints], kashida_type, g.mid(kashida_pos), fontEngine(si));
                    if (justificationPoints[nPoints].kashidaWidth > 0) {
                        minKashida = qMin(minKashida, justificationPoints[nPoints].kashidaWidth);
                        maxJustify = qMax(maxJustify, justificationPoints[nPoints].type);
                        ++nPoints;
                    }
                }
                kashida_pos = -1;
                kashida_type = QGlyphAttributes::Arabic_Normal;
                // fall through
            case QGlyphAttributes::Character      :
                set(&justificationPoints[nPoints++], justification, g.mid(i), fontEngine(si));
                maxJustify = qMax(maxJustify, justification);
                break;
            case QGlyphAttributes::Arabic_Normal  :
            case QGlyphAttributes::Arabic_Waw     :
            case QGlyphAttributes::Arabic_BaRa    :
            case QGlyphAttributes::Arabic_Alef    :
            case QGlyphAttributes::Arabic_HaaDal  :
            case QGlyphAttributes::Arabic_Seen    :
            case QGlyphAttributes::Arabic_Kashida :
                if (justification >= kashida_type) {
                    kashida_pos = i;
                    kashida_type = justification;
                }
            }
        }
        if (kashida_pos >= 0) {
            set(&justificationPoints[nPoints], kashida_type, g.mid(kashida_pos), fontEngine(si));
            if (justificationPoints[nPoints].kashidaWidth > 0) {
                minKashida = qMin(minKashida, justificationPoints[nPoints].kashidaWidth);
                maxJustify = qMax(maxJustify, justificationPoints[nPoints].type);
                ++nPoints;
            }
        }
    }

    QFixed leading = leadingSpaceWidth(line);
    QFixed need = line.width - line.textWidth - leading;
    if (need < 0) {
        // line overflows already!
        const_cast<QScriptLine &>(line).justified = true;
        return;
    }

//     qDebug("doing justification: textWidth=%x, requested=%x, maxJustify=%d", line.textWidth.value(), line.width.value(), maxJustify);
//     qDebug("     minKashida=%f, need=%f", minKashida.toReal(), need.toReal());

    // distribute in priority order
    if (maxJustify >= QGlyphAttributes::Arabic_Normal) {
        while (need >= minKashida) {
            for (int type = maxJustify; need >= minKashida && type >= QGlyphAttributes::Arabic_Normal; --type) {
                for (int i = 0; need >= minKashida && i < nPoints; ++i) {
                    if (justificationPoints[i].type == type && justificationPoints[i].kashidaWidth <= need) {
                        justificationPoints[i].glyph.justifications->nKashidas++;
                        // ############
                        justificationPoints[i].glyph.justifications->space_18d6 += justificationPoints[i].kashidaWidth.value();
                        need -= justificationPoints[i].kashidaWidth;
//                         qDebug("adding kashida type %d with width %x, neednow %x", type, justificationPoints[i].kashidaWidth, need.value());
                    }
                }
            }
        }
    }
    Q_ASSERT(need >= 0);
    if (!need)
        goto end;

    maxJustify = qMin(maxJustify, int(QGlyphAttributes::Space));
    for (int type = maxJustify; need != 0 && type > 0; --type) {
        int n = 0;
        for (int i = 0; i < nPoints; ++i) {
            if (justificationPoints[i].type == type)
                ++n;
        }
//          qDebug("number of points for justification type %d: %d", type, n);


        if (!n)
            continue;

        for (int i = 0; i < nPoints; ++i) {
            if (justificationPoints[i].type == type) {
                QFixed add = need/n;
//                  qDebug("adding %x to glyph %x", add.value(), justificationPoints[i].glyph->glyph);
                justificationPoints[i].glyph.justifications[0].space_18d6 = add.value();
                need -= add;
                --n;
            }
        }

        Q_ASSERT(!need);
    }
 end:
    const_cast<QScriptLine &>(line).justified = true;
}

void QScriptLine::setDefaultHeight(QTextEngine *eng)
{
    QFont f;
    QFontEngine *e;

    if (eng->block.docHandle() && eng->block.docHandle()->layout()) {
        f = eng->block.charFormat().font();
        // Make sure we get the right dpi on printers
        QPaintDevice *pdev = eng->block.docHandle()->layout()->paintDevice();
        if (pdev)
            f = QFont(f, pdev);
        e = f.d->engineForScript(QChar::Script_Common);
    } else {
        e = eng->fnt.d->engineForScript(QChar::Script_Common);
    }

    QFixed other_ascent = e->ascent();
    QFixed other_descent = e->descent();
    QFixed other_leading = e->leading();
    leading = qMax(leading + ascent, other_leading + other_ascent) - qMax(ascent, other_ascent);
    ascent = qMax(ascent, other_ascent);
    descent = qMax(descent, other_descent);
}

QTextEngine::LayoutData::LayoutData()
{
    memory = 0;
    allocated = 0;
    memory_on_stack = false;
    used = 0;
    hasBidi = false;
    layoutState = LayoutEmpty;
    haveCharAttributes = false;
    logClustersPtr = 0;
    available_glyphs = 0;
}

QTextEngine::LayoutData::LayoutData(const QString &str, void **stack_memory, int _allocated)
    : string(str)
{
    allocated = _allocated;

    int space_charAttributes = sizeof(QCharAttributes)*string.length()/sizeof(void*) + 1;
    int space_logClusters = sizeof(unsigned short)*string.length()/sizeof(void*) + 1;
    available_glyphs = ((int)allocated - space_charAttributes - space_logClusters)*(int)sizeof(void*)/(int)QGlyphLayout::SpaceNeeded;

    if (available_glyphs < str.length()) {
        // need to allocate on the heap
        allocated = 0;

        memory_on_stack = false;
        memory = 0;
        logClustersPtr = 0;
    } else {
        memory_on_stack = true;
        memory = stack_memory;
        logClustersPtr = (unsigned short *)(memory + space_charAttributes);

        void *m = memory + space_charAttributes + space_logClusters;
        glyphLayout = QGlyphLayout(reinterpret_cast<char *>(m), str.length());
        glyphLayout.clear();
        memset(memory, 0, space_charAttributes*sizeof(void *));
    }
    used = 0;
    hasBidi = false;
    layoutState = LayoutEmpty;
    haveCharAttributes = false;
}

QTextEngine::LayoutData::~LayoutData()
{
    if (!memory_on_stack)
        free(memory);
    memory = 0;
}

bool QTextEngine::LayoutData::reallocate(int totalGlyphs)
{
    Q_ASSERT(totalGlyphs >= glyphLayout.numGlyphs);
    if (memory_on_stack && available_glyphs >= totalGlyphs) {
        glyphLayout.grow(glyphLayout.data(), totalGlyphs);
        return true;
    }

    int space_charAttributes = sizeof(QCharAttributes)*string.length()/sizeof(void*) + 1;
    int space_logClusters = sizeof(unsigned short)*string.length()/sizeof(void*) + 1;
    int space_glyphs = (totalGlyphs * QGlyphLayout::SpaceNeeded) / sizeof(void *) + 2;

    int newAllocated = space_charAttributes + space_glyphs + space_logClusters;
    // These values can be negative if the length of string/glyphs causes overflow,
    // we can't layout such a long string all at once, so return false here to
    // indicate there is a failure
    if (space_charAttributes < 0 || space_logClusters < 0 || space_glyphs < 0 || newAllocated < allocated) {
        layoutState = LayoutFailed;
        return false;
    }

    void **newMem = memory;
    newMem = (void **)::realloc(memory_on_stack ? 0 : memory, newAllocated*sizeof(void *));
    if (!newMem) {
        layoutState = LayoutFailed;
        return false;
    }
    if (memory_on_stack)
        memcpy(newMem, memory, allocated*sizeof(void *));
    memory = newMem;
    memory_on_stack = false;

    void **m = memory;
    m += space_charAttributes;
    logClustersPtr = (unsigned short *) m;
    m += space_logClusters;

    const int space_preGlyphLayout = space_charAttributes + space_logClusters;
    if (allocated < space_preGlyphLayout)
        memset(memory + allocated, 0, (space_preGlyphLayout - allocated)*sizeof(void *));

    glyphLayout.grow(reinterpret_cast<char *>(m), totalGlyphs);

    allocated = newAllocated;
    return true;
}

// grow to the new size, copying the existing data to the new layout
void QGlyphLayout::grow(char *address, int totalGlyphs)
{
    QGlyphLayout oldLayout(address, numGlyphs);
    QGlyphLayout newLayout(address, totalGlyphs);

    if (numGlyphs) {
        // move the existing data
        memmove(newLayout.attributes, oldLayout.attributes, numGlyphs * sizeof(QGlyphAttributes));
        memmove(newLayout.justifications, oldLayout.justifications, numGlyphs * sizeof(QGlyphJustification));
        memmove(newLayout.advances, oldLayout.advances, numGlyphs * sizeof(QFixed));
        memmove(newLayout.glyphs, oldLayout.glyphs, numGlyphs * sizeof(glyph_t));
    }

    // clear the new data
    newLayout.clear(numGlyphs);

    *this = newLayout;
}

void QTextEngine::freeMemory()
{
    if (!stackEngine) {
        delete layoutData;
        layoutData = 0;
    } else {
        layoutData->used = 0;
        layoutData->hasBidi = false;
        layoutData->layoutState = LayoutEmpty;
        layoutData->haveCharAttributes = false;
    }
    for (int i = 0; i < lines.size(); ++i) {
        lines[i].justified = 0;
        lines[i].gridfitted = 0;
    }
}

int QTextEngine::formatIndex(const QScriptItem *si) const
{
    if (specialData && !specialData->resolvedFormats.isEmpty()) {
        QTextFormatCollection *collection = formats();
        Q_ASSERT(collection);
        return collection->indexForFormat(specialData->resolvedFormats.at(si - &layoutData->items[0]));
    }

    QTextDocumentPrivate *p = block.docHandle();
    if (!p)
        return -1;
    int pos = si->position;
    if (specialData && si->position >= specialData->preeditPosition) {
        if (si->position < specialData->preeditPosition + specialData->preeditText.length())
            pos = qMax(qMin(block.length(), specialData->preeditPosition) - 1, 0);
        else
            pos -= specialData->preeditText.length();
    }
    QTextDocumentPrivate::FragmentIterator it = p->find(block.position() + pos);
    return it.value()->format;
}


QTextCharFormat QTextEngine::format(const QScriptItem *si) const
{
    if (const QTextFormatCollection *formats = this->formats())
        return formats->charFormat(formatIndex(si));
    return QTextCharFormat();
}

void QTextEngine::addRequiredBoundaries() const
{
    if (specialData) {
        for (int i = 0; i < specialData->addFormats.size(); ++i) {
            const QTextLayout::FormatRange &r = specialData->addFormats.at(i);
            setBoundary(r.start);
            setBoundary(r.start + r.length);
            //qDebug("adding boundaries %d %d", r.start, r.start+r.length);
        }
    }
}

bool QTextEngine::atWordSeparator(int position) const
{
    const QChar c = layoutData->string.at(position);
    switch (c.unicode()) {
    case '.':
    case ',':
    case '?':
    case '!':
    case '@':
    case '#':
    case '$':
    case ':':
    case ';':
    case '-':
    case '<':
    case '>':
    case '[':
    case ']':
    case '(':
    case ')':
    case '{':
    case '}':
    case '=':
    case '/':
    case '+':
    case '%':
    case '&':
    case '^':
    case '*':
    case '\'':
    case '"':
    case '`':
    case '~':
    case '|':
        return true;
    default:
        break;
    }
    return false;
}

bool QTextEngine::atSpace(int position) const
{
    const QChar c = layoutData->string.at(position);
    switch (c.unicode()) {
    case QChar::Tabulation:
    case QChar::Space:
    case QChar::Nbsp:
    case QChar::LineSeparator:
        return true;
    default:
        break;
    }
    return false;
}

void QTextEngine::setPreeditArea(int position, const QString &preeditText)
{
    if (preeditText.isEmpty()) {
        if (!specialData)
            return;
        if (specialData->addFormats.isEmpty()) {
            delete specialData;
            specialData = 0;
        } else {
            specialData->preeditText = QString();
            specialData->preeditPosition = -1;
        }
    } else {
        if (!specialData)
            specialData = new SpecialData;
        specialData->preeditPosition = position;
        specialData->preeditText = preeditText;
    }
    invalidate();
    clearLineData();
}

void QTextEngine::setAdditionalFormats(const QList<QTextLayout::FormatRange> &formatList)
{
    if (formatList.isEmpty()) {
        if (!specialData)
            return;
        if (specialData->preeditText.isEmpty()) {
            delete specialData;
            specialData = 0;
        } else {
            specialData->addFormats.clear();
        }
    } else {
        if (!specialData) {
            specialData = new SpecialData;
            specialData->preeditPosition = -1;
        }
        specialData->addFormats = formatList;
        indexAdditionalFormats();
    }
    resetFontEngineCache();
}

void QTextEngine::indexAdditionalFormats()
{
    QTextFormatCollection *collection = formats();
    if (!collection) {
        Q_ASSERT(!block.docHandle());
        specialData->formats.reset(new QTextFormatCollection);
        collection = specialData->formats.data();
    }

    // replace with shared copies
    for (int i = 0; i < specialData->addFormats.count(); ++i) {
        QTextCharFormat &format = specialData->addFormats[i].format;
        format = collection->charFormat(collection->indexForFormat(format));
    }
}

/* These two helper functions are used to determine whether we need to insert a ZWJ character
   between the text that gets truncated and the ellipsis. This is important to get
   correctly shaped results for arabic text.
*/
static inline bool nextCharJoins(const QString &string, int pos)
{
    while (pos < string.length() && string.at(pos).category() == QChar::Mark_NonSpacing)
        ++pos;
    if (pos == string.length())
        return false;
    QChar::JoiningType joining = string.at(pos).joiningType();
    return joining != QChar::Joining_None && joining != QChar::Joining_Transparent;
}

static inline bool prevCharJoins(const QString &string, int pos)
{
    while (pos > 0 && string.at(pos - 1).category() == QChar::Mark_NonSpacing)
        --pos;
    if (pos == 0)
        return false;
    QChar::JoiningType joining = string.at(pos - 1).joiningType();
    return joining == QChar::Joining_Dual || joining == QChar::Joining_Causing;
}

static inline bool isRetainableControlCode(QChar c)
{
    return (c.unicode() >= 0x202a && c.unicode() <= 0x202e) // LRE, RLE, PDF, LRO, RLO
            || (c.unicode() >= 0x200e && c.unicode() <= 0x200f) // LRM, RLM
            || (c.unicode() >= 0x2066 && c.unicode() <= 0x2069); // LRM, RLM
}

static QString stringMidRetainingBidiCC(const QString &string,
                                        const QString &ellidePrefix,
                                        const QString &ellideSuffix,
                                        int subStringFrom,
                                        int subStringTo,
                                        int midStart,
                                        int midLength)
{
    QString prefix;
    for (int i=subStringFrom; i<midStart; ++i) {
        QChar c = string.at(i);
        if (isRetainableControlCode(c))
            prefix += c;
    }

    QString suffix;
    for (int i=midStart + midLength; i<subStringTo; ++i) {
        QChar c = string.at(i);
        if (isRetainableControlCode(c))
            suffix += c;
    }

    return prefix + ellidePrefix + string.mid(midStart, midLength) + ellideSuffix + suffix;
}

QString QTextEngine::elidedText(Qt::TextElideMode mode, const QFixed &width, int flags, int from, int count) const
{
//    qDebug() << "elidedText; available width" << width.toReal() << "text width:" << this->width(0, layoutData->string.length()).toReal();

    if (flags & Qt::TextShowMnemonic) {
        itemize();
        QCharAttributes *attributes = const_cast<QCharAttributes *>(this->attributes());
        if (!attributes)
            return QString();
        for (int i = 0; i < layoutData->items.size(); ++i) {
            QScriptItem &si = layoutData->items[i];
            if (!si.num_glyphs)
                shape(i);

            unsigned short *logClusters = this->logClusters(&si);
            QGlyphLayout glyphs = shapedGlyphs(&si);

            const int end = si.position + length(&si);
            for (int i = si.position; i < end - 1; ++i) {
                if (layoutData->string.at(i) == QLatin1Char('&')
                    && !attributes[i + 1].whiteSpace && attributes[i + 1].graphemeBoundary) {
                    const int gp = logClusters[i - si.position];
                    glyphs.attributes[gp].dontPrint = true;
                    // emulate grapheme cluster
                    attributes[i] = attributes[i + 1];
                    memset(attributes + i + 1, 0, sizeof(QCharAttributes));
                    if (layoutData->string.at(i + 1) == QLatin1Char('&'))
                        ++i;
                }
            }
        }
    }

    validate();

    const int to = count >= 0 && count <= layoutData->string.length() - from
            ? from + count
            : layoutData->string.length();

    if (mode == Qt::ElideNone
        || this->width(from, layoutData->string.length()) <= width
        || to - from <= 1)
        return layoutData->string.mid(from, from - to);

    QFixed ellipsisWidth;
    QString ellipsisText;
    {
        QChar ellipsisChar(0x2026);

        QFontEngine *fe = fnt.d->engineForScript(QChar::Script_Common);

        QGlyphLayoutArray<1> ellipsisGlyph;
        {
            QFontEngine *feForEllipsis = (fe->type() == QFontEngine::Multi)
                ? static_cast<QFontEngineMulti *>(fe)->engine(0)
                : fe;

            if (feForEllipsis->type() == QFontEngine::Mac)
                feForEllipsis = fe;

            int nGlyphs = 1;
            if (!feForEllipsis->stringToCMap(&ellipsisChar, 1, &ellipsisGlyph, &nGlyphs, 0))
                Q_UNREACHABLE();
            Q_ASSERT(nGlyphs == 1);
        }

        if (ellipsisGlyph.glyphs[0]) {
            ellipsisWidth = ellipsisGlyph.advances[0];
            ellipsisText = ellipsisChar;
        } else {
            QString dotDotDot(QLatin1String("..."));

            QGlyphLayoutArray<3> glyphs;
            int nGlyphs = 3;
            if (!fe->stringToCMap(dotDotDot.constData(), 3, &glyphs, &nGlyphs, 0))
                Q_UNREACHABLE();
            Q_ASSERT(nGlyphs == 3);

            for (int i = 0; i < nGlyphs; ++i)
                ellipsisWidth += glyphs.advances[i];
            ellipsisText = dotDotDot;
        }
    }

    const QFixed availableWidth = width - ellipsisWidth;
    if (availableWidth < 0)
        return QString();

    const QCharAttributes *attributes = this->attributes();
    if (!attributes)
        return QString();

    if (mode == Qt::ElideRight) {
        QFixed currentWidth;
        int pos;
        int nextBreak = from;

        do {
            pos = nextBreak;

            ++nextBreak;
            while (nextBreak < layoutData->string.length() && !attributes[nextBreak].graphemeBoundary)
                ++nextBreak;

            currentWidth += this->width(pos, nextBreak - pos);
        } while (nextBreak < to
                 && currentWidth < availableWidth);

        if (nextCharJoins(layoutData->string, pos))
            ellipsisText.prepend(QChar(0x200d) /* ZWJ */);

        return stringMidRetainingBidiCC(layoutData->string,
                                        QString(), ellipsisText,
                                        from, to,
                                        from, pos - from);
    } else if (mode == Qt::ElideLeft) {
        QFixed currentWidth;
        int pos;
        int nextBreak = to;

        do {
            pos = nextBreak;

            --nextBreak;
            while (nextBreak > 0 && !attributes[nextBreak].graphemeBoundary)
                --nextBreak;

            currentWidth += this->width(nextBreak, pos - nextBreak);
        } while (nextBreak > from
                 && currentWidth < availableWidth);

        if (prevCharJoins(layoutData->string, pos))
            ellipsisText.append(QChar(0x200d) /* ZWJ */);

        return stringMidRetainingBidiCC(layoutData->string,
                                        ellipsisText, QString(),
                                        from, to,
                                        pos, to - pos);
    } else if (mode == Qt::ElideMiddle) {
        QFixed leftWidth;
        QFixed rightWidth;

        int leftPos = from;
        int nextLeftBreak = from;

        int rightPos = to;
        int nextRightBreak = to;

        do {
            leftPos = nextLeftBreak;
            rightPos = nextRightBreak;

            ++nextLeftBreak;
            while (nextLeftBreak < layoutData->string.length() && !attributes[nextLeftBreak].graphemeBoundary)
                ++nextLeftBreak;

            --nextRightBreak;
            while (nextRightBreak > from && !attributes[nextRightBreak].graphemeBoundary)
                --nextRightBreak;

            leftWidth += this->width(leftPos, nextLeftBreak - leftPos);
            rightWidth += this->width(nextRightBreak, rightPos - nextRightBreak);
        } while (nextLeftBreak < to
                 && nextRightBreak > from
                 && leftWidth + rightWidth < availableWidth);

        if (nextCharJoins(layoutData->string, leftPos))
            ellipsisText.prepend(QChar(0x200d) /* ZWJ */);
        if (prevCharJoins(layoutData->string, rightPos))
            ellipsisText.append(QChar(0x200d) /* ZWJ */);

        return layoutData->string.mid(from, leftPos - from) + ellipsisText + layoutData->string.mid(rightPos, to - rightPos);
    }

    return layoutData->string.mid(from, to - from);
}

namespace {
struct QScriptItemComparator {
    bool operator()(int p, const QScriptItem &b) { return p < b.position; }
#if defined(Q_CC_MSVC) && _MSC_VER < 1600
//The STL implementation of MSVC 2008 requires the definition
    bool operator()(const QScriptItem &a, int p) { return a.position < p; }
    bool operator()(const QScriptItem &a, const QScriptItem &b) { return a.position < b.position; }
#endif
};
}

void QTextEngine::setBoundary(int strPos) const
{
    if (strPos <= 0 || strPos >= layoutData->string.length())
        return;

    const QScriptItem* it = std::upper_bound(layoutData->items.constBegin(), layoutData->items.constEnd(),
                                             strPos, QScriptItemComparator());
    Q_ASSERT(it > layoutData->items.constBegin());
    --it;
    if (it->position == strPos) {
        // already a split at the requested position
        return;
    }
    splitItem(it - layoutData->items.constBegin(), strPos - it->position);
}

void QTextEngine::splitItem(int item, int pos) const
{
    if (pos <= 0)
        return;

    layoutData->items.insert(item + 1, layoutData->items[item]);
    QScriptItem &oldItem = layoutData->items[item];
    QScriptItem &newItem = layoutData->items[item+1];
    newItem.position += pos;

    if (oldItem.num_glyphs) {
        // already shaped, break glyphs aswell
        int breakGlyph = logClusters(&oldItem)[pos];

        newItem.num_glyphs = oldItem.num_glyphs - breakGlyph;
        oldItem.num_glyphs = breakGlyph;
        newItem.glyph_data_offset = oldItem.glyph_data_offset + breakGlyph;

        for (int i = 0; i < newItem.num_glyphs; i++)
            logClusters(&newItem)[i] -= breakGlyph;

        QFixed w = 0;
        const QGlyphLayout g = shapedGlyphs(&oldItem);
        for(int j = 0; j < breakGlyph; ++j)
            w += g.advances[j] * !g.attributes[j].dontPrint;

        newItem.width = oldItem.width - w;
        oldItem.width = w;
    }

//     qDebug("split at position %d itempos=%d", pos, item);
}

QFixed QTextEngine::calculateTabWidth(int item, QFixed x) const
{
    const QScriptItem &si = layoutData->items[item];

    QFixed dpiScale = 1;
    if (block.docHandle() && block.docHandle()->layout()) {
        QPaintDevice *pdev = block.docHandle()->layout()->paintDevice();
        if (pdev)
            dpiScale = QFixed::fromReal(pdev->logicalDpiY() / qreal(qt_defaultDpiY()));
    } else {
        dpiScale = QFixed::fromReal(fnt.d->dpi / qreal(qt_defaultDpiY()));
    }

    QList<QTextOption::Tab> tabArray = option.tabs();
    if (!tabArray.isEmpty()) {
        if (isRightToLeft()) { // rebase the tabArray positions.
            QList<QTextOption::Tab> newTabs;
            QList<QTextOption::Tab>::Iterator iter = tabArray.begin();
            while(iter != tabArray.end()) {
                QTextOption::Tab tab = *iter;
                if (tab.type == QTextOption::LeftTab)
                    tab.type = QTextOption::RightTab;
                else if (tab.type == QTextOption::RightTab)
                    tab.type = QTextOption::LeftTab;
                newTabs << tab;
                ++iter;
            }
            tabArray = newTabs;
        }
        for (int i = 0; i < tabArray.size(); ++i) {
            QFixed tab = QFixed::fromReal(tabArray[i].position) * dpiScale;
            if (tab > x) {  // this is the tab we need.
                QTextOption::Tab tabSpec = tabArray[i];
                int tabSectionEnd = layoutData->string.count();
                if (tabSpec.type == QTextOption::RightTab || tabSpec.type == QTextOption::CenterTab) {
                    // find next tab to calculate the width required.
                    tab = QFixed::fromReal(tabSpec.position);
                    for (int i=item + 1; i < layoutData->items.count(); i++) {
                        const QScriptItem &item = layoutData->items[i];
                        if (item.analysis.flags == QScriptAnalysis::TabOrObject) { // found it.
                            tabSectionEnd = item.position;
                            break;
                        }
                    }
                }
                else if (tabSpec.type == QTextOption::DelimiterTab)
                    // find delimitor character to calculate the width required
                    tabSectionEnd = qMax(si.position, layoutData->string.indexOf(tabSpec.delimiter, si.position) + 1);

                if (tabSectionEnd > si.position) {
                    QFixed length;
                    // Calculate the length of text between this tab and the tabSectionEnd
                    for (int i=item; i < layoutData->items.count(); i++) {
                        QScriptItem &item = layoutData->items[i];
                        if (item.position > tabSectionEnd || item.position <= si.position)
                            continue;
                        shape(i); // first, lets make sure relevant text is already shaped
                        if (item.analysis.flags == QScriptAnalysis::Object) {
                            length += item.width;
                            continue;
                        }
                        QGlyphLayout glyphs = this->shapedGlyphs(&item);
                        const int end = qMin(item.position + item.num_glyphs, tabSectionEnd) - item.position;
                        for (int i=0; i < end; i++)
                            length += glyphs.advances[i] * !glyphs.attributes[i].dontPrint;
                        if (end + item.position == tabSectionEnd && tabSpec.type == QTextOption::DelimiterTab) // remove half of matching char
                            length -= glyphs.advances[end] / 2 * !glyphs.attributes[end].dontPrint;
                    }

                    switch (tabSpec.type) {
                    case QTextOption::CenterTab:
                        length /= 2;
                        // fall through
                    case QTextOption::DelimiterTab:
                        // fall through
                    case QTextOption::RightTab:
                        tab = QFixed::fromReal(tabSpec.position) * dpiScale - length;
                        if (tab < x) // default to tab taking no space
                            return QFixed();
                        break;
                    case QTextOption::LeftTab:
                        break;
                    }
                }
                return tab - x;
            }
        }
    }
    QFixed tab = QFixed::fromReal(option.tabStop());
    if (tab <= 0)
        tab = 80; // default
    tab *= dpiScale;
    QFixed nextTabPos = ((x / tab).truncate() + 1) * tab;
    QFixed tabWidth = nextTabPos - x;

    return tabWidth;
}

namespace {
class FormatRangeComparatorByStart {
    const QList<QTextLayout::FormatRange> &list;
public:
    FormatRangeComparatorByStart(const QList<QTextLayout::FormatRange> &list) : list(list) { }
    bool operator()(int a, int b) {
        return list.at(a).start < list.at(b).start;
    }
};
class FormatRangeComparatorByEnd {
    const QList<QTextLayout::FormatRange> &list;
public:
    FormatRangeComparatorByEnd(const QList<QTextLayout::FormatRange> &list) : list(list) { }
    bool operator()(int a, int b) {
        return list.at(a).start + list.at(a).length < list.at(b).start + list.at(b).length;
    }
};
}

void QTextEngine::resolveAdditionalFormats() const
{
    if (!specialData || specialData->addFormats.isEmpty()
        || !specialData->resolvedFormats.isEmpty())
        return;

    QTextFormatCollection *collection = formats();

    specialData->resolvedFormats.resize(layoutData->items.count());

    QVarLengthArray<int, 64> addFormatSortedByStart;
    addFormatSortedByStart.reserve(specialData->addFormats.count());
    for (int i = 0; i < specialData->addFormats.count(); ++i) {
        if (specialData->addFormats.at(i).length >= 0)
            addFormatSortedByStart.append(i);
    }
    QVarLengthArray<int, 64> addFormatSortedByEnd = addFormatSortedByStart;
    std::sort(addFormatSortedByStart.begin(), addFormatSortedByStart.end(),
              FormatRangeComparatorByStart(specialData->addFormats));
    std::sort(addFormatSortedByEnd.begin(), addFormatSortedByEnd.end(),
              FormatRangeComparatorByEnd(specialData->addFormats));

    QVarLengthArray<int, 16>  currentFormats;
    const int *startIt = addFormatSortedByStart.constBegin();
    const int *endIt = addFormatSortedByEnd.constBegin();

    for (int i = 0; i < layoutData->items.count(); ++i) {
        const QScriptItem *si = &layoutData->items.at(i);
        int end = si->position + length(si);

        while (startIt != addFormatSortedByStart.constEnd() &&
            specialData->addFormats.at(*startIt).start <= si->position) {
            currentFormats.insert(std::upper_bound(currentFormats.begin(), currentFormats.end(), *startIt),
                                  *startIt);
            ++startIt;
        }
        while (endIt != addFormatSortedByEnd.constEnd() &&
            specialData->addFormats.at(*endIt).start + specialData->addFormats.at(*endIt).length < end) {
            int *currentFormatIterator = std::lower_bound(currentFormats.begin(), currentFormats.end(), *endIt);
            if (*endIt < *currentFormatIterator)
                currentFormatIterator = currentFormats.end();
            currentFormats.remove(currentFormatIterator - currentFormats.begin());
            ++endIt;
        }

        QTextCharFormat &format = specialData->resolvedFormats[i];
        if (block.docHandle()) {
            // when we have a docHandle, formatIndex might still return a valid index based
            // on the preeditPosition. for all other cases, we cleared the resolved format indices
            format = collection->charFormat(formatIndex(si));
        }
        if (!currentFormats.isEmpty()) {
            foreach (int cur, currentFormats) {
                const QTextLayout::FormatRange &range = specialData->addFormats.at(cur);
                Q_ASSERT(range.start <= si->position && range.start + range.length >= end);
                format.merge(range.format);
            }
            format = collection->charFormat(collection->indexForFormat(format)); // get shared copy
        }
    }
}

QFixed QTextEngine::leadingSpaceWidth(const QScriptLine &line)
{
    if (!line.hasTrailingSpaces
        || (option.flags() & QTextOption::IncludeTrailingSpaces)
        || !isRightToLeft())
        return QFixed();

    return width(line.from + line.length, line.trailingSpaces);
}

QFixed QTextEngine::alignLine(const QScriptLine &line)
{
    QFixed x = 0;
    justify(line);
    // if width is QFIXED_MAX that means we used setNumColumns() and that implicitly makes this line left aligned.
    if (!line.justified && line.width != QFIXED_MAX) {
        int align = option.alignment();
        if (align & Qt::AlignJustify && isRightToLeft())
            align = Qt::AlignRight;
        if (align & Qt::AlignRight)
            x = line.width - (line.textAdvance);
        else if (align & Qt::AlignHCenter)
            x = (line.width - line.textAdvance)/2;
    }
    return x;
}

QFixed QTextEngine::offsetInLigature(const QScriptItem *si, int pos, int max, int glyph_pos)
{
    unsigned short *logClusters = this->logClusters(si);
    const QGlyphLayout &glyphs = shapedGlyphs(si);

    int offsetInCluster = 0;
    for (int i = pos - 1; i >= 0; i--) {
        if (logClusters[i] == glyph_pos)
            offsetInCluster++;
        else
            break;
    }

    // in the case that the offset is inside a (multi-character) glyph,
    // interpolate the position.
    if (offsetInCluster > 0) {
        int clusterLength = 0;
        for (int i = pos - offsetInCluster; i < max; i++) {
            if (logClusters[i] == glyph_pos)
                clusterLength++;
            else
                break;
        }
        if (clusterLength)
            return glyphs.advances[glyph_pos] * offsetInCluster / clusterLength;
    }

    return 0;
}

// Scan in logClusters[from..to-1] for glyph_pos
int QTextEngine::getClusterLength(unsigned short *logClusters,
                                  const QCharAttributes *attributes,
                                  int from, int to, int glyph_pos, int *start)
{
    int clusterLength = 0;
    for (int i = from; i < to; i++) {
        if (logClusters[i] == glyph_pos && attributes[i].graphemeBoundary) {
            if (*start < 0)
                *start = i;
            clusterLength++;
        }
        else if (clusterLength)
            break;
    }
    return clusterLength;
}

int QTextEngine::positionInLigature(const QScriptItem *si, int end,
                                    QFixed x, QFixed edge, int glyph_pos,
                                    bool cursorOnCharacter)
{
    unsigned short *logClusters = this->logClusters(si);
    int clusterStart = -1;
    int clusterLength = 0;

    if (si->analysis.script != QChar::Script_Common &&
        si->analysis.script != QChar::Script_Greek) {
        if (glyph_pos == -1)
            return si->position + end;
        else {
            int i;
            for (i = 0; i < end; i++)
                if (logClusters[i] == glyph_pos)
                    break;
            return si->position + i;
        }
    }

    if (glyph_pos == -1 && end > 0)
        glyph_pos = logClusters[end - 1];
    else {
        if (x <= edge)
            glyph_pos--;
    }

    const QCharAttributes *attrs = attributes() + si->position;
    logClusters = this->logClusters(si);
    clusterLength = getClusterLength(logClusters, attrs, 0, end, glyph_pos, &clusterStart);

    if (clusterLength) {
        const QGlyphLayout &glyphs = shapedGlyphs(si);
        QFixed glyphWidth = glyphs.effectiveAdvance(glyph_pos);
        // the approximate width of each individual element of the ligature
        QFixed perItemWidth = glyphWidth / clusterLength;
        if (perItemWidth <= 0)
            return si->position + clusterStart;
        QFixed left = x > edge ? edge : edge - glyphWidth;
        int n = ((x - left) / perItemWidth).floor().toInt();
        QFixed dist = x - left - n * perItemWidth;
        int closestItem = dist > (perItemWidth / 2) ? n + 1 : n;
        if (cursorOnCharacter && closestItem > 0)
            closestItem--;
        int pos = clusterStart + closestItem;
        // Jump to the next grapheme boundary
        while (pos < end && !attrs[pos].graphemeBoundary)
            pos++;
        return si->position + pos;
    }
    return si->position + end;
}

int QTextEngine::previousLogicalPosition(int oldPos) const
{
    const QCharAttributes *attrs = attributes();
    if (!attrs || oldPos < 0)
        return oldPos;

    if (oldPos <= 0)
        return 0;
    oldPos--;
    while (oldPos && !attrs[oldPos].graphemeBoundary)
        oldPos--;
    return oldPos;
}

int QTextEngine::nextLogicalPosition(int oldPos) const
{
    const QCharAttributes *attrs = attributes();
    int len = block.isValid() ? block.length() - 1
                              : layoutData->string.length();
    Q_ASSERT(len <= layoutData->string.length());
    if (!attrs || oldPos < 0 || oldPos >= len)
        return oldPos;

    oldPos++;
    while (oldPos < len && !attrs[oldPos].graphemeBoundary)
        oldPos++;
    return oldPos;
}

int QTextEngine::lineNumberForTextPosition(int pos)
{
    if (!layoutData)
        itemize();
    if (pos == layoutData->string.length() && lines.size())
        return lines.size() - 1;
    for (int i = 0; i < lines.size(); ++i) {
        const QScriptLine& line = lines[i];
        if (line.from + line.length + line.trailingSpaces > pos)
            return i;
    }
    return -1;
}

void QTextEngine::insertionPointsForLine(int lineNum, QVector<int> &insertionPoints)
{
    QTextLineItemIterator iterator(this, lineNum);
    bool rtl = isRightToLeft();
    bool lastLine = lineNum >= lines.size() - 1;

    while (!iterator.atEnd()) {
        iterator.next();
        const QScriptItem *si = &layoutData->items[iterator.item];
        if (si->analysis.bidiLevel % 2) {
            int i = iterator.itemEnd - 1, min = iterator.itemStart;
            if (lastLine && (rtl ? iterator.atBeginning() : iterator.atEnd()))
                i++;
            for (; i >= min; i--)
                insertionPoints.push_back(i);
        } else {
            int i = iterator.itemStart, max = iterator.itemEnd;
            if (lastLine && (rtl ? iterator.atBeginning() : iterator.atEnd()))
                max++;
            for (; i < max; i++)
                insertionPoints.push_back(i);
        }
    }
}

int QTextEngine::endOfLine(int lineNum)
{
    QVector<int> insertionPoints;
    insertionPointsForLine(lineNum, insertionPoints);

    if (insertionPoints.size() > 0)
        return insertionPoints.last();
    return 0;
}

int QTextEngine::beginningOfLine(int lineNum)
{
    QVector<int> insertionPoints;
    insertionPointsForLine(lineNum, insertionPoints);

    if (insertionPoints.size() > 0)
        return insertionPoints.first();
    return 0;
}

int QTextEngine::positionAfterVisualMovement(int pos, QTextCursor::MoveOperation op)
{
    if (!layoutData)
        itemize();

    bool moveRight = (op == QTextCursor::Right);
    bool alignRight = isRightToLeft();
    if (!layoutData->hasBidi)
        return moveRight ^ alignRight ? nextLogicalPosition(pos) : previousLogicalPosition(pos);

    int lineNum = lineNumberForTextPosition(pos);
    Q_ASSERT(lineNum >= 0);

    QVector<int> insertionPoints;
    insertionPointsForLine(lineNum, insertionPoints);
    int i, max = insertionPoints.size();
    for (i = 0; i < max; i++)
        if (pos == insertionPoints[i]) {
            if (moveRight) {
                if (i + 1 < max)
                    return insertionPoints[i + 1];
            } else {
                if (i > 0)
                    return insertionPoints[i - 1];
            }

            if (moveRight ^ alignRight) {
                if (lineNum + 1 < lines.size())
                    return alignRight ? endOfLine(lineNum + 1) : beginningOfLine(lineNum + 1);
            }
            else {
                if (lineNum > 0)
                    return alignRight ? beginningOfLine(lineNum - 1) : endOfLine(lineNum - 1);
            }
        }

    return pos;
}

void QTextEngine::addItemDecoration(QPainter *painter, const QLineF &line, ItemDecorationList *decorationList)
{
    if (delayDecorations) {
        decorationList->append(ItemDecoration(line.x1(), line.x2(), line.y1(), painter->pen()));
    } else {
        painter->drawLine(line);
    }
}

void QTextEngine::addUnderline(QPainter *painter, const QLineF &line)
{
    // qDebug() << "Adding underline:" << line;
    addItemDecoration(painter, line, &underlineList);
}

void QTextEngine::addStrikeOut(QPainter *painter, const QLineF &line)
{
    addItemDecoration(painter, line, &strikeOutList);
}

void QTextEngine::addOverline(QPainter *painter, const QLineF &line)
{
    addItemDecoration(painter, line, &overlineList);
}

void QTextEngine::drawItemDecorationList(QPainter *painter, const ItemDecorationList &decorationList)
{
    // qDebug() << "Drawing" << decorationList.size() << "decorations";
    if (decorationList.isEmpty())
        return;

    foreach (const ItemDecoration &decoration, decorationList) {
        painter->setPen(decoration.pen);
        painter->drawLine(QLineF(decoration.x1, decoration.y, decoration.x2, decoration.y));
    }
}

void QTextEngine::drawDecorations(QPainter *painter)
{
    QPen oldPen = painter->pen();

    bool wasCompatiblePainting = painter->renderHints()
            & QPainter::Qt4CompatiblePainting;

    if (wasCompatiblePainting)
        painter->setRenderHint(QPainter::Qt4CompatiblePainting, false);

    adjustUnderlines();
    drawItemDecorationList(painter, underlineList);
    drawItemDecorationList(painter, strikeOutList);
    drawItemDecorationList(painter, overlineList);

    clearDecorations();

    if (wasCompatiblePainting)
        painter->setRenderHint(QPainter::Qt4CompatiblePainting);

    painter->setPen(oldPen);
}

void QTextEngine::clearDecorations()
{
    underlineList.clear();
    strikeOutList.clear();
    overlineList.clear();
}

void QTextEngine::adjustUnderlines()
{
    // qDebug() << __PRETTY_FUNCTION__ << underlineList.count() << "underlines";
    if (underlineList.isEmpty())
        return;

    ItemDecorationList::iterator start = underlineList.begin();
    ItemDecorationList::iterator end   = underlineList.end();
    ItemDecorationList::iterator it = start;
    qreal underlinePos = start->y;
    qreal penWidth = start->pen.widthF();
    qreal lastLineEnd = start->x1;

    while (it != end) {
        if (qFuzzyCompare(lastLineEnd, it->x1)) { // no gap between underlines
            underlinePos = qMax(underlinePos, it->y);
            penWidth = qMax(penWidth, it->pen.widthF());
        } else { // gap between this and the last underline
            adjustUnderlines(start, it, underlinePos, penWidth);
            start = it;
            underlinePos = start->y;
            penWidth = start->pen.widthF();
        }
        lastLineEnd = it->x2;
        ++it;
    }

    adjustUnderlines(start, end, underlinePos, penWidth);
}

void QTextEngine::adjustUnderlines(ItemDecorationList::iterator start,
                                   ItemDecorationList::iterator end,
                                   qreal underlinePos, qreal penWidth)
{
    for (ItemDecorationList::iterator it = start; it != end; ++it) {
        it->y = underlinePos;
        it->pen.setWidthF(penWidth);
    }
}

QStackTextEngine::QStackTextEngine(const QString &string, const QFont &f)
    : QTextEngine(string, f),
      _layoutData(string, _memory, MemSize)
{
    stackEngine = true;
    layoutData = &_layoutData;
}

QTextItemInt::QTextItemInt(const QScriptItem &si, QFont *font, const QTextCharFormat &format)
    : justified(false), underlineStyle(QTextCharFormat::NoUnderline), charFormat(format),
      num_chars(0), chars(0), logClusters(0), f(0), fontEngine(0)
{
    f = font;
    fontEngine = f->d->engineForScript(si.analysis.script);
    Q_ASSERT(fontEngine);

    initWithScriptItem(si);
}

QTextItemInt::QTextItemInt(const QGlyphLayout &g, QFont *font, const QChar *chars_, int numChars, QFontEngine *fe, const QTextCharFormat &format)
    : flags(0), justified(false), underlineStyle(QTextCharFormat::NoUnderline), charFormat(format),
      num_chars(numChars), chars(chars_), logClusters(0), f(font),  glyphs(g), fontEngine(fe)
{
}

// Fix up flags and underlineStyle with given info
void QTextItemInt::initWithScriptItem(const QScriptItem &si)
{
    // explicitly initialize flags so that initFontAttributes can be called
    // multiple times on the same TextItem
    flags = 0;
    if (si.analysis.bidiLevel %2)
        flags |= QTextItem::RightToLeft;
    ascent = si.ascent;
    descent = si.descent;

    if (charFormat.hasProperty(QTextFormat::TextUnderlineStyle)) {
        underlineStyle = charFormat.underlineStyle();
    } else if (charFormat.boolProperty(QTextFormat::FontUnderline)
               || f->d->underline) {
        underlineStyle = QTextCharFormat::SingleUnderline;
    }

    // compat
    if (underlineStyle == QTextCharFormat::SingleUnderline)
        flags |= QTextItem::Underline;

    if (f->d->overline || charFormat.fontOverline())
        flags |= QTextItem::Overline;
    if (f->d->strikeOut || charFormat.fontStrikeOut())
        flags |= QTextItem::StrikeOut;
}

QTextItemInt QTextItemInt::midItem(QFontEngine *fontEngine, int firstGlyphIndex, int numGlyphs) const
{
    QTextItemInt ti = *this;
    const int end = firstGlyphIndex + numGlyphs;
    ti.glyphs = glyphs.mid(firstGlyphIndex, numGlyphs);
    ti.fontEngine = fontEngine;

    if (logClusters && chars) {
        const int logClusterOffset = logClusters[0];
        while (logClusters[ti.chars - chars] - logClusterOffset < firstGlyphIndex)
            ++ti.chars;

        ti.logClusters += (ti.chars - chars);

        ti.num_chars = 0;
        int char_start = ti.chars - chars;
        while (char_start + ti.num_chars < num_chars && ti.logClusters[ti.num_chars] - logClusterOffset < end)
            ++ti.num_chars;
    }
    return ti;
}


QTransform qt_true_matrix(qreal w, qreal h, QTransform x)
{
    QRectF rect = x.mapRect(QRectF(0, 0, w, h));
    return x * QTransform::fromTranslate(-rect.x(), -rect.y());
}


glyph_metrics_t glyph_metrics_t::transformed(const QTransform &matrix) const
{
    if (matrix.type() < QTransform::TxTranslate)
        return *this;

    glyph_metrics_t m = *this;

    qreal w = width.toReal();
    qreal h = height.toReal();
    QTransform xform = qt_true_matrix(w, h, matrix);

    QRectF rect(0, 0, w, h);
    rect = xform.mapRect(rect);
    m.width = QFixed::fromReal(rect.width());
    m.height = QFixed::fromReal(rect.height());

    QLineF l = xform.map(QLineF(x.toReal(), y.toReal(), xoff.toReal(), yoff.toReal()));

    m.x = QFixed::fromReal(l.x1());
    m.y = QFixed::fromReal(l.y1());

    // The offset is relative to the baseline which is why we use dx/dy of the line
    m.xoff = QFixed::fromReal(l.dx());
    m.yoff = QFixed::fromReal(l.dy());

    return m;
}

QTextLineItemIterator::QTextLineItemIterator(QTextEngine *_eng, int _lineNum, const QPointF &pos,
                                             const QTextLayout::FormatRange *_selection)
    : eng(_eng),
      line(eng->lines[_lineNum]),
      si(0),
      lineNum(_lineNum),
      lineEnd(line.from + line.length),
      firstItem(eng->findItem(line.from)),
      lastItem(eng->findItem(lineEnd - 1)),
      nItems((firstItem >= 0 && lastItem >= firstItem)? (lastItem-firstItem+1) : 0),
      logicalItem(-1),
      item(-1),
      visualOrder(nItems),
      levels(nItems),
      selection(_selection)
{
    pos_x = x = QFixed::fromReal(pos.x());

    x += line.x;

    x += eng->alignLine(line);

    for (int i = 0; i < nItems; ++i)
        levels[i] = eng->layoutData->items[i+firstItem].analysis.bidiLevel;
    QTextEngine::bidiReorder(nItems, levels.data(), visualOrder.data());

    eng->shapeLine(line);
}

QScriptItem &QTextLineItemIterator::next()
{
    x += itemWidth;

    ++logicalItem;
    item = visualOrder[logicalItem] + firstItem;
    itemLength = eng->length(item);
    si = &eng->layoutData->items[item];
    if (!si->num_glyphs)
        eng->shape(item);

    if (si->analysis.flags >= QScriptAnalysis::TabOrObject) {
        itemWidth = si->width;
        return *si;
    }

    unsigned short *logClusters = eng->logClusters(si);
    QGlyphLayout glyphs = eng->shapedGlyphs(si);

    itemStart = qMax(line.from, si->position);
    glyphsStart = logClusters[itemStart - si->position];
    if (lineEnd < si->position + itemLength) {
        itemEnd = lineEnd;
        glyphsEnd = logClusters[itemEnd-si->position];
    } else {
        itemEnd = si->position + itemLength;
        glyphsEnd = si->num_glyphs;
    }
    // show soft-hyphen at line-break
    if (si->position + itemLength >= lineEnd
        && eng->layoutData->string.at(lineEnd - 1).unicode() == QChar::SoftHyphen)
        glyphs.attributes[glyphsEnd - 1].dontPrint = false;

    itemWidth = 0;
    for (int g = glyphsStart; g < glyphsEnd; ++g)
        itemWidth += glyphs.effectiveAdvance(g);

    return *si;
}

bool QTextLineItemIterator::getSelectionBounds(QFixed *selectionX, QFixed *selectionWidth) const
{
    *selectionX = *selectionWidth = 0;

    if (!selection)
        return false;

    if (si->analysis.flags >= QScriptAnalysis::TabOrObject) {
        if (si->position >= selection->start + selection->length
            || si->position + itemLength <= selection->start)
            return false;

        *selectionX = x;
        *selectionWidth = itemWidth;
    } else {
        unsigned short *logClusters = eng->logClusters(si);
        QGlyphLayout glyphs = eng->shapedGlyphs(si);

        int from = qMax(itemStart, selection->start) - si->position;
        int to = qMin(itemEnd, selection->start + selection->length) - si->position;
        if (from >= to)
            return false;

        int start_glyph = logClusters[from];
        int end_glyph = (to == eng->length(item)) ? si->num_glyphs : logClusters[to];
        QFixed soff;
        QFixed swidth;
        if (si->analysis.bidiLevel %2) {
            for (int g = glyphsEnd - 1; g >= end_glyph; --g)
                soff += glyphs.effectiveAdvance(g);
            for (int g = end_glyph - 1; g >= start_glyph; --g)
                swidth += glyphs.effectiveAdvance(g);
        } else {
            for (int g = glyphsStart; g < start_glyph; ++g)
                soff += glyphs.effectiveAdvance(g);
            for (int g = start_glyph; g < end_glyph; ++g)
                swidth += glyphs.effectiveAdvance(g);
        }

        // If the starting character is in the middle of a ligature,
        // selection should only contain the right part of that ligature
        // glyph, so we need to get the width of the left part here and
        // add it to *selectionX
        QFixed leftOffsetInLigature = eng->offsetInLigature(si, from, to, start_glyph);
        *selectionX = x + soff + leftOffsetInLigature;
        *selectionWidth = swidth - leftOffsetInLigature;
        // If the ending character is also part of a ligature, swidth does
        // not contain that part yet, we also need to find out the width of
        // that left part
        *selectionWidth += eng->offsetInLigature(si, to, eng->length(item), end_glyph);
    }
    return true;
}

QT_END_NAMESPACE<|MERGE_RESOLUTION|>--- conflicted
+++ resolved
@@ -1033,19 +1033,6 @@
         si.width += glyphs.advances[i] * !glyphs.attributes[i].dontPrint;
 }
 
-<<<<<<< HEAD
-static inline void moveGlyphData(const QGlyphLayout &destination, const QGlyphLayout &source, int num)
-{
-    if (num > 0 && destination.glyphs != source.glyphs) {
-        memmove(destination.glyphs, source.glyphs, num * sizeof(glyph_t));
-        memmove(destination.attributes, source.attributes, num * sizeof(QGlyphAttributes));
-        memmove(destination.advances, source.advances, num * sizeof(QFixed));
-        memmove(destination.offsets, source.offsets, num * sizeof(QFixedPoint));
-    }
-}
-
-=======
->>>>>>> 8e22d71b
 #ifdef QT_ENABLE_HARFBUZZ_NG
 
 QT_BEGIN_INCLUDE_NAMESPACE
