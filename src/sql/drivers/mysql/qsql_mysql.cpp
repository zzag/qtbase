/****************************************************************************
**
** Copyright (C) 2015 The Qt Company Ltd.
** Contact: http://www.qt.io/licensing/
**
** This file is part of the QtSql module of the Qt Toolkit.
**
** $QT_BEGIN_LICENSE:LGPL21$
** Commercial License Usage
** Licensees holding valid commercial Qt licenses may use this file in
** accordance with the commercial license agreement provided with the
** Software or, alternatively, in accordance with the terms contained in
** a written agreement between you and The Qt Company. For licensing terms
** and conditions see http://www.qt.io/terms-conditions. For further
** information use the contact form at http://www.qt.io/contact-us.
**
** GNU Lesser General Public License Usage
** Alternatively, this file may be used under the terms of the GNU Lesser
** General Public License version 2.1 or version 3 as published by the Free
** Software Foundation and appearing in the file LICENSE.LGPLv21 and
** LICENSE.LGPLv3 included in the packaging of this file. Please review the
** following information to ensure the GNU Lesser General Public License
** requirements will be met: https://www.gnu.org/licenses/lgpl.html and
** http://www.gnu.org/licenses/old-licenses/lgpl-2.1.html.
**
** As a special exception, The Qt Company gives you certain additional
** rights. These rights are described in The Qt Company LGPL Exception
** version 1.1, included in the file LGPL_EXCEPTION.txt in this package.
**
** $QT_END_LICENSE$
**
****************************************************************************/

#include "qsql_mysql_p.h"

#include <QtSql/private/qsqldriver_p.h>
#include <qcoreapplication.h>
#include <qvariant.h>
#include <qdatetime.h>
#include <qsqlerror.h>
#include <qsqlfield.h>
#include <qsqlindex.h>
#include <qsqlquery.h>
#include <qsqlrecord.h>
#include <qstringlist.h>
#include <qtextcodec.h>
#include <qvector.h>
#include <qfile.h>

#include <qdebug.h>

#ifdef Q_OS_WIN32
// comment the next line out if you want to use MySQL/embedded on Win32 systems.
// note that it will crash if you don't statically link to the mysql/e library!
# define Q_NO_MYSQL_EMBEDDED
#endif

Q_DECLARE_METATYPE(MYSQL_RES*)
Q_DECLARE_METATYPE(MYSQL*)

#if MYSQL_VERSION_ID >= 40108
Q_DECLARE_METATYPE(MYSQL_STMT*)
#endif

#if MYSQL_VERSION_ID >= 40100
#  define Q_CLIENT_MULTI_STATEMENTS CLIENT_MULTI_STATEMENTS
#else
#  define Q_CLIENT_MULTI_STATEMENTS 0
#endif

QT_BEGIN_NAMESPACE

class QMYSQLDriverPrivate : public QSqlDriverPrivate
{
public:
    QMYSQLDriverPrivate() : QSqlDriverPrivate(), mysql(0),
#ifndef QT_NO_TEXTCODEC
        tc(QTextCodec::codecForLocale()),
#else
        tc(0),
#endif
        preparedQuerysEnabled(false) { dbmsType = QSqlDriver::MySqlServer; }
    MYSQL *mysql;
    QTextCodec *tc;

    bool preparedQuerysEnabled;
};

static inline QString toUnicode(QTextCodec *tc, const char *str)
{
#ifdef QT_NO_TEXTCODEC
    Q_UNUSED(tc);
    return QString::fromLatin1(str);
#else
    return tc->toUnicode(str);
#endif
}

static inline QString toUnicode(QTextCodec *tc, const char *str, int length)
{
#ifdef QT_NO_TEXTCODEC
    Q_UNUSED(tc);
    return QString::fromLatin1(str, length);
#else
    return tc->toUnicode(str, length);
#endif
}

static inline QByteArray fromUnicode(QTextCodec *tc, const QString &str)
{
#ifdef QT_NO_TEXTCODEC
    Q_UNUSED(tc);
    return str.toLatin1();
#else
    return tc->fromUnicode(str);
#endif
}

static inline QVariant qDateFromString(const QString &val)
{
#ifdef QT_NO_DATESTRING
    Q_UNUSED(val);
    return QVariant(val);
#else
    if (val.isEmpty())
        return QVariant(QDate());
    return QVariant(QDate::fromString(val, Qt::ISODate));
#endif
}

static inline QVariant qTimeFromString(const QString &val)
{
#ifdef QT_NO_DATESTRING
    Q_UNUSED(val);
    return QVariant(val);
#else
    if (val.isEmpty())
        return QVariant(QTime());
    return QVariant(QTime::fromString(val, Qt::ISODate));
#endif
}

static inline QVariant qDateTimeFromString(QString &val)
{
#ifdef QT_NO_DATESTRING
    Q_UNUSED(val);
    return QVariant(val);
#else
    if (val.isEmpty())
        return QVariant(QDateTime());
    if (val.length() == 14)
        // TIMESTAMPS have the format yyyyMMddhhmmss
        val.insert(4, QLatin1Char('-')).insert(7, QLatin1Char('-')).insert(10,
                    QLatin1Char('T')).insert(13, QLatin1Char(':')).insert(16, QLatin1Char(':'));
    return QVariant(QDateTime::fromString(val, Qt::ISODate));
#endif
}

class QMYSQLResultPrivate : public QObject
{
    Q_OBJECT
public:
    QMYSQLResultPrivate(const QMYSQLDriver* dp, const QMYSQLResult* d) : driver(dp), result(0), q(d),
        rowsAffected(0), hasBlobs(false)
#if MYSQL_VERSION_ID >= 40108
        , stmt(0), meta(0), inBinds(0), outBinds(0)
#endif
        , preparedQuery(false)
        {
            connect(dp, SIGNAL(destroyed()), this, SLOT(driverDestroyed()));
        }

    const QMYSQLDriver* driver;
    MYSQL_RES *result;
    MYSQL_ROW row;
    const QMYSQLResult* q;

    int rowsAffected;

    bool bindInValues();
    void bindBlobs();

    bool hasBlobs;
    struct QMyField
    {
        QMyField()
            : outField(0), nullIndicator(false), bufLength(0ul),
              myField(0), type(QVariant::Invalid)
        {}
        char *outField;
        my_bool nullIndicator;
        ulong bufLength;
        MYSQL_FIELD *myField;
        QVariant::Type type;
    };

    QVector<QMyField> fields;

#if MYSQL_VERSION_ID >= 40108
    MYSQL_STMT* stmt;
    MYSQL_RES* meta;

    MYSQL_BIND *inBinds;
    MYSQL_BIND *outBinds;
#endif

    bool preparedQuery;

private Q_SLOTS:
    void driverDestroyed() { driver = NULL; }
};

#ifndef QT_NO_TEXTCODEC
static QTextCodec* codec(MYSQL* mysql)
{
#if MYSQL_VERSION_ID >= 32321
    QTextCodec* heuristicCodec = QTextCodec::codecForName(mysql_character_set_name(mysql));
    if (heuristicCodec)
        return heuristicCodec;
#endif
    return QTextCodec::codecForLocale();
}
#endif // QT_NO_TEXTCODEC

static QSqlError qMakeError(const QString& err, QSqlError::ErrorType type,
                            const QMYSQLDriverPrivate* p)
{
    const char *cerr = p->mysql ? mysql_error(p->mysql) : 0;
    return QSqlError(QLatin1String("QMYSQL: ") + err,
                     p->tc ? toUnicode(p->tc, cerr) : QString::fromLatin1(cerr),
                     type, mysql_errno(p->mysql));
}


static QVariant::Type qDecodeMYSQLType(int mysqltype, uint flags)
{
    QVariant::Type type;
    switch (mysqltype) {
    case FIELD_TYPE_TINY :
        type = static_cast<QVariant::Type>((flags & UNSIGNED_FLAG) ? QMetaType::UChar : QMetaType::Char);
        break;
    case FIELD_TYPE_SHORT :
        type = static_cast<QVariant::Type>((flags & UNSIGNED_FLAG) ? QMetaType::UShort : QMetaType::Short);
        break;
    case FIELD_TYPE_LONG :
    case FIELD_TYPE_INT24 :
        type = (flags & UNSIGNED_FLAG) ? QVariant::UInt : QVariant::Int;
        break;
    case FIELD_TYPE_YEAR :
        type = QVariant::Int;
        break;
    case FIELD_TYPE_LONGLONG :
        type = (flags & UNSIGNED_FLAG) ? QVariant::ULongLong : QVariant::LongLong;
        break;
    case FIELD_TYPE_FLOAT :
    case FIELD_TYPE_DOUBLE :
    case FIELD_TYPE_DECIMAL :
#if defined(FIELD_TYPE_NEWDECIMAL)
    case FIELD_TYPE_NEWDECIMAL:
#endif
        type = QVariant::Double;
        break;
    case FIELD_TYPE_DATE :
        type = QVariant::Date;
        break;
    case FIELD_TYPE_TIME :
        type = QVariant::Time;
        break;
    case FIELD_TYPE_DATETIME :
    case FIELD_TYPE_TIMESTAMP :
        type = QVariant::DateTime;
        break;
    case FIELD_TYPE_STRING :
    case FIELD_TYPE_VAR_STRING :
    case FIELD_TYPE_BLOB :
    case FIELD_TYPE_TINY_BLOB :
    case FIELD_TYPE_MEDIUM_BLOB :
    case FIELD_TYPE_LONG_BLOB :
        type = (flags & BINARY_FLAG) ? QVariant::ByteArray : QVariant::String;
        break;
    default:
    case FIELD_TYPE_ENUM :
    case FIELD_TYPE_SET :
        type = QVariant::String;
        break;
    }
    return type;
}

static QSqlField qToField(MYSQL_FIELD *field, QTextCodec *tc)
{
    QSqlField f(toUnicode(tc, field->name),
                qDecodeMYSQLType(int(field->type), field->flags));
    f.setRequired(IS_NOT_NULL(field->flags));
    f.setLength(field->length);
    f.setPrecision(field->decimals);
    f.setSqlType(field->type);
    f.setAutoValue(field->flags & AUTO_INCREMENT_FLAG);
    return f;
}

#if MYSQL_VERSION_ID >= 40108

static QSqlError qMakeStmtError(const QString& err, QSqlError::ErrorType type,
                            MYSQL_STMT* stmt)
{
    const char *cerr = mysql_stmt_error(stmt);
    return QSqlError(QLatin1String("QMYSQL3: ") + err,
                     QString::fromLatin1(cerr),
                     type, mysql_stmt_errno(stmt));
}

static bool qIsBlob(int t)
{
    return t == MYSQL_TYPE_TINY_BLOB
           || t == MYSQL_TYPE_BLOB
           || t == MYSQL_TYPE_MEDIUM_BLOB
           || t == MYSQL_TYPE_LONG_BLOB;
}

static bool qIsInteger(int t)
{
    return t == QMetaType::Char || t == QMetaType::UChar
        || t == QMetaType::Short || t == QMetaType::UShort
        || t == QMetaType::Int || t == QMetaType::UInt
        || t == QMetaType::LongLong || t == QMetaType::ULongLong;
}

void QMYSQLResultPrivate::bindBlobs()
{
    int i;
    MYSQL_FIELD *fieldInfo;
    MYSQL_BIND *bind;

    for(i = 0; i < fields.count(); ++i) {
        fieldInfo = fields.at(i).myField;
        if (qIsBlob(inBinds[i].buffer_type) && meta && fieldInfo) {
            bind = &inBinds[i];
            bind->buffer_length = fieldInfo->max_length;
            delete[] static_cast<char*>(bind->buffer);
            bind->buffer = new char[fieldInfo->max_length];
            fields[i].outField = static_cast<char*>(bind->buffer);
        }
    }
}

bool QMYSQLResultPrivate::bindInValues()
{
    MYSQL_BIND *bind;
    char *field;
    int i = 0;

    if (!meta)
        meta = mysql_stmt_result_metadata(stmt);
    if (!meta)
        return false;

    fields.resize(mysql_num_fields(meta));

    inBinds = new MYSQL_BIND[fields.size()];
    memset(inBinds, 0, fields.size() * sizeof(MYSQL_BIND));

    MYSQL_FIELD *fieldInfo;

    while((fieldInfo = mysql_fetch_field(meta))) {
        QMyField &f = fields[i];
        f.myField = fieldInfo;

        f.type = qDecodeMYSQLType(fieldInfo->type, fieldInfo->flags);
        if (qIsBlob(fieldInfo->type)) {
            // the size of a blob-field is available as soon as we call
            // mysql_stmt_store_result()
            // after mysql_stmt_exec() in QMYSQLResult::exec()
            fieldInfo->length = 0;
            hasBlobs = true;
        } else if (qIsInteger(f.type)) {
            fieldInfo->length = 8;
        } else {
            fieldInfo->type = MYSQL_TYPE_STRING;
        }
        bind = &inBinds[i];
        field = new char[fieldInfo->length + 1];
        memset(field, 0, fieldInfo->length + 1);

        bind->buffer_type = fieldInfo->type;
        bind->buffer = field;
        bind->buffer_length = f.bufLength = fieldInfo->length + 1;
        bind->is_null = &f.nullIndicator;
        bind->length = &f.bufLength;
        f.outField=field;

        ++i;
    }
    return true;
}
#endif

QMYSQLResult::QMYSQLResult(const QMYSQLDriver* db)
: QSqlResult(db)
{
    d = new QMYSQLResultPrivate(db, this);
}

QMYSQLResult::~QMYSQLResult()
{
    cleanup();
    delete d;
}

QVariant QMYSQLResult::handle() const
{
#if MYSQL_VERSION_ID >= 40108
    if(d->preparedQuery)
        return d->meta ? QVariant::fromValue(d->meta) : QVariant::fromValue(d->stmt);
    else
#endif
        return QVariant::fromValue(d->result);
}

void QMYSQLResult::cleanup()
{
    if (d->result)
        mysql_free_result(d->result);

// must iterate trough leftover result sets from multi-selects or stored procedures
// if this isn't done subsequent queries will fail with "Commands out of sync"
#if MYSQL_VERSION_ID >= 40100
    while (d->driver && d->driver->d_func()->mysql && mysql_next_result(d->driver->d_func()->mysql) == 0) {
        MYSQL_RES *res = mysql_store_result(d->driver->d_func()->mysql);
        if (res)
            mysql_free_result(res);
    }
#endif

#if MYSQL_VERSION_ID >= 40108
    if (d->stmt) {
        if (mysql_stmt_close(d->stmt))
            qWarning("QMYSQLResult::cleanup: unable to free statement handle");
        d->stmt = 0;
    }

    if (d->meta) {
        mysql_free_result(d->meta);
        d->meta = 0;
    }

    int i;
    for (i = 0; i < d->fields.count(); ++i)
        delete[] d->fields[i].outField;

    if (d->outBinds) {
        delete[] d->outBinds;
        d->outBinds = 0;
    }

    if (d->inBinds) {
        delete[] d->inBinds;
        d->inBinds = 0;
    }
#endif

    d->hasBlobs = false;
    d->fields.clear();
    d->result = NULL;
    d->row = NULL;
    setAt(-1);
    setActive(false);
}

bool QMYSQLResult::fetch(int i)
{
    if(!d->driver)
        return false;
    if (isForwardOnly()) { // fake a forward seek
        if (at() < i) {
            int x = i - at();
            while (--x && fetchNext()) {};
            return fetchNext();
        } else {
            return false;
        }
    }
    if (at() == i)
        return true;
    if (d->preparedQuery) {
#if MYSQL_VERSION_ID >= 40108
        mysql_stmt_data_seek(d->stmt, i);

        int nRC = mysql_stmt_fetch(d->stmt);
        if (nRC) {
#ifdef MYSQL_DATA_TRUNCATED
            if (nRC == 1 || nRC == MYSQL_DATA_TRUNCATED)
#else
            if (nRC == 1)
#endif
                setLastError(qMakeStmtError(QCoreApplication::translate("QMYSQLResult",
                         "Unable to fetch data"), QSqlError::StatementError, d->stmt));
            return false;
        }
#else
        return false;
#endif
    } else {
        mysql_data_seek(d->result, i);
        d->row = mysql_fetch_row(d->result);
        if (!d->row)
            return false;
    }

    setAt(i);
    return true;
}

bool QMYSQLResult::fetchNext()
{
    if(!d->driver)
        return false;
    if (d->preparedQuery) {
#if MYSQL_VERSION_ID >= 40108
        int nRC = mysql_stmt_fetch(d->stmt);
        if (nRC) {
#ifdef MYSQL_DATA_TRUNCATED
            if (nRC == 1 || nRC == MYSQL_DATA_TRUNCATED)
#else
            if (nRC == 1)
#endif // MYSQL_DATA_TRUNCATED
                setLastError(qMakeStmtError(QCoreApplication::translate("QMYSQLResult",
                                    "Unable to fetch data"), QSqlError::StatementError, d->stmt));
            return false;
        }
#else
        return false;
#endif
    } else {
        d->row = mysql_fetch_row(d->result);
        if (!d->row)
            return false;
    }
    setAt(at() + 1);
    return true;
}

bool QMYSQLResult::fetchLast()
{
    if(!d->driver)
        return false;
    if (isForwardOnly()) { // fake this since MySQL can't seek on forward only queries
        bool success = fetchNext(); // did we move at all?
        while (fetchNext()) {};
        return success;
    }

    my_ulonglong numRows;
    if (d->preparedQuery) {
#if MYSQL_VERSION_ID >= 40108
        numRows = mysql_stmt_num_rows(d->stmt);
#else
        numRows = 0;
#endif
    } else {
        numRows = mysql_num_rows(d->result);
    }
    if (at() == int(numRows))
        return true;
    if (!numRows)
        return false;
    return fetch(numRows - 1);
}

bool QMYSQLResult::fetchFirst()
{
    if (at() == 0)
        return true;

    if (isForwardOnly())
        return (at() == QSql::BeforeFirstRow) ? fetchNext() : false;
    return fetch(0);
}

QVariant QMYSQLResult::data(int field)
{

    if (!isSelect() || field >= d->fields.count()) {
        qWarning("QMYSQLResult::data: column %d out of range", field);
        return QVariant();
    }

    if (!d->driver)
        return QVariant();

    int fieldLength = 0;
    const QMYSQLResultPrivate::QMyField &f = d->fields.at(field);
    QString val;
    if (d->preparedQuery) {
        if (f.nullIndicator)
            return QVariant(f.type);

        if (qIsInteger(f.type))
            return QVariant(f.type, f.outField);

        if (f.type != QVariant::ByteArray)
            val = toUnicode(d->driver->d_func()->tc, f.outField, f.bufLength);
    } else {
        if (d->row[field] == NULL) {
            // NULL value
            return QVariant(f.type);
        }

        fieldLength = mysql_fetch_lengths(d->result)[field];

        if (f.type != QVariant::ByteArray)
            val = toUnicode(d->driver->d_func()->tc, d->row[field], fieldLength);
    }

    switch (static_cast<int>(f.type)) {
    case QVariant::LongLong:
        return QVariant(val.toLongLong());
    case QVariant::ULongLong:
        return QVariant(val.toULongLong());
    case QMetaType::Char:
    case QMetaType::Short:
    case QVariant::Int:
        return QVariant(val.toInt());
    case QMetaType::UChar:
    case QMetaType::UShort:
    case QVariant::UInt:
        return QVariant(val.toUInt());
    case QVariant::Double: {
        QVariant v;
        bool ok=false;
        double dbl = val.toDouble(&ok);
        switch(numericalPrecisionPolicy()) {
            case QSql::LowPrecisionInt32:
                v=QVariant(dbl).toInt();
                break;
            case QSql::LowPrecisionInt64:
                v = QVariant(dbl).toLongLong();
                break;
            case QSql::LowPrecisionDouble:
                v = QVariant(dbl);
                break;
            case QSql::HighPrecision:
            default:
                v = val;
                ok = true;
                break;
        }
        if(ok)
            return v;
        else
            return QVariant();
    }
        return QVariant(val.toDouble());
    case QVariant::Date:
        return qDateFromString(val);
    case QVariant::Time:
        return qTimeFromString(val);
    case QVariant::DateTime:
        return qDateTimeFromString(val);
    case QVariant::ByteArray: {

        QByteArray ba;
        if (d->preparedQuery) {
            ba = QByteArray(f.outField, f.bufLength);
        } else {
            ba = QByteArray(d->row[field], fieldLength);
        }
        return QVariant(ba);
    }
    default:
    case QVariant::String:
        return QVariant(val);
    }
    qWarning("QMYSQLResult::data: unknown data type");
    return QVariant();
}

bool QMYSQLResult::isNull(int field)
{
   if (field < 0 || field >= d->fields.count())
       return true;
   if (d->preparedQuery)
       return d->fields.at(field).nullIndicator;
   else
       return d->row[field] == NULL;
}

bool QMYSQLResult::reset (const QString& query)
{
    if (!driver() || !driver()->isOpen() || driver()->isOpenError() || !d->driver)
        return false;

    d->preparedQuery = false;

    cleanup();

    const QByteArray encQuery(fromUnicode(d->driver->d_func()->tc, query));
    if (mysql_real_query(d->driver->d_func()->mysql, encQuery.data(), encQuery.length())) {
        setLastError(qMakeError(QCoreApplication::translate("QMYSQLResult", "Unable to execute query"),
                     QSqlError::StatementError, d->driver->d_func()));
        return false;
    }
    d->result = mysql_store_result(d->driver->d_func()->mysql);
    if (!d->result && mysql_field_count(d->driver->d_func()->mysql) > 0) {
        setLastError(qMakeError(QCoreApplication::translate("QMYSQLResult", "Unable to store result"),
                    QSqlError::StatementError, d->driver->d_func()));
        return false;
    }
    int numFields = mysql_field_count(d->driver->d_func()->mysql);
    setSelect(numFields != 0);
    d->fields.resize(numFields);
    d->rowsAffected = mysql_affected_rows(d->driver->d_func()->mysql);

    if (isSelect()) {
        for(int i = 0; i < numFields; i++) {
            MYSQL_FIELD* field = mysql_fetch_field_direct(d->result, i);
            d->fields[i].type = qDecodeMYSQLType(field->type, field->flags);
        }
        setAt(QSql::BeforeFirstRow);
    }
    setActive(true);
    return isActive();
}

int QMYSQLResult::size()
{
    if (d->driver && isSelect())
        if (d->preparedQuery)
#if MYSQL_VERSION_ID >= 40108
            return mysql_stmt_num_rows(d->stmt);
#else
            return -1;
#endif
        else
            return int(mysql_num_rows(d->result));
    else
        return -1;
}

int QMYSQLResult::numRowsAffected()
{
    return d->rowsAffected;
}

QVariant QMYSQLResult::lastInsertId() const
{
    if (!isActive() || !d->driver)
        return QVariant();

    if (d->preparedQuery) {
#if MYSQL_VERSION_ID >= 40108
        quint64 id = mysql_stmt_insert_id(d->stmt);
        if (id)
            return QVariant(id);
#endif
    } else {
        quint64 id = mysql_insert_id(d->driver->d_func()->mysql);
        if (id)
            return QVariant(id);
    }
    return QVariant();
}

QSqlRecord QMYSQLResult::record() const
{
    QSqlRecord info;
    MYSQL_RES *res;
    if (!isActive() || !isSelect() || !d->driver)
        return info;

#if MYSQL_VERSION_ID >= 40108
    res = d->preparedQuery ? d->meta : d->result;
#else
    res = d->result;
#endif

    if (!mysql_errno(d->driver->d_func()->mysql)) {
        mysql_field_seek(res, 0);
        MYSQL_FIELD* field = mysql_fetch_field(res);
        while(field) {
            info.append(qToField(field, d->driver->d_func()->tc));
            field = mysql_fetch_field(res);
        }
    }
    mysql_field_seek(res, 0);
    return info;
}

bool QMYSQLResult::nextResult()
{
    if(!d->driver)
        return false;
#if MYSQL_VERSION_ID >= 40100
    setAt(-1);
    setActive(false);

    if (d->result && isSelect())
        mysql_free_result(d->result);
    d->result = 0;
    setSelect(false);

    for (int i = 0; i < d->fields.count(); ++i)
        delete[] d->fields[i].outField;
    d->fields.clear();

    int status = mysql_next_result(d->driver->d_func()->mysql);
    if (status > 0) {
        setLastError(qMakeError(QCoreApplication::translate("QMYSQLResult", "Unable to execute next query"),
                     QSqlError::StatementError, d->driver->d_func()));
        return false;
    } else if (status == -1) {
        return false;   // No more result sets
    }

    d->result = mysql_store_result(d->driver->d_func()->mysql);
    int numFields = mysql_field_count(d->driver->d_func()->mysql);
    if (!d->result && numFields > 0) {
        setLastError(qMakeError(QCoreApplication::translate("QMYSQLResult", "Unable to store next result"),
                     QSqlError::StatementError, d->driver->d_func()));
        return false;
    }

    setSelect(numFields > 0);
    d->fields.resize(numFields);
    d->rowsAffected = mysql_affected_rows(d->driver->d_func()->mysql);

    if (isSelect()) {
        for (int i = 0; i < numFields; i++) {
            MYSQL_FIELD* field = mysql_fetch_field_direct(d->result, i);
            d->fields[i].type = qDecodeMYSQLType(field->type, field->flags);
        }
    }

    setActive(true);
    return true;
#else
    return false;
#endif
}

void QMYSQLResult::virtual_hook(int id, void *data)
{
    QSqlResult::virtual_hook(id, data);
}


#if MYSQL_VERSION_ID >= 40108

static MYSQL_TIME *toMySqlDate(QDate date, QTime time, QVariant::Type type)
{
    Q_ASSERT(type == QVariant::Time || type == QVariant::Date
             || type == QVariant::DateTime);

    MYSQL_TIME *myTime = new MYSQL_TIME;
    memset(myTime, 0, sizeof(MYSQL_TIME));

    if (type == QVariant::Time || type == QVariant::DateTime) {
        myTime->hour = time.hour();
        myTime->minute = time.minute();
        myTime->second = time.second();
        myTime->second_part = time.msec() * 1000;
    }
    if (type == QVariant::Date || type == QVariant::DateTime) {
        myTime->year = date.year();
        myTime->month = date.month();
        myTime->day = date.day();
    }

    return myTime;
}

bool QMYSQLResult::prepare(const QString& query)
{
    if(!d->driver)
        return false;
#if MYSQL_VERSION_ID >= 40108
    cleanup();
    if (!d->driver->d_func()->preparedQuerysEnabled)
        return QSqlResult::prepare(query);

    int r;

    if (query.isEmpty())
        return false;

    if (!d->stmt)
        d->stmt = mysql_stmt_init(d->driver->d_func()->mysql);
    if (!d->stmt) {
        setLastError(qMakeError(QCoreApplication::translate("QMYSQLResult", "Unable to prepare statement"),
                     QSqlError::StatementError, d->driver->d_func()));
        return false;
    }

    const QByteArray encQuery(fromUnicode(d->driver->d_func()->tc, query));
    r = mysql_stmt_prepare(d->stmt, encQuery.constData(), encQuery.length());
    if (r != 0) {
        setLastError(qMakeStmtError(QCoreApplication::translate("QMYSQLResult",
                     "Unable to prepare statement"), QSqlError::StatementError, d->stmt));
        cleanup();
        return false;
    }

    if (mysql_stmt_param_count(d->stmt) > 0) {// allocate memory for outvalues
        d->outBinds = new MYSQL_BIND[mysql_stmt_param_count(d->stmt)];
    }

    setSelect(d->bindInValues());
    d->preparedQuery = true;
    return true;
#else
    return false;
#endif
}

bool QMYSQLResult::exec()
{
    if (!d->driver)
        return false;
    if (!d->preparedQuery)
        return QSqlResult::exec();
    if (!d->stmt)
        return false;

    int r = 0;
    MYSQL_BIND* currBind;
    QVector<MYSQL_TIME *> timeVector;
    QVector<QByteArray> stringVector;
    QVector<my_bool> nullVector;

    const QVector<QVariant> values = boundValues();

    r = mysql_stmt_reset(d->stmt);
    if (r != 0) {
        setLastError(qMakeStmtError(QCoreApplication::translate("QMYSQLResult",
                     "Unable to reset statement"), QSqlError::StatementError, d->stmt));
        return false;
    }

    if (mysql_stmt_param_count(d->stmt) > 0 &&
        mysql_stmt_param_count(d->stmt) == (uint)values.count()) {

        nullVector.resize(values.count());
        for (int i = 0; i < values.count(); ++i) {
            const QVariant &val = boundValues().at(i);
            void *data = const_cast<void *>(val.constData());

            currBind = &d->outBinds[i];

            nullVector[i] = static_cast<my_bool>(val.isNull());
            currBind->is_null = &nullVector[i];
            currBind->length = 0;
            currBind->is_unsigned = 0;

            switch (val.type()) {
                case QVariant::ByteArray:
                    currBind->buffer_type = MYSQL_TYPE_BLOB;
                    currBind->buffer = const_cast<char *>(val.toByteArray().constData());
                    currBind->buffer_length = val.toByteArray().size();
                    break;

                case QVariant::Time:
                case QVariant::Date:
                case QVariant::DateTime: {
                    MYSQL_TIME *myTime = toMySqlDate(val.toDate(), val.toTime(), val.type());
                    timeVector.append(myTime);

                    currBind->buffer = myTime;
                    switch(val.type()) {
                    case QVariant::Time:
                        currBind->buffer_type = MYSQL_TYPE_TIME;
                        myTime->time_type = MYSQL_TIMESTAMP_TIME;
                        break;
                    case QVariant::Date:
                        currBind->buffer_type = MYSQL_TYPE_DATE;
                        myTime->time_type = MYSQL_TIMESTAMP_DATE;
                        break;
                    case QVariant::DateTime:
                        currBind->buffer_type = MYSQL_TYPE_DATETIME;
                        myTime->time_type = MYSQL_TIMESTAMP_DATETIME;
                        break;
                    default:
                        break;
                    }
                    currBind->buffer_length = sizeof(MYSQL_TIME);
                    currBind->length = 0;
                    break; }
                case QVariant::UInt:
                case QVariant::Int:
                    currBind->buffer_type = MYSQL_TYPE_LONG;
                    currBind->buffer = data;
                    currBind->buffer_length = sizeof(int);
                    currBind->is_unsigned = (val.type() != QVariant::Int);
                break;
                case QVariant::Bool:
                    currBind->buffer_type = MYSQL_TYPE_TINY;
                    currBind->buffer = data;
                    currBind->buffer_length = sizeof(bool);
                    currBind->is_unsigned = false;
                    break;
                case QVariant::Double:
                    currBind->buffer_type = MYSQL_TYPE_DOUBLE;
                    currBind->buffer = data;
                    currBind->buffer_length = sizeof(double);
                    break;
                case QVariant::LongLong:
                case QVariant::ULongLong:
                    currBind->buffer_type = MYSQL_TYPE_LONGLONG;
                    currBind->buffer = data;
                    currBind->buffer_length = sizeof(qint64);
                    currBind->is_unsigned = (val.type() == QVariant::ULongLong);
                    break;
                case QVariant::String:
                default: {
                    QByteArray ba = fromUnicode(d->driver->d_func()->tc, val.toString());
                    stringVector.append(ba);
                    currBind->buffer_type = MYSQL_TYPE_STRING;
                    currBind->buffer = const_cast<char *>(ba.constData());
                    currBind->buffer_length = ba.length();
                    break; }
            }
        }

        r = mysql_stmt_bind_param(d->stmt, d->outBinds);
        if (r != 0) {
            setLastError(qMakeStmtError(QCoreApplication::translate("QMYSQLResult",
                         "Unable to bind value"), QSqlError::StatementError, d->stmt));
            qDeleteAll(timeVector);
            return false;
        }
    }
    r = mysql_stmt_execute(d->stmt);

    qDeleteAll(timeVector);

    if (r != 0) {
        setLastError(qMakeStmtError(QCoreApplication::translate("QMYSQLResult",
                     "Unable to execute statement"), QSqlError::StatementError, d->stmt));
        return false;
    }
    //if there is meta-data there is also data
    setSelect(d->meta);

    d->rowsAffected = mysql_stmt_affected_rows(d->stmt);

    if (isSelect()) {
        my_bool update_max_length = true;

        r = mysql_stmt_bind_result(d->stmt, d->inBinds);
        if (r != 0) {
            setLastError(qMakeStmtError(QCoreApplication::translate("QMYSQLResult",
                         "Unable to bind outvalues"), QSqlError::StatementError, d->stmt));
            return false;
        }
        if (d->hasBlobs)
            mysql_stmt_attr_set(d->stmt, STMT_ATTR_UPDATE_MAX_LENGTH, &update_max_length);

        r = mysql_stmt_store_result(d->stmt);
        if (r != 0) {
            setLastError(qMakeStmtError(QCoreApplication::translate("QMYSQLResult",
                         "Unable to store statement results"), QSqlError::StatementError, d->stmt));
            return false;
        }

        if (d->hasBlobs) {
            // mysql_stmt_store_result() with STMT_ATTR_UPDATE_MAX_LENGTH set to true crashes
            // when called without a preceding call to mysql_stmt_bind_result()
            // in versions < 4.1.8
            d->bindBlobs();
            r = mysql_stmt_bind_result(d->stmt, d->inBinds);
            if (r != 0) {
                setLastError(qMakeStmtError(QCoreApplication::translate("QMYSQLResult",
                             "Unable to bind outvalues"), QSqlError::StatementError, d->stmt));
                return false;
            }
        }
        setAt(QSql::BeforeFirstRow);
    }
    setActive(true);
    return true;
}
#endif
/////////////////////////////////////////////////////////

static int qMySqlConnectionCount = 0;
static bool qMySqlInitHandledByUser = false;

static void qLibraryInit()
{
#ifndef Q_NO_MYSQL_EMBEDDED
# if MYSQL_VERSION_ID >= 40000
    if (qMySqlInitHandledByUser || qMySqlConnectionCount > 1)
        return;

# if (MYSQL_VERSION_ID >= 40110 && MYSQL_VERSION_ID < 50000) || MYSQL_VERSION_ID >= 50003
    if (mysql_library_init(0, 0, 0)) {
# else
    if (mysql_server_init(0, 0, 0)) {
# endif
        qWarning("QMYSQLDriver::qServerInit: unable to start server.");
    }
# endif // MYSQL_VERSION_ID
#endif // Q_NO_MYSQL_EMBEDDED
}

static void qLibraryEnd()
{
#ifndef Q_NO_MYSQL_EMBEDDED
# if MYSQL_VERSION_ID > 40000
#  if (MYSQL_VERSION_ID >= 40110 && MYSQL_VERSION_ID < 50000) || MYSQL_VERSION_ID >= 50003
    mysql_library_end();
#  else
    mysql_server_end();
#  endif
# endif
#endif
}

QMYSQLDriver::QMYSQLDriver(QObject * parent)
    : QSqlDriver(*new QMYSQLDriverPrivate, parent)
{
    init();
    qLibraryInit();
}

/*!
    Create a driver instance with the open connection handle, \a con.
    The instance's parent (owner) is \a parent.
*/

QMYSQLDriver::QMYSQLDriver(MYSQL * con, QObject * parent)
    : QSqlDriver(*new QMYSQLDriverPrivate, parent)
{
    Q_D(QMYSQLDriver);
    init();
    if (con) {
        d->mysql = (MYSQL *) con;
#ifndef QT_NO_TEXTCODEC
        d->tc = codec(con);
#endif
        setOpen(true);
        setOpenError(false);
        if (qMySqlConnectionCount == 1)
            qMySqlInitHandledByUser = true;
    } else {
        qLibraryInit();
    }
}

void QMYSQLDriver::init()
{
    Q_D(QMYSQLDriver);
    d->mysql = 0;
    qMySqlConnectionCount++;
}

QMYSQLDriver::~QMYSQLDriver()
{
    qMySqlConnectionCount--;
    if (qMySqlConnectionCount == 0 && !qMySqlInitHandledByUser)
        qLibraryEnd();
}

bool QMYSQLDriver::hasFeature(DriverFeature f) const
{
    Q_D(const QMYSQLDriver);
    switch (f) {
    case Transactions:
// CLIENT_TRANSACTION should be defined in all recent mysql client libs > 3.23.34
#ifdef CLIENT_TRANSACTIONS
        if (d->mysql) {
            if ((d->mysql->server_capabilities & CLIENT_TRANSACTIONS) == CLIENT_TRANSACTIONS)
                return true;
        }
#endif
        return false;
    case NamedPlaceholders:
    case BatchOperations:
    case SimpleLocking:
    case EventNotifications:
    case FinishQuery:
    case CancelQuery:
        return false;
    case QuerySize:
    case BLOB:
    case LastInsertId:
    case Unicode:
    case LowPrecisionNumbers:
        return true;
    case PreparedQueries:
    case PositionalPlaceholders:
#if MYSQL_VERSION_ID >= 40108
        return d->preparedQuerysEnabled;
#else
        return false;
#endif
    case MultipleResultSets:
#if MYSQL_VERSION_ID >= 40100
        return true;
#else
        return false;
#endif
    }
    return false;
}

static void setOptionFlag(uint &optionFlags, const QString &opt)
{
    if (opt == QLatin1String("CLIENT_COMPRESS"))
        optionFlags |= CLIENT_COMPRESS;
    else if (opt == QLatin1String("CLIENT_FOUND_ROWS"))
        optionFlags |= CLIENT_FOUND_ROWS;
    else if (opt == QLatin1String("CLIENT_IGNORE_SPACE"))
        optionFlags |= CLIENT_IGNORE_SPACE;
    else if (opt == QLatin1String("CLIENT_INTERACTIVE"))
        optionFlags |= CLIENT_INTERACTIVE;
    else if (opt == QLatin1String("CLIENT_NO_SCHEMA"))
        optionFlags |= CLIENT_NO_SCHEMA;
    else if (opt == QLatin1String("CLIENT_ODBC"))
        optionFlags |= CLIENT_ODBC;
    else if (opt == QLatin1String("CLIENT_SSL"))
        qWarning("QMYSQLDriver: SSL_KEY, SSL_CERT and SSL_CA should be used instead of CLIENT_SSL.");
    else
        qWarning("QMYSQLDriver::open: Unknown connect option '%s'", opt.toLocal8Bit().constData());
}

bool QMYSQLDriver::open(const QString& db,
                         const QString& user,
                         const QString& password,
                         const QString& host,
                         int port,
                         const QString& connOpts)
{
    Q_D(QMYSQLDriver);
    if (isOpen())
        close();

    /* This is a hack to get MySQL's stored procedure support working.
       Since a stored procedure _may_ return multiple result sets,
       we have to enable CLIEN_MULTI_STATEMENTS here, otherwise _any_
       stored procedure call will fail.
    */
    unsigned int optionFlags = Q_CLIENT_MULTI_STATEMENTS;
    const QStringList opts(connOpts.split(QLatin1Char(';'), QString::SkipEmptyParts));
    QString unixSocket;
    QString sslCert;
    QString sslCA;
    QString sslKey;
    QString sslCAPath;
    QString sslCipher;
#if MYSQL_VERSION_ID >= 50000
    my_bool reconnect=false;
    uint connectTimeout = 0;
    uint readTimeout = 0;
    uint writeTimeout = 0;
#endif

    // extract the real options from the string
    for (int i = 0; i < opts.count(); ++i) {
        QString tmp(opts.at(i).simplified());
        int idx;
        if ((idx = tmp.indexOf(QLatin1Char('='))) != -1) {
            QString val = tmp.mid(idx + 1).simplified();
            QString opt = tmp.left(idx).simplified();
            if (opt == QLatin1String("UNIX_SOCKET"))
                unixSocket = val;
#if MYSQL_VERSION_ID >= 50000
            else if (opt == QLatin1String("MYSQL_OPT_RECONNECT")) {
                if (val == QLatin1String("TRUE") || val == QLatin1String("1") || val.isEmpty())
                    reconnect = true;
            } else if (opt == QLatin1String("MYSQL_OPT_CONNECT_TIMEOUT")) {
                connectTimeout = val.toInt();
            } else if (opt == QLatin1String("MYSQL_OPT_READ_TIMEOUT")) {
                readTimeout = val.toInt();
            } else if (opt == QLatin1String("MYSQL_OPT_WRITE_TIMEOUT")) {
                writeTimeout = val.toInt();
            }
#endif
            else if (opt == QLatin1String("SSL_KEY"))
                sslKey = val;
            else if (opt == QLatin1String("SSL_CERT"))
                sslCert = val;
            else if (opt == QLatin1String("SSL_CA"))
                sslCA = val;
            else if (opt == QLatin1String("SSL_CAPATH"))
                sslCAPath = val;
            else if (opt == QLatin1String("SSL_CIPHER"))
                sslCipher = val;
            else if (val == QLatin1String("TRUE") || val == QLatin1String("1"))
                setOptionFlag(optionFlags, tmp.left(idx).simplified());
            else
                qWarning("QMYSQLDriver::open: Illegal connect option value '%s'",
                         tmp.toLocal8Bit().constData());
        } else {
            setOptionFlag(optionFlags, tmp);
        }
    }

    if (!(d->mysql = mysql_init((MYSQL*) 0))) {
        setLastError(qMakeError(tr("Unable to allocate a MYSQL object"),
                     QSqlError::ConnectionError, d));
        setOpenError(true);
        return false;
    }

    if (!sslKey.isNull() || !sslCert.isNull() || !sslCA.isNull() ||
        !sslCAPath.isNull() || !sslCipher.isNull()) {
       mysql_ssl_set(d->mysql,
                        sslKey.isNull() ? static_cast<const char *>(0)
                                        : QFile::encodeName(sslKey).constData(),
                        sslCert.isNull() ? static_cast<const char *>(0)
                                         : QFile::encodeName(sslCert).constData(),
                        sslCA.isNull() ? static_cast<const char *>(0)
                                       : QFile::encodeName(sslCA).constData(),
                        sslCAPath.isNull() ? static_cast<const char *>(0)
                                           : QFile::encodeName(sslCAPath).constData(),
                        sslCipher.isNull() ? static_cast<const char *>(0)
                                           : sslCipher.toLocal8Bit().constData());
    }

#if MYSQL_VERSION_ID >= 50000
    if (connectTimeout != 0)
        mysql_options(d->mysql, MYSQL_OPT_CONNECT_TIMEOUT, &connectTimeout);
    if (readTimeout != 0)
        mysql_options(d->mysql, MYSQL_OPT_READ_TIMEOUT, &readTimeout);
    if (writeTimeout != 0)
        mysql_options(d->mysql, MYSQL_OPT_WRITE_TIMEOUT, &writeTimeout);
#endif
<<<<<<< HEAD
    if (mysql_real_connect(d->mysql,
                              host.isNull() ? static_cast<const char *>(0)
                                            : host.toLocal8Bit().constData(),
                              user.isNull() ? static_cast<const char *>(0)
                                            : user.toLocal8Bit().constData(),
                              password.isNull() ? static_cast<const char *>(0)
                                                : password.toLocal8Bit().constData(),
                              db.isNull() ? static_cast<const char *>(0)
                                          : db.toLocal8Bit().constData(),
                              (port > -1) ? port : 0,
                              unixSocket.isNull() ? static_cast<const char *>(0)
                                          : unixSocket.toLocal8Bit().constData(),
                              optionFlags))
    {
        if (!db.isEmpty() && mysql_select_db(d->mysql, db.toLocal8Bit().constData())) {
            setLastError(qMakeError(tr("Unable to open database '%1'").arg(db), QSqlError::ConnectionError, d));
            mysql_close(d->mysql);
            setOpenError(true);
            return false;
        }
=======
        MYSQL *mysql = mysql_real_connect(d->mysql,
                                          host.isNull() ? static_cast<const char *>(0)
                                                        : host.toLocal8Bit().constData(),
                                          user.isNull() ? static_cast<const char *>(0)
                                                        : user.toLocal8Bit().constData(),
                                          password.isNull() ? static_cast<const char *>(0)
                                                            : password.toLocal8Bit().constData(),
                                          db.isNull() ? static_cast<const char *>(0)
                                                      : db.toLocal8Bit().constData(),
                                          (port > -1) ? port : 0,
                                          unixSocket.isNull() ? static_cast<const char *>(0)
                                                              : unixSocket.toLocal8Bit().constData(),
                                          optionFlags);

        if (mysql == d->mysql) {
            if (!db.isEmpty() && mysql_select_db(d->mysql, db.toLocal8Bit().constData())) {
                setLastError(qMakeError(tr("Unable to open database '%1'").arg(db), QSqlError::ConnectionError, d));
                mysql_close(d->mysql);
                setOpenError(true);
                return false;
            }
>>>>>>> a7297ed8
#if MYSQL_VERSION_ID >= 50000
        if (reconnect)
            mysql_options(d->mysql, MYSQL_OPT_RECONNECT, &reconnect);
#endif
<<<<<<< HEAD
=======
        } else {
            setLastError(qMakeError(tr("Unable to connect"),
                         QSqlError::ConnectionError, d));
            mysql_close(d->mysql);
            d->mysql = NULL;
            setOpenError(true);
            return false;
        }
>>>>>>> a7297ed8
    } else {
        setLastError(qMakeError(tr("Failed to allocated data"),
                     QSqlError::UnknownError, d));
        setOpenError(true);
        return false;
    }

#if (MYSQL_VERSION_ID >= 40113 && MYSQL_VERSION_ID < 50000) || MYSQL_VERSION_ID >= 50007
    // force the communication to be utf8
    mysql_set_character_set(d->mysql, "utf8");
#endif
#ifndef QT_NO_TEXTCODEC
    d->tc = codec(d->mysql);
#endif

#if MYSQL_VERSION_ID >= 40108
    d->preparedQuerysEnabled = mysql_get_client_version() >= 40108
                        && mysql_get_server_version(d->mysql) >= 40100;
#else
    d->preparedQuerysEnabled = false;
#endif

#ifndef QT_NO_THREAD
    mysql_thread_init();
#endif


    setOpen(true);
    setOpenError(false);
    return true;
}

void QMYSQLDriver::close()
{
    Q_D(QMYSQLDriver);
    if (isOpen()) {
#ifndef QT_NO_THREAD
        mysql_thread_end();
#endif
        mysql_close(d->mysql);
        d->mysql = NULL;
        setOpen(false);
        setOpenError(false);
    }
}

QSqlResult *QMYSQLDriver::createResult() const
{
    return new QMYSQLResult(this);
}

QStringList QMYSQLDriver::tables(QSql::TableType type) const
{
    Q_D(const QMYSQLDriver);
    QStringList tl;
#if MYSQL_VERSION_ID >= 40100
    if( mysql_get_server_version(d->mysql) < 50000)
    {
#endif
        if (!isOpen())
            return tl;
        if (!(type & QSql::Tables))
            return tl;

        MYSQL_RES* tableRes = mysql_list_tables(d->mysql, NULL);
        MYSQL_ROW row;
        int i = 0;
        while (tableRes) {
            mysql_data_seek(tableRes, i);
            row = mysql_fetch_row(tableRes);
            if (!row)
                break;
            tl.append(toUnicode(d->tc, row[0]));
            i++;
        }
        mysql_free_result(tableRes);
#if MYSQL_VERSION_ID >= 40100
    } else {
        QSqlQuery q(createResult());
        if(type & QSql::Tables) {
            QString sql = QLatin1String("select table_name from information_schema.tables where table_schema = '") + QLatin1String(d->mysql->db) + QLatin1String("' and table_type = 'BASE TABLE'");
            q.exec(sql);

            while(q.next())
                tl.append(q.value(0).toString());
        }
        if(type & QSql::Views) {
            QString sql = QLatin1String("select table_name from information_schema.tables where table_schema = '") + QLatin1String(d->mysql->db) + QLatin1String("' and table_type = 'VIEW'");
            q.exec(sql);

            while(q.next())
                tl.append(q.value(0).toString());
        }
    }
#endif
    return tl;
}

QSqlIndex QMYSQLDriver::primaryIndex(const QString& tablename) const
{
    QSqlIndex idx;
    if (!isOpen())
        return idx;

    QSqlQuery i(createResult());
    QString stmt(QLatin1String("show index from %1;"));
    QSqlRecord fil = record(tablename);
    i.exec(stmt.arg(tablename));
    while (i.isActive() && i.next()) {
        if (i.value(2).toString() == QLatin1String("PRIMARY")) {
            idx.append(fil.field(i.value(4).toString()));
            idx.setCursorName(i.value(0).toString());
            idx.setName(i.value(2).toString());
        }
    }

    return idx;
}

QSqlRecord QMYSQLDriver::record(const QString& tablename) const
{
    Q_D(const QMYSQLDriver);
    QString table=tablename;
    if(isIdentifierEscaped(table, QSqlDriver::TableName))
        table = stripDelimiters(table, QSqlDriver::TableName);

    QSqlRecord info;
    if (!isOpen())
        return info;
    MYSQL_RES* r = mysql_list_fields(d->mysql, table.toLocal8Bit().constData(), 0);
    if (!r) {
        return info;
    }
    MYSQL_FIELD* field;

    while ((field = mysql_fetch_field(r)))
        info.append(qToField(field, d->tc));
    mysql_free_result(r);
    return info;
}

QVariant QMYSQLDriver::handle() const
{
    Q_D(const QMYSQLDriver);
    return QVariant::fromValue(d->mysql);
}

bool QMYSQLDriver::beginTransaction()
{
    Q_D(QMYSQLDriver);
#ifndef CLIENT_TRANSACTIONS
    return false;
#endif
    if (!isOpen()) {
        qWarning("QMYSQLDriver::beginTransaction: Database not open");
        return false;
    }
    if (mysql_query(d->mysql, "BEGIN WORK")) {
        setLastError(qMakeError(tr("Unable to begin transaction"),
                                QSqlError::StatementError, d));
        return false;
    }
    return true;
}

bool QMYSQLDriver::commitTransaction()
{
    Q_D(QMYSQLDriver);
#ifndef CLIENT_TRANSACTIONS
    return false;
#endif
    if (!isOpen()) {
        qWarning("QMYSQLDriver::commitTransaction: Database not open");
        return false;
    }
    if (mysql_query(d->mysql, "COMMIT")) {
        setLastError(qMakeError(tr("Unable to commit transaction"),
                                QSqlError::StatementError, d));
        return false;
    }
    return true;
}

bool QMYSQLDriver::rollbackTransaction()
{
    Q_D(QMYSQLDriver);
#ifndef CLIENT_TRANSACTIONS
    return false;
#endif
    if (!isOpen()) {
        qWarning("QMYSQLDriver::rollbackTransaction: Database not open");
        return false;
    }
    if (mysql_query(d->mysql, "ROLLBACK")) {
        setLastError(qMakeError(tr("Unable to rollback transaction"),
                                QSqlError::StatementError, d));
        return false;
    }
    return true;
}

QString QMYSQLDriver::formatValue(const QSqlField &field, bool trimStrings) const
{
    Q_D(const QMYSQLDriver);
    QString r;
    if (field.isNull()) {
        r = QLatin1String("NULL");
    } else {
        switch(field.type()) {
        case QVariant::Double:
            r = QString::number(field.value().toDouble(), 'g', field.precision());
            break;
        case QVariant::String:
            // Escape '\' characters
            r = QSqlDriver::formatValue(field, trimStrings);
            r.replace(QLatin1String("\\"), QLatin1String("\\\\"));
            break;
        case QVariant::ByteArray:
            if (isOpen()) {
                const QByteArray ba = field.value().toByteArray();
                // buffer has to be at least length*2+1 bytes
                char* buffer = new char[ba.size() * 2 + 1];
                int escapedSize = int(mysql_real_escape_string(d->mysql, buffer,
                                      ba.data(), ba.size()));
                r.reserve(escapedSize + 3);
                r.append(QLatin1Char('\'')).append(toUnicode(d->tc, buffer)).append(QLatin1Char('\''));
                delete[] buffer;
                break;
            } else {
                qWarning("QMYSQLDriver::formatValue: Database not open");
            }
            // fall through
        default:
            r = QSqlDriver::formatValue(field, trimStrings);
        }
    }
    return r;
}

QString QMYSQLDriver::escapeIdentifier(const QString &identifier, IdentifierType) const
{
    QString res = identifier;
    if(!identifier.isEmpty() && !identifier.startsWith(QLatin1Char('`')) && !identifier.endsWith(QLatin1Char('`')) ) {
        res.prepend(QLatin1Char('`')).append(QLatin1Char('`'));
        res.replace(QLatin1Char('.'), QLatin1String("`.`"));
    }
    return res;
}

bool QMYSQLDriver::isIdentifierEscaped(const QString &identifier, IdentifierType type) const
{
    Q_UNUSED(type);
    return identifier.size() > 2
        && identifier.startsWith(QLatin1Char('`')) //left delimited
        && identifier.endsWith(QLatin1Char('`')); //right delimited
}

QT_END_NAMESPACE

#include "qsql_mysql.moc"<|MERGE_RESOLUTION|>--- conflicted
+++ resolved
@@ -1325,68 +1325,36 @@
     if (writeTimeout != 0)
         mysql_options(d->mysql, MYSQL_OPT_WRITE_TIMEOUT, &writeTimeout);
 #endif
-<<<<<<< HEAD
-    if (mysql_real_connect(d->mysql,
-                              host.isNull() ? static_cast<const char *>(0)
-                                            : host.toLocal8Bit().constData(),
-                              user.isNull() ? static_cast<const char *>(0)
-                                            : user.toLocal8Bit().constData(),
-                              password.isNull() ? static_cast<const char *>(0)
-                                                : password.toLocal8Bit().constData(),
-                              db.isNull() ? static_cast<const char *>(0)
-                                          : db.toLocal8Bit().constData(),
-                              (port > -1) ? port : 0,
-                              unixSocket.isNull() ? static_cast<const char *>(0)
-                                          : unixSocket.toLocal8Bit().constData(),
-                              optionFlags))
-    {
+    MYSQL *mysql = mysql_real_connect(d->mysql,
+                                      host.isNull() ? static_cast<const char *>(0)
+                                                    : host.toLocal8Bit().constData(),
+                                      user.isNull() ? static_cast<const char *>(0)
+                                                    : user.toLocal8Bit().constData(),
+                                      password.isNull() ? static_cast<const char *>(0)
+                                                        : password.toLocal8Bit().constData(),
+                                      db.isNull() ? static_cast<const char *>(0)
+                                                  : db.toLocal8Bit().constData(),
+                                      (port > -1) ? port : 0,
+                                      unixSocket.isNull() ? static_cast<const char *>(0)
+                                                          : unixSocket.toLocal8Bit().constData(),
+                                      optionFlags);
+
+    if (mysql == d->mysql) {
         if (!db.isEmpty() && mysql_select_db(d->mysql, db.toLocal8Bit().constData())) {
             setLastError(qMakeError(tr("Unable to open database '%1'").arg(db), QSqlError::ConnectionError, d));
             mysql_close(d->mysql);
             setOpenError(true);
             return false;
         }
-=======
-        MYSQL *mysql = mysql_real_connect(d->mysql,
-                                          host.isNull() ? static_cast<const char *>(0)
-                                                        : host.toLocal8Bit().constData(),
-                                          user.isNull() ? static_cast<const char *>(0)
-                                                        : user.toLocal8Bit().constData(),
-                                          password.isNull() ? static_cast<const char *>(0)
-                                                            : password.toLocal8Bit().constData(),
-                                          db.isNull() ? static_cast<const char *>(0)
-                                                      : db.toLocal8Bit().constData(),
-                                          (port > -1) ? port : 0,
-                                          unixSocket.isNull() ? static_cast<const char *>(0)
-                                                              : unixSocket.toLocal8Bit().constData(),
-                                          optionFlags);
-
-        if (mysql == d->mysql) {
-            if (!db.isEmpty() && mysql_select_db(d->mysql, db.toLocal8Bit().constData())) {
-                setLastError(qMakeError(tr("Unable to open database '%1'").arg(db), QSqlError::ConnectionError, d));
-                mysql_close(d->mysql);
-                setOpenError(true);
-                return false;
-            }
->>>>>>> a7297ed8
 #if MYSQL_VERSION_ID >= 50000
         if (reconnect)
             mysql_options(d->mysql, MYSQL_OPT_RECONNECT, &reconnect);
 #endif
-<<<<<<< HEAD
-=======
-        } else {
-            setLastError(qMakeError(tr("Unable to connect"),
-                         QSqlError::ConnectionError, d));
-            mysql_close(d->mysql);
-            d->mysql = NULL;
-            setOpenError(true);
-            return false;
-        }
->>>>>>> a7297ed8
     } else {
-        setLastError(qMakeError(tr("Failed to allocated data"),
-                     QSqlError::UnknownError, d));
+        setLastError(qMakeError(tr("Unable to connect"),
+                     QSqlError::ConnectionError, d));
+        mysql_close(d->mysql);
+        d->mysql = NULL;
         setOpenError(true);
         return false;
     }
