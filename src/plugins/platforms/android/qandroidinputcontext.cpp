/****************************************************************************
**
** Copyright (C) 2016 The Qt Company Ltd.
** Copyright (C) 2012 BogDan Vatra <bogdan@kde.org>
** Copyright (C) 2016 Olivier Goffart <ogoffart@woboq.com>
** Contact: https://www.qt.io/licensing/
**
** This file is part of the plugins of the Qt Toolkit.
**
** $QT_BEGIN_LICENSE:LGPL$
** Commercial License Usage
** Licensees holding valid commercial Qt licenses may use this file in
** accordance with the commercial license agreement provided with the
** Software or, alternatively, in accordance with the terms contained in
** a written agreement between you and The Qt Company. For licensing terms
** and conditions see https://www.qt.io/terms-conditions. For further
** information use the contact form at https://www.qt.io/contact-us.
**
** GNU Lesser General Public License Usage
** Alternatively, this file may be used under the terms of the GNU Lesser
** General Public License version 3 as published by the Free Software
** Foundation and appearing in the file LICENSE.LGPL3 included in the
** packaging of this file. Please review the following information to
** ensure the GNU Lesser General Public License version 3 requirements
** will be met: https://www.gnu.org/licenses/lgpl-3.0.html.
**
** GNU General Public License Usage
** Alternatively, this file may be used under the terms of the GNU
** General Public License version 2.0 or (at your option) the GNU General
** Public license version 3 or any later version approved by the KDE Free
** Qt Foundation. The licenses are as published by the Free Software
** Foundation and appearing in the file LICENSE.GPL2 and LICENSE.GPL3
** included in the packaging of this file. Please review the following
** information to ensure the GNU General Public License requirements will
** be met: https://www.gnu.org/licenses/gpl-2.0.html and
** https://www.gnu.org/licenses/gpl-3.0.html.
**
** $QT_END_LICENSE$
**
****************************************************************************/

#include <android/log.h>

#include "qandroidinputcontext.h"
#include "androidjnimain.h"
#include "androidjniinput.h"
#include "qandroideventdispatcher.h"
#include "androiddeadlockprotector.h"
#include "qandroidplatformintegration.h"
#include <QDebug>
#include <qevent.h>
#include <qguiapplication.h>
#include <qsharedpointer.h>
#include <qthread.h>
#include <qinputmethod.h>
#include <qwindow.h>
#include <QtCore/private/qjni_p.h>
#include <private/qhighdpiscaling_p.h>

#include <QTextCharFormat>
#include <QTextBoundaryFinder>

#include <QDebug>

QT_BEGIN_NAMESPACE

namespace {

class BatchEditLock
{
public:

    explicit BatchEditLock(QAndroidInputContext *context)
        : m_context(context)
    {
        m_context->beginBatchEdit();
    }

    ~BatchEditLock()
    {
        m_context->endBatchEdit();
    }

    BatchEditLock(const BatchEditLock &) = delete;
    BatchEditLock &operator=(const BatchEditLock &) = delete;

private:

    QAndroidInputContext *m_context;
};

} // namespace anonymous

static QAndroidInputContext *m_androidInputContext = 0;
static char const *const QtNativeInputConnectionClassName = "org/qtproject/qt5/android/QtNativeInputConnection";
static char const *const QtExtractedTextClassName = "org/qtproject/qt5/android/QtExtractedText";
static jclass m_extractedTextClass = 0;
static jmethodID m_classConstructorMethodID = 0;
static jfieldID m_partialEndOffsetFieldID = 0;
static jfieldID m_partialStartOffsetFieldID = 0;
static jfieldID m_selectionEndFieldID = 0;
static jfieldID m_selectionStartFieldID = 0;
static jfieldID m_startOffsetFieldID = 0;
static jfieldID m_textFieldID = 0;

static void runOnQtThread(const std::function<void()> &func)
{
    AndroidDeadlockProtector protector;
    if (!protector.acquire())
        return;
    QMetaObject::invokeMethod(m_androidInputContext, "safeCall", Qt::BlockingQueuedConnection, Q_ARG(std::function<void()>, func));
}

static jboolean beginBatchEdit(JNIEnv */*env*/, jobject /*thiz*/)
{
    if (!m_androidInputContext)
        return JNI_FALSE;

#ifdef QT_DEBUG_ANDROID_IM_PROTOCOL
    qDebug("@@@ BEGINBATCH");
#endif
    jboolean res = JNI_FALSE;
    runOnQtThread([&res]{res = m_androidInputContext->beginBatchEdit();});
    return res;
}

static jboolean endBatchEdit(JNIEnv */*env*/, jobject /*thiz*/)
{
    if (!m_androidInputContext)
        return JNI_FALSE;

#ifdef QT_DEBUG_ANDROID_IM_PROTOCOL
    qDebug("@@@ ENDBATCH");
#endif

    jboolean res = JNI_FALSE;
    runOnQtThread([&res]{res = m_androidInputContext->endBatchEdit();});
    return res;
}


static jboolean commitText(JNIEnv *env, jobject /*thiz*/, jstring text, jint newCursorPosition)
{
    if (!m_androidInputContext)
        return JNI_FALSE;

    jboolean isCopy;
    const jchar *jstr = env->GetStringChars(text, &isCopy);
    QString str(reinterpret_cast<const QChar *>(jstr), env->GetStringLength(text));
    env->ReleaseStringChars(text, jstr);

#ifdef QT_DEBUG_ANDROID_IM_PROTOCOL
    qDebug() << "@@@ COMMIT" << str << newCursorPosition;
#endif
    jboolean res = JNI_FALSE;
    runOnQtThread([&]{res = m_androidInputContext->commitText(str, newCursorPosition);});
    return res;
}

static jboolean deleteSurroundingText(JNIEnv */*env*/, jobject /*thiz*/, jint leftLength, jint rightLength)
{
    if (!m_androidInputContext)
        return JNI_FALSE;

#ifdef QT_DEBUG_ANDROID_IM_PROTOCOL
    qDebug() << "@@@ DELETE" << leftLength << rightLength;
#endif
    jboolean res = JNI_FALSE;
    runOnQtThread([&]{res = m_androidInputContext->deleteSurroundingText(leftLength, rightLength);});
    return res;
}

static jboolean finishComposingText(JNIEnv */*env*/, jobject /*thiz*/)
{
    if (!m_androidInputContext)
        return JNI_FALSE;

#ifdef QT_DEBUG_ANDROID_IM_PROTOCOL
    qDebug("@@@ FINISH");
#endif
    jboolean res = JNI_FALSE;
    runOnQtThread([&]{res = m_androidInputContext->finishComposingText();});
    return res;
}

static jint getCursorCapsMode(JNIEnv */*env*/, jobject /*thiz*/, jint reqModes)
{
    if (!m_androidInputContext)
        return 0;

    jint res = 0;
    runOnQtThread([&]{res = m_androidInputContext->getCursorCapsMode(reqModes);});
    return res;
}

static jobject getExtractedText(JNIEnv *env, jobject /*thiz*/, int hintMaxChars, int hintMaxLines, jint flags)
{
    if (!m_androidInputContext)
        return 0;

    QAndroidInputContext::ExtractedText extractedText;
    runOnQtThread([&]{extractedText = m_androidInputContext->getExtractedText(hintMaxChars, hintMaxLines, flags);});

#ifdef QT_DEBUG_ANDROID_IM_PROTOCOL
    qDebug() << "@@@ GETEX" << hintMaxChars << hintMaxLines << QString::fromLatin1("0x") + QString::number(flags,16) << extractedText.text << "partOff:" << extractedText.partialStartOffset << extractedText.partialEndOffset << "sel:" << extractedText.selectionStart << extractedText.selectionEnd << "offset:" << extractedText.startOffset;
#endif

    jobject object = env->NewObject(m_extractedTextClass, m_classConstructorMethodID);
    env->SetIntField(object, m_partialStartOffsetFieldID, extractedText.partialStartOffset);
    env->SetIntField(object, m_partialEndOffsetFieldID, extractedText.partialEndOffset);
    env->SetIntField(object, m_selectionStartFieldID, extractedText.selectionStart);
    env->SetIntField(object, m_selectionEndFieldID, extractedText.selectionEnd);
    env->SetIntField(object, m_startOffsetFieldID, extractedText.startOffset);
    env->SetObjectField(object,
                        m_textFieldID,
                        env->NewString(reinterpret_cast<const jchar *>(extractedText.text.constData()),
                                       jsize(extractedText.text.length())));

    return object;
}

static jstring getSelectedText(JNIEnv *env, jobject /*thiz*/, jint flags)
{
    if (!m_androidInputContext)
        return 0;

    QString text;
    runOnQtThread([&]{text = m_androidInputContext->getSelectedText(flags);});
#ifdef QT_DEBUG_ANDROID_IM_PROTOCOL
    qDebug() << "@@@ GETSEL" << text;
#endif
    if (text.isEmpty())
        return 0;
    return env->NewString(reinterpret_cast<const jchar *>(text.constData()), jsize(text.length()));
}

static jstring getTextAfterCursor(JNIEnv *env, jobject /*thiz*/, jint length, jint flags)
{
    if (!m_androidInputContext)
        return 0;

    QString text;
    runOnQtThread([&]{text = m_androidInputContext->getTextAfterCursor(length, flags);});
#ifdef QT_DEBUG_ANDROID_IM_PROTOCOL
    qDebug() << "@@@ GETA" << length << text;
#endif
    return env->NewString(reinterpret_cast<const jchar *>(text.constData()), jsize(text.length()));
}

static jstring getTextBeforeCursor(JNIEnv *env, jobject /*thiz*/, jint length, jint flags)
{
    if (!m_androidInputContext)
        return 0;

    QString text;
    runOnQtThread([&]{text = m_androidInputContext->getTextBeforeCursor(length, flags);});
#ifdef QT_DEBUG_ANDROID_IM_PROTOCOL
    qDebug() << "@@@ GETB" << length << text;
#endif
    return env->NewString(reinterpret_cast<const jchar *>(text.constData()), jsize(text.length()));
}

static jboolean setComposingText(JNIEnv *env, jobject /*thiz*/, jstring text, jint newCursorPosition)
{
    if (!m_androidInputContext)
        return JNI_FALSE;

    jboolean isCopy;
    const jchar *jstr = env->GetStringChars(text, &isCopy);
    QString str(reinterpret_cast<const QChar *>(jstr), env->GetStringLength(text));
    env->ReleaseStringChars(text, jstr);

#ifdef QT_DEBUG_ANDROID_IM_PROTOCOL
    qDebug() << "@@@ SET" << str << newCursorPosition;
#endif
    jboolean res = JNI_FALSE;
    runOnQtThread([&]{res = m_androidInputContext->setComposingText(str, newCursorPosition);});
    return res;
}

static jboolean setComposingRegion(JNIEnv */*env*/, jobject /*thiz*/, jint start, jint end)
{
    if (!m_androidInputContext)
        return JNI_FALSE;

#ifdef QT_DEBUG_ANDROID_IM_PROTOCOL
    qDebug() << "@@@ SETR" << start << end;
#endif
    jboolean res = JNI_FALSE;
    runOnQtThread([&]{res = m_androidInputContext->setComposingRegion(start, end);});
    return res;
}


static jboolean setSelection(JNIEnv */*env*/, jobject /*thiz*/, jint start, jint end)
{
    if (!m_androidInputContext)
        return JNI_FALSE;

#ifdef QT_DEBUG_ANDROID_IM_PROTOCOL
    qDebug() << "@@@ SETSEL" << start << end;
#endif
    jboolean res = JNI_FALSE;
    runOnQtThread([&]{res = m_androidInputContext->setSelection(start, end);});
    return res;

}

static jboolean selectAll(JNIEnv */*env*/, jobject /*thiz*/)
{
    if (!m_androidInputContext)
        return JNI_FALSE;

#ifdef QT_DEBUG_ANDROID_IM_PROTOCOL
    qDebug("@@@ SELALL");
#endif
    jboolean res = JNI_FALSE;
    runOnQtThread([&]{res = m_androidInputContext->selectAll();});
    return res;
}

static jboolean cut(JNIEnv */*env*/, jobject /*thiz*/)
{
    if (!m_androidInputContext)
        return JNI_FALSE;

#ifdef QT_DEBUG_ANDROID_IM_PROTOCOL
    qDebug("@@@");
#endif
    jboolean res = JNI_FALSE;
    runOnQtThread([&]{res = m_androidInputContext->cut();});
    return res;
}

static jboolean copy(JNIEnv */*env*/, jobject /*thiz*/)
{
    if (!m_androidInputContext)
        return JNI_FALSE;

#ifdef QT_DEBUG_ANDROID_IM_PROTOCOL
    qDebug("@@@");
#endif
    jboolean res = JNI_FALSE;
    runOnQtThread([&]{res = m_androidInputContext->copy();});
    return res;
}

static jboolean copyURL(JNIEnv */*env*/, jobject /*thiz*/)
{
    if (!m_androidInputContext)
        return JNI_FALSE;

#ifdef QT_DEBUG_ANDROID_IM_PROTOCOL
    qDebug("@@@");
#endif
    jboolean res = JNI_FALSE;
    runOnQtThread([&]{res = m_androidInputContext->copyURL();});
    return res;
}

static jboolean paste(JNIEnv */*env*/, jobject /*thiz*/)
{
    if (!m_androidInputContext)
        return JNI_FALSE;

#ifdef QT_DEBUG_ANDROID_IM_PROTOCOL
    qDebug("@@@ PASTE");
#endif
    jboolean res = JNI_FALSE;
    runOnQtThread([&]{res = m_androidInputContext->paste();});
    return res;
}

static jboolean updateCursorPosition(JNIEnv */*env*/, jobject /*thiz*/)
{
    if (!m_androidInputContext)
        return JNI_FALSE;

#ifdef QT_DEBUG_ANDROID_IM_PROTOCOL
    qDebug("@@@ UPDATECURSORPOS");
#endif

    runOnQtThread([&]{m_androidInputContext->updateCursorPosition();});
    return true;
}


static JNINativeMethod methods[] = {
    {"beginBatchEdit", "()Z", (void *)beginBatchEdit},
    {"endBatchEdit", "()Z", (void *)endBatchEdit},
    {"commitText", "(Ljava/lang/String;I)Z", (void *)commitText},
    {"deleteSurroundingText", "(II)Z", (void *)deleteSurroundingText},
    {"finishComposingText", "()Z", (void *)finishComposingText},
    {"getCursorCapsMode", "(I)I", (void *)getCursorCapsMode},
    {"getExtractedText", "(III)Lorg/qtproject/qt5/android/QtExtractedText;", (void *)getExtractedText},
    {"getSelectedText", "(I)Ljava/lang/String;", (void *)getSelectedText},
    {"getTextAfterCursor", "(II)Ljava/lang/String;", (void *)getTextAfterCursor},
    {"getTextBeforeCursor", "(II)Ljava/lang/String;", (void *)getTextBeforeCursor},
    {"setComposingText", "(Ljava/lang/String;I)Z", (void *)setComposingText},
    {"setComposingRegion", "(II)Z", (void *)setComposingRegion},
    {"setSelection", "(II)Z", (void *)setSelection},
    {"selectAll", "()Z", (void *)selectAll},
    {"cut", "()Z", (void *)cut},
    {"copy", "()Z", (void *)copy},
    {"copyURL", "()Z", (void *)copyURL},
    {"paste", "()Z", (void *)paste},
    {"updateCursorPosition", "()Z", (void *)updateCursorPosition}
};

static QRect inputItemRectangle()
{
    QRectF itemRect = qGuiApp->inputMethod()->inputItemRectangle();
    QRect rect = qGuiApp->inputMethod()->inputItemTransform().mapRect(itemRect).toRect();
    QWindow *window = qGuiApp->focusWindow();
    if (window)
        rect = QRect(window->mapToGlobal(rect.topLeft()), rect.size());
    double pixelDensity = window
        ? QHighDpiScaling::factor(window)
        : QHighDpiScaling::factor(QtAndroid::androidPlatformIntegration()->screen());
    if (pixelDensity != 1.0) {
        rect.setRect(rect.x() * pixelDensity,
                     rect.y() * pixelDensity,
                     rect.width() * pixelDensity,
                     rect.height() * pixelDensity);
    }
    return rect;
}

QAndroidInputContext::QAndroidInputContext()
    : QPlatformInputContext()
    , m_composingTextStart(-1)
    , m_composingCursor(-1)
    , m_handleMode(Hidden)
    , m_batchEditNestingLevel(0)
    , m_focusObject(0)
{
    jclass clazz = QJNIEnvironmentPrivate::findClass(QtNativeInputConnectionClassName);
    if (Q_UNLIKELY(!clazz)) {
        qCritical() << "Native registration unable to find class '"
                    << QtNativeInputConnectionClassName
                    << '\'';
        return;
    }

    QJNIEnvironmentPrivate env;
    if (Q_UNLIKELY(env->RegisterNatives(clazz, methods, sizeof(methods) / sizeof(methods[0])) < 0)) {
        qCritical() << "RegisterNatives failed for '"
                    << QtNativeInputConnectionClassName
                    << '\'';
        return;
    }

    clazz = QJNIEnvironmentPrivate::findClass(QtExtractedTextClassName);
    if (Q_UNLIKELY(!clazz)) {
        qCritical() << "Native registration unable to find class '"
                    << QtExtractedTextClassName
                    << '\'';
        return;
    }

    m_extractedTextClass = static_cast<jclass>(env->NewGlobalRef(clazz));
    m_classConstructorMethodID = env->GetMethodID(m_extractedTextClass, "<init>", "()V");
    if (Q_UNLIKELY(!m_classConstructorMethodID)) {
        qCritical("GetMethodID failed");
        return;
    }

    m_partialEndOffsetFieldID = env->GetFieldID(m_extractedTextClass, "partialEndOffset", "I");
    if (Q_UNLIKELY(!m_partialEndOffsetFieldID)) {
        qCritical("Can't find field partialEndOffset");
        return;
    }

    m_partialStartOffsetFieldID = env->GetFieldID(m_extractedTextClass, "partialStartOffset", "I");
    if (Q_UNLIKELY(!m_partialStartOffsetFieldID)) {
        qCritical("Can't find field partialStartOffset");
        return;
    }

    m_selectionEndFieldID = env->GetFieldID(m_extractedTextClass, "selectionEnd", "I");
    if (Q_UNLIKELY(!m_selectionEndFieldID)) {
        qCritical("Can't find field selectionEnd");
        return;
    }

    m_selectionStartFieldID = env->GetFieldID(m_extractedTextClass, "selectionStart", "I");
    if (Q_UNLIKELY(!m_selectionStartFieldID)) {
        qCritical("Can't find field selectionStart");
        return;
    }

    m_startOffsetFieldID = env->GetFieldID(m_extractedTextClass, "startOffset", "I");
    if (Q_UNLIKELY(!m_startOffsetFieldID)) {
        qCritical("Can't find field startOffset");
        return;
    }

    m_textFieldID = env->GetFieldID(m_extractedTextClass, "text", "Ljava/lang/String;");
    if (Q_UNLIKELY(!m_textFieldID)) {
        qCritical("Can't find field text");
        return;
    }
    qRegisterMetaType<QInputMethodEvent *>("QInputMethodEvent*");
    qRegisterMetaType<QInputMethodQueryEvent *>("QInputMethodQueryEvent*");
    m_androidInputContext = this;

    QObject::connect(QGuiApplication::inputMethod(), &QInputMethod::cursorRectangleChanged,
                     this, &QAndroidInputContext::updateSelectionHandles);
    QObject::connect(QGuiApplication::inputMethod(), &QInputMethod::anchorRectangleChanged,
                     this, &QAndroidInputContext::updateSelectionHandles);
    QObject::connect(QGuiApplication::inputMethod(), &QInputMethod::inputItemClipRectangleChanged, this, [this]{
        auto im = qGuiApp->inputMethod();
        if (!im->inputItemClipRectangle().contains(im->anchorRectangle()) ||
                !im->inputItemClipRectangle().contains(im->cursorRectangle())) {
            m_handleMode = Hidden;
            updateSelectionHandles();
        }
    });
    m_hideCursorHandleTimer.setInterval(4000);
    m_hideCursorHandleTimer.setSingleShot(true);
    m_hideCursorHandleTimer.setTimerType(Qt::VeryCoarseTimer);
    connect(&m_hideCursorHandleTimer, &QTimer::timeout, this, [this]{
        m_handleMode = Hidden;
        updateSelectionHandles();
    });
}

QAndroidInputContext::~QAndroidInputContext()
{
    m_androidInputContext = 0;
    m_extractedTextClass = 0;
    m_partialEndOffsetFieldID = 0;
    m_partialStartOffsetFieldID = 0;
    m_selectionEndFieldID = 0;
    m_selectionStartFieldID = 0;
    m_startOffsetFieldID = 0;
    m_textFieldID = 0;
}

QAndroidInputContext *QAndroidInputContext::androidInputContext()
{
    return m_androidInputContext;
}

// cursor position getter that also works with editors that have not been updated to the new API
static inline int getAbsoluteCursorPosition(const QSharedPointer<QInputMethodQueryEvent> &query)
{
    QVariant absolutePos = query->value(Qt::ImAbsolutePosition);
    return absolutePos.isValid() ? absolutePos.toInt() : query->value(Qt::ImCursorPosition).toInt();
}

// position of the start of the current block
static inline int getBlockPosition(const QSharedPointer<QInputMethodQueryEvent> &query)
{
    QVariant absolutePos = query->value(Qt::ImAbsolutePosition);
    return  absolutePos.isValid() ? absolutePos.toInt() - query->value(Qt::ImCursorPosition).toInt() : 0;
}

void QAndroidInputContext::reset()
{
    clear();
    m_batchEditNestingLevel = 0;
    m_handleMode = Hidden;
    if (qGuiApp->focusObject()) {
        QSharedPointer<QInputMethodQueryEvent> query = focusObjectInputMethodQuery(Qt::ImEnabled);
        if (!query.isNull() && query->value(Qt::ImEnabled).toBool()) {
            QtAndroidInput::resetSoftwareKeyboard();
            return;
        }
    }
    QtAndroidInput::hideSoftwareKeyboard();
}

void QAndroidInputContext::commit()
{
    focusObjectStopComposing();
}

void QAndroidInputContext::updateCursorPosition()
{
    QSharedPointer<QInputMethodQueryEvent> query = focusObjectInputMethodQuery();
    if (!query.isNull() && m_batchEditNestingLevel == 0) {
        const int cursorPos = getAbsoluteCursorPosition(query);
        const int composeLength = m_composingText.length();

        //Q_ASSERT(m_composingText.isEmpty() == (m_composingTextStart == -1));
        if (m_composingText.isEmpty() != (m_composingTextStart == -1))
            qWarning() << "Input method out of sync" << m_composingText << m_composingTextStart;

        int realSelectionStart = cursorPos;
        int realSelectionEnd = cursorPos;

        int cpos = query->value(Qt::ImCursorPosition).toInt();
        int anchor = query->value(Qt::ImAnchorPosition).toInt();
        if (cpos != anchor) {
            if (!m_composingText.isEmpty()) {
                qWarning("Selecting text while preediting may give unpredictable results.");
                focusObjectStopComposing();
            }
            int blockPos = getBlockPosition(query);
            realSelectionStart = blockPos + cpos;
            realSelectionEnd = blockPos + anchor;
        }
        // Qt's idea of the cursor position is the start of the preedit area, so we maintain our own preedit cursor pos
        if (focusObjectIsComposing())
            realSelectionStart = realSelectionEnd = m_composingCursor;

        // Some keyboards misbahave when selStart > selEnd
        if (realSelectionStart > realSelectionEnd)
            std::swap(realSelectionStart, realSelectionEnd);

        QtAndroidInput::updateSelection(realSelectionStart, realSelectionEnd,
                                        m_composingTextStart, m_composingTextStart + composeLength); // pre-edit text
    }
}

void QAndroidInputContext::updateSelectionHandles()
{
    static bool noHandles = qEnvironmentVariableIntValue("QT_QPA_NO_TEXT_HANDLES");
    if (noHandles)
        return;

    auto im = qGuiApp->inputMethod();
    if (!m_focusObject || ((m_handleMode & 0xff) == Hidden)) {
        // Hide the handles
        QtAndroidInput::updateHandles(Hidden);
        return;
    }
    QWindow *window = qGuiApp->focusWindow();
    double pixelDensity = window
        ? QHighDpiScaling::factor(window)
        : QHighDpiScaling::factor(QtAndroid::androidPlatformIntegration()->screen());

    QInputMethodQueryEvent query(Qt::ImCursorPosition | Qt::ImAnchorPosition | Qt::ImEnabled | Qt::ImCurrentSelection | Qt::ImHints | Qt::ImSurroundingText);
    QCoreApplication::sendEvent(m_focusObject, &query);

    int cpos = query.value(Qt::ImCursorPosition).toInt();
    int anchor = query.value(Qt::ImAnchorPosition).toInt();

    if (cpos == anchor || im->anchorRectangle().isNull()) {
        if (!query.value(Qt::ImEnabled).toBool()) {
            QtAndroidInput::updateHandles(Hidden);
            return;
        }

        auto curRect = im->cursorRectangle();
        QPoint cursorPoint(curRect.center().x(), curRect.bottom());
        QPoint editMenuPoint(curRect.x(), curRect.y());
        m_handleMode &= ShowEditPopup;
        m_handleMode |= ShowCursor;
        uint32_t buttons = EditContext::PasteButton;
        if (!query.value(Qt::ImSurroundingText).toString().isEmpty())
            buttons |= EditContext::SelectAllButton;
        QtAndroidInput::updateHandles(m_handleMode, editMenuPoint * pixelDensity, buttons, cursorPoint * pixelDensity);
        // The VK is hidden, reset the timer
        if (m_hideCursorHandleTimer.isActive())
            m_hideCursorHandleTimer.start();
        return;
    }

    m_handleMode = ShowSelection | ShowEditPopup ;
    auto leftRect = im->cursorRectangle();
    auto rightRect = im->anchorRectangle();
    if (cpos > anchor)
        std::swap(leftRect, rightRect);

    QPoint leftPoint(leftRect.bottomLeft().toPoint() * pixelDensity);
    QPoint righPoint(rightRect.bottomRight().toPoint() * pixelDensity);
    QPoint editPoint(leftRect.united(rightRect).topLeft().toPoint() * pixelDensity);
    QtAndroidInput::updateHandles(m_handleMode, editPoint, EditContext::AllButtons, leftPoint, righPoint,
                                  query.value(Qt::ImCurrentSelection).toString().isRightToLeft());
    m_hideCursorHandleTimer.stop();
}

/*
   Called from Java when a cursor/selection handle was dragged to a new position

   handleId of 1 means the cursor handle,  2 means the left handle, 3 means the right handle
 */
void QAndroidInputContext::handleLocationChanged(int handleId, int x, int y)
{
<<<<<<< HEAD
    if (m_batchEditNestingLevel.loadRelaxed() || m_blockUpdateSelection) {
=======
    if (m_batchEditNestingLevel != 0) {
>>>>>>> 5b5e8f78
        qWarning() << "QAndroidInputContext::handleLocationChanged returned";
        return;
    }

    auto im = qGuiApp->inputMethod();
    auto leftRect = im->cursorRectangle();
    // The handle is down of the cursor, but we want the position in the middle.
    QWindow *window = qGuiApp->focusWindow();
    double pixelDensity = window
        ? QHighDpiScaling::factor(window)
        : QHighDpiScaling::factor(QtAndroid::androidPlatformIntegration()->screen());
    QPointF point(x / pixelDensity, y / pixelDensity);
    point.setY(point.y() - leftRect.width() / 2);

    QInputMethodQueryEvent query(Qt::ImCursorPosition | Qt::ImAnchorPosition
                                 | Qt::ImAbsolutePosition | Qt::ImCurrentSelection);
    QCoreApplication::sendEvent(m_focusObject, &query);
    int cpos = query.value(Qt::ImCursorPosition).toInt();
    int anchor = query.value(Qt::ImAnchorPosition).toInt();
    auto rightRect = im->anchorRectangle();
    if (cpos > anchor)
        std::swap(leftRect, rightRect);

    // Do not allow dragging left handle below right handle, or right handle above left handle
    if (handleId == 2 && point.y() > rightRect.center().y()) {
        point.setY(rightRect.center().y());
    } else if (handleId == 3 && point.y() < leftRect.center().y()) {
        point.setY(leftRect.center().y());
    }

    const QPointF pointLocal = im->inputItemTransform().inverted().map(point);
    bool ok;
    const int handlePos =
            QInputMethod::queryFocusObject(Qt::ImCursorPosition, pointLocal).toInt(&ok);
    if (!ok)
        return;

    int newCpos = cpos;
    int newAnchor = anchor;
    if (newAnchor > newCpos)
        std::swap(newAnchor, newCpos);

    if (handleId == 1) {
        newCpos = handlePos;
        newAnchor = handlePos;
    } else if (handleId == 2) {
        newAnchor = handlePos;
    } else if (handleId == 3) {
        newCpos = handlePos;
    }

    /*
      Do not allow clearing selection by dragging selection handles and do not allow swapping
      selection handles for consistency with Android's native text editing controls. Ensure that at
      least one symbol remains selected.
     */
    if ((handleId == 2 || handleId == 3) && newCpos <= newAnchor) {
        QTextBoundaryFinder finder(QTextBoundaryFinder::Grapheme,
                                   query.value(Qt::ImCurrentSelection).toString());

        const int oldSelectionStartPos = qMin(cpos, anchor);

        if (handleId == 2) {
            finder.toEnd();
            finder.toPreviousBoundary();
            newAnchor = finder.position() + oldSelectionStartPos;
        } else {
            finder.toStart();
            finder.toNextBoundary();
            newCpos = finder.position() + oldSelectionStartPos;
        }
    }

    // Check if handle has been dragged far enough
    if (!focusObjectIsComposing() && newCpos == cpos && newAnchor == anchor)
        return;

    /*
      If the editor is currently in composing state, we have to compare newCpos with
      m_composingCursor instead of cpos. And since there is nothing to compare with newAnchor, we
      perform the check only when user drags the cursor handle.
     */
    if (focusObjectIsComposing() && handleId == 1) {
        int absoluteCpos = query.value(Qt::ImAbsolutePosition).toInt(&ok);
        if (!ok)
            absoluteCpos = cpos;
        const int blockPos = absoluteCpos - cpos;

        if (blockPos + newCpos == m_composingCursor)
            return;
    }

    BatchEditLock batchEditLock(this);

    focusObjectStopComposing();

    QList<QInputMethodEvent::Attribute> attributes;
    attributes.append({ QInputMethodEvent::Selection, newAnchor, newCpos - newAnchor });
    if (newCpos != newAnchor)
        attributes.append({ QInputMethodEvent::Cursor, 0, 0 });

    QInputMethodEvent event(QString(), attributes);
    QGuiApplication::sendEvent(m_focusObject, &event);
}

void QAndroidInputContext::touchDown(int x, int y)
{
    if (m_focusObject && inputItemRectangle().contains(x, y)) {
        // If the user touch the input rectangle, we can show the cursor handle
        m_handleMode = ShowCursor;
        // The VK will appear in a moment, stop the timer
        m_hideCursorHandleTimer.stop();
        focusObjectStopComposing();
        updateSelectionHandles();
    }
}

void QAndroidInputContext::longPress(int x, int y)
{
    static bool noHandles = qEnvironmentVariableIntValue("QT_QPA_NO_TEXT_HANDLES");
    if (noHandles)
        return;

    if (m_focusObject && inputItemRectangle().contains(x, y)) {
        BatchEditLock batchEditLock(this);

        focusObjectStopComposing();

        // Release left button, otherwise the following events will cancel the menu popup
        QtAndroidInput::releaseMouse(x, y);

        const double pixelDensity =
                QGuiApplication::focusWindow()
                ? QHighDpiScaling::factor(QGuiApplication::focusWindow())
                : QHighDpiScaling::factor(QtAndroid::androidPlatformIntegration()->screen());
        const QPointF touchPoint(x / pixelDensity, y / pixelDensity);
        setSelectionOnFocusObject(touchPoint, touchPoint);

        QInputMethodQueryEvent query(Qt::ImCursorPosition | Qt::ImAnchorPosition | Qt::ImTextBeforeCursor | Qt::ImTextAfterCursor);
        QCoreApplication::sendEvent(m_focusObject, &query);
        int cursor = query.value(Qt::ImCursorPosition).toInt();
        int anchor = cursor;
        QString before = query.value(Qt::ImTextBeforeCursor).toString();
        QString after = query.value(Qt::ImTextAfterCursor).toString();
        for (const auto &ch : after) {
            if (!ch.isLetterOrNumber())
                break;
            ++anchor;
        }

        for (auto itch = before.rbegin(); itch != after.rend(); ++itch) {
            if (!itch->isLetterOrNumber())
                break;
            --cursor;
        }
        if (cursor == anchor || cursor < 0 || cursor - anchor > 500) {
            m_handleMode = ShowCursor | ShowEditPopup;
            updateSelectionHandles();
            return;
        }
        QList<QInputMethodEvent::Attribute> imAttributes;
        imAttributes.append(QInputMethodEvent::Attribute(QInputMethodEvent::Cursor, 0, 0, QVariant()));
        imAttributes.append(QInputMethodEvent::Attribute(QInputMethodEvent::Selection, anchor, cursor - anchor, QVariant()));
        QInputMethodEvent event(QString(), imAttributes);
        QGuiApplication::sendEvent(m_focusObject, &event);

        m_handleMode = ShowSelection | ShowEditPopup;
        updateSelectionHandles();
    }
}

void QAndroidInputContext::keyDown()
{
    if (m_handleMode) {
        // When the user enter text on the keyboard, we hide the cursor handle
        m_handleMode = Hidden;
        updateSelectionHandles();
    }
}

void QAndroidInputContext::hideSelectionHandles()
{
    if (m_handleMode & ShowSelection) {
        m_handleMode = Hidden;
        updateSelectionHandles();
    } else {
        m_hideCursorHandleTimer.start();
    }
}

void QAndroidInputContext::update(Qt::InputMethodQueries queries)
{
    QSharedPointer<QInputMethodQueryEvent> query = focusObjectInputMethodQuery(queries);
    if (query.isNull())
        return;
#warning TODO extract the needed data from query
}

void QAndroidInputContext::invokeAction(QInputMethod::Action action, int cursorPosition)
{
#warning TODO Handle at least QInputMethod::ContextMenu action
    Q_UNUSED(action)
    Q_UNUSED(cursorPosition)
    //### click should be passed to the IM, but in the meantime it's better to ignore it than to do something wrong
    // if (action == QInputMethod::Click)
    //     commit();
}

QRectF QAndroidInputContext::keyboardRect() const
{
    return QtAndroidInput::softwareKeyboardRect();
}

bool QAndroidInputContext::isAnimating() const
{
    return false;
}

void QAndroidInputContext::showInputPanel()
{
    if (QGuiApplication::applicationState() != Qt::ApplicationActive) {
        connect(qGuiApp, SIGNAL(applicationStateChanged(Qt::ApplicationState)), this, SLOT(showInputPanelLater(Qt::ApplicationState)));
        return;
    }
    QSharedPointer<QInputMethodQueryEvent> query = focusObjectInputMethodQuery();
    if (query.isNull())
        return;

    disconnect(m_updateCursorPosConnection);
    if (qGuiApp->focusObject()->metaObject()->indexOfSignal("cursorPositionChanged(int,int)") >= 0) // QLineEdit breaks the pattern
        m_updateCursorPosConnection = connect(qGuiApp->focusObject(), SIGNAL(cursorPositionChanged(int,int)), this, SLOT(updateCursorPosition()));
    else
        m_updateCursorPosConnection = connect(qGuiApp->focusObject(), SIGNAL(cursorPositionChanged()), this, SLOT(updateCursorPosition()));

    QRect rect = inputItemRectangle();
    QtAndroidInput::showSoftwareKeyboard(rect.left(), rect.top(), rect.width(), rect.height(),
                                         query->value(Qt::ImHints).toUInt(),
                                         query->value(Qt::ImEnterKeyType).toUInt());
}

void QAndroidInputContext::showInputPanelLater(Qt::ApplicationState state)
{
    if (state != Qt::ApplicationActive)
        return;
    disconnect(qGuiApp, SIGNAL(applicationStateChanged(Qt::ApplicationState)), this, SLOT(showInputPanelLater(Qt::ApplicationState)));
    showInputPanel();
}

void QAndroidInputContext::safeCall(const std::function<void()> &func, Qt::ConnectionType conType)
{
    if (qGuiApp->thread() == QThread::currentThread())
        func();
    else
        QMetaObject::invokeMethod(this, "safeCall", conType, Q_ARG(std::function<void()>, func));
}

void QAndroidInputContext::hideInputPanel()
{
    QtAndroidInput::hideSoftwareKeyboard();
}

bool QAndroidInputContext::isInputPanelVisible() const
{
    return QtAndroidInput::isSoftwareKeyboardVisible();
}

bool QAndroidInputContext::isComposing() const
{
    return m_composingText.length();
}

void QAndroidInputContext::clear()
{
    m_composingText.clear();
    m_composingTextStart  = -1;
    m_composingCursor = -1;
    m_extractedText.clear();
}


void QAndroidInputContext::setFocusObject(QObject *object)
{
    if (object != m_focusObject) {
        focusObjectStopComposing();
        m_focusObject = object;
        reset();
    }
    QPlatformInputContext::setFocusObject(object);
    updateSelectionHandles();
}

jboolean QAndroidInputContext::beginBatchEdit()
{
    ++m_batchEditNestingLevel;
    return JNI_TRUE;
}

jboolean QAndroidInputContext::endBatchEdit()
{
    if (--m_batchEditNestingLevel == 0) { //ending batch edit mode
        focusObjectStartComposing();
        updateCursorPosition();
    }
    return JNI_TRUE;
}

/*
  Android docs say: This behaves like calling setComposingText(text, newCursorPosition) then
  finishComposingText().
*/
jboolean QAndroidInputContext::commitText(const QString &text, jint newCursorPosition)
{
    BatchEditLock batchEditLock(this);
    return setComposingText(text, newCursorPosition) && finishComposingText();
}

jboolean QAndroidInputContext::deleteSurroundingText(jint leftLength, jint rightLength)
{
    BatchEditLock batchEditLock(this);

    focusObjectStopComposing();

    QSharedPointer<QInputMethodQueryEvent> query = focusObjectInputMethodQuery();
    if (query.isNull())
        return JNI_TRUE;

    if (leftLength < 0) {
        rightLength += -leftLength;
        leftLength = 0;
    }

    const int initialBlockPos = getBlockPosition(query);
    const int initialCursorPos = getAbsoluteCursorPosition(query);
    const int initialAnchorPos = initialBlockPos + query->value(Qt::ImAnchorPosition).toInt();

    /*
      According to documentation, we should delete leftLength characters before current selection
      and rightLength characters after current selection (without affecting selection). But that is
      absolutely not what Android's native EditText does. It deletes leftLength characters before
      min(selection start, composing region start) and rightLength characters after max(selection
      end, composing region end). There are no known keyboards that depend on this behavior, but
      it is better to be consistent with EditText behavior, because there definetly should be no
      keyboards that depend on documented behavior.
     */
    const int leftEnd =
            m_composingText.isEmpty()
            ? qMin(initialCursorPos, initialAnchorPos)
            : qMin(qMin(initialCursorPos, initialAnchorPos), m_composingTextStart);

    const int rightBegin =
            m_composingText.isEmpty()
            ? qMax(initialCursorPos, initialAnchorPos)
            : qMax(qMax(initialCursorPos, initialAnchorPos),
                   m_composingTextStart + m_composingText.length());

    int textBeforeCursorLen;
    int textAfterCursorLen;

    QVariant textBeforeCursor = query->value(Qt::ImTextBeforeCursor);
    QVariant textAfterCursor = query->value(Qt::ImTextAfterCursor);
    if (textBeforeCursor.isValid() && textAfterCursor.isValid()) {
        textBeforeCursorLen = textBeforeCursor.toString().length();
        textAfterCursorLen = textAfterCursor.toString().length();
    } else {
        textBeforeCursorLen = initialCursorPos - initialBlockPos;
        textAfterCursorLen =
                query->value(Qt::ImSurroundingText).toString().length() - textBeforeCursorLen;
    }

    leftLength = qMin(qMax(0, textBeforeCursorLen - (initialCursorPos - leftEnd)), leftLength);
    rightLength = qMin(qMax(0, textAfterCursorLen - (rightBegin - initialCursorPos)), rightLength);

    if (leftLength == 0 && rightLength == 0)
        return JNI_TRUE;

    if (leftEnd == rightBegin) {
        // We have no selection and no composing region; we can do everything using one event
        QInputMethodEvent event;
        event.setCommitString({}, -leftLength, leftLength + rightLength);
        QGuiApplication::sendEvent(m_focusObject, &event);
    } else {
        if (initialCursorPos != initialAnchorPos) {
            QInputMethodEvent event({}, {
                { QInputMethodEvent::Selection, initialCursorPos - initialBlockPos, 0 }
            });

            QGuiApplication::sendEvent(m_focusObject, &event);
        }

        int currentCursorPos = initialCursorPos;

        if (rightLength > 0) {
            QInputMethodEvent event;
            event.setCommitString({}, rightBegin - currentCursorPos, rightLength);
            QGuiApplication::sendEvent(m_focusObject, &event);

            currentCursorPos = rightBegin;
        }

        if (leftLength > 0) {
            const int leftBegin = leftEnd - leftLength;

            QInputMethodEvent event;
            event.setCommitString({}, leftBegin - currentCursorPos, leftLength);
            QGuiApplication::sendEvent(m_focusObject, &event);

            currentCursorPos = leftBegin;

            if (!m_composingText.isEmpty())
                m_composingTextStart -= leftLength;
        }

        // Restore cursor position or selection
        if (currentCursorPos != initialCursorPos - leftLength
                || initialCursorPos != initialAnchorPos) {
            // If we have deleted a newline character, we are now in a new block
            const int currentBlockPos = getBlockPosition(
                    focusObjectInputMethodQuery(Qt::ImAbsolutePosition | Qt::ImCursorPosition));

            QInputMethodEvent event({}, {
                { QInputMethodEvent::Selection, initialCursorPos - leftLength - currentBlockPos,
                  initialAnchorPos - initialCursorPos },
                { QInputMethodEvent::Cursor, 0, 0 }
            });

            QGuiApplication::sendEvent(m_focusObject, &event);
        }
    }

    return JNI_TRUE;
}

// Android docs say the cursor must not move
jboolean QAndroidInputContext::finishComposingText()
{
    BatchEditLock batchEditLock(this);

    if (!focusObjectStopComposing())
        return JNI_FALSE;

    clear();
    return JNI_TRUE;
}

bool QAndroidInputContext::focusObjectIsComposing() const
{
    return m_composingCursor != -1;
}

void QAndroidInputContext::focusObjectStartComposing()
{
    if (focusObjectIsComposing() || m_composingText.isEmpty())
        return;

    // Composing strings containing newline characters are rare and may cause problems
    if (m_composingText.contains(QLatin1Char('\n')))
        return;

    QSharedPointer<QInputMethodQueryEvent> query = focusObjectInputMethodQuery();
    if (!query)
        return;

    if (query->value(Qt::ImCursorPosition).toInt() != query->value(Qt::ImAnchorPosition).toInt())
        return;

    const int absoluteCursorPos = getAbsoluteCursorPosition(query);
    if (absoluteCursorPos < m_composingTextStart
            || absoluteCursorPos > m_composingTextStart + m_composingText.length())
        return;

    m_composingCursor = absoluteCursorPos;

    QTextCharFormat underlined;
    underlined.setFontUnderline(true);

    QInputMethodEvent event(m_composingText, {
        { QInputMethodEvent::Cursor, absoluteCursorPos - m_composingTextStart, 1 },
        { QInputMethodEvent::TextFormat, 0, m_composingText.length(), underlined }
    });

    event.setCommitString({}, m_composingTextStart - absoluteCursorPos, m_composingText.length());

    QGuiApplication::sendEvent(m_focusObject, &event);
}

bool QAndroidInputContext::focusObjectStopComposing()
{
    if (!focusObjectIsComposing())
        return true; // not composing

    QSharedPointer<QInputMethodQueryEvent> query = focusObjectInputMethodQuery();
    if (query.isNull())
        return false;

    const int blockPos = getBlockPosition(query);
    const int localCursorPos = m_composingCursor - blockPos;

    m_composingCursor = -1;

    // Moving Qt's cursor to where the preedit cursor used to be
    QList<QInputMethodEvent::Attribute> attributes;
    attributes.append(QInputMethodEvent::Attribute(QInputMethodEvent::Selection, localCursorPos, 0));

    QInputMethodEvent event(QString(), attributes);
    event.setCommitString(m_composingText);
    sendInputMethodEvent(&event);

    return true;
}

jint QAndroidInputContext::getCursorCapsMode(jint /*reqModes*/)
{
    jint res = 0;
    QSharedPointer<QInputMethodQueryEvent> query = focusObjectInputMethodQuery();
    if (query.isNull())
        return res;

    const uint qtInputMethodHints = query->value(Qt::ImHints).toUInt();
    const int localPos = query->value(Qt::ImCursorPosition).toInt();

    bool atWordBoundary = (localPos == 0);
    if (!atWordBoundary) {
        QString surroundingText = query->value(Qt::ImSurroundingText).toString();
        surroundingText.truncate(localPos);
        // Add a character to see if it is at the end of the sentence or not
        QTextBoundaryFinder finder(QTextBoundaryFinder::Sentence, surroundingText + QLatin1Char('A'));
        finder.setPosition(localPos);
        if (finder.isAtBoundary())
            atWordBoundary = finder.isAtBoundary();
    }
    if (atWordBoundary && !(qtInputMethodHints & Qt::ImhLowercaseOnly) && !(qtInputMethodHints & Qt::ImhNoAutoUppercase))
        res |= CAP_MODE_SENTENCES;

    if (qtInputMethodHints & Qt::ImhUppercaseOnly)
        res |= CAP_MODE_CHARACTERS;

    return res;
}



const QAndroidInputContext::ExtractedText &QAndroidInputContext::getExtractedText(jint /*hintMaxChars*/, jint /*hintMaxLines*/, jint /*flags*/)
{
    // Note to self: "if the GET_EXTRACTED_TEXT_MONITOR flag is set, you should be calling
    // updateExtractedText(View, int, ExtractedText) whenever you call
    // updateSelection(View, int, int, int, int)."  QTBUG-37980

    QSharedPointer<QInputMethodQueryEvent> query = focusObjectInputMethodQuery(
            Qt::ImCursorPosition | Qt::ImAbsolutePosition | Qt::ImAnchorPosition);
    if (query.isNull())
        return m_extractedText;

    const int cursorPos = getAbsoluteCursorPosition(query);
    const int blockPos = getBlockPosition(query);

    // It is documented that we should try to return hintMaxChars
    // characters, but standard Android controls always return all text, and
    // there are input methods out there that (surprise) seem to depend on
    // what happens in reality rather than what's documented.

    QVariant textBeforeCursor = QInputMethod::queryFocusObject(Qt::ImTextBeforeCursor, INT_MAX);
    QVariant textAfterCursor = QInputMethod::queryFocusObject(Qt::ImTextAfterCursor, INT_MAX);
    if (textBeforeCursor.isValid() && textAfterCursor.isValid()) {
        if (focusObjectIsComposing()) {
            m_extractedText.text =
                    textBeforeCursor.toString() + m_composingText + textAfterCursor.toString();
        } else {
            m_extractedText.text = textBeforeCursor.toString() + textAfterCursor.toString();
        }

        m_extractedText.startOffset = qMax(0, cursorPos - textBeforeCursor.toString().length());
    } else {
        m_extractedText.text = focusObjectInputMethodQuery(Qt::ImSurroundingText)
                ->value(Qt::ImSurroundingText).toString();

        if (focusObjectIsComposing())
            m_extractedText.text.insert(cursorPos - blockPos, m_composingText);

        m_extractedText.startOffset = blockPos;
    }

    if (focusObjectIsComposing()) {
        m_extractedText.selectionStart = m_composingCursor - m_extractedText.startOffset;
        m_extractedText.selectionEnd = m_extractedText.selectionStart;
    } else {
        m_extractedText.selectionStart = cursorPos - m_extractedText.startOffset;
        m_extractedText.selectionEnd =
                blockPos + query->value(Qt::ImAnchorPosition).toInt() - m_extractedText.startOffset;

        // Some keyboards misbehave when selectionStart > selectionEnd
        if (m_extractedText.selectionStart > m_extractedText.selectionEnd)
            std::swap(m_extractedText.selectionStart, m_extractedText.selectionEnd);
    }

    return m_extractedText;
}

QString QAndroidInputContext::getSelectedText(jint /*flags*/)
{
    QSharedPointer<QInputMethodQueryEvent> query = focusObjectInputMethodQuery();
    if (query.isNull())
        return QString();

    return query->value(Qt::ImCurrentSelection).toString();
}

QString QAndroidInputContext::getTextAfterCursor(jint length, jint /*flags*/)
{
    if (length <= 0)
        return QString();

    QString text;

    QVariant reportedTextAfter = QInputMethod::queryFocusObject(Qt::ImTextAfterCursor, length);
    if (reportedTextAfter.isValid()) {
        text = reportedTextAfter.toString();
    } else {
        // Compatibility code for old controls that do not implement the new API
        QSharedPointer<QInputMethodQueryEvent> query =
                focusObjectInputMethodQuery(Qt::ImCursorPosition | Qt::ImSurroundingText);
        if (query) {
            const int cursorPos = query->value(Qt::ImCursorPosition).toInt();
            text = query->value(Qt::ImSurroundingText).toString().mid(cursorPos);
        }
    }

    if (focusObjectIsComposing()) {
        // Controls do not report preedit text, so we have to add it
        const int cursorPosInsidePreedit = m_composingCursor - m_composingTextStart;
        text = m_composingText.midRef(cursorPosInsidePreedit) + text;
    } else {
        // We must not return selected text if there is any
        QSharedPointer<QInputMethodQueryEvent> query =
                focusObjectInputMethodQuery(Qt::ImCursorPosition | Qt::ImAnchorPosition);
        if (query) {
            const int cursorPos = query->value(Qt::ImCursorPosition).toInt();
            const int anchorPos = query->value(Qt::ImAnchorPosition).toInt();
            if (anchorPos > cursorPos)
                text.remove(0, anchorPos - cursorPos);
        }
    }

    text.truncate(length);
    return text;
}

QString QAndroidInputContext::getTextBeforeCursor(jint length, jint /*flags*/)
{
    if (length <= 0)
        return QString();

    QString text;

    QVariant reportedTextBefore = QInputMethod::queryFocusObject(Qt::ImTextBeforeCursor, length);
    if (reportedTextBefore.isValid()) {
        text = reportedTextBefore.toString();
    } else {
        // Compatibility code for old controls that do not implement the new API
        QSharedPointer<QInputMethodQueryEvent> query =
                focusObjectInputMethodQuery(Qt::ImCursorPosition | Qt::ImSurroundingText);
        if (query) {
            const int cursorPos = query->value(Qt::ImCursorPosition).toInt();
            text = query->value(Qt::ImSurroundingText).toString().left(cursorPos);
        }
    }

    if (focusObjectIsComposing()) {
        // Controls do not report preedit text, so we have to add it
        const int cursorPosInsidePreedit = m_composingCursor - m_composingTextStart;
        text += m_composingText.leftRef(cursorPosInsidePreedit);
    } else {
        // We must not return selected text if there is any
        QSharedPointer<QInputMethodQueryEvent> query =
                focusObjectInputMethodQuery(Qt::ImCursorPosition | Qt::ImAnchorPosition);
        if (query) {
            const int cursorPos = query->value(Qt::ImCursorPosition).toInt();
            const int anchorPos = query->value(Qt::ImAnchorPosition).toInt();
            if (anchorPos < cursorPos)
                text.chop(cursorPos - anchorPos);
        }
    }

    if (text.length() > length)
        text = text.right(length);
    return text;
}

/*
  Android docs say that this function should:
  - remove the current composing text, if there is any
  - otherwise remove currently selected text, if there is any
  - insert new text in place of old composing text or, if there was none, at current cursor position
  - mark the inserted text as composing
  - move cursor as specified by newCursorPosition: if > 0, it is relative to the end of inserted
    text - 1; if <= 0, it is relative to the start of inserted text
 */

jboolean QAndroidInputContext::setComposingText(const QString &text, jint newCursorPosition)
{
    QSharedPointer<QInputMethodQueryEvent> query = focusObjectInputMethodQuery();
    if (query.isNull())
        return JNI_FALSE;

    BatchEditLock batchEditLock(this);

    const int absoluteCursorPos = getAbsoluteCursorPosition(query);
    int absoluteAnchorPos = getBlockPosition(query) + query->value(Qt::ImAnchorPosition).toInt();

    // If we have composing region and selection (and therefore focusObjectIsComposing() == false),
    // we must clear selection so that we won't delete it when we will be replacing composing text
    if (!m_composingText.isEmpty() && absoluteCursorPos != absoluteAnchorPos) {
        const int cursorPos = query->value(Qt::ImCursorPosition).toInt();
        QInputMethodEvent event({}, { { QInputMethodEvent::Selection, cursorPos, 0 } });
        QGuiApplication::sendEvent(m_focusObject, &event);

        absoluteAnchorPos = absoluteCursorPos;
    }

    // If we had no composing region, pretend that we had a zero-length composing region at current
    // cursor position to simplify code. Also account for that we must delete selected text if there
    // (still) is any.
    const int effectiveAbsoluteCursorPos = qMin(absoluteCursorPos, absoluteAnchorPos);
    if (m_composingTextStart == -1)
        m_composingTextStart = effectiveAbsoluteCursorPos;

    const int oldComposingTextLen = m_composingText.length();
    m_composingText = text;

    const int newAbsoluteCursorPos =
            newCursorPosition <= 0
            ? m_composingTextStart + newCursorPosition
            : m_composingTextStart + m_composingText.length() + newCursorPosition - 1;

    const bool focusObjectWasComposing = focusObjectIsComposing();

    // Same checks as in focusObjectStartComposing()
    if (!m_composingText.isEmpty() && !m_composingText.contains(QLatin1Char('\n'))
            && newAbsoluteCursorPos >= m_composingTextStart
            && newAbsoluteCursorPos <= m_composingTextStart + m_composingText.length())
        m_composingCursor = newAbsoluteCursorPos;
    else
        m_composingCursor = -1;

    QInputMethodEvent event;
    if (focusObjectIsComposing()) {
        QTextCharFormat underlined;
        underlined.setFontUnderline(true);

        event = QInputMethodEvent(m_composingText, {
            { QInputMethodEvent::TextFormat, 0, m_composingText.length(), underlined },
            { QInputMethodEvent::Cursor, m_composingCursor - m_composingTextStart, 1 }
        });

        if (oldComposingTextLen > 0 && !focusObjectWasComposing) {
            event.setCommitString({}, m_composingTextStart - effectiveAbsoluteCursorPos,
                                  oldComposingTextLen);
        }
    } else {
        event = QInputMethodEvent({}, {});

        if (focusObjectWasComposing) {
            event.setCommitString(m_composingText);
        } else {
            event.setCommitString(m_composingText,
                                  m_composingTextStart - effectiveAbsoluteCursorPos,
                                  oldComposingTextLen);
        }
    }

    if (m_composingText.isEmpty())
        clear();

    QGuiApplication::sendEvent(m_focusObject, &event);

    if (!focusObjectIsComposing() && newCursorPosition != 1) {
        // Move cursor using a separate event because if we have inserted or deleted a newline
        // character, then we are now inside an another block

        const int newBlockPos = getBlockPosition(
                focusObjectInputMethodQuery(Qt::ImCursorPosition | Qt::ImAbsolutePosition));

        event = QInputMethodEvent({}, {
            { QInputMethodEvent::Selection, newAbsoluteCursorPos - newBlockPos, 0 }
        });

        QGuiApplication::sendEvent(m_focusObject, &event);
    }

    keyDown();

    return JNI_TRUE;
}

// Android docs say:
// * start may be after end, same meaning as if swapped
// * this function should not trigger updateSelection, but Android's native EditText does trigger it
// * if start == end then we should stop composing
jboolean QAndroidInputContext::setComposingRegion(jint start, jint end)
{
    BatchEditLock batchEditLock(this);

    // Qt will not include the current preedit text in the query results, and interprets all
    // parameters relative to the text excluding the preedit. The simplest solution is therefore to
    // tell Qt that we commit the text before we set the new region. This may cause a little flicker, but is
    // much more robust than trying to keep the two different world views in sync

    finishComposingText();

    QSharedPointer<QInputMethodQueryEvent> query = focusObjectInputMethodQuery();
    if (query.isNull())
        return JNI_FALSE;

    if (start == end)
        return JNI_TRUE;
    if (start > end)
        qSwap(start, end);

    QString text = query->value(Qt::ImSurroundingText).toString();
    int textOffset = getBlockPosition(query);

    if (start < textOffset || end > textOffset + text.length()) {
        const int cursorPos = query->value(Qt::ImCursorPosition).toInt();

        if (end - textOffset > text.length()) {
            const QString after = query->value(Qt::ImTextAfterCursor).toString();
            const int additionalSuffixLen = after.length() - (text.length() - cursorPos);

            if (additionalSuffixLen > 0)
                text += after.rightRef(additionalSuffixLen);
        }

        if (start < textOffset) {
            QString before = query->value(Qt::ImTextBeforeCursor).toString();
            before.chop(cursorPos);

            if (!before.isEmpty()) {
                text = before + text;
                textOffset -= before.length();
            }
        }

        if (start < textOffset || end - textOffset > text.length()) {
#ifdef QT_DEBUG_ANDROID_IM_PROTOCOL
            qWarning("setComposingRegion: failed to retrieve text from composing region");
#endif

            return JNI_TRUE;
        }
    }

    m_composingText = text.mid(start - textOffset, end - start);
    m_composingTextStart = start;

    return JNI_TRUE;
}

jboolean QAndroidInputContext::setSelection(jint start, jint end)
{
    QSharedPointer<QInputMethodQueryEvent> query = focusObjectInputMethodQuery();
    if (query.isNull())
        return JNI_FALSE;

    BatchEditLock batchEditLock(this);

    int blockPosition = getBlockPosition(query);
    int localCursorPos = start - blockPosition;

    if (focusObjectIsComposing() && start == end && start >= m_composingTextStart
            && start <= m_composingTextStart + m_composingText.length()) {
        // not actually changing the selection; just moving the
        // preedit cursor
        int localOldPos = query->value(Qt::ImCursorPosition).toInt();
        int pos = localCursorPos - localOldPos;
        QList<QInputMethodEvent::Attribute> attributes;
        attributes.append(QInputMethodEvent::Attribute(QInputMethodEvent::Cursor, pos, 1));

        //but we have to tell Qt about the compose text all over again

        // Show compose text underlined
        QTextCharFormat underlined;
        underlined.setFontUnderline(true);
        attributes.append(QInputMethodEvent::Attribute(QInputMethodEvent::TextFormat,0, m_composingText.length(),
                                                   QVariant(underlined)));
        m_composingCursor = start;

        QInputMethodEvent event(m_composingText, attributes);
        QGuiApplication::sendEvent(m_focusObject, &event);
    } else {
        // actually changing the selection
        focusObjectStopComposing();
        QList<QInputMethodEvent::Attribute> attributes;
        attributes.append(QInputMethodEvent::Attribute(QInputMethodEvent::Selection,
                                                       localCursorPos,
                                                       end - start));
        QInputMethodEvent event({}, attributes);
        QGuiApplication::sendEvent(m_focusObject, &event);
    }
    return JNI_TRUE;
}

jboolean QAndroidInputContext::selectAll()
{
    BatchEditLock batchEditLock(this);

    focusObjectStopComposing();
    m_handleMode = ShowCursor;
    sendShortcut(QKeySequence::SelectAll);
    return JNI_TRUE;
}

jboolean QAndroidInputContext::cut()
{
    BatchEditLock batchEditLock(this);

    // This is probably not what native EditText would do, but normally if there is selection, then
    // there will be no composing region
    finishComposingText();

    m_handleMode = ShowCursor;
    sendShortcut(QKeySequence::Cut);
    return JNI_TRUE;
}

jboolean QAndroidInputContext::copy()
{
    BatchEditLock batchEditLock(this);

    focusObjectStopComposing();
    m_handleMode = ShowCursor;
    sendShortcut(QKeySequence::Copy);
    return JNI_TRUE;
}

jboolean QAndroidInputContext::copyURL()
{
#warning TODO
    return JNI_FALSE;
}

jboolean QAndroidInputContext::paste()
{
    BatchEditLock batchEditLock(this);

    // TODO: This is not what native EditText does
    finishComposingText();

    m_handleMode = ShowCursor;
    sendShortcut(QKeySequence::Paste);
    return JNI_TRUE;
}

void QAndroidInputContext::sendShortcut(const QKeySequence &sequence)
{
    for (int i = 0; i < sequence.count(); ++i) {
        const int keys = sequence[i];
        Qt::Key key = Qt::Key(keys & ~Qt::KeyboardModifierMask);
        Qt::KeyboardModifiers mod = Qt::KeyboardModifiers(keys & Qt::KeyboardModifierMask);

        QKeyEvent pressEvent(QEvent::KeyPress, key, mod);
        QKeyEvent releaseEvent(QEvent::KeyRelease, key, mod);

        QGuiApplication::sendEvent(m_focusObject, &pressEvent);
        QGuiApplication::sendEvent(m_focusObject, &releaseEvent);
    }
}

QSharedPointer<QInputMethodQueryEvent> QAndroidInputContext::focusObjectInputMethodQuery(Qt::InputMethodQueries queries) {
    if (!qGuiApp)
        return {};

    QObject *focusObject = qGuiApp->focusObject();
    if (!focusObject)
        return {};

    QInputMethodQueryEvent *ret = new QInputMethodQueryEvent(queries);
    QCoreApplication::sendEvent(focusObject, ret);
    return QSharedPointer<QInputMethodQueryEvent>(ret);
}

void QAndroidInputContext::sendInputMethodEvent(QInputMethodEvent *event)
{
    if (!qGuiApp)
        return;

    QObject *focusObject = qGuiApp->focusObject();
    if (!focusObject)
        return;

    QCoreApplication::sendEvent(focusObject, event);
}

QT_END_NAMESPACE<|MERGE_RESOLUTION|>--- conflicted
+++ resolved
@@ -679,11 +679,7 @@
  */
 void QAndroidInputContext::handleLocationChanged(int handleId, int x, int y)
 {
-<<<<<<< HEAD
-    if (m_batchEditNestingLevel.loadRelaxed() || m_blockUpdateSelection) {
-=======
     if (m_batchEditNestingLevel != 0) {
->>>>>>> 5b5e8f78
         qWarning() << "QAndroidInputContext::handleLocationChanged returned";
         return;
     }
