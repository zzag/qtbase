/****************************************************************************
**
** Copyright (C) 2016 The Qt Company Ltd.
** Contact: https://www.qt.io/licensing/
**
** This file is part of the plugins of the Qt Toolkit.
**
** $QT_BEGIN_LICENSE:LGPL$
** Commercial License Usage
** Licensees holding valid commercial Qt licenses may use this file in
** accordance with the commercial license agreement provided with the
** Software or, alternatively, in accordance with the terms contained in
** a written agreement between you and The Qt Company. For licensing terms
** and conditions see https://www.qt.io/terms-conditions. For further
** information use the contact form at https://www.qt.io/contact-us.
**
** GNU Lesser General Public License Usage
** Alternatively, this file may be used under the terms of the GNU Lesser
** General Public License version 3 as published by the Free Software
** Foundation and appearing in the file LICENSE.LGPL3 included in the
** packaging of this file. Please review the following information to
** ensure the GNU Lesser General Public License version 3 requirements
** will be met: https://www.gnu.org/licenses/lgpl-3.0.html.
**
** GNU General Public License Usage
** Alternatively, this file may be used under the terms of the GNU
** General Public License version 2.0 or (at your option) the GNU General
** Public license version 3 or any later version approved by the KDE Free
** Qt Foundation. The licenses are as published by the Free Software
** Foundation and appearing in the file LICENSE.GPL2 and LICENSE.GPL3
** included in the packaging of this file. Please review the following
** information to ensure the GNU General Public License requirements will
** be met: https://www.gnu.org/licenses/gpl-2.0.html and
** https://www.gnu.org/licenses/gpl-3.0.html.
**
** $QT_END_LICENSE$
**
****************************************************************************/

#import <UIKit/UIKit.h>

#include <QtCore/qoperatingsystemversion.h>
#include <QtGui/qwindow.h>
#include <QtGui/private/qguiapplication_p.h>
#include <qpa/qplatformtheme.h>

#include "qiosglobal.h"
#include "quiview.h"
#include "qiosmessagedialog.h"

QIOSMessageDialog::QIOSMessageDialog()
    : m_alertController(Q_NULLPTR)
{
}

QIOSMessageDialog::~QIOSMessageDialog()
{
    hide();
}

inline QString QIOSMessageDialog::messageTextPlain()
{
    // Concatenate text fragments, and remove HTML tags
    const QSharedPointer<QMessageDialogOptions> &opt = options();
    const QString &lineShift = QStringLiteral("\n\n");
    const QString &informativeText = opt->informativeText();
    const QString &detailedText = opt->detailedText();

    QString text = opt->text();
    if (!informativeText.isEmpty())
        text += lineShift + informativeText;
    if (!detailedText.isEmpty())
        text += lineShift + detailedText;

    text.replace(QLatin1String("<p>"), QStringLiteral("\n"), Qt::CaseInsensitive);
    text.remove(QRegularExpression(QStringLiteral("<[^>]*>")));

    return text;
}

inline UIAlertAction *QIOSMessageDialog::createAction(StandardButton button)
{
    const StandardButton labelButton = button == NoButton ? Ok : button;
    const QString &standardLabel = QGuiApplicationPrivate::platformTheme()->standardButtonText(labelButton);
    const QString &label = QPlatformTheme::removeMnemonics(standardLabel);

    UIAlertActionStyle style = UIAlertActionStyleDefault;
    if (button == Cancel)
        style = UIAlertActionStyleCancel;
    else if (button == Discard)
        style = UIAlertActionStyleDestructive;

    return [UIAlertAction actionWithTitle:label.toNSString() style:style handler:^(UIAlertAction *) {
        hide();
        if (button == NoButton)
            emit reject();
        else
            emit clicked(button, buttonRole(button));
    }];
}

void QIOSMessageDialog::exec()
{
    m_eventLoop.exec(QEventLoop::DialogExec);
}

bool QIOSMessageDialog::show(Qt::WindowFlags windowFlags, Qt::WindowModality windowModality, QWindow *parent)
{
    Q_UNUSED(windowFlags);
    if (m_alertController // Ensure that the dialog is not showing already
            || !options() // Some message dialogs don't have options (QErrorMessage)
<<<<<<< HEAD
            || windowModality != Qt::ApplicationModal // We can only do app modal dialogs
            || QOperatingSystemVersion::current() < QOperatingSystemVersion(QOperatingSystemVersion::IOS, 8)) // API limitation
=======
            || windowModality == Qt::NonModal // We can only do modal dialogs
            || QSysInfo::MacintoshVersion < QSysInfo::MV_IOS_8_0) // API limitation
>>>>>>> 41a7d743
        return false;

    m_alertController = [[UIAlertController
        alertControllerWithTitle:options()->windowTitle().toNSString()
        message:messageTextPlain().toNSString()
        preferredStyle:UIAlertControllerStyleAlert] retain];

    if (StandardButtons buttons = options()->standardButtons()) {
        for (int i = FirstButton; i < LastButton; i<<=1) {
            if (i & buttons)
                [m_alertController addAction:createAction(StandardButton(i))];
        }
    } else {
        // We need at least one button to allow the user close the dialog
        [m_alertController addAction:createAction(NoButton)];
    }

    UIWindow *window = parent ? reinterpret_cast<UIView *>(parent->winId()).window : [UIApplication sharedApplication].keyWindow;
    [window.rootViewController presentViewController:m_alertController animated:YES completion:nil];
    return true;
}

void QIOSMessageDialog::hide()
{
    m_eventLoop.exit();
    [m_alertController dismissViewControllerAnimated:YES completion:nil];
    [m_alertController release];
    m_alertController = Q_NULLPTR;
}<|MERGE_RESOLUTION|>--- conflicted
+++ resolved
@@ -109,13 +109,8 @@
     Q_UNUSED(windowFlags);
     if (m_alertController // Ensure that the dialog is not showing already
             || !options() // Some message dialogs don't have options (QErrorMessage)
-<<<<<<< HEAD
-            || windowModality != Qt::ApplicationModal // We can only do app modal dialogs
+            || windowModality == Qt::NonModal // We can only do modal dialogs
             || QOperatingSystemVersion::current() < QOperatingSystemVersion(QOperatingSystemVersion::IOS, 8)) // API limitation
-=======
-            || windowModality == Qt::NonModal // We can only do modal dialogs
-            || QSysInfo::MacintoshVersion < QSysInfo::MV_IOS_8_0) // API limitation
->>>>>>> 41a7d743
         return false;
 
     m_alertController = [[UIAlertController
