/****************************************************************************
**
** Copyright (C) 2016 The Qt Company Ltd.
** Contact: https://www.qt.io/licensing/
**
** This file is part of the plugins of the Qt Toolkit.
**
** $QT_BEGIN_LICENSE:LGPL$
** Commercial License Usage
** Licensees holding valid commercial Qt licenses may use this file in
** accordance with the commercial license agreement provided with the
** Software or, alternatively, in accordance with the terms contained in
** a written agreement between you and The Qt Company. For licensing terms
** and conditions see https://www.qt.io/terms-conditions. For further
** information use the contact form at https://www.qt.io/contact-us.
**
** GNU Lesser General Public License Usage
** Alternatively, this file may be used under the terms of the GNU Lesser
** General Public License version 3 as published by the Free Software
** Foundation and appearing in the file LICENSE.LGPL3 included in the
** packaging of this file. Please review the following information to
** ensure the GNU Lesser General Public License version 3 requirements
** will be met: https://www.gnu.org/licenses/lgpl-3.0.html.
**
** GNU General Public License Usage
** Alternatively, this file may be used under the terms of the GNU
** General Public License version 2.0 or (at your option) the GNU General
** Public license version 3 or any later version approved by the KDE Free
** Qt Foundation. The licenses are as published by the Free Software
** Foundation and appearing in the file LICENSE.GPL2 and LICENSE.GPL3
** included in the packaging of this file. Please review the following
** information to ensure the GNU General Public License requirements will
** be met: https://www.gnu.org/licenses/gpl-2.0.html and
** https://www.gnu.org/licenses/gpl-3.0.html.
**
** $QT_END_LICENSE$
**
****************************************************************************/

#ifndef QPLATFORMINTEGRATION_UIKIT_H
#define QPLATFORMINTEGRATION_UIKIT_H

#include <qpa/qplatformintegration.h>
#include <qpa/qplatformnativeinterface.h>
#include <qpa/qwindowsysteminterface.h>

#include <QtCore/private/qfactoryloader_p.h>

#include "qiosapplicationstate.h"
<<<<<<< HEAD
#include "qiosfileenginefactory.h"
#ifndef Q_OS_TVOS
=======
>>>>>>> 8e20daae
#include "qiostextinputoverlay.h"
#endif

QT_BEGIN_NAMESPACE

class QIOSServices;

class QIOSIntegration : public QPlatformNativeInterface, public QPlatformIntegration
{
    Q_OBJECT
    Q_PROPERTY(bool debugWindowManagement READ debugWindowManagement WRITE setDebugWindowManagement);

public:
    QIOSIntegration();
    ~QIOSIntegration();

    bool hasCapability(Capability cap) const Q_DECL_OVERRIDE;

    QPlatformWindow *createPlatformWindow(QWindow *window) const Q_DECL_OVERRIDE;
    QPlatformBackingStore *createPlatformBackingStore(QWindow *window) const Q_DECL_OVERRIDE;

    QPlatformOpenGLContext *createPlatformOpenGLContext(QOpenGLContext *context) const Q_DECL_OVERRIDE;
    QPlatformOffscreenSurface *createPlatformOffscreenSurface(QOffscreenSurface *surface) const Q_DECL_OVERRIDE;

    QPlatformFontDatabase *fontDatabase() const Q_DECL_OVERRIDE;
#ifndef QT_NO_CLIPBOARD
    QPlatformClipboard *clipboard() const Q_DECL_OVERRIDE;
#endif
    QPlatformInputContext *inputContext() const Q_DECL_OVERRIDE;
    QPlatformServices *services() const Q_DECL_OVERRIDE;

    QVariant styleHint(StyleHint hint) const Q_DECL_OVERRIDE;

    QStringList themeNames() const Q_DECL_OVERRIDE;
    QPlatformTheme *createPlatformTheme(const QString &name) const Q_DECL_OVERRIDE;

    QAbstractEventDispatcher *createEventDispatcher() const Q_DECL_OVERRIDE;
    QPlatformNativeInterface *nativeInterface() const Q_DECL_OVERRIDE;

    QTouchDevice *touchDevice();
#ifndef QT_NO_ACCESSIBILITY
    QPlatformAccessibility *accessibility() const Q_DECL_OVERRIDE;
#endif

    // Called from Objective-C class QIOSScreenTracker, which can't be friended
    void addScreen(QPlatformScreen *screen) { screenAdded(screen); }
    void destroyScreen(QPlatformScreen *screen) { QPlatformIntegration::destroyScreen(screen); }

    void beep() const Q_DECL_OVERRIDE;

    static QIOSIntegration *instance();

    // -- QPlatformNativeInterface --

    void *nativeResourceForWindow(const QByteArray &resource, QWindow *window) Q_DECL_OVERRIDE;

    void setDebugWindowManagement(bool);
    bool debugWindowManagement() const;

    QFactoryLoader *optionalPlugins() { return m_optionalPlugins; }

private:
    QPlatformFontDatabase *m_fontDatabase;
#ifndef Q_OS_TVOS
    QPlatformClipboard *m_clipboard;
#endif
    QPlatformInputContext *m_inputContext;
    QTouchDevice *m_touchDevice;
    QIOSApplicationState m_applicationState;
    QIOSServices *m_platformServices;
    mutable QPlatformAccessibility *m_accessibility;
<<<<<<< HEAD
    QIOSFileEngineFactory m_fileEngineFactory;
#ifndef Q_OS_TVOS
=======
    QFactoryLoader *m_optionalPlugins;
>>>>>>> 8e20daae
    QIOSTextInputOverlay m_textInputOverlay;
#endif

    bool m_debugWindowManagement;
};

QT_END_NAMESPACE

#endif<|MERGE_RESOLUTION|>--- conflicted
+++ resolved
@@ -47,11 +47,7 @@
 #include <QtCore/private/qfactoryloader_p.h>
 
 #include "qiosapplicationstate.h"
-<<<<<<< HEAD
-#include "qiosfileenginefactory.h"
 #ifndef Q_OS_TVOS
-=======
->>>>>>> 8e20daae
 #include "qiostextinputoverlay.h"
 #endif
 
@@ -123,12 +119,8 @@
     QIOSApplicationState m_applicationState;
     QIOSServices *m_platformServices;
     mutable QPlatformAccessibility *m_accessibility;
-<<<<<<< HEAD
-    QIOSFileEngineFactory m_fileEngineFactory;
+    QFactoryLoader *m_optionalPlugins;
 #ifndef Q_OS_TVOS
-=======
-    QFactoryLoader *m_optionalPlugins;
->>>>>>> 8e20daae
     QIOSTextInputOverlay m_textInputOverlay;
 #endif
 
