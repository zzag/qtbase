/****************************************************************************
**
** Copyright (C) 2016 The Qt Company Ltd.
** Contact: https://www.qt.io/licensing/
**
** This file is part of the plugins of the Qt Toolkit.
**
** $QT_BEGIN_LICENSE:LGPL$
** Commercial License Usage
** Licensees holding valid commercial Qt licenses may use this file in
** accordance with the commercial license agreement provided with the
** Software or, alternatively, in accordance with the terms contained in
** a written agreement between you and The Qt Company. For licensing terms
** and conditions see https://www.qt.io/terms-conditions. For further
** information use the contact form at https://www.qt.io/contact-us.
**
** GNU Lesser General Public License Usage
** Alternatively, this file may be used under the terms of the GNU Lesser
** General Public License version 3 as published by the Free Software
** Foundation and appearing in the file LICENSE.LGPL3 included in the
** packaging of this file. Please review the following information to
** ensure the GNU Lesser General Public License version 3 requirements
** will be met: https://www.gnu.org/licenses/lgpl-3.0.html.
**
** GNU General Public License Usage
** Alternatively, this file may be used under the terms of the GNU
** General Public License version 2.0 or (at your option) the GNU General
** Public license version 3 or any later version approved by the KDE Free
** Qt Foundation. The licenses are as published by the Free Software
** Foundation and appearing in the file LICENSE.GPL2 and LICENSE.GPL3
** included in the packaging of this file. Please review the following
** information to ensure the GNU General Public License requirements will
** be met: https://www.gnu.org/licenses/gpl-2.0.html and
** https://www.gnu.org/licenses/gpl-3.0.html.
**
** $QT_END_LICENSE$
**
****************************************************************************/

#ifndef QPLATFORMINTEGRATION_UIKIT_H
#define QPLATFORMINTEGRATION_UIKIT_H

#include <qpa/qplatformintegration.h>
#include <qpa/qplatformnativeinterface.h>
#include <qpa/qwindowsysteminterface.h>

#include <QtCore/private/qfactoryloader_p.h>

#include "qiosapplicationstate.h"
<<<<<<< HEAD
#include "qiosfileenginefactory.h"
#include "qiostextinputoverlay.h"
=======
>>>>>>> 4e196159

QT_BEGIN_NAMESPACE

class QIOSServices;

class QIOSIntegration : public QPlatformNativeInterface, public QPlatformIntegration
{
    Q_OBJECT
    Q_PROPERTY(bool debugWindowManagement READ debugWindowManagement WRITE setDebugWindowManagement);

public:
    QIOSIntegration();
    ~QIOSIntegration();

    bool hasCapability(Capability cap) const Q_DECL_OVERRIDE;

    QPlatformWindow *createPlatformWindow(QWindow *window) const Q_DECL_OVERRIDE;
    QPlatformBackingStore *createPlatformBackingStore(QWindow *window) const Q_DECL_OVERRIDE;

    QPlatformOpenGLContext *createPlatformOpenGLContext(QOpenGLContext *context) const Q_DECL_OVERRIDE;
    QPlatformOffscreenSurface *createPlatformOffscreenSurface(QOffscreenSurface *surface) const Q_DECL_OVERRIDE;

    QPlatformFontDatabase *fontDatabase() const Q_DECL_OVERRIDE;
    QPlatformClipboard *clipboard() const Q_DECL_OVERRIDE;
    QPlatformInputContext *inputContext() const Q_DECL_OVERRIDE;
    QPlatformServices *services() const Q_DECL_OVERRIDE;

    QVariant styleHint(StyleHint hint) const Q_DECL_OVERRIDE;

    QStringList themeNames() const Q_DECL_OVERRIDE;
    QPlatformTheme *createPlatformTheme(const QString &name) const Q_DECL_OVERRIDE;

    QAbstractEventDispatcher *createEventDispatcher() const Q_DECL_OVERRIDE;
    QPlatformNativeInterface *nativeInterface() const Q_DECL_OVERRIDE;

    QTouchDevice *touchDevice();
    QPlatformAccessibility *accessibility() const Q_DECL_OVERRIDE;

    // Called from Objective-C class QIOSScreenTracker, which can't be friended
    void addScreen(QPlatformScreen *screen) { screenAdded(screen); }
    void destroyScreen(QPlatformScreen *screen) { QPlatformIntegration::destroyScreen(screen); }

    void beep() const Q_DECL_OVERRIDE;

    static QIOSIntegration *instance();

    // -- QPlatformNativeInterface --

    void *nativeResourceForWindow(const QByteArray &resource, QWindow *window) Q_DECL_OVERRIDE;

    void setDebugWindowManagement(bool);
    bool debugWindowManagement() const;

    QFactoryLoader *optionalPlugins() { return m_optionalPlugins; }

private:
    QPlatformFontDatabase *m_fontDatabase;
    QPlatformClipboard *m_clipboard;
    QPlatformInputContext *m_inputContext;
    QTouchDevice *m_touchDevice;
    QIOSApplicationState m_applicationState;
    QIOSServices *m_platformServices;
    mutable QPlatformAccessibility *m_accessibility;
<<<<<<< HEAD
    QIOSFileEngineFactory m_fileEngineFactory;
    QIOSTextInputOverlay m_textInputOverlay;
=======
    QFactoryLoader *m_optionalPlugins;
>>>>>>> 4e196159

    bool m_debugWindowManagement;
};

QT_END_NAMESPACE

#endif
<|MERGE_RESOLUTION|>--- conflicted
+++ resolved
@@ -47,11 +47,7 @@
 #include <QtCore/private/qfactoryloader_p.h>
 
 #include "qiosapplicationstate.h"
-<<<<<<< HEAD
-#include "qiosfileenginefactory.h"
 #include "qiostextinputoverlay.h"
-=======
->>>>>>> 4e196159
 
 QT_BEGIN_NAMESPACE
 
@@ -115,12 +111,8 @@
     QIOSApplicationState m_applicationState;
     QIOSServices *m_platformServices;
     mutable QPlatformAccessibility *m_accessibility;
-<<<<<<< HEAD
-    QIOSFileEngineFactory m_fileEngineFactory;
+    QFactoryLoader *m_optionalPlugins;
     QIOSTextInputOverlay m_textInputOverlay;
-=======
-    QFactoryLoader *m_optionalPlugins;
->>>>>>> 4e196159
 
     bool m_debugWindowManagement;
 };
