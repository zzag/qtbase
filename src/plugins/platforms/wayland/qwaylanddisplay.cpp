/****************************************************************************
**
** Copyright (C) 2011 Nokia Corporation and/or its subsidiary(-ies).
** All rights reserved.
** Contact: Nokia Corporation (qt-info@nokia.com)
**
** This file is part of the plugins of the Qt Toolkit.
**
** $QT_BEGIN_LICENSE:LGPL$
** GNU Lesser General Public License Usage
** This file may be used under the terms of the GNU Lesser General Public
** License version 2.1 as published by the Free Software Foundation and
** appearing in the file LICENSE.LGPL included in the packaging of this
** file. Please review the following information to ensure the GNU Lesser
** General Public License version 2.1 requirements will be met:
** http://www.gnu.org/licenses/old-licenses/lgpl-2.1.html.
**
** In addition, as a special exception, Nokia gives you certain additional
** rights. These rights are described in the Nokia Qt LGPL Exception
** version 1.1, included in the file LGPL_EXCEPTION.txt in this package.
**
** GNU General Public License Usage
** Alternatively, this file may be used under the terms of the GNU General
** Public License version 3.0 as published by the Free Software Foundation
** and appearing in the file LICENSE.GPL included in the packaging of this
** file. Please review the following information to ensure the GNU General
** Public License version 3.0 requirements will be met:
** http://www.gnu.org/copyleft/gpl.html.
**
** Other Usage
** Alternatively, this file may be used in accordance with the terms and
** conditions contained in a signed written agreement between you and Nokia.
**
**
**
**
**
** $QT_END_LICENSE$
**
****************************************************************************/

#include "qwaylanddisplay.h"

#include "qwaylandwindow.h"
#include "qwaylandscreen.h"
#include "qwaylandcursor.h"
#include "qwaylandinputdevice.h"
#include "qwaylandclipboard.h"

#ifdef QT_WAYLAND_GL_SUPPORT
#include "gl_integration/qwaylandglintegration.h"
#endif

#ifdef QT_WAYLAND_WINDOWMANAGER_SUPPORT
#include "windowmanager_integration/qwaylandwindowmanagerintegration.h"
#endif

#include <QtCore/QAbstractEventDispatcher>
#include <QtGui/private/qguiapplication_p.h>

#include <unistd.h>
#include <fcntl.h>
#include <stdio.h>
#include <errno.h>

struct wl_surface *QWaylandDisplay::createSurface(void *handle)
{
    struct wl_surface * surface = wl_compositor_create_surface(mCompositor);
    wl_surface_set_user_data(surface, handle);
    return surface;
}

struct wl_buffer *QWaylandDisplay::createShmBuffer(int fd,
                                                   int width, int height,
                                                   uint32_t stride,
                                                   struct wl_visual *visual)
{
    return wl_shm_create_buffer(mShm, fd, width, height, stride, visual);
}

struct wl_visual *QWaylandDisplay::rgbVisual()
{
    return rgb_visual;
}

struct wl_visual *QWaylandDisplay::argbVisual()
{
    return argb_visual;
}

struct wl_visual *QWaylandDisplay::argbPremultipliedVisual()
{
    return premultiplied_argb_visual;
}

#ifdef QT_WAYLAND_GL_SUPPORT
QWaylandGLIntegration * QWaylandDisplay::eglIntegration()
{
    return mEglIntegration;
}
#endif

#ifdef QT_WAYLAND_WINDOWMANAGER_SUPPORT
QWaylandWindowManagerIntegration *QWaylandDisplay::windowManagerIntegration()
{
    return mWindowManagerIntegration;
}
#endif

void QWaylandDisplay::shellHandleConfigure(void *data, struct wl_shell *shell,
                                           uint32_t time, uint32_t edges,
                                           struct wl_surface *surface,
                                           int32_t width, int32_t height)
{
    Q_UNUSED(data);
    Q_UNUSED(shell);
    Q_UNUSED(time);
    Q_UNUSED(edges);
    QWaylandWindow *ww = (QWaylandWindow *) wl_surface_get_user_data(surface);

    ww->configure(time, edges, 0, 0, width, height);
}

const struct wl_shell_listener QWaylandDisplay::shellListener = {
    QWaylandDisplay::shellHandleConfigure,
};

static QWaylandDisplay *display = 0;

QWaylandDisplay::QWaylandDisplay(void)
    : argb_visual(0), premultiplied_argb_visual(0), rgb_visual(0)
{
    display = this;
    qRegisterMetaType<uint32_t>("uint32_t");

    mDisplay = wl_display_connect(NULL);
    if (mDisplay == NULL) {
        qErrnoWarning(errno, "Failed to create display");
        qFatal("No wayland connection available.");
    }

    wl_display_add_global_listener(mDisplay, QWaylandDisplay::displayHandleGlobal, this);

#ifdef QT_WAYLAND_GL_SUPPORT
    mEglIntegration = QWaylandGLIntegration::createGLIntegration(this);
#endif

#ifdef QT_WAYLAND_WINDOWMANAGER_SUPPORT
    mWindowManagerIntegration = QWaylandWindowManagerIntegration::createIntegration(this);
#endif

    blockingReadEvents();

#ifdef QT_WAYLAND_GL_SUPPORT
    mEglIntegration->initialize();
#endif

    mFd = wl_display_get_fd(mDisplay, sourceUpdate, this);
}

void QWaylandDisplay::eventDispatcherCreated(QAbstractEventDispatcher *dispatcher)
{
    connect(dispatcher, SIGNAL(aboutToBlock()), this, SLOT(flushRequests()));

    mReadNotifier = new QSocketNotifier(mFd, QSocketNotifier::Read, this);
    connect(mReadNotifier, SIGNAL(activated(int)), this, SLOT(readEvents()));

    waitForScreens();
}

QWaylandDisplay::~QWaylandDisplay(void)
{
    close(mFd);
#ifdef QT_WAYLAND_GL_SUPPORT
    delete mEglIntegration;
#endif
    wl_display_destroy(mDisplay);
}

void QWaylandDisplay::createNewScreen(struct wl_output *output, QRect geometry)
{
    QWaylandScreen *waylandScreen = new QWaylandScreen(this,output,geometry);
    mScreens.append(waylandScreen);
}

void QWaylandDisplay::syncCallback(wl_display_sync_func_t func, void *data)
{
    wl_display_sync_callback(mDisplay, func, data);
}

void QWaylandDisplay::frameCallback(wl_display_frame_func_t func, struct wl_surface *surface, void *data)
{
    wl_display_frame_callback(mDisplay, surface, func, data);
}

void QWaylandDisplay::flushRequests()
{
    if (mSocketMask & WL_DISPLAY_WRITABLE)
        wl_display_iterate(mDisplay, WL_DISPLAY_WRITABLE);
}

void QWaylandDisplay::readEvents()
{
// verify that there is still data on the socket
    fd_set fds;
    FD_ZERO(&fds);
    FD_SET(mFd, &fds);
    fd_set nds;
    FD_ZERO(&nds);
    fd_set rs = fds;
    fd_set ws = nds;
    fd_set es = nds;
    timeval timeout;
    timeout.tv_sec = 0;
    timeout.tv_usec = 0;
    int ret = ::select(mFd+1, &rs, &ws, &es, &timeout );

    if (ret <= 0) {
        //qDebug("QWaylandDisplay::readEvents() No data... blocking avoided");
        return;
    }

    wl_display_iterate(mDisplay, WL_DISPLAY_READABLE);
}

void QWaylandDisplay::blockingReadEvents()
{
    wl_display_iterate(mDisplay, WL_DISPLAY_READABLE);
}

int QWaylandDisplay::sourceUpdate(uint32_t mask, void *data)
{
    QWaylandDisplay *waylandDisplay = static_cast<QWaylandDisplay *>(data);
    waylandDisplay->mSocketMask = mask;

    return 0;
}

void QWaylandDisplay::outputHandleGeometry(void *data,
                                           wl_output *output,
                                           int32_t x, int32_t y,
                                           int32_t physicalWidth,
                                           int32_t physicalHeight,
                                           int subpixel,
                                           const char *make, const char *model)
{
    QWaylandDisplay *waylandDisplay = static_cast<QWaylandDisplay *>(data);
    QRect outputRect = QRect(x, y, physicalWidth, physicalHeight);
    waylandDisplay->createNewScreen(output,outputRect);
}

void QWaylandDisplay::mode(void *data,
             struct wl_output *wl_output,
             uint32_t flags,
             int width,
             int height,
             int refresh)
{
    Q_UNUSED(data);
    Q_UNUSED(wl_output);
    Q_UNUSED(flags);
    Q_UNUSED(width);
    Q_UNUSED(height);
    Q_UNUSED(refresh);
}

const struct wl_output_listener QWaylandDisplay::outputListener = {
    QWaylandDisplay::outputHandleGeometry,
    QWaylandDisplay::mode
};

const struct wl_compositor_listener QWaylandDisplay::compositorListener = {
    QWaylandDisplay::handleVisual,
};


void QWaylandDisplay::waitForScreens()
{
    flushRequests();
    while (mScreens.isEmpty())
        blockingReadEvents();
}

void QWaylandDisplay::displayHandleGlobal(struct wl_display *display,
                                          uint32_t id,
                                          const char *interface,
                                          uint32_t version,
                                          void *data)
{
    Q_UNUSED(display);
    QWaylandDisplay *that = static_cast<QWaylandDisplay *>(data);
    that->displayHandleGlobal(id, QByteArray(interface), version);
}

void QWaylandDisplay::displayHandleGlobal(uint32_t id,
                                          const QByteArray &interface,
                                          uint32_t version)
{
    Q_UNUSED(version);
    if (interface == "wl_output") {
        struct wl_output *output = wl_output_create(mDisplay, id, 1);
        wl_output_add_listener(output, &outputListener, this);
    } else if (interface == "wl_compositor") {
        mCompositor = wl_compositor_create(mDisplay, id, 1);
        wl_compositor_add_listener(mCompositor,
                                   &compositorListener, this);
    } else if (interface == "wl_shm") {
        mShm = wl_shm_create(mDisplay, id, 1);
    } else if (interface == "wl_shell"){
        mShell = wl_shell_create(mDisplay, id, 1);
        wl_shell_add_listener(mShell, &shellListener, this);
    } else if (interface == "wl_input_device") {
        QWaylandInputDevice *inputDevice =
            new QWaylandInputDevice(mDisplay, id);
        mInputDevices.append(inputDevice);
    } else if (interface == "wl_selection_offer") {
<<<<<<< HEAD
        QPlatformIntegration *plat = QGuiApplicationPrivate::platformIntegration();
        if (!plat)
            return;
        QWaylandClipboard *clipboard = static_cast<QWaylandClipboard *>(plat->clipboard());
        clipboard->createSelectionOffer(id);
=======
        QWaylandClipboard::instance(display)->createSelectionOffer(id);
>>>>>>> a06c8405
    }
}

void QWaylandDisplay::handleVisual(void *data,
                                   struct wl_compositor *compositor,
                                   uint32_t id, uint32_t token)
{
    QWaylandDisplay *self = static_cast<QWaylandDisplay *>(data);

    switch (token) {
    case WL_COMPOSITOR_VISUAL_ARGB32:
        self->argb_visual = wl_visual_create(self->mDisplay, id, 1);
        break;
    case WL_COMPOSITOR_VISUAL_PREMULTIPLIED_ARGB32:
        self->premultiplied_argb_visual =
            wl_visual_create(self->mDisplay, id, 1);
        break;
    case WL_COMPOSITOR_VISUAL_XRGB32:
        self->rgb_visual = wl_visual_create(self->mDisplay, id, 1);
        break;
    }
}<|MERGE_RESOLUTION|>--- conflicted
+++ resolved
@@ -314,15 +314,7 @@
             new QWaylandInputDevice(mDisplay, id);
         mInputDevices.append(inputDevice);
     } else if (interface == "wl_selection_offer") {
-<<<<<<< HEAD
-        QPlatformIntegration *plat = QGuiApplicationPrivate::platformIntegration();
-        if (!plat)
-            return;
-        QWaylandClipboard *clipboard = static_cast<QWaylandClipboard *>(plat->clipboard());
-        clipboard->createSelectionOffer(id);
-=======
         QWaylandClipboard::instance(display)->createSelectionOffer(id);
->>>>>>> a06c8405
     }
 }
 
