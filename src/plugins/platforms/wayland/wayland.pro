--- conflicted
+++ resolved
@@ -25,11 +25,8 @@
             qwaylandscreen.cpp \
             qwaylandshmwindow.cpp \
             qwaylandclipboard.cpp \
-<<<<<<< HEAD
-            qwaylanddnd.cpp
-=======
+            qwaylanddnd.cpp \
             qwaylandmime.cpp
->>>>>>> bdc417b3
 
 HEADERS =   qwaylandintegration.h \
             qwaylandnativeinterface.h \
@@ -41,11 +38,8 @@
             qwaylandbuffer.h \
             qwaylandshmwindow.h \
             qwaylandclipboard.h \
-<<<<<<< HEAD
-            qwaylanddnd.h
-=======
+            qwaylanddnd.h \
             qwaylandmime.h
->>>>>>> bdc417b3
 
 INCLUDEPATH += $$QMAKE_INCDIR_WAYLAND
 LIBS += $$QMAKE_LIBS_WAYLAND
