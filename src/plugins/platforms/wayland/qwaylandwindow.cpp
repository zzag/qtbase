--- conflicted
+++ resolved
@@ -146,13 +146,8 @@
 {
     if (mBuffer) {
         wl_surface_attach(mSurface,mBuffer->buffer(),0,0);
-<<<<<<< HEAD
-        QWindowSystemInterface::handleExposeEvent(window(), QRect(QPoint(), geometry().size()));
-        wl_surface_damage(mSurface,0,0,mBuffer->size().width(),mBuffer->size().height());
-=======
         // do not damage the surface here, as this leads to graphical corruptions in the compositor until
         // the first frame has been rendered
->>>>>>> 83736a8d
     }
 }
 
