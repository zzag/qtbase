/****************************************************************************
**
** Copyright (C) 2015 The Qt Company Ltd.
** Contact: http://www.qt.io/licensing/
**
** This file is part of the plugins of the Qt Toolkit.
**
** $QT_BEGIN_LICENSE:LGPL3$
** Commercial License Usage
** Licensees holding valid commercial Qt licenses may use this file in
** accordance with the commercial license agreement provided with the
** Software or, alternatively, in accordance with the terms contained in
** a written agreement between you and The Qt Company. For licensing terms
** and conditions see http://www.qt.io/terms-conditions. For further
** information use the contact form at http://www.qt.io/contact-us.
**
** GNU Lesser General Public License Usage
** Alternatively, this file may be used under the terms of the GNU Lesser
** General Public License version 3 as published by the Free Software
** Foundation and appearing in the file LICENSE.LGPLv3 included in the
** packaging of this file. Please review the following information to
** ensure the GNU Lesser General Public License version 3 requirements
** will be met: https://www.gnu.org/licenses/lgpl.html.
**
** GNU General Public License Usage
** Alternatively, this file may be used under the terms of the GNU
** General Public License version 2.0 or later as published by the Free
** Software Foundation and appearing in the file LICENSE.GPL included in
** the packaging of this file. Please review the following information to
** ensure the GNU General Public License version 2.0 requirements will be
** met: http://www.gnu.org/licenses/gpl-2.0.html.
**
** $QT_END_LICENSE$
**
****************************************************************************/

#include "qwinrteglcontext.h"
#include "qwinrtwindow.h"
#include <private/qeventdispatcher_winrt_p.h>

#include <functional>

#include <d3d11.h>

#include <EGL/egl.h>
#define EGL_EGLEXT_PROTOTYPES
#include <EGL/eglext.h>

#include <QOffscreenSurface>
#include <QOpenGLContext>
#include <QtPlatformSupport/private/qeglconvenience_p.h>

QT_BEGIN_NAMESPACE

struct WinRTEGLDisplay
{
    WinRTEGLDisplay() {
<<<<<<< HEAD
        eglDisplay = eglGetDisplay(EGL_DEFAULT_DISPLAY);
        if (Q_UNLIKELY(eglDisplay == EGL_NO_DISPLAY))
            qCritical("Failed to initialize EGL display: 0x%x", eglGetError());
=======
>>>>>>> ca7f1d21
    }
    ~WinRTEGLDisplay() {
        eglTerminate(eglDisplay);
    }

    EGLDisplay eglDisplay;
};

Q_GLOBAL_STATIC(WinRTEGLDisplay, g)

class QWinRTEGLContextPrivate
{
public:
    QWinRTEGLContextPrivate() : eglContext(EGL_NO_CONTEXT), eglShareContext(EGL_NO_CONTEXT) { }
    QSurfaceFormat format;
    EGLConfig eglConfig;
    EGLContext eglContext;
    EGLContext eglShareContext;
};

QWinRTEGLContext::QWinRTEGLContext(QOpenGLContext *context)
    : d_ptr(new QWinRTEGLContextPrivate)
{
    Q_D(QWinRTEGLContext);
    d->format = context->format();
    d->format.setRenderableType(QSurfaceFormat::OpenGLES);
    if (QPlatformOpenGLContext *shareHandle = context->shareHandle())
        d->eglShareContext = static_cast<QWinRTEGLContext *>(shareHandle)->d_ptr->eglContext;
}

QWinRTEGLContext::~QWinRTEGLContext()
{
    Q_D(QWinRTEGLContext);
    if (d->eglContext != EGL_NO_CONTEXT)
        eglDestroyContext(g->eglDisplay, d->eglContext);
}

void QWinRTEGLContext::initialize()
{
    Q_D(QWinRTEGLContext);

    // Test if the hardware supports at least level 9_3
    D3D_FEATURE_LEVEL featureLevels[] = { D3D_FEATURE_LEVEL_9_3 }; // minimum feature level
    HRESULT hr = D3D11CreateDevice(nullptr, D3D_DRIVER_TYPE_HARDWARE, NULL, 0, featureLevels, 1,
                                   D3D11_SDK_VERSION, nullptr, nullptr, nullptr);
    EGLint deviceType = SUCCEEDED(hr) ? EGL_PLATFORM_ANGLE_DEVICE_TYPE_HARDWARE_ANGLE
                                      : EGL_PLATFORM_ANGLE_DEVICE_TYPE_WARP_ANGLE;

    eglBindAPI(EGL_OPENGL_ES_API);

    const EGLint displayAttributes[] = {
        EGL_PLATFORM_ANGLE_TYPE_ANGLE, EGL_PLATFORM_ANGLE_TYPE_D3D11_ANGLE,
        EGL_PLATFORM_ANGLE_DEVICE_TYPE_ANGLE, deviceType,
        EGL_PLATFORM_ANGLE_ENABLE_AUTOMATIC_TRIM_ANGLE, true,
        EGL_NONE,
    };
    g->eglDisplay = eglGetPlatformDisplayEXT(EGL_PLATFORM_ANGLE_ANGLE, EGL_DEFAULT_DISPLAY, displayAttributes);
    if (Q_UNLIKELY(g->eglDisplay == EGL_NO_DISPLAY))
        qCritical("Failed to initialize EGL display: 0x%x", eglGetError());

<<<<<<< HEAD
    if (Q_UNLIKELY(!eglInitialize(g->eglDisplay, nullptr, nullptr)))
        qCritical("Failed to initialize EGL: 0x%x", eglGetError());

=======
    // eglInitialize checks for EGL_PLATFORM_ANGLE_ENABLE_AUTOMATIC_TRIM_ANGLE
    // which adds a suspending handler. This needs to be added from the Xaml
    // thread itself, otherwise it will not be invoked. add_Suspending does
    // not return an error unfortunately, so it silently fails and causes
    // applications to not quit when the system wants to terminate the app
    // after suspend.
    hr = QEventDispatcherWinRT::runOnXamlThread([]() {
        if (!eglInitialize(g->eglDisplay, nullptr, nullptr))
            qCritical("Failed to initialize EGL: 0x%x", eglGetError());
        return S_OK;
    });
>>>>>>> ca7f1d21
    d->eglConfig = q_configFromGLFormat(g->eglDisplay, d->format);

    const EGLint flags = d->format.testOption(QSurfaceFormat::DebugContext)
            ? EGL_CONTEXT_OPENGL_DEBUG_BIT_KHR : 0;
    const EGLint attributes[] = {
        EGL_CONTEXT_CLIENT_VERSION, d->format.majorVersion(),
        EGL_CONTEXT_MINOR_VERSION_KHR, d->format.minorVersion(),
        EGL_CONTEXT_FLAGS_KHR, flags,
        EGL_NONE
    };
    d->eglContext = eglCreateContext(g->eglDisplay, d->eglConfig, d->eglShareContext, attributes);
    if (d->eglContext == EGL_NO_CONTEXT) {
        qWarning("QEGLPlatformContext: Failed to create context: %x", eglGetError());
        return;
    }
}

bool QWinRTEGLContext::makeCurrent(QPlatformSurface *windowSurface)
{
    Q_D(QWinRTEGLContext);
    Q_ASSERT(windowSurface->surface()->supportsOpenGL());

    if (windowSurface->surface()->surfaceClass() == QSurface::Offscreen)
        return false;

    QWinRTWindow *window = static_cast<QWinRTWindow *>(windowSurface);
    if (window->eglSurface() == EGL_NO_SURFACE)
        window->createEglSurface(g->eglDisplay, d->eglConfig);

    EGLSurface surface = window->eglSurface();
    if (surface == EGL_NO_SURFACE)
        return false;

    const bool ok = eglMakeCurrent(g->eglDisplay, surface, surface, d->eglContext);
    if (!ok) {
        qWarning("QEGLPlatformContext: eglMakeCurrent failed: %x", eglGetError());
        return false;
    }

    eglSwapInterval(g->eglDisplay, d->format.swapInterval());
    return true;
}

void QWinRTEGLContext::doneCurrent()
{
    const bool ok = eglMakeCurrent(g->eglDisplay, EGL_NO_SURFACE,
                                   EGL_NO_SURFACE, EGL_NO_CONTEXT);
    if (!ok)
        qWarning("QEGLPlatformContext: eglMakeCurrent failed: %x", eglGetError());
}

void QWinRTEGLContext::swapBuffers(QPlatformSurface *windowSurface)
{
    Q_ASSERT(windowSurface->surface()->supportsOpenGL());

    const QWinRTWindow *window = static_cast<QWinRTWindow *>(windowSurface);
    eglSwapBuffers(g->eglDisplay, window->eglSurface());
}

QSurfaceFormat QWinRTEGLContext::format() const
{
    Q_D(const QWinRTEGLContext);
    return d->format;
}

QFunctionPointer QWinRTEGLContext::getProcAddress(const QByteArray &procName)
{
    static QHash<QByteArray, QFunctionPointer> standardFuncs;
    if (standardFuncs.isEmpty()) {
        standardFuncs.insert(QByteArrayLiteral("glBindTexture"), (QFunctionPointer)&glBindTexture);
        standardFuncs.insert(QByteArrayLiteral("glBlendFunc"), (QFunctionPointer)&glBlendFunc);
        standardFuncs.insert(QByteArrayLiteral("glClear"), (QFunctionPointer)&glClear);
        standardFuncs.insert(QByteArrayLiteral("glClearColor"), (QFunctionPointer)&glClearColor);
        standardFuncs.insert(QByteArrayLiteral("glClearStencil"), (QFunctionPointer)&glClearStencil);
        standardFuncs.insert(QByteArrayLiteral("glColorMask"), (QFunctionPointer)&glColorMask);
        standardFuncs.insert(QByteArrayLiteral("glCopyTexImage2D"), (QFunctionPointer)&glCopyTexImage2D);
        standardFuncs.insert(QByteArrayLiteral("glCopyTexSubImage2D"), (QFunctionPointer)&glCopyTexSubImage2D);
        standardFuncs.insert(QByteArrayLiteral("glCullFace"), (QFunctionPointer)&glCullFace);
        standardFuncs.insert(QByteArrayLiteral("glDeleteTextures"), (QFunctionPointer)&glDeleteTextures);
        standardFuncs.insert(QByteArrayLiteral("glDepthFunc"), (QFunctionPointer)&glDepthFunc);
        standardFuncs.insert(QByteArrayLiteral("glDepthMask"), (QFunctionPointer)&glDepthMask);
        standardFuncs.insert(QByteArrayLiteral("glDisable"), (QFunctionPointer)&glDisable);
        standardFuncs.insert(QByteArrayLiteral("glDrawArrays"), (QFunctionPointer)&glDrawArrays);
        standardFuncs.insert(QByteArrayLiteral("glDrawElements"), (QFunctionPointer)&glDrawElements);
        standardFuncs.insert(QByteArrayLiteral("glEnable"), (QFunctionPointer)&glEnable);
        standardFuncs.insert(QByteArrayLiteral("glFinish"), (QFunctionPointer)&glFinish);
        standardFuncs.insert(QByteArrayLiteral("glFlush"), (QFunctionPointer)&glFlush);
        standardFuncs.insert(QByteArrayLiteral("glFrontFace"), (QFunctionPointer)&glFrontFace);
        standardFuncs.insert(QByteArrayLiteral("glGenTextures"), (QFunctionPointer)&glGenTextures);
        standardFuncs.insert(QByteArrayLiteral("glGetBooleanv"), (QFunctionPointer)&glGetBooleanv);
        standardFuncs.insert(QByteArrayLiteral("glGetError"), (QFunctionPointer)&glGetError);
        standardFuncs.insert(QByteArrayLiteral("glGetFloatv"), (QFunctionPointer)&glGetFloatv);
        standardFuncs.insert(QByteArrayLiteral("glGetIntegerv"), (QFunctionPointer)&glGetIntegerv);
        standardFuncs.insert(QByteArrayLiteral("glGetString"), (QFunctionPointer)&glGetString);
        standardFuncs.insert(QByteArrayLiteral("glGetTexParameterfv"), (QFunctionPointer)&glGetTexParameterfv);
        standardFuncs.insert(QByteArrayLiteral("glGetTexParameteriv"), (QFunctionPointer)&glGetTexParameteriv);
        standardFuncs.insert(QByteArrayLiteral("glHint"), (QFunctionPointer)&glHint);
        standardFuncs.insert(QByteArrayLiteral("glIsEnabled"), (QFunctionPointer)&glIsEnabled);
        standardFuncs.insert(QByteArrayLiteral("glIsTexture"), (QFunctionPointer)&glIsTexture);
        standardFuncs.insert(QByteArrayLiteral("glLineWidth"), (QFunctionPointer)&glLineWidth);
        standardFuncs.insert(QByteArrayLiteral("glPixelStorei"), (QFunctionPointer)&glPixelStorei);
        standardFuncs.insert(QByteArrayLiteral("glPolygonOffset"), (QFunctionPointer)&glPolygonOffset);
        standardFuncs.insert(QByteArrayLiteral("glReadPixels"), (QFunctionPointer)&glReadPixels);
        standardFuncs.insert(QByteArrayLiteral("glScissor"), (QFunctionPointer)&glScissor);
        standardFuncs.insert(QByteArrayLiteral("glStencilFunc"), (QFunctionPointer)&glStencilFunc);
        standardFuncs.insert(QByteArrayLiteral("glStencilMask"), (QFunctionPointer)&glStencilMask);
        standardFuncs.insert(QByteArrayLiteral("glStencilOp"), (QFunctionPointer)&glStencilOp);
        standardFuncs.insert(QByteArrayLiteral("glTexImage2D"), (QFunctionPointer)&glTexImage2D);
        standardFuncs.insert(QByteArrayLiteral("glTexParameterf"), (QFunctionPointer)&glTexParameterf);
        standardFuncs.insert(QByteArrayLiteral("glTexParameterfv"), (QFunctionPointer)&glTexParameterfv);
        standardFuncs.insert(QByteArrayLiteral("glTexParameteri"), (QFunctionPointer)&glTexParameteri);
        standardFuncs.insert(QByteArrayLiteral("glTexParameteriv"), (QFunctionPointer)&glTexParameteriv);
        standardFuncs.insert(QByteArrayLiteral("glTexSubImage2D"), (QFunctionPointer)&glTexSubImage2D);
        standardFuncs.insert(QByteArrayLiteral("glViewport"), (QFunctionPointer)&glViewport);
        standardFuncs.insert(QByteArrayLiteral("glActiveTexture"), (QFunctionPointer)&glActiveTexture);
        standardFuncs.insert(QByteArrayLiteral("glAttachShader"), (QFunctionPointer)&glAttachShader);
        standardFuncs.insert(QByteArrayLiteral("glBindAttribLocation"), (QFunctionPointer)&glBindAttribLocation);
        standardFuncs.insert(QByteArrayLiteral("glBindBuffer"), (QFunctionPointer)&glBindBuffer);
        standardFuncs.insert(QByteArrayLiteral("glBindFramebuffer"), (QFunctionPointer)&glBindFramebuffer);
        standardFuncs.insert(QByteArrayLiteral("glBindRenderbuffer"), (QFunctionPointer)&glBindRenderbuffer);
        standardFuncs.insert(QByteArrayLiteral("glBlendColor"), (QFunctionPointer)&glBlendColor);
        standardFuncs.insert(QByteArrayLiteral("glBlendEquation"), (QFunctionPointer)&glBlendEquation);
        standardFuncs.insert(QByteArrayLiteral("glBlendEquationSeparate"), (QFunctionPointer)&glBlendEquationSeparate);
        standardFuncs.insert(QByteArrayLiteral("glBlendFuncSeparate"), (QFunctionPointer)&glBlendFuncSeparate);
        standardFuncs.insert(QByteArrayLiteral("glBufferData"), (QFunctionPointer)&glBufferData);
        standardFuncs.insert(QByteArrayLiteral("glBufferSubData"), (QFunctionPointer)&glBufferSubData);
        standardFuncs.insert(QByteArrayLiteral("glCheckFramebufferStatus"), (QFunctionPointer)&glCheckFramebufferStatus);
        standardFuncs.insert(QByteArrayLiteral("glCompileShader"), (QFunctionPointer)&glCompileShader);
        standardFuncs.insert(QByteArrayLiteral("glCompressedTexImage2D"), (QFunctionPointer)&glCompressedTexImage2D);
        standardFuncs.insert(QByteArrayLiteral("glCompressedTexSubImage2D"), (QFunctionPointer)&glCompressedTexSubImage2D);
        standardFuncs.insert(QByteArrayLiteral("glCreateProgram"), (QFunctionPointer)&glCreateProgram);
        standardFuncs.insert(QByteArrayLiteral("glCreateShader"), (QFunctionPointer)&glCreateShader);
        standardFuncs.insert(QByteArrayLiteral("glDeleteBuffers"), (QFunctionPointer)&glDeleteBuffers);
        standardFuncs.insert(QByteArrayLiteral("glDeleteFramebuffers"), (QFunctionPointer)&glDeleteFramebuffers);
        standardFuncs.insert(QByteArrayLiteral("glDeleteProgram"), (QFunctionPointer)&glDeleteProgram);
        standardFuncs.insert(QByteArrayLiteral("glDeleteRenderbuffers"), (QFunctionPointer)&glDeleteRenderbuffers);
        standardFuncs.insert(QByteArrayLiteral("glDeleteShader"), (QFunctionPointer)&glDeleteShader);
        standardFuncs.insert(QByteArrayLiteral("glDetachShader"), (QFunctionPointer)&glDetachShader);
        standardFuncs.insert(QByteArrayLiteral("glDisableVertexAttribArray"), (QFunctionPointer)&glDisableVertexAttribArray);
        standardFuncs.insert(QByteArrayLiteral("glEnableVertexAttribArray"), (QFunctionPointer)&glEnableVertexAttribArray);
        standardFuncs.insert(QByteArrayLiteral("glFramebufferRenderbuffer"), (QFunctionPointer)&glFramebufferRenderbuffer);
        standardFuncs.insert(QByteArrayLiteral("glFramebufferTexture2D"), (QFunctionPointer)&glFramebufferTexture2D);
        standardFuncs.insert(QByteArrayLiteral("glGenBuffers"), (QFunctionPointer)&glGenBuffers);
        standardFuncs.insert(QByteArrayLiteral("glGenerateMipmap"), (QFunctionPointer)&glGenerateMipmap);
        standardFuncs.insert(QByteArrayLiteral("glGenFramebuffers"), (QFunctionPointer)&glGenFramebuffers);
        standardFuncs.insert(QByteArrayLiteral("glGenRenderbuffers"), (QFunctionPointer)&glGenRenderbuffers);
        standardFuncs.insert(QByteArrayLiteral("glGetActiveAttrib"), (QFunctionPointer)&glGetActiveAttrib);
        standardFuncs.insert(QByteArrayLiteral("glGetActiveUniform"), (QFunctionPointer)&glGetActiveUniform);
        standardFuncs.insert(QByteArrayLiteral("glGetAttachedShaders"), (QFunctionPointer)&glGetAttachedShaders);
        standardFuncs.insert(QByteArrayLiteral("glGetAttribLocation"), (QFunctionPointer)&glGetAttribLocation);
        standardFuncs.insert(QByteArrayLiteral("glGetBufferParameteriv"), (QFunctionPointer)&glGetBufferParameteriv);
        standardFuncs.insert(QByteArrayLiteral("glGetFramebufferAttachmentParameteriv"), (QFunctionPointer)&glGetFramebufferAttachmentParameteriv);
        standardFuncs.insert(QByteArrayLiteral("glGetProgramiv"), (QFunctionPointer)&glGetProgramiv);
        standardFuncs.insert(QByteArrayLiteral("glGetProgramInfoLog"), (QFunctionPointer)&glGetProgramInfoLog);
        standardFuncs.insert(QByteArrayLiteral("glGetRenderbufferParameteriv"), (QFunctionPointer)&glGetRenderbufferParameteriv);
        standardFuncs.insert(QByteArrayLiteral("glGetShaderiv"), (QFunctionPointer)&glGetShaderiv);
        standardFuncs.insert(QByteArrayLiteral("glGetShaderInfoLog"), (QFunctionPointer)&glGetShaderInfoLog);
        standardFuncs.insert(QByteArrayLiteral("glGetShaderPrecisionFormat"), (QFunctionPointer)&glGetShaderPrecisionFormat);
        standardFuncs.insert(QByteArrayLiteral("glGetShaderSource"), (QFunctionPointer)&glGetShaderSource);
        standardFuncs.insert(QByteArrayLiteral("glGetUniformfv"), (QFunctionPointer)&glGetUniformfv);
        standardFuncs.insert(QByteArrayLiteral("glGetUniformiv"), (QFunctionPointer)&glGetUniformiv);
        standardFuncs.insert(QByteArrayLiteral("glGetUniformLocation"), (QFunctionPointer)&glGetUniformLocation);
        standardFuncs.insert(QByteArrayLiteral("glGetVertexAttribfv"), (QFunctionPointer)&glGetVertexAttribfv);
        standardFuncs.insert(QByteArrayLiteral("glGetVertexAttribiv"), (QFunctionPointer)&glGetVertexAttribiv);
        standardFuncs.insert(QByteArrayLiteral("glGetVertexAttribPointerv"), (QFunctionPointer)&glGetVertexAttribPointerv);
        standardFuncs.insert(QByteArrayLiteral("glIsBuffer"), (QFunctionPointer)&glIsBuffer);
        standardFuncs.insert(QByteArrayLiteral("glIsFramebuffer"), (QFunctionPointer)&glIsFramebuffer);
        standardFuncs.insert(QByteArrayLiteral("glIsProgram"), (QFunctionPointer)&glIsProgram);
        standardFuncs.insert(QByteArrayLiteral("glIsRenderbuffer"), (QFunctionPointer)&glIsRenderbuffer);
        standardFuncs.insert(QByteArrayLiteral("glIsShader"), (QFunctionPointer)&glIsShader);
        standardFuncs.insert(QByteArrayLiteral("glLinkProgram"), (QFunctionPointer)&glLinkProgram);
        standardFuncs.insert(QByteArrayLiteral("glReleaseShaderCompiler"), (QFunctionPointer)&glReleaseShaderCompiler);
        standardFuncs.insert(QByteArrayLiteral("glRenderbufferStorage"), (QFunctionPointer)&glRenderbufferStorage);
        standardFuncs.insert(QByteArrayLiteral("glSampleCoverage"), (QFunctionPointer)&glSampleCoverage);
        standardFuncs.insert(QByteArrayLiteral("glShaderBinary"), (QFunctionPointer)&glShaderBinary);
        standardFuncs.insert(QByteArrayLiteral("glShaderSource"), (QFunctionPointer)&glShaderSource);
        standardFuncs.insert(QByteArrayLiteral("glStencilFuncSeparate"), (QFunctionPointer)&glStencilFuncSeparate);
        standardFuncs.insert(QByteArrayLiteral("glStencilMaskSeparate"), (QFunctionPointer)&glStencilMaskSeparate);
        standardFuncs.insert(QByteArrayLiteral("glStencilOpSeparate"), (QFunctionPointer)&glStencilOpSeparate);
        standardFuncs.insert(QByteArrayLiteral("glUniform1f"), (QFunctionPointer)&glUniform1f);
        standardFuncs.insert(QByteArrayLiteral("glUniform1fv"), (QFunctionPointer)&glUniform1fv);
        standardFuncs.insert(QByteArrayLiteral("glUniform1i"), (QFunctionPointer)&glUniform1i);
        standardFuncs.insert(QByteArrayLiteral("glUniform1iv"), (QFunctionPointer)&glUniform1iv);
        standardFuncs.insert(QByteArrayLiteral("glUniform2f"), (QFunctionPointer)&glUniform2f);
        standardFuncs.insert(QByteArrayLiteral("glUniform2fv"), (QFunctionPointer)&glUniform2fv);
        standardFuncs.insert(QByteArrayLiteral("glUniform2i"), (QFunctionPointer)&glUniform2i);
        standardFuncs.insert(QByteArrayLiteral("glUniform2iv"), (QFunctionPointer)&glUniform2iv);
        standardFuncs.insert(QByteArrayLiteral("glUniform3f"), (QFunctionPointer)&glUniform3f);
        standardFuncs.insert(QByteArrayLiteral("glUniform3fv"), (QFunctionPointer)&glUniform3fv);
        standardFuncs.insert(QByteArrayLiteral("glUniform3i"), (QFunctionPointer)&glUniform3i);
        standardFuncs.insert(QByteArrayLiteral("glUniform3iv"), (QFunctionPointer)&glUniform3iv);
        standardFuncs.insert(QByteArrayLiteral("glUniform4f"), (QFunctionPointer)&glUniform4f);
        standardFuncs.insert(QByteArrayLiteral("glUniform4fv"), (QFunctionPointer)&glUniform4fv);
        standardFuncs.insert(QByteArrayLiteral("glUniform4i"), (QFunctionPointer)&glUniform4i);
        standardFuncs.insert(QByteArrayLiteral("glUniform4iv"), (QFunctionPointer)&glUniform4iv);
        standardFuncs.insert(QByteArrayLiteral("glUniformMatrix2fv"), (QFunctionPointer)&glUniformMatrix2fv);
        standardFuncs.insert(QByteArrayLiteral("glUniformMatrix3fv"), (QFunctionPointer)&glUniformMatrix3fv);
        standardFuncs.insert(QByteArrayLiteral("glUniformMatrix4fv"), (QFunctionPointer)&glUniformMatrix4fv);
        standardFuncs.insert(QByteArrayLiteral("glUseProgram"), (QFunctionPointer)&glUseProgram);
        standardFuncs.insert(QByteArrayLiteral("glValidateProgram"), (QFunctionPointer)&glValidateProgram);
        standardFuncs.insert(QByteArrayLiteral("glVertexAttrib1f"), (QFunctionPointer)&glVertexAttrib1f);
        standardFuncs.insert(QByteArrayLiteral("glVertexAttrib1fv"), (QFunctionPointer)&glVertexAttrib1fv);
        standardFuncs.insert(QByteArrayLiteral("glVertexAttrib2f"), (QFunctionPointer)&glVertexAttrib2f);
        standardFuncs.insert(QByteArrayLiteral("glVertexAttrib2fv"), (QFunctionPointer)&glVertexAttrib2fv);
        standardFuncs.insert(QByteArrayLiteral("glVertexAttrib3f"), (QFunctionPointer)&glVertexAttrib3f);
        standardFuncs.insert(QByteArrayLiteral("glVertexAttrib3fv"), (QFunctionPointer)&glVertexAttrib3fv);
        standardFuncs.insert(QByteArrayLiteral("glVertexAttrib4f"), (QFunctionPointer)&glVertexAttrib4f);
        standardFuncs.insert(QByteArrayLiteral("glVertexAttrib4fv"), (QFunctionPointer)&glVertexAttrib4fv);
        standardFuncs.insert(QByteArrayLiteral("glVertexAttribPointer"), (QFunctionPointer)&glVertexAttribPointer);
        standardFuncs.insert(QByteArrayLiteral("glClearDepthf"), (QFunctionPointer)&glClearDepthf);
        standardFuncs.insert(QByteArrayLiteral("glDepthRangef"), (QFunctionPointer)&glDepthRangef);
    };

    QHash<QByteArray, QFunctionPointer>::const_iterator i = standardFuncs.find(procName);
    if (i != standardFuncs.end())
        return i.value();

    return eglGetProcAddress(procName.constData());
}

QT_END_NAMESPACE<|MERGE_RESOLUTION|>--- conflicted
+++ resolved
@@ -55,12 +55,6 @@
 struct WinRTEGLDisplay
 {
     WinRTEGLDisplay() {
-<<<<<<< HEAD
-        eglDisplay = eglGetDisplay(EGL_DEFAULT_DISPLAY);
-        if (Q_UNLIKELY(eglDisplay == EGL_NO_DISPLAY))
-            qCritical("Failed to initialize EGL display: 0x%x", eglGetError());
-=======
->>>>>>> ca7f1d21
     }
     ~WinRTEGLDisplay() {
         eglTerminate(eglDisplay);
@@ -121,11 +115,6 @@
     if (Q_UNLIKELY(g->eglDisplay == EGL_NO_DISPLAY))
         qCritical("Failed to initialize EGL display: 0x%x", eglGetError());
 
-<<<<<<< HEAD
-    if (Q_UNLIKELY(!eglInitialize(g->eglDisplay, nullptr, nullptr)))
-        qCritical("Failed to initialize EGL: 0x%x", eglGetError());
-
-=======
     // eglInitialize checks for EGL_PLATFORM_ANGLE_ENABLE_AUTOMATIC_TRIM_ANGLE
     // which adds a suspending handler. This needs to be added from the Xaml
     // thread itself, otherwise it will not be invoked. add_Suspending does
@@ -137,7 +126,6 @@
             qCritical("Failed to initialize EGL: 0x%x", eglGetError());
         return S_OK;
     });
->>>>>>> ca7f1d21
     d->eglConfig = q_configFromGLFormat(g->eglDisplay, d->format);
 
     const EGLint flags = d->format.testOption(QSurfaceFormat::DebugContext)
