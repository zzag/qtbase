/****************************************************************************
**
** Copyright (C) 2016 The Qt Company Ltd.
** Contact: https://www.qt.io/licensing/
**
** This file is part of the plugins of the Qt Toolkit.
**
** $QT_BEGIN_LICENSE:LGPL$
** Commercial License Usage
** Licensees holding valid commercial Qt licenses may use this file in
** accordance with the commercial license agreement provided with the
** Software or, alternatively, in accordance with the terms contained in
** a written agreement between you and The Qt Company. For licensing terms
** and conditions see https://www.qt.io/terms-conditions. For further
** information use the contact form at https://www.qt.io/contact-us.
**
** GNU Lesser General Public License Usage
** Alternatively, this file may be used under the terms of the GNU Lesser
** General Public License version 3 as published by the Free Software
** Foundation and appearing in the file LICENSE.LGPL3 included in the
** packaging of this file. Please review the following information to
** ensure the GNU Lesser General Public License version 3 requirements
** will be met: https://www.gnu.org/licenses/lgpl-3.0.html.
**
** GNU General Public License Usage
** Alternatively, this file may be used under the terms of the GNU
** General Public License version 2.0 or (at your option) the GNU General
** Public license version 3 or any later version approved by the KDE Free
** Qt Foundation. The licenses are as published by the Free Software
** Foundation and appearing in the file LICENSE.GPL2 and LICENSE.GPL3
** included in the packaging of this file. Please review the following
** information to ensure the GNU General Public License requirements will
** be met: https://www.gnu.org/licenses/gpl-2.0.html and
** https://www.gnu.org/licenses/gpl-3.0.html.
**
** $QT_END_LICENSE$
**
****************************************************************************/

#ifndef QXCBCONNECTION_H
#define QXCBCONNECTION_H

#include <xcb/xcb.h>
#include <xcb/randr.h>

#include <QtGui/private/qtguiglobal_p.h>
#include "qxcbexport.h"
#include <QHash>
#include <QList>
#include <QMutex>
#include <QObject>
#include <QThread>
#include <QVector>
#include <QVarLengthArray>
#include <qpa/qwindowsysteminterface.h>
#include <QtCore/QLoggingCategory>
#include <QtCore/private/qglobal_p.h>

#include <cstdlib>
#include <memory>

// This is needed to make Qt compile together with XKB. xkb.h is using a variable
// which is called 'explicit', this is a reserved keyword in c++
#if QT_CONFIG(xkb)
#define explicit dont_use_cxx_explicit
#include <xcb/xkb.h>
#undef explicit
#endif

#if QT_CONFIG(tabletevent)
#include <QTabletEvent>
#endif

#if QT_CONFIG(xinput2)
#include <X11/extensions/XI2.h>
#ifdef XIScrollClass
#define XCB_USE_XINPUT21    // XI 2.1 adds smooth scrolling support
#ifdef XI_TouchBeginMask
#define XCB_USE_XINPUT22    // XI 2.2 adds multi-point touch support
#endif
#endif
#endif // QT_CONFIG(xinput2)

struct xcb_randr_get_output_info_reply_t;

QT_BEGIN_NAMESPACE

Q_DECLARE_LOGGING_CATEGORY(lcQpaXInput)
Q_DECLARE_LOGGING_CATEGORY(lcQpaXInputDevices)
Q_DECLARE_LOGGING_CATEGORY(lcQpaXInputEvents)
Q_DECLARE_LOGGING_CATEGORY(lcQpaScreen)

class QXcbVirtualDesktop;
class QXcbScreen;
class QXcbWindow;
class QXcbDrag;
class QXcbKeyboard;
class QXcbClipboard;
class QXcbWMSupport;
class QXcbNativeInterface;
class QXcbSystemTrayTracker;
class QXcbGlIntegration;

namespace QXcbAtom {
    enum Atom {
        // window-manager <-> client protocols
        WM_PROTOCOLS,
        WM_DELETE_WINDOW,
        WM_TAKE_FOCUS,
        _NET_WM_PING,
        _NET_WM_CONTEXT_HELP,
        _NET_WM_SYNC_REQUEST,
        _NET_WM_SYNC_REQUEST_COUNTER,
        MANAGER, // System tray notification
        _NET_SYSTEM_TRAY_OPCODE, // System tray operation

        // ICCCM window state
        WM_STATE,
        WM_CHANGE_STATE,
        WM_CLASS,
        WM_NAME,

        // Session management
        WM_CLIENT_LEADER,
        WM_WINDOW_ROLE,
        SM_CLIENT_ID,

        // Clipboard
        CLIPBOARD,
        INCR,
        TARGETS,
        MULTIPLE,
        TIMESTAMP,
        SAVE_TARGETS,
        CLIP_TEMPORARY,
        _QT_SELECTION,
        _QT_CLIPBOARD_SENTINEL,
        _QT_SELECTION_SENTINEL,
        CLIPBOARD_MANAGER,

        RESOURCE_MANAGER,

        _XSETROOT_ID,

        _QT_SCROLL_DONE,
        _QT_INPUT_ENCODING,

        // Qt/XCB specific
        _QT_CLOSE_CONNECTION,

        _MOTIF_WM_HINTS,

        DTWM_IS_RUNNING,
        ENLIGHTENMENT_DESKTOP,
        _DT_SAVE_MODE,
        _SGI_DESKS_MANAGER,

        // EWMH (aka NETWM)
        _NET_SUPPORTED,
        _NET_VIRTUAL_ROOTS,
        _NET_WORKAREA,

        _NET_MOVERESIZE_WINDOW,
        _NET_WM_MOVERESIZE,

        _NET_WM_NAME,
        _NET_WM_ICON_NAME,
        _NET_WM_ICON,

        _NET_WM_PID,

        _NET_WM_WINDOW_OPACITY,

        _NET_WM_STATE,
        _NET_WM_STATE_ABOVE,
        _NET_WM_STATE_BELOW,
        _NET_WM_STATE_FULLSCREEN,
        _NET_WM_STATE_MAXIMIZED_HORZ,
        _NET_WM_STATE_MAXIMIZED_VERT,
        _NET_WM_STATE_MODAL,
        _NET_WM_STATE_STAYS_ON_TOP,
        _NET_WM_STATE_DEMANDS_ATTENTION,

        _NET_WM_USER_TIME,
        _NET_WM_USER_TIME_WINDOW,
        _NET_WM_FULL_PLACEMENT,

        _NET_WM_WINDOW_TYPE,
        _NET_WM_WINDOW_TYPE_DESKTOP,
        _NET_WM_WINDOW_TYPE_DOCK,
        _NET_WM_WINDOW_TYPE_TOOLBAR,
        _NET_WM_WINDOW_TYPE_MENU,
        _NET_WM_WINDOW_TYPE_UTILITY,
        _NET_WM_WINDOW_TYPE_SPLASH,
        _NET_WM_WINDOW_TYPE_DIALOG,
        _NET_WM_WINDOW_TYPE_DROPDOWN_MENU,
        _NET_WM_WINDOW_TYPE_POPUP_MENU,
        _NET_WM_WINDOW_TYPE_TOOLTIP,
        _NET_WM_WINDOW_TYPE_NOTIFICATION,
        _NET_WM_WINDOW_TYPE_COMBO,
        _NET_WM_WINDOW_TYPE_DND,
        _NET_WM_WINDOW_TYPE_NORMAL,
        _KDE_NET_WM_WINDOW_TYPE_OVERRIDE,

        _KDE_NET_WM_FRAME_STRUT,
        _NET_FRAME_EXTENTS,

        _NET_STARTUP_INFO,
        _NET_STARTUP_INFO_BEGIN,

        _NET_SUPPORTING_WM_CHECK,

        _NET_WM_CM_S0,

        _NET_SYSTEM_TRAY_VISUAL,

        _NET_ACTIVE_WINDOW,

        // Property formats
        TEXT,
        UTF8_STRING,
        CARDINAL,

        // Xdnd
        XdndEnter,
        XdndPosition,
        XdndStatus,
        XdndLeave,
        XdndDrop,
        XdndFinished,
        XdndTypelist,
        XdndActionList,

        XdndSelection,

        XdndAware,
        XdndProxy,

        XdndActionCopy,
        XdndActionLink,
        XdndActionMove,
        XdndActionPrivate,

        // Motif DND
        _MOTIF_DRAG_AND_DROP_MESSAGE,
        _MOTIF_DRAG_INITIATOR_INFO,
        _MOTIF_DRAG_RECEIVER_INFO,
        _MOTIF_DRAG_WINDOW,
        _MOTIF_DRAG_TARGETS,

        XmTRANSFER_SUCCESS,
        XmTRANSFER_FAILURE,

        // Xkb
        _XKB_RULES_NAMES,

        // XEMBED
        _XEMBED,
        _XEMBED_INFO,

        // XInput2
        ButtonLeft,
        ButtonMiddle,
        ButtonRight,
        ButtonWheelUp,
        ButtonWheelDown,
        ButtonHorizWheelLeft,
        ButtonHorizWheelRight,
        AbsMTPositionX,
        AbsMTPositionY,
        AbsMTTouchMajor,
        AbsMTTouchMinor,
        AbsMTOrientation,
        AbsMTPressure,
        AbsMTTrackingID,
        MaxContacts,
        RelX,
        RelY,
        // XInput2 tablet
        AbsX,
        AbsY,
        AbsPressure,
        AbsTiltX,
        AbsTiltY,
        AbsWheel,
        AbsDistance,
        WacomSerialIDs,
        INTEGER,
        RelHorizWheel,
        RelVertWheel,
        RelHorizScroll,
        RelVertScroll,

        _XSETTINGS_SETTINGS,

        _COMPIZ_DECOR_PENDING,
        _COMPIZ_DECOR_REQUEST,
        _COMPIZ_DECOR_DELETE_PIXMAP,
        _COMPIZ_TOOLKIT_ACTION,
        _GTK_LOAD_ICONTHEMES,

        NPredefinedAtoms,

        _QT_SETTINGS_TIMESTAMP = NPredefinedAtoms,
        NAtoms
    };
}

typedef QVarLengthArray<xcb_generic_event_t *, 64> QXcbEventArray;

class QXcbConnection;
class QXcbEventReader : public QThread
{
    Q_OBJECT
public:
    QXcbEventReader(QXcbConnection *connection);

    void run() override;

    QXcbEventArray *lock();
    void unlock();

    void start();

    void registerEventDispatcher(QAbstractEventDispatcher *dispatcher);

signals:
    void eventPending();

private slots:
    void registerForEvents();

private:
    void addEvent(xcb_generic_event_t *event);

    QMutex m_mutex;
    QXcbEventArray m_events;
    QXcbConnection *m_connection;
};

class QXcbWindowEventListener
{
public:
    virtual ~QXcbWindowEventListener() {}
    virtual bool handleGenericEvent(xcb_generic_event_t *, long *) { return false; }

    virtual void handleExposeEvent(const xcb_expose_event_t *) {}
    virtual void handleClientMessageEvent(const xcb_client_message_event_t *) {}
    virtual void handleConfigureNotifyEvent(const xcb_configure_notify_event_t *) {}
    virtual void handleMapNotifyEvent(const xcb_map_notify_event_t *) {}
    virtual void handleUnmapNotifyEvent(const xcb_unmap_notify_event_t *) {}
    virtual void handleDestroyNotifyEvent(const xcb_destroy_notify_event_t *) {}
    virtual void handleButtonPressEvent(const xcb_button_press_event_t *) {}
    virtual void handleButtonReleaseEvent(const xcb_button_release_event_t *) {}
    virtual void handleMotionNotifyEvent(const xcb_motion_notify_event_t *) {}
    virtual void handleEnterNotifyEvent(const xcb_enter_notify_event_t *) {}
    virtual void handleLeaveNotifyEvent(const xcb_leave_notify_event_t *) {}
    virtual void handleFocusInEvent(const xcb_focus_in_event_t *) {}
    virtual void handleFocusOutEvent(const xcb_focus_out_event_t *) {}
    virtual void handlePropertyNotifyEvent(const xcb_property_notify_event_t *) {}
#ifdef XCB_USE_XINPUT22
    virtual void handleXIMouseEvent(xcb_ge_event_t *, Qt::MouseEventSource = Qt::MouseEventNotSynthesized) {}
    virtual void handleXIEnterLeave(xcb_ge_event_t *) {}
#endif
    virtual QXcbWindow *toWindow() { return 0; }
};

typedef QHash<xcb_window_t, QXcbWindowEventListener *> WindowMapper;

class QXcbSyncWindowRequest : public QEvent
{
public:
    QXcbSyncWindowRequest(QXcbWindow *w) : QEvent(QEvent::Type(QEvent::User + 1)), m_window(w) { }

    QXcbWindow *window() const { return m_window; }
    void invalidate();

private:
    QXcbWindow *m_window;
};

class QAbstractEventDispatcher;
class Q_XCB_EXPORT QXcbConnection : public QObject
{
    Q_OBJECT
public:
    QXcbConnection(QXcbNativeInterface *nativeInterface, bool canGrabServer, xcb_visualid_t defaultVisualId, const char *displayName = 0);
    ~QXcbConnection();

    QXcbConnection *connection() const { return const_cast<QXcbConnection *>(this); }

    const QList<QXcbVirtualDesktop *> &virtualDesktops() const { return m_virtualDesktops; }
    const QList<QXcbScreen *> &screens() const { return m_screens; }
    int primaryScreenNumber() const { return m_primaryScreenNumber; }
    QXcbVirtualDesktop *primaryVirtualDesktop() const { return m_virtualDesktops.value(m_primaryScreenNumber); }
    QXcbScreen *primaryScreen() const;

    inline xcb_atom_t atom(QXcbAtom::Atom atom) const { return m_allAtoms[atom]; }
    QXcbAtom::Atom qatom(xcb_atom_t atom) const;
    xcb_atom_t internAtom(const char *name);
    QByteArray atomName(xcb_atom_t atom);

    const char *displayName() const { return m_displayName.constData(); }
    xcb_connection_t *xcb_connection() const { return m_connection; }
    const xcb_setup_t *setup() const { return m_setup; }
    const xcb_format_t *formatForDepth(uint8_t depth) const;

    QXcbKeyboard *keyboard() const { return m_keyboard; }

#ifndef QT_NO_CLIPBOARD
    QXcbClipboard *clipboard() const { return m_clipboard; }
#endif
#ifndef QT_NO_DRAGANDDROP
    QXcbDrag *drag() const { return m_drag; }
#endif

    QXcbWMSupport *wmSupport() const { return m_wmSupport.data(); }
    xcb_window_t rootWindow();
    xcb_window_t clientLeader();

    bool hasDefaultVisualId() const { return m_defaultVisualId != UINT_MAX; }
    xcb_visualid_t defaultVisualId() const { return m_defaultVisualId; }

#if QT_CONFIG(xcb_xlib)
    void *xlib_display() const;
    void *createVisualInfoForDefaultVisualId() const;
#endif

#if QT_CONFIG(xinput2)
    void xi2Select(xcb_window_t window);
<<<<<<< HEAD
=======
    void xi2SelectStateEvents();
#endif
#ifdef XCB_USE_XINPUT21
>>>>>>> a96656a8
    bool isAtLeastXI21() const { return m_xi2Enabled && m_xi2Minor >= 1; }
    bool isAtLeastXI22() const { return m_xi2Enabled && m_xi2Minor >= 2; }
#endif

    void sync();

    void handleXcbError(xcb_generic_error_t *error);
    void handleXcbEvent(xcb_generic_event_t *event);

    void addWindowEventListener(xcb_window_t id, QXcbWindowEventListener *eventListener);
    void removeWindowEventListener(xcb_window_t id);
    QXcbWindowEventListener *windowEventListenerFromId(xcb_window_t id);
    QXcbWindow *platformWindowFromId(xcb_window_t id);

    template<typename T>
    inline xcb_generic_event_t *checkEvent(T &checker);

    typedef bool (*PeekFunc)(QXcbConnection *, xcb_generic_event_t *);
    void addPeekFunc(PeekFunc f);

    inline xcb_timestamp_t time() const { return m_time; }
    inline void setTime(xcb_timestamp_t t) { if (t > m_time) m_time = t; }

    inline xcb_timestamp_t netWmUserTime() const { return m_netWmUserTime; }
    inline void setNetWmUserTime(xcb_timestamp_t t) { if (t > m_netWmUserTime) m_netWmUserTime = t; }

    bool hasXFixes() const { return xfixes_first_event > 0; }
    bool hasXShape() const { return has_shape_extension; }
    bool hasXRandr() const { return has_randr_extension; }
    bool hasInputShape() const { return has_input_shape; }
    bool hasXKB() const { return has_xkb; }
    bool hasXRender() const { return has_render_extension; }

    bool threadedEventHandling() const { return m_reader->isRunning(); }

    xcb_timestamp_t getTimestamp();
    xcb_window_t getSelectionOwner(xcb_atom_t atom) const;
    xcb_window_t getQtSelectionOwner();

    void setButtonState(Qt::MouseButton button, bool down) { m_buttonState.setFlag(button, down); }
    Qt::MouseButtons buttonState() const { return m_buttonState; }
    Qt::MouseButton translateMouseButton(xcb_button_t s);

    QXcbWindow *focusWindow() const { return m_focusWindow; }
    void setFocusWindow(QWindow *);
    QXcbWindow *mouseGrabber() const { return m_mouseGrabber; }
    void setMouseGrabber(QXcbWindow *);
    QXcbWindow *mousePressWindow() const { return m_mousePressWindow; }
    void setMousePressWindow(QXcbWindow *);

    QByteArray startupId() const { return m_startupId; }
    void setStartupId(const QByteArray &nextId) { m_startupId = nextId; }
    void clearStartupId() { m_startupId.clear(); }

    void grabServer();
    void ungrabServer();

    QXcbNativeInterface *nativeInterface() const { return m_nativeInterface; }

    QXcbSystemTrayTracker *systemTrayTracker() const;
    static bool xEmbedSystemTrayAvailable();
    static bool xEmbedSystemTrayVisualHasAlphaChannel();

#ifdef XCB_USE_XINPUT21
    void xi2UpdateScrollingDevices();
#endif // XCB_USE_XINPUT21

#ifdef XCB_USE_XINPUT22
    bool startSystemResizeForTouchBegin(xcb_window_t window, const QPoint &point, Qt::Corner corner);
    bool xi2SetMouseGrabEnabled(xcb_window_t w, bool grab);
    bool xi2MouseEvents() const;
    bool isTouchScreen(int id);
#endif // XCB_USE_XINPUT22

    Qt::MouseButton xiToQtMouseButton(uint32_t b);

    QXcbEventReader *eventReader() const { return m_reader; }

    bool canGrab() const { return m_canGrabServer; }

    QXcbGlIntegration *glIntegration() const { return m_glIntegration; }

protected:
    bool event(QEvent *e) override;

public slots:
    void flush() { xcb_flush(m_connection); }

private slots:
    void processXcbEvents();

private:
    void initializeAllAtoms();
    void sendConnectionEvent(QXcbAtom::Atom atom, uint id = 0);
    void initializeXFixes();
    void initializeXRender();
    void initializeXRandr();
    void initializeXinerama();
    void initializeXShape();
    void initializeXKB();
    void handleClientMessageEvent(const xcb_client_message_event_t *event);
    QXcbScreen* findScreenForCrtc(xcb_window_t rootWindow, xcb_randr_crtc_t crtc) const;
    QXcbScreen* findScreenForOutput(xcb_window_t rootWindow, xcb_randr_output_t output) const;
    QXcbVirtualDesktop* virtualDesktopForRootWindow(xcb_window_t rootWindow) const;
    void updateScreens(const xcb_randr_notify_event_t *event);
    bool checkOutputIsPrimary(xcb_window_t rootWindow, xcb_randr_output_t output);
    void updateScreen(QXcbScreen *screen, const xcb_randr_output_change_t &outputChange);
    QXcbScreen *createScreen(QXcbVirtualDesktop *virtualDesktop,
                             const xcb_randr_output_change_t &outputChange,
                             xcb_randr_get_output_info_reply_t *outputInfo);
    void destroyScreen(QXcbScreen *screen);
    void initializeScreens();
    bool compressEvent(xcb_generic_event_t *event, int currentIndex, QXcbEventArray *eventqueue) const;
#if QT_CONFIG(xinput2)
    bool m_xi2Enabled = false;
    int m_xi2Minor = -1;
    void initializeXInput2();
    void xi2SetupDevice(void *info, bool removeExisting = true);
    void xi2SetupDevices();
    struct TouchDeviceData {
        QTouchDevice *qtTouchDevice = nullptr;
        QHash<int, QWindowSystemInterface::TouchPoint> touchPoints;
        QHash<int, QPointF> pointPressedPosition; // in screen coordinates where each point was pressed
        struct ValuatorClassInfo {
            double min = 0;
            double max = 0;
            int number = -1;
            QXcbAtom::Atom label;
        };
        QVector<ValuatorClassInfo> valuatorInfo;

        // Stuff that is relevant only for touchpads
        QPointF firstPressedPosition;        // in screen coordinates where the first point was pressed
        QPointF firstPressedNormalPosition;  // device coordinates (0 to 1, 0 to 1) where the first point was pressed
        QSizeF size;                         // device size in mm
        bool providesTouchOrientation = false;
    };
    TouchDeviceData *populateTouchDevices(void *info);
    TouchDeviceData *touchDeviceForId(int id);
    void xi2HandleEvent(xcb_ge_event_t *event);
    void xi2HandleHierarchyEvent(void *event);
    void xi2HandleDeviceChangedEvent(void *event);
    int m_xiOpCode, m_xiEventBase, m_xiErrorBase;
#ifdef XCB_USE_XINPUT22
    void xi2ProcessTouch(void *xiDevEvent, QXcbWindow *platformWindow);
#endif // XCB_USE_XINPUT22
#if QT_CONFIG(tabletevent)
    struct TabletData {
        int deviceId = 0;
        QTabletEvent::PointerType pointerType = QTabletEvent::UnknownPointer;
        QTabletEvent::TabletDevice tool = QTabletEvent::Stylus;
        Qt::MouseButtons buttons = 0;
        qint64 serialId = 0;
        bool inProximity = false;
        struct ValuatorClassInfo {
            double minVal = 0;
            double maxVal = 0;
            double curVal = 0;
            int number = -1;
        };
        QHash<int, ValuatorClassInfo> valuatorInfo;
    };
    friend class QTypeInfo<TabletData>;
    friend class QTypeInfo<TabletData::ValuatorClassInfo>;
    bool xi2HandleTabletEvent(const void *event, TabletData *tabletData);
    void xi2ReportTabletEvent(const void *event, TabletData *tabletData);
    QVector<TabletData> m_tabletData;
    TabletData *tabletDataForDevice(int id);
#endif // QT_CONFIG(tabletevent)
    struct ScrollingDevice {
        int deviceId = 0;
        int verticalIndex = 0;
        int horizontalIndex = 0;
        double verticalIncrement = 0;
        double horizontalIncrement = 0;
        Qt::Orientations orientations = 0;
        Qt::Orientations legacyOrientations = 0;
        QPointF lastScrollPosition;
    };
    QHash<int, ScrollingDevice> m_scrollingDevices;
#ifdef XCB_USE_XINPUT21
    void xi2HandleScrollEvent(void *event, ScrollingDevice &scrollingDevice);
    void xi2UpdateScrollingDevice(ScrollingDevice &scrollingDevice);
    ScrollingDevice *scrollingDeviceForId(int id);
#endif

    static bool xi2GetValuatorValueIfSet(const void *event, int valuatorNum, double *value);
    static void xi2PrepareXIGenericDeviceEvent(xcb_ge_event_t *event);
#endif

    xcb_connection_t *m_connection = nullptr;
    const xcb_setup_t *m_setup = nullptr;
    const bool m_canGrabServer;
    const xcb_visualid_t m_defaultVisualId;

    QList<QXcbVirtualDesktop *> m_virtualDesktops;
    QList<QXcbScreen *> m_screens;
    int m_primaryScreenNumber = 0;

    xcb_atom_t m_allAtoms[QXcbAtom::NAtoms];

    xcb_timestamp_t m_time = XCB_CURRENT_TIME;
    xcb_timestamp_t m_netWmUserTime = XCB_CURRENT_TIME;

    QByteArray m_displayName;

    QXcbKeyboard *m_keyboard = nullptr;
#ifndef QT_NO_CLIPBOARD
    QXcbClipboard *m_clipboard = nullptr;
#endif
#ifndef QT_NO_DRAGANDDROP
    QXcbDrag *m_drag = nullptr;
#endif
    QScopedPointer<QXcbWMSupport> m_wmSupport;
    QXcbNativeInterface *m_nativeInterface = nullptr;

#if QT_CONFIG(xcb_xlib)
    void *m_xlib_display = nullptr;
#endif
    QXcbEventReader *m_reader = nullptr;

#if QT_CONFIG(xinput2)
    QHash<int, TouchDeviceData> m_touchDevices;
#ifdef XCB_USE_XINPUT22
    struct StartSystemResizeInfo {
        xcb_window_t window = XCB_NONE;
        uint16_t deviceid;
        uint32_t pointid;
        Qt::Corner corner;
    } m_startSystemResizeInfo;
#endif
#endif
    WindowMapper m_mapper;

    QVector<PeekFunc> m_peekFuncs;

    uint32_t xfixes_first_event = 0;
    uint32_t xrandr_first_event = 0;
    uint32_t xkb_first_event = 0;

    bool has_xinerama_extension = false;
    bool has_shape_extension = false;
    bool has_randr_extension = false;
    bool has_input_shape;
    bool has_xkb = false;
    bool has_render_extension;

    Qt::MouseButtons m_buttonState = 0;

    QXcbWindow *m_focusWindow = nullptr;
    QXcbWindow *m_mouseGrabber = nullptr;
    QXcbWindow *m_mousePressWindow = nullptr;

    xcb_window_t m_clientLeader = 0;
    QByteArray m_startupId;
    QXcbSystemTrayTracker *m_systemTrayTracker = nullptr;
    QXcbGlIntegration *m_glIntegration = nullptr;
    bool m_xiGrab = false;

    xcb_window_t m_qtSelectionOwner = 0;

    friend class QXcbEventReader;
};
#if QT_CONFIG(xinput2)
#if QT_CONFIG(tabletevent)
Q_DECLARE_TYPEINFO(QXcbConnection::TabletData::ValuatorClassInfo, Q_PRIMITIVE_TYPE);
Q_DECLARE_TYPEINFO(QXcbConnection::TabletData, Q_MOVABLE_TYPE);
#endif
#endif

template<typename T>
xcb_generic_event_t *QXcbConnection::checkEvent(T &checker)
{
    QXcbEventArray *eventqueue = m_reader->lock();

    for (int i = 0; i < eventqueue->size(); ++i) {
        xcb_generic_event_t *event = eventqueue->at(i);
        if (checker.checkEvent(event)) {
            (*eventqueue)[i] = 0;
            m_reader->unlock();
            return event;
        }
    }
    m_reader->unlock();
    return 0;
}

class QXcbConnectionGrabber
{
public:
    QXcbConnectionGrabber(QXcbConnection *connection);
    ~QXcbConnectionGrabber();
    void release();
private:
    QXcbConnection *m_connection;
};

#define Q_XCB_REPLY_CONNECTION_ARG(connection, ...) connection

#define Q_XCB_REPLY(call, ...) \
    std::unique_ptr<call##_reply_t, decltype(std::free) *>( \
        call##_reply(Q_XCB_REPLY_CONNECTION_ARG(__VA_ARGS__), call(__VA_ARGS__), nullptr), \
        std::free \
    )

#define Q_XCB_REPLY_UNCHECKED(call, ...) \
    std::unique_ptr<call##_reply_t, decltype(std::free) *>( \
        call##_reply(Q_XCB_REPLY_CONNECTION_ARG(__VA_ARGS__), call##_unchecked(__VA_ARGS__), nullptr), \
        std::free \
    )

template <typename T>
union q_padded_xcb_event {
  T event;
  char padding[32];
};

// The xcb_send_event() requires all events to have 32 bytes. It calls memcpy() on the
// passed in event. If the passed in event is less than 32 bytes, memcpy() reaches into
// unrelated memory.
#define Q_DECLARE_XCB_EVENT(event_var, event_type) \
    q_padded_xcb_event<event_type> store = {}; \
    auto &event_var = store.event;

QT_END_NAMESPACE

#endif<|MERGE_RESOLUTION|>--- conflicted
+++ resolved
@@ -428,12 +428,7 @@
 
 #if QT_CONFIG(xinput2)
     void xi2Select(xcb_window_t window);
-<<<<<<< HEAD
-=======
     void xi2SelectStateEvents();
-#endif
-#ifdef XCB_USE_XINPUT21
->>>>>>> a96656a8
     bool isAtLeastXI21() const { return m_xi2Enabled && m_xi2Minor >= 1; }
     bool isAtLeastXI22() const { return m_xi2Enabled && m_xi2Minor >= 2; }
 #endif
