--- conflicted
+++ resolved
@@ -605,13 +605,8 @@
 
     initializeXRender();
 #if defined(XCB_USE_XINPUT2)
-<<<<<<< HEAD
-    initializeXInput2();
-=======
-    m_xi2Enabled = false;
     if (!qEnvironmentVariableIsSet("QT_XCB_NO_XI2"))
         initializeXInput2();
->>>>>>> de225ccd
 #endif
     initializeXShape();
     initializeXKB();
