--- conflicted
+++ resolved
@@ -594,14 +594,6 @@
 
 void QXcbKeyboard::readXKBConfig(struct xkb_rule_names *xkb_names)
 {
-<<<<<<< HEAD
-    int code = Qt::Key_unknown;
-    int i = 0;                                // any other keys
-    while (KeyTbl[i]) {
-        if (key == KeyTbl[i]) {
-            code = (int)KeyTbl[i+1];
-            break;
-=======
     xcb_generic_error_t *error;
     xcb_get_property_cookie_t cookie;
     xcb_get_property_reply_t *config_reply;
@@ -650,7 +642,6 @@
             qWarning("Qt: Failed to create XKB context");
             m_config = false;
             return;
->>>>>>> 47a76280
         }
     }
 
