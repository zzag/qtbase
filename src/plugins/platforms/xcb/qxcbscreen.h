/****************************************************************************
**
** Copyright (C) 2016 The Qt Company Ltd.
** Contact: https://www.qt.io/licensing/
**
** This file is part of the plugins of the Qt Toolkit.
**
** $QT_BEGIN_LICENSE:LGPL$
** Commercial License Usage
** Licensees holding valid commercial Qt licenses may use this file in
** accordance with the commercial license agreement provided with the
** Software or, alternatively, in accordance with the terms contained in
** a written agreement between you and The Qt Company. For licensing terms
** and conditions see https://www.qt.io/terms-conditions. For further
** information use the contact form at https://www.qt.io/contact-us.
**
** GNU Lesser General Public License Usage
** Alternatively, this file may be used under the terms of the GNU Lesser
** General Public License version 3 as published by the Free Software
** Foundation and appearing in the file LICENSE.LGPL3 included in the
** packaging of this file. Please review the following information to
** ensure the GNU Lesser General Public License version 3 requirements
** will be met: https://www.gnu.org/licenses/lgpl-3.0.html.
**
** GNU General Public License Usage
** Alternatively, this file may be used under the terms of the GNU
** General Public License version 2.0 or (at your option) the GNU General
** Public license version 3 or any later version approved by the KDE Free
** Qt Foundation. The licenses are as published by the Free Software
** Foundation and appearing in the file LICENSE.GPL2 and LICENSE.GPL3
** included in the packaging of this file. Please review the following
** information to ensure the GNU General Public License requirements will
** be met: https://www.gnu.org/licenses/gpl-2.0.html and
** https://www.gnu.org/licenses/gpl-3.0.html.
**
** $QT_END_LICENSE$
**
****************************************************************************/

#ifndef QXCBSCREEN_H
#define QXCBSCREEN_H

#include <qpa/qplatformscreen.h>
#include <QtCore/QString>

#include <xcb/xcb.h>
#include <xcb/randr.h>
#include <xcb/xfixes.h>
#include <xcb/xinerama.h>

#include "qxcbobject.h"
#include "qxcbscreen.h"

#include <private/qfontengine_p.h>

#include <QtEdidSupport/private/qedidparser_p.h>

QT_BEGIN_NAMESPACE

class QXcbConnection;
class QXcbCursor;
class QXcbXSettings;
#ifndef QT_NO_DEBUG_STREAM
class QDebug;
#endif

class QXcbVirtualDesktop : public QXcbObject
{
public:
    QXcbVirtualDesktop(QXcbConnection *connection, xcb_screen_t *screen, int number);
    ~QXcbVirtualDesktop();

    xcb_screen_t *screen() const { return m_screen; }
    int number() const { return m_number; }
    QSize size() const { return QSize(m_screen->width_in_pixels, m_screen->height_in_pixels); }
    QSize physicalSize() const { return QSize(m_screen->width_in_millimeters, m_screen->height_in_millimeters); }
    QDpi dpi() const;
    xcb_window_t root() const { return m_screen->root; }
    QXcbScreen *screenAt(const QPoint &pos) const;

    QList<QPlatformScreen *> screens() const { return m_screens; }
    void setScreens(QList<QPlatformScreen *> sl) { m_screens = sl; }
    void removeScreen(QPlatformScreen *s) { m_screens.removeOne(s); }
    void addScreen(QPlatformScreen *s);
    void setPrimaryScreen(QPlatformScreen *s);

    QXcbXSettings *xSettings() const;

    bool compositingActive() const;

    QRect workArea() const { return m_workArea; }
    void updateWorkArea();

    void handleXFixesSelectionNotify(xcb_xfixes_selection_notify_event_t *notify_event);
    void subscribeToXFixesSelectionNotify();

    void handleScreenChange(xcb_randr_screen_change_notify_event_t *change_event);

    int forcedDpi() const { return m_forcedDpi; }
    QFontEngine::HintStyle hintStyle() const { return m_hintStyle; }
    QFontEngine::SubpixelAntialiasingType subpixelType() const { return m_subpixelType; }
    int antialiasingEnabled() const { return m_antialiasingEnabled; }

    QString windowManagerName() const { return m_windowManagerName; }

    QSurfaceFormat surfaceFormatFor(const QSurfaceFormat &format) const;

    const xcb_visualtype_t *visualForFormat(const QSurfaceFormat &format) const;
    const xcb_visualtype_t *visualForId(xcb_visualid_t) const;
    quint8 depthOfVisual(xcb_visualid_t) const;

private:
    QRect getWorkArea() const;

    static bool xResource(const QByteArray &identifier,
                          const QByteArray &expectedIdentifier,
                          QByteArray &stringValue);
    void readXResources();

    xcb_screen_t *m_screen;
    const int m_number;
    QList<QPlatformScreen *> m_screens;

    QXcbXSettings *m_xSettings = nullptr;
    xcb_atom_t m_net_wm_cm_atom = 0;
    bool m_compositingActive = false;

    QRect m_workArea;

    int m_forcedDpi = -1;
    QFontEngine::HintStyle m_hintStyle = QFontEngine::HintStyle(-1);
    QFontEngine::SubpixelAntialiasingType m_subpixelType = QFontEngine::SubpixelAntialiasingType(-1);
    int m_antialiasingEnabled = -1;
    QString m_windowManagerName;
    QMap<xcb_visualid_t, xcb_visualtype_t> m_visuals;
    QMap<xcb_visualid_t, quint8> m_visualDepths;
    uint16_t m_rotation = XCB_RANDR_ROTATION_ROTATE_0;
};

class Q_XCB_EXPORT QXcbScreen : public QXcbObject, public QPlatformScreen
{
public:
    QXcbScreen(QXcbConnection *connection, QXcbVirtualDesktop *virtualDesktop,
               xcb_randr_output_t outputId, xcb_randr_get_output_info_reply_t *outputInfo,
               const xcb_xinerama_screen_info_t *xineramaScreenInfo = nullptr, int xineramaScreenIdx = -1);
    ~QXcbScreen();

    QString getOutputName(xcb_randr_get_output_info_reply_t *outputInfo);

    QPixmap grabWindow(WId window, int x, int y, int width, int height) const override;

    QWindow *topLevelAt(const QPoint &point) const override;

    QString manufacturer() const override;
    QString model() const override;
    QString serialNumber() const override;

    QRect geometry() const override { return m_geometry; }
    QRect availableGeometry() const override;
    int depth() const override { return screen()->root_depth; }
    QImage::Format format() const override;
    QSizeF physicalSize() const override { return m_sizeMillimeters; }
    QDpi logicalDpi() const override;
    qreal pixelDensity() const override;
    QPlatformCursor *cursor() const override;
    qreal refreshRate() const override { return m_refreshRate; }
    Qt::ScreenOrientation orientation() const override { return m_orientation; }
    QList<QPlatformScreen *> virtualSiblings() const override { return m_virtualDesktop->screens(); }
    QXcbVirtualDesktop *virtualDesktop() const { return m_virtualDesktop; }

    void setPrimary(bool primary) { m_primary = primary; }
    bool isPrimary() const { return m_primary; }

    int screenNumber() const { return m_virtualDesktop->number(); }
    static int virtualDesktopNumberStatic(const QScreen *screen);

    xcb_screen_t *screen() const { return m_virtualDesktop->screen(); }
    xcb_window_t root() const { return screen()->root; }
    xcb_randr_output_t output() const { return m_output; }
    xcb_randr_crtc_t crtc() const { return m_crtc; }
    xcb_randr_mode_t mode() const { return m_mode; }

    void setOutput(xcb_randr_output_t outputId,
                   xcb_randr_get_output_info_reply_t *outputInfo);
    void setCrtc(xcb_randr_crtc_t crtc) { m_crtc = crtc; }

    void windowShown(QXcbWindow *window);
    QString windowManagerName() const { return m_virtualDesktop->windowManagerName(); }

    QSurfaceFormat surfaceFormatFor(const QSurfaceFormat &format) const;

    const xcb_visualtype_t *visualForFormat(const QSurfaceFormat &format) const { return m_virtualDesktop->visualForFormat(format); }
    const xcb_visualtype_t *visualForId(xcb_visualid_t visualid) const;
    quint8 depthOfVisual(xcb_visualid_t visualid) const { return m_virtualDesktop->depthOfVisual(visualid); }

    QString name() const override { return m_outputName; }

    void updateGeometry(const QRect &geometry, uint8_t rotation);
    void updateGeometry(xcb_timestamp_t timestamp = XCB_TIME_CURRENT_TIME);
    void updateAvailableGeometry();
    void updateRefreshRate(xcb_randr_mode_t mode);

    QFontEngine::HintStyle hintStyle() const { return m_virtualDesktop->hintStyle(); }
    QFontEngine::SubpixelAntialiasingType subpixelType() const { return m_virtualDesktop->subpixelType(); }
    int antialiasingEnabled() const { return m_virtualDesktop->antialiasingEnabled(); }

    QXcbXSettings *xSettings() const;

private:
    void sendStartupMessage(const QByteArray &message) const;

    QByteArray getOutputProperty(xcb_atom_t atom) const;
    QByteArray getEdid() const;

    QXcbVirtualDesktop *m_virtualDesktop;
    xcb_randr_output_t m_output;
    xcb_randr_crtc_t m_crtc;
    xcb_randr_mode_t m_mode = XCB_NONE;
    bool m_primary = false;
<<<<<<< HEAD
=======
    uint8_t m_rotation = 0;
>>>>>>> c9d18d4a

    QString m_outputName;
    QSizeF m_outputSizeMillimeters;
    QSizeF m_sizeMillimeters;
    QRect m_geometry;
    QRect m_availableGeometry;
    Qt::ScreenOrientation m_orientation = Qt::PrimaryOrientation;
    QXcbCursor *m_cursor;
    int m_refreshRate = 60;
    int m_pixelDensity = 1;
    QEdidParser m_edid;
};

#ifndef QT_NO_DEBUG_STREAM
Q_GUI_EXPORT QDebug operator<<(QDebug, const QXcbScreen *);
#endif

QT_END_NAMESPACE

#endif<|MERGE_RESOLUTION|>--- conflicted
+++ resolved
@@ -134,7 +134,7 @@
     QString m_windowManagerName;
     QMap<xcb_visualid_t, xcb_visualtype_t> m_visuals;
     QMap<xcb_visualid_t, quint8> m_visualDepths;
-    uint16_t m_rotation = XCB_RANDR_ROTATION_ROTATE_0;
+    uint16_t m_rotation = 0;
 };
 
 class Q_XCB_EXPORT QXcbScreen : public QXcbObject, public QPlatformScreen
@@ -217,10 +217,6 @@
     xcb_randr_crtc_t m_crtc;
     xcb_randr_mode_t m_mode = XCB_NONE;
     bool m_primary = false;
-<<<<<<< HEAD
-=======
-    uint8_t m_rotation = 0;
->>>>>>> c9d18d4a
 
     QString m_outputName;
     QSizeF m_outputSizeMillimeters;
