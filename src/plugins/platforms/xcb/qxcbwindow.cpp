/****************************************************************************
**
** Copyright (C) 2016 The Qt Company Ltd.
** Contact: https://www.qt.io/licensing/
**
** This file is part of the plugins of the Qt Toolkit.
**
** $QT_BEGIN_LICENSE:LGPL$
** Commercial License Usage
** Licensees holding valid commercial Qt licenses may use this file in
** accordance with the commercial license agreement provided with the
** Software or, alternatively, in accordance with the terms contained in
** a written agreement between you and The Qt Company. For licensing terms
** and conditions see https://www.qt.io/terms-conditions. For further
** information use the contact form at https://www.qt.io/contact-us.
**
** GNU Lesser General Public License Usage
** Alternatively, this file may be used under the terms of the GNU Lesser
** General Public License version 3 as published by the Free Software
** Foundation and appearing in the file LICENSE.LGPL3 included in the
** packaging of this file. Please review the following information to
** ensure the GNU Lesser General Public License version 3 requirements
** will be met: https://www.gnu.org/licenses/lgpl-3.0.html.
**
** GNU General Public License Usage
** Alternatively, this file may be used under the terms of the GNU
** General Public License version 2.0 or (at your option) the GNU General
** Public license version 3 or any later version approved by the KDE Free
** Qt Foundation. The licenses are as published by the Free Software
** Foundation and appearing in the file LICENSE.GPL2 and LICENSE.GPL3
** included in the packaging of this file. Please review the following
** information to ensure the GNU General Public License requirements will
** be met: https://www.gnu.org/licenses/gpl-2.0.html and
** https://www.gnu.org/licenses/gpl-3.0.html.
**
** $QT_END_LICENSE$
**
****************************************************************************/

#include "qxcbwindow.h"

#include <QtDebug>
#include <QMetaEnum>
#include <QScreen>
#include <QtGui/QIcon>
#include <QtGui/QRegion>
#include <QtGui/private/qhighdpiscaling_p.h>

#include "qxcbintegration.h"
#include "qxcbconnection.h"
#include "qxcbscreen.h"
#if QT_CONFIG(draganddrop)
#include "qxcbdrag.h"
#endif
#include "qxcbkeyboard.h"
#include "qxcbimage.h"
#include "qxcbwmsupport.h"
#include "qxcbimage.h"
#include "qxcbnativeinterface.h"
#include "qxcbsystemtraytracker.h"

#include <qpa/qplatformintegration.h>
#include <qpa/qplatformcursor.h>

#include <algorithm>

// FIXME This workaround can be removed for xcb-icccm > 3.8
#define class class_name
#include <xcb/xcb_icccm.h>
#undef class
#include <xcb/xfixes.h>
#include <xcb/shape.h>
#if QT_CONFIG(xcb_xinput)
#include <xcb/xinput.h>
#endif

// xcb-icccm 3.8 support
#ifdef XCB_ICCCM_NUM_WM_SIZE_HINTS_ELEMENTS
#define xcb_get_wm_hints_reply xcb_icccm_get_wm_hints_reply
#define xcb_get_wm_hints xcb_icccm_get_wm_hints
#define xcb_get_wm_hints_unchecked xcb_icccm_get_wm_hints_unchecked
#define xcb_set_wm_hints xcb_icccm_set_wm_hints
#define xcb_set_wm_normal_hints xcb_icccm_set_wm_normal_hints
#define xcb_size_hints_set_base_size xcb_icccm_size_hints_set_base_size
#define xcb_size_hints_set_max_size xcb_icccm_size_hints_set_max_size
#define xcb_size_hints_set_min_size xcb_icccm_size_hints_set_min_size
#define xcb_size_hints_set_position xcb_icccm_size_hints_set_position
#define xcb_size_hints_set_resize_inc xcb_icccm_size_hints_set_resize_inc
#define xcb_size_hints_set_size xcb_icccm_size_hints_set_size
#define xcb_size_hints_set_win_gravity xcb_icccm_size_hints_set_win_gravity
#define xcb_wm_hints_set_iconic xcb_icccm_wm_hints_set_iconic
#define xcb_wm_hints_set_normal xcb_icccm_wm_hints_set_normal
#define xcb_wm_hints_set_input xcb_icccm_wm_hints_set_input
#define xcb_wm_hints_t xcb_icccm_wm_hints_t
#define XCB_WM_STATE_ICONIC XCB_ICCCM_WM_STATE_ICONIC
#define XCB_WM_STATE_WITHDRAWN XCB_ICCCM_WM_STATE_WITHDRAWN
#endif

#include <private/qguiapplication_p.h>
#include <private/qwindow_p.h>

#include <qpa/qplatformbackingstore.h>
#include <qpa/qwindowsysteminterface.h>

#include <QTextCodec>
#include <stdio.h>

#if QT_CONFIG(xcb_xlib)
#define register        /* C++17 deprecated register */
#include <X11/Xlib.h>
#include <X11/Xutil.h>
#undef register
#endif

#define XCOORD_MAX 16383
enum {
    defaultWindowWidth = 160,
    defaultWindowHeight = 160
};

//#ifdef NET_WM_STATE_DEBUG

QT_BEGIN_NAMESPACE

Q_DECLARE_TYPEINFO(xcb_rectangle_t, Q_PRIMITIVE_TYPE);

#undef FocusIn

enum QX11EmbedFocusInDetail {
    XEMBED_FOCUS_CURRENT = 0,
    XEMBED_FOCUS_FIRST = 1,
    XEMBED_FOCUS_LAST = 2
};

enum QX11EmbedInfoFlags {
    XEMBED_MAPPED = (1 << 0),
};

enum QX11EmbedMessageType {
    XEMBED_EMBEDDED_NOTIFY = 0,
    XEMBED_WINDOW_ACTIVATE = 1,
    XEMBED_WINDOW_DEACTIVATE = 2,
    XEMBED_REQUEST_FOCUS = 3,
    XEMBED_FOCUS_IN = 4,
    XEMBED_FOCUS_OUT = 5,
    XEMBED_FOCUS_NEXT = 6,
    XEMBED_FOCUS_PREV = 7,
    XEMBED_MODALITY_ON = 10,
    XEMBED_MODALITY_OFF = 11,
    XEMBED_REGISTER_ACCELERATOR = 12,
    XEMBED_UNREGISTER_ACCELERATOR = 13,
    XEMBED_ACTIVATE_ACCELERATOR = 14
};

const quint32 XEMBED_VERSION = 0;

QXcbScreen *QXcbWindow::parentScreen()
{
    return parent() ? static_cast<QXcbWindow*>(parent())->parentScreen() : xcbScreen();
}

//QPlatformWindow::screenForGeometry version that uses deviceIndependentGeometry
QXcbScreen *QXcbWindow::initialScreen() const
{
    QWindowPrivate *windowPrivate = qt_window_private(window());
    QScreen *screen = windowPrivate->screenForGeometry(window()->geometry());
    return static_cast<QXcbScreen*>(screen->handle());
}

// Returns \c true if we should set WM_TRANSIENT_FOR on \a w
static inline bool isTransient(const QWindow *w)
{
    return w->type() == Qt::Dialog
           || w->type() == Qt::Sheet
           || w->type() == Qt::Tool
           || w->type() == Qt::SplashScreen
           || w->type() == Qt::ToolTip
           || w->type() == Qt::Drawer
           || w->type() == Qt::Popup;
}

void QXcbWindow::setImageFormatForVisual(const xcb_visualtype_t *visual)
{
    if (qt_xcb_imageFormatForVisual(connection(), m_depth, visual, &m_imageFormat, &m_imageRgbSwap))
        return;

    switch (m_depth) {
    case 32:
    case 24:
        qWarning("Using RGB32 fallback, if this works your X11 server is reporting a bad screen format.");
        m_imageFormat = QImage::Format_RGB32;
        break;
    case 16:
        qWarning("Using RGB16 fallback, if this works your X11 server is reporting a bad screen format.");
        m_imageFormat = QImage::Format_RGB16;
    default:
        break;
    }
}

#if QT_CONFIG(xcb_xlib)
static inline XTextProperty* qstringToXTP(Display *dpy, const QString& s)
{
    #include <X11/Xatom.h>

    static XTextProperty tp = { 0, 0, 0, 0 };
    static bool free_prop = true; // we can't free tp.value in case it references
                                  // the data of the static QByteArray below.
    if (tp.value) {
        if (free_prop)
            XFree(tp.value);
        tp.value = 0;
        free_prop = true;
    }

#if QT_CONFIG(textcodec)
    static const QTextCodec* mapper = QTextCodec::codecForLocale();
    int errCode = 0;
    if (mapper) {
        QByteArray mapped = mapper->fromUnicode(s);
        char* tl[2];
        tl[0] = mapped.data();
        tl[1] = 0;
        errCode = XmbTextListToTextProperty(dpy, tl, 1, XStdICCTextStyle, &tp);
        if (errCode < 0)
            qCDebug(lcQpaXcb, "XmbTextListToTextProperty result code %d", errCode);
    }
    if (!mapper || errCode < 0) {
        mapper = QTextCodec::codecForName("latin1");
        if (!mapper || !mapper->canEncode(s))
            return nullptr;
#endif
        static QByteArray qcs;
        qcs = s.toLatin1();
        tp.value = (uchar*)qcs.data();
        tp.encoding = XA_STRING;
        tp.format = 8;
        tp.nitems = qcs.length();
        free_prop = false;
#if QT_CONFIG(textcodec)
    }
#else
    Q_UNUSED(dpy);
#endif
    return &tp;
}
#endif // QT_CONFIG(xcb_xlib)

// TODO move this into a utility function in QWindow or QGuiApplication
static QWindow *childWindowAt(QWindow *win, const QPoint &p)
{
    for (QObject *obj : win->children()) {
        if (obj->isWindowType()) {
            QWindow *childWin = static_cast<QWindow *>(obj);
            if (childWin->isVisible()) {
                if (QWindow *recurse = childWindowAt(childWin, p))
                    return recurse;
            }
        }
    }
    if (!win->isTopLevel()
            && !(win->flags() & Qt::WindowTransparentForInput)
            && win->geometry().contains(win->parent()->mapFromGlobal(p))) {
        return win;
    }
    return nullptr;
}

static const char *wm_window_type_property_id = "_q_xcb_wm_window_type";
static const char *wm_window_role_property_id = "_q_xcb_wm_window_role";

QXcbWindow::QXcbWindow(QWindow *window)
    : QPlatformWindow(window)
{
    setConnection(xcbScreen()->connection());
}

#ifdef Q_COMPILER_CLASS_ENUM
enum : quint32 {
#else
enum {
#endif
    baseEventMask
        = XCB_EVENT_MASK_EXPOSURE | XCB_EVENT_MASK_STRUCTURE_NOTIFY
            | XCB_EVENT_MASK_PROPERTY_CHANGE | XCB_EVENT_MASK_FOCUS_CHANGE,

    defaultEventMask = baseEventMask
            | XCB_EVENT_MASK_KEY_PRESS | XCB_EVENT_MASK_KEY_RELEASE
            | XCB_EVENT_MASK_BUTTON_PRESS | XCB_EVENT_MASK_BUTTON_RELEASE
            | XCB_EVENT_MASK_BUTTON_MOTION | XCB_EVENT_MASK_ENTER_WINDOW | XCB_EVENT_MASK_LEAVE_WINDOW
            | XCB_EVENT_MASK_POINTER_MOTION,

    transparentForInputEventMask = baseEventMask
            | XCB_EVENT_MASK_VISIBILITY_CHANGE | XCB_EVENT_MASK_RESIZE_REDIRECT
            | XCB_EVENT_MASK_SUBSTRUCTURE_REDIRECT
            | XCB_EVENT_MASK_COLOR_MAP_CHANGE | XCB_EVENT_MASK_OWNER_GRAB_BUTTON
};

void QXcbWindow::create()
{
    destroy();

    m_windowState = Qt::WindowNoState;
    m_trayIconWindow = window()->objectName() == QLatin1String("QSystemTrayIconSysWindow");

    Qt::WindowType type = window()->type();

    QXcbScreen *currentScreen = xcbScreen();
    QXcbScreen *platformScreen = parent() ? parentScreen() : initialScreen();
    QRect rect = QHighDpi::toNativePixels(window()->geometry(), platformScreen);

    if (type == Qt::Desktop) {
        m_window = platformScreen->root();
        m_depth = platformScreen->screen()->root_depth;
        m_visualId = platformScreen->screen()->root_visual;
        const xcb_visualtype_t *visual = 0;
        if (connection()->hasDefaultVisualId()) {
            visual = platformScreen->visualForId(connection()->defaultVisualId());
            if (visual)
                m_visualId = connection()->defaultVisualId();
            if (!visual)
                qWarning("Could not use default visual id. Falling back to root_visual for screen.");
        }
        if (!visual)
            visual = platformScreen->visualForId(m_visualId);
        setImageFormatForVisual(visual);
        connection()->addWindowEventListener(m_window, this);
        return;
    }

    QPlatformWindow::setGeometry(rect);

    if (platformScreen != currentScreen)
        QWindowSystemInterface::handleWindowScreenChanged(window(), platformScreen->QPlatformScreen::screen());

    const QSize minimumSize = windowMinimumSize();
    if (rect.width() > 0 || rect.height() > 0) {
        rect.setWidth(qBound(1, rect.width(), XCOORD_MAX));
        rect.setHeight(qBound(1, rect.height(), XCOORD_MAX));
    } else if (minimumSize.width() > 0 || minimumSize.height() > 0) {
        rect.setSize(minimumSize);
    } else {
        rect.setWidth(QHighDpi::toNativePixels(int(defaultWindowWidth), platformScreen->QPlatformScreen::screen()));
        rect.setHeight(QHighDpi::toNativePixels(int(defaultWindowHeight), platformScreen->QPlatformScreen::screen()));
    }

    xcb_window_t xcb_parent_id = platformScreen->root();
    if (parent()) {
        xcb_parent_id = static_cast<QXcbWindow *>(parent())->xcb_window();
        m_embedded = parent()->isForeignWindow();

        QSurfaceFormat parentFormat = parent()->window()->requestedFormat();
        if (window()->surfaceType() != QSurface::OpenGLSurface && parentFormat.hasAlpha()) {
            window()->setFormat(parentFormat);
        }
    }

    resolveFormat(platformScreen->surfaceFormatFor(window()->requestedFormat()));

    const xcb_visualtype_t *visual = nullptr;

    if (m_trayIconWindow && connection()->systemTrayTracker()) {
        visual = platformScreen->visualForId(connection()->systemTrayTracker()->visualId());
    } else if (connection()->hasDefaultVisualId()) {
        visual = platformScreen->visualForId(connection()->defaultVisualId());
        if (!visual)
            qWarning() << "Failed to use requested visual id.";
    }

    if (parent()) {
        // When using a Vulkan QWindow via QWidget::createWindowContainer() we
        // must make sure the visuals are compatible. Now, the parent will be
        // of RasterGLSurface which typically chooses a GLX/EGL compatible
        // visual which may not be what the Vulkan window would choose.
        // Therefore, take the parent's visual.
        if (window()->surfaceType() == QSurface::VulkanSurface
                && parent()->window()->surfaceType() != QSurface::VulkanSurface)
        {
            visual = platformScreen->visualForId(static_cast<QXcbWindow *>(parent())->visualId());
        }
    }

    if (!visual)
        visual = createVisual();

    if (!visual) {
        qWarning() << "Falling back to using screens root_visual.";
        visual = platformScreen->visualForId(platformScreen->screen()->root_visual);
    }

    Q_ASSERT(visual);

    m_visualId = visual->visual_id;
    m_depth = platformScreen->depthOfVisual(m_visualId);
    setImageFormatForVisual(visual);

    quint32 mask = XCB_CW_BACK_PIXMAP
                 | XCB_CW_BORDER_PIXEL
                 | XCB_CW_BIT_GRAVITY
                 | XCB_CW_OVERRIDE_REDIRECT
                 | XCB_CW_SAVE_UNDER
                 | XCB_CW_EVENT_MASK;

    static const bool haveOpenGL = QGuiApplicationPrivate::platformIntegration()->hasCapability(QPlatformIntegration::OpenGL);

    if ((window()->supportsOpenGL() && haveOpenGL) || m_format.hasAlpha()) {
        m_cmap = xcb_generate_id(xcb_connection());
        xcb_create_colormap(xcb_connection(),
                            XCB_COLORMAP_ALLOC_NONE,
                            m_cmap,
                            xcb_parent_id,
                            m_visualId);

        mask |= XCB_CW_COLORMAP;
    }

    quint32 values[] = {
        XCB_BACK_PIXMAP_NONE,
        platformScreen->screen()->black_pixel,
        XCB_GRAVITY_NORTH_WEST,
        type == Qt::Popup || type == Qt::ToolTip || (window()->flags() & Qt::BypassWindowManagerHint),
        type == Qt::Popup || type == Qt::Tool || type == Qt::SplashScreen || type == Qt::ToolTip || type == Qt::Drawer,
        defaultEventMask,
        m_cmap
    };

    m_window = xcb_generate_id(xcb_connection());
    xcb_create_window(xcb_connection(),
                      m_depth,
                      m_window,                        // window id
                      xcb_parent_id,                   // parent window id
                      rect.x(),
                      rect.y(),
                      rect.width(),
                      rect.height(),
                      0,                               // border width
                      XCB_WINDOW_CLASS_INPUT_OUTPUT,   // window class
                      m_visualId,                      // visual
                      mask,
                      values);

    connection()->addWindowEventListener(m_window, this);

    xcb_change_window_attributes(xcb_connection(), m_window, mask, values);

    propagateSizeHints();

    xcb_atom_t properties[5];
    int propertyCount = 0;
    properties[propertyCount++] = atom(QXcbAtom::WM_DELETE_WINDOW);
    properties[propertyCount++] = atom(QXcbAtom::WM_TAKE_FOCUS);
    properties[propertyCount++] = atom(QXcbAtom::_NET_WM_PING);

    if (connection()->hasXSync())
        properties[propertyCount++] = atom(QXcbAtom::_NET_WM_SYNC_REQUEST);

    if (window()->flags() & Qt::WindowContextHelpButtonHint)
        properties[propertyCount++] = atom(QXcbAtom::_NET_WM_CONTEXT_HELP);

    xcb_change_property(xcb_connection(),
                        XCB_PROP_MODE_REPLACE,
                        m_window,
                        atom(QXcbAtom::WM_PROTOCOLS),
                        XCB_ATOM_ATOM,
                        32,
                        propertyCount,
                        properties);
    m_syncValue.hi = 0;
    m_syncValue.lo = 0;

    const QByteArray wmClass = QXcbIntegration::instance()->wmClass();
    if (!wmClass.isEmpty()) {
        xcb_change_property(xcb_connection(), XCB_PROP_MODE_REPLACE,
                            m_window, atom(QXcbAtom::WM_CLASS),
                            XCB_ATOM_STRING, 8, wmClass.size(), wmClass.constData());
    }

    if (connection()->hasXSync()) {
        m_syncCounter = xcb_generate_id(xcb_connection());
        xcb_sync_create_counter(xcb_connection(), m_syncCounter, m_syncValue);

        xcb_change_property(xcb_connection(),
                            XCB_PROP_MODE_REPLACE,
                            m_window,
                            atom(QXcbAtom::_NET_WM_SYNC_REQUEST_COUNTER),
                            XCB_ATOM_CARDINAL,
                            32,
                            1,
                            &m_syncCounter);
    }

    // set the PID to let the WM kill the application if unresponsive
    quint32 pid = getpid();
    xcb_change_property(xcb_connection(), XCB_PROP_MODE_REPLACE, m_window,
                        atom(QXcbAtom::_NET_WM_PID), XCB_ATOM_CARDINAL, 32,
                        1, &pid);

    const QByteArray clientMachine = QSysInfo::machineHostName().toLocal8Bit();
    if (!clientMachine.isEmpty()) {
        xcb_change_property(xcb_connection(), XCB_PROP_MODE_REPLACE, m_window,
                            atom(QXcbAtom::WM_CLIENT_MACHINE), XCB_ATOM_STRING, 8,
                            clientMachine.size(), clientMachine.constData());
    }

    xcb_wm_hints_t hints;
    memset(&hints, 0, sizeof(hints));
    xcb_wm_hints_set_normal(&hints);

    xcb_wm_hints_set_input(&hints, !(window()->flags() & Qt::WindowDoesNotAcceptFocus));

    xcb_set_wm_hints(xcb_connection(), m_window, &hints);

    xcb_window_t leader = connection()->clientLeader();
    xcb_change_property(xcb_connection(), XCB_PROP_MODE_REPLACE, m_window,
                        atom(QXcbAtom::WM_CLIENT_LEADER), XCB_ATOM_WINDOW, 32,
                        1, &leader);

    /* Add XEMBED info; this operation doesn't initiate the embedding. */
    quint32 data[] = { XEMBED_VERSION, XEMBED_MAPPED };
    xcb_change_property(xcb_connection(), XCB_PROP_MODE_REPLACE, m_window,
                        atom(QXcbAtom::_XEMBED_INFO),
                        atom(QXcbAtom::_XEMBED_INFO),
                        32, 2, (void *)data);

#if QT_CONFIG(xcb_xinput)
    if (connection()->hasXInput2()) {
        if (connection()->xi2MouseEventsDisabled())
            connection()->xi2SelectDeviceEventsCompatibility(m_window);
        else
            connection()->xi2SelectDeviceEvents(m_window);
    }
#endif

    setWindowState(window()->windowStates());
    setWindowFlags(window()->flags());
    setWindowTitle(window()->title());

    if (window()->flags() & Qt::WindowTransparentForInput)
        setTransparentForMouseEvents(true);

#if QT_CONFIG(xcb_xlib)
    // force sync to read outstanding requests - see QTBUG-29106
    XSync(static_cast<Display*>(platformScreen->connection()->xlib_display()), false);
#endif

#if QT_CONFIG(draganddrop)
    connection()->drag()->dndEnable(this, true);
#endif

    const qreal opacity = qt_window_private(window())->opacity;
    if (!qFuzzyCompare(opacity, qreal(1.0)))
        setOpacity(opacity);

    setMask(QHighDpi::toNativeLocalRegion(window()->mask(), window()));

    if (window()->isTopLevel())
        setWindowIcon(window()->icon());

    if (window()->dynamicPropertyNames().contains(wm_window_role_property_id)) {
        QByteArray wmWindowRole = window()->property(wm_window_role_property_id).toByteArray();
        setWmWindowRole(wmWindowRole);
    }

    if (m_trayIconWindow)
        m_embedded = requestSystemTrayWindowDock();
}

QXcbWindow::~QXcbWindow()
{
    destroy();
}

QXcbForeignWindow::~QXcbForeignWindow()
{
    // Clear window so that destroy() does not affect it
    m_window = 0;

    if (connection()->mouseGrabber() == this)
        connection()->setMouseGrabber(nullptr);
    if (connection()->mousePressWindow() == this)
        connection()->setMousePressWindow(nullptr);
}

void QXcbWindow::destroy()
{
    if (connection()->focusWindow() == this)
        doFocusOut();
    if (connection()->mouseGrabber() == this)
        connection()->setMouseGrabber(nullptr);

    if (m_syncCounter && connection()->hasXSync())
        xcb_sync_destroy_counter(xcb_connection(), m_syncCounter);
    if (m_window) {
        if (m_netWmUserTimeWindow) {
            xcb_delete_property(xcb_connection(), m_window, atom(QXcbAtom::_NET_WM_USER_TIME_WINDOW));
            // Some window managers, like metacity, do XSelectInput on the _NET_WM_USER_TIME_WINDOW window,
            // without trapping BadWindow (which crashes when the user time window is destroyed).
            connection()->sync();
            xcb_destroy_window(xcb_connection(), m_netWmUserTimeWindow);
            m_netWmUserTimeWindow = XCB_NONE;
        }
        connection()->removeWindowEventListener(m_window);
        xcb_destroy_window(xcb_connection(), m_window);
        m_window = 0;
    }
    if (m_cmap) {
        xcb_free_colormap(xcb_connection(), m_cmap);
    }
    m_mapped = false;

    if (m_pendingSyncRequest)
        m_pendingSyncRequest->invalidate();
}

void QXcbWindow::setGeometry(const QRect &rect)
{
    QPlatformWindow::setGeometry(rect);

    propagateSizeHints();

    QXcbScreen *currentScreen = xcbScreen();
    QXcbScreen *newScreen = parent() ? parentScreen() : static_cast<QXcbScreen*>(screenForGeometry(rect));

    if (!newScreen)
        newScreen = xcbScreen();

    if (newScreen != currentScreen)
        QWindowSystemInterface::handleWindowScreenChanged(window(), newScreen->QPlatformScreen::screen());

    if (qt_window_private(window())->positionAutomatic) {
        const quint32 mask = XCB_CONFIG_WINDOW_WIDTH | XCB_CONFIG_WINDOW_HEIGHT;
        const qint32 values[] = {
            qBound<qint32>(1,           rect.width(),  XCOORD_MAX),
            qBound<qint32>(1,           rect.height(), XCOORD_MAX),
        };
        xcb_configure_window(xcb_connection(), m_window, mask, reinterpret_cast<const quint32*>(values));
    } else {
        const quint32 mask = XCB_CONFIG_WINDOW_X | XCB_CONFIG_WINDOW_Y | XCB_CONFIG_WINDOW_WIDTH | XCB_CONFIG_WINDOW_HEIGHT;
        const qint32 values[] = {
            qBound<qint32>(-XCOORD_MAX, rect.x(),      XCOORD_MAX),
            qBound<qint32>(-XCOORD_MAX, rect.y(),      XCOORD_MAX),
            qBound<qint32>(1,           rect.width(),  XCOORD_MAX),
            qBound<qint32>(1,           rect.height(), XCOORD_MAX),
        };
        xcb_configure_window(xcb_connection(), m_window, mask, reinterpret_cast<const quint32*>(values));
        if (window()->parent() && !window()->transientParent()) {
            // Wait for server reply for parented windows to ensure that a few window
            // moves will come as a one event. This is important when native widget is
            // moved a few times in X and Y directions causing native scroll. Widget
            // must get single event to not trigger unwanted widget position changes
            // and then expose events causing backingstore flushes with incorrect
            // offset causing image crruption.
            connection()->sync();
        }
    }

    xcb_flush(xcb_connection());
}

QMargins QXcbWindow::frameMargins() const
{
    if (m_dirtyFrameMargins) {
        if (connection()->wmSupport()->isSupportedByWM(atom(QXcbAtom::_NET_FRAME_EXTENTS))) {
            auto reply = Q_XCB_REPLY(xcb_get_property, xcb_connection(), false, m_window,
                                     atom(QXcbAtom::_NET_FRAME_EXTENTS), XCB_ATOM_CARDINAL, 0, 4);
            if (reply && reply->type == XCB_ATOM_CARDINAL && reply->format == 32 && reply->value_len == 4) {
                quint32 *data = (quint32 *)xcb_get_property_value(reply.get());
                // _NET_FRAME_EXTENTS format is left, right, top, bottom
                m_frameMargins = QMargins(data[0], data[2], data[1], data[3]);
                m_dirtyFrameMargins = false;
                return m_frameMargins;
            }
        }

        // _NET_FRAME_EXTENTS property is not available, so
        // walk up the window tree to get the frame parent
        xcb_window_t window = m_window;
        xcb_window_t parent = m_window;

        bool foundRoot = false;

        const QVector<xcb_window_t> &virtualRoots =
            connection()->wmSupport()->virtualRoots();

        while (!foundRoot) {
            auto reply = Q_XCB_REPLY_UNCHECKED(xcb_query_tree, xcb_connection(), parent);
            if (reply) {
                if (reply->root == reply->parent || virtualRoots.indexOf(reply->parent) != -1 || reply->parent == XCB_WINDOW_NONE) {
                    foundRoot = true;
                } else {
                    window = parent;
                    parent = reply->parent;
                }
            } else {
                m_dirtyFrameMargins = false;
                m_frameMargins = QMargins();
                return m_frameMargins;
            }
        }

        QPoint offset;

        auto reply = Q_XCB_REPLY(xcb_translate_coordinates, xcb_connection(), window, parent, 0, 0);
        if (reply) {
            offset = QPoint(reply->dst_x, reply->dst_y);
        }

        auto geom = Q_XCB_REPLY(xcb_get_geometry, xcb_connection(), parent);
        if (geom) {
            // --
            // add the border_width for the window managers frame... some window managers
            // do not use a border_width of zero for their frames, and if we the left and
            // top strut, we ensure that pos() is absolutely correct.  frameGeometry()
            // will still be incorrect though... perhaps i should have foffset as well, to
            // indicate the frame offset (equal to the border_width on X).
            // - Brad
            // -- copied from qwidget_x11.cpp

            int left = offset.x() + geom->border_width;
            int top = offset.y() + geom->border_width;
            int right = geom->width + geom->border_width - geometry().width() - offset.x();
            int bottom = geom->height + geom->border_width - geometry().height() - offset.y();

            m_frameMargins = QMargins(left, top, right, bottom);
        }

        m_dirtyFrameMargins = false;
    }

    return m_frameMargins;
}

void QXcbWindow::setVisible(bool visible)
{
    if (visible)
        show();
    else
        hide();
}

static inline bool testShowWithoutActivating(const QWindow *window)
{
    // QWidget-attribute Qt::WA_ShowWithoutActivating.
    const QVariant showWithoutActivating = window->property("_q_showWithoutActivating");
    return showWithoutActivating.isValid() && showWithoutActivating.toBool();
}

void QXcbWindow::show()
{
    if (window()->isTopLevel()) {

        xcb_get_property_cookie_t cookie = xcb_get_wm_hints_unchecked(xcb_connection(), m_window);

        xcb_wm_hints_t hints;
        xcb_get_wm_hints_reply(xcb_connection(), cookie, &hints, NULL);

        if (window()->windowStates() & Qt::WindowMinimized)
            xcb_wm_hints_set_iconic(&hints);
        else
            xcb_wm_hints_set_normal(&hints);

        xcb_wm_hints_set_input(&hints, !(window()->flags() & Qt::WindowDoesNotAcceptFocus));

        xcb_set_wm_hints(xcb_connection(), m_window, &hints);

        // update WM_NORMAL_HINTS
        propagateSizeHints();

        // update WM_TRANSIENT_FOR
        xcb_window_t transientXcbParent = 0;
        if (isTransient(window())) {
            const QWindow *tp = window()->transientParent();
            if (tp && tp->handle())
                transientXcbParent = static_cast<const QXcbWindow *>(tp->handle())->winId();
            // Default to client leader if there is no transient parent, else modal dialogs can
            // be hidden by their parents.
            if (!transientXcbParent)
                transientXcbParent = connection()->clientLeader();
            if (transientXcbParent) { // ICCCM 4.1.2.6
                xcb_change_property(xcb_connection(), XCB_PROP_MODE_REPLACE, m_window,
                                    XCB_ATOM_WM_TRANSIENT_FOR, XCB_ATOM_WINDOW, 32,
                                    1, &transientXcbParent);
            }
        }
        if (!transientXcbParent)
            xcb_delete_property(xcb_connection(), m_window, XCB_ATOM_WM_TRANSIENT_FOR);

        // update _MOTIF_WM_HINTS
        updateMotifWmHintsBeforeMap();

        // update _NET_WM_STATE
        updateNetWmStateBeforeMap();
    }

    if (testShowWithoutActivating(window()))
        updateNetWmUserTime(0);
    else if (connection()->time() != XCB_TIME_CURRENT_TIME)
        updateNetWmUserTime(connection()->time());

    if (m_trayIconWindow)
        return; // defer showing until XEMBED_EMBEDDED_NOTIFY

    xcb_map_window(xcb_connection(), m_window);

    if (QGuiApplication::modalWindow() == window())
        requestActivateWindow();

    xcbScreen()->windowShown(this);

    connection()->sync();
}

void QXcbWindow::hide()
{
    xcb_unmap_window(xcb_connection(), m_window);

    // send synthetic UnmapNotify event according to icccm 4.1.4
    q_padded_xcb_event<xcb_unmap_notify_event_t> event = {};
    event.response_type = XCB_UNMAP_NOTIFY;
    event.event = xcbScreen()->root();
    event.window = m_window;
    event.from_configure = false;
    xcb_send_event(xcb_connection(), false, xcbScreen()->root(),
                   XCB_EVENT_MASK_SUBSTRUCTURE_NOTIFY | XCB_EVENT_MASK_SUBSTRUCTURE_REDIRECT, (const char *)&event);

    xcb_flush(xcb_connection());

    if (connection()->mouseGrabber() == this)
        connection()->setMouseGrabber(nullptr);
    if (QPlatformWindow *w = connection()->mousePressWindow()) {
        // Unset mousePressWindow when it (or one of its parents) is unmapped
        while (w) {
            if (w == this) {
                connection()->setMousePressWindow(nullptr);
                break;
            }
            w = w->parent();
        }
    }

    m_mapped = false;

    // Hiding a modal window doesn't send an enter event to its transient parent when the
    // mouse is already over the parent window, so the enter event must be emulated.
    if (window()->isModal()) {
        // Get the cursor position at modal window screen
        const QPoint nativePos = xcbScreen()->cursor()->pos();
        const QPoint cursorPos = QHighDpi::fromNativePixels(nativePos, xcbScreen()->screenForPosition(nativePos)->screen());

        // Find the top level window at cursor position.
        // Don't use QGuiApplication::topLevelAt(): search only the virtual siblings of this window's screen
        QWindow *enterWindow = nullptr;
        const auto screens = xcbScreen()->virtualSiblings();
        for (QPlatformScreen *screen : screens) {
            if (screen->geometry().contains(cursorPos)) {
                const QPoint devicePosition = QHighDpi::toNativePixels(cursorPos, screen->screen());
                enterWindow = screen->topLevelAt(devicePosition);
                break;
            }
        }

        if (enterWindow && enterWindow != window()) {
            // Find the child window at cursor position, otherwise use the top level window
            if (QWindow *childWindow = childWindowAt(enterWindow, cursorPos))
                enterWindow = childWindow;
            const QPoint localPos = enterWindow->mapFromGlobal(cursorPos);
            QWindowSystemInterface::handleEnterEvent(enterWindow,
                                                     localPos * QHighDpiScaling::factor(enterWindow),
                                                     nativePos);
        }
    }
}

bool QXcbWindow::relayFocusToModalWindow() const
{
    QWindow *w = static_cast<QWindowPrivate *>(QObjectPrivate::get(window()))->eventReceiver();
    // get top-level window
    while (w && w->parent())
        w = w->parent();

    QWindow *modalWindow = 0;
    const bool blocked = QGuiApplicationPrivate::instance()->isWindowBlocked(w, &modalWindow);
    if (blocked && modalWindow != w) {
        modalWindow->requestActivate();
        connection()->flush();
        return true;
    }

    return false;
}

void QXcbWindow::doFocusIn()
{
    if (relayFocusToModalWindow())
        return;
    QWindow *w = static_cast<QWindowPrivate *>(QObjectPrivate::get(window()))->eventReceiver();
    connection()->setFocusWindow(w);
    QWindowSystemInterface::handleWindowActivated(w, Qt::ActiveWindowFocusReason);
}

static bool focusInPeeker(QXcbConnection *connection, xcb_generic_event_t *event)
{
    if (!event) {
        // FocusIn event is not in the queue, proceed with FocusOut normally.
        QWindowSystemInterface::handleWindowActivated(nullptr, Qt::ActiveWindowFocusReason);
        return true;
    }
    uint response_type = event->response_type & ~0x80;
    if (response_type == XCB_FOCUS_IN) {
        // Ignore focus events that are being sent only because the pointer is over
        // our window, even if the input focus is in a different window.
        xcb_focus_in_event_t *e = (xcb_focus_in_event_t *) event;
        if (e->detail != XCB_NOTIFY_DETAIL_POINTER)
            return true;
    }

    /* We are also interested in XEMBED_FOCUS_IN events */
    if (response_type == XCB_CLIENT_MESSAGE) {
        xcb_client_message_event_t *cme = (xcb_client_message_event_t *)event;
        if (cme->type == connection->atom(QXcbAtom::_XEMBED)
            && cme->data.data32[1] == XEMBED_FOCUS_IN)
            return true;
    }

    return false;
}

void QXcbWindow::doFocusOut()
{
    connection()->setFocusWindow(nullptr);
    relayFocusToModalWindow();
    // Do not set the active window to nullptr if there is a FocusIn coming.
    // The FocusIn handler will update QXcbConnection::setFocusWindow() accordingly.
    connection()->addPeekFunc(focusInPeeker);
}

struct QtMotifWmHints {
    quint32 flags, functions, decorations;
    qint32 input_mode;
    quint32 status;
};

enum {
    MWM_HINTS_FUNCTIONS   = (1L << 0),

    MWM_FUNC_ALL      = (1L << 0),
    MWM_FUNC_RESIZE   = (1L << 1),
    MWM_FUNC_MOVE     = (1L << 2),
    MWM_FUNC_MINIMIZE = (1L << 3),
    MWM_FUNC_MAXIMIZE = (1L << 4),
    MWM_FUNC_CLOSE    = (1L << 5),

    MWM_HINTS_DECORATIONS = (1L << 1),

    MWM_DECOR_ALL      = (1L << 0),
    MWM_DECOR_BORDER   = (1L << 1),
    MWM_DECOR_RESIZEH  = (1L << 2),
    MWM_DECOR_TITLE    = (1L << 3),
    MWM_DECOR_MENU     = (1L << 4),
    MWM_DECOR_MINIMIZE = (1L << 5),
    MWM_DECOR_MAXIMIZE = (1L << 6),

    MWM_HINTS_INPUT_MODE = (1L << 2),

    MWM_INPUT_MODELESS                  = 0L,
    MWM_INPUT_PRIMARY_APPLICATION_MODAL = 1L,
    MWM_INPUT_FULL_APPLICATION_MODAL    = 3L
};

static QtMotifWmHints getMotifWmHints(QXcbConnection *c, xcb_window_t window)
{
    QtMotifWmHints hints;

    auto reply = Q_XCB_REPLY_UNCHECKED(xcb_get_property, c->xcb_connection(), 0, window,
                                       c->atom(QXcbAtom::_MOTIF_WM_HINTS), c->atom(QXcbAtom::_MOTIF_WM_HINTS), 0, 20);

    if (reply && reply->format == 32 && reply->type == c->atom(QXcbAtom::_MOTIF_WM_HINTS)) {
        hints = *((QtMotifWmHints *)xcb_get_property_value(reply.get()));
    } else {
        hints.flags = 0L;
        hints.functions = MWM_FUNC_ALL;
        hints.decorations = MWM_DECOR_ALL;
        hints.input_mode = 0L;
        hints.status = 0L;
    }

    return hints;
}

static void setMotifWmHints(QXcbConnection *c, xcb_window_t window, const QtMotifWmHints &hints)
{
    if (hints.flags != 0l) {
        xcb_change_property(c->xcb_connection(),
                            XCB_PROP_MODE_REPLACE,
                            window,
                            c->atom(QXcbAtom::_MOTIF_WM_HINTS),
                            c->atom(QXcbAtom::_MOTIF_WM_HINTS),
                            32,
                            5,
                            &hints);
    } else {
        xcb_delete_property(c->xcb_connection(), window, c->atom(QXcbAtom::_MOTIF_WM_HINTS));
    }
}

QXcbWindow::NetWmStates QXcbWindow::netWmStates()
{
    NetWmStates result(0);

    auto reply = Q_XCB_REPLY_UNCHECKED(xcb_get_property, xcb_connection(),
                                       0, m_window, atom(QXcbAtom::_NET_WM_STATE),
                                       XCB_ATOM_ATOM, 0, 1024);

    if (reply && reply->format == 32 && reply->type == XCB_ATOM_ATOM) {
        const xcb_atom_t *states = static_cast<const xcb_atom_t *>(xcb_get_property_value(reply.get()));
        const xcb_atom_t *statesEnd = states + reply->length;
        if (statesEnd != std::find(states, statesEnd, atom(QXcbAtom::_NET_WM_STATE_ABOVE)))
            result |= NetWmStateAbove;
        if (statesEnd != std::find(states, statesEnd, atom(QXcbAtom::_NET_WM_STATE_BELOW)))
            result |= NetWmStateBelow;
        if (statesEnd != std::find(states, statesEnd, atom(QXcbAtom::_NET_WM_STATE_FULLSCREEN)))
            result |= NetWmStateFullScreen;
        if (statesEnd != std::find(states, statesEnd, atom(QXcbAtom::_NET_WM_STATE_MAXIMIZED_HORZ)))
            result |= NetWmStateMaximizedHorz;
        if (statesEnd != std::find(states, statesEnd, atom(QXcbAtom::_NET_WM_STATE_MAXIMIZED_VERT)))
            result |= NetWmStateMaximizedVert;
        if (statesEnd != std::find(states, statesEnd, atom(QXcbAtom::_NET_WM_STATE_MODAL)))
            result |= NetWmStateModal;
        if (statesEnd != std::find(states, statesEnd, atom(QXcbAtom::_NET_WM_STATE_STAYS_ON_TOP)))
            result |= NetWmStateStaysOnTop;
        if (statesEnd != std::find(states, statesEnd, atom(QXcbAtom::_NET_WM_STATE_DEMANDS_ATTENTION)))
            result |= NetWmStateDemandsAttention;
    } else {
#ifdef NET_WM_STATE_DEBUG
        printf("getting net wm state (%x), empty\n", m_window);
#endif
    }

    return result;
}

void QXcbWindow::setNetWmStates(NetWmStates states)
{
    QVector<xcb_atom_t> atoms;

    auto reply = Q_XCB_REPLY_UNCHECKED(xcb_get_property, xcb_connection(),
                                       0, m_window, atom(QXcbAtom::_NET_WM_STATE),
                                       XCB_ATOM_ATOM, 0, 1024);
    if (reply && reply->format == 32 && reply->type == XCB_ATOM_ATOM && reply->value_len > 0) {
        const xcb_atom_t *data = static_cast<const xcb_atom_t *>(xcb_get_property_value(reply.get()));
        atoms.resize(reply->value_len);
        memcpy((void *)&atoms.first(), (void *)data, reply->value_len * sizeof(xcb_atom_t));
    }

    if (states & NetWmStateAbove && !atoms.contains(atom(QXcbAtom::_NET_WM_STATE_ABOVE)))
        atoms.push_back(atom(QXcbAtom::_NET_WM_STATE_ABOVE));
    if (states & NetWmStateBelow && !atoms.contains(atom(QXcbAtom::_NET_WM_STATE_BELOW)))
        atoms.push_back(atom(QXcbAtom::_NET_WM_STATE_BELOW));
    if (states & NetWmStateFullScreen && !atoms.contains(atom(QXcbAtom::_NET_WM_STATE_FULLSCREEN)))
        atoms.push_back(atom(QXcbAtom::_NET_WM_STATE_FULLSCREEN));
    if (states & NetWmStateMaximizedHorz && !atoms.contains(atom(QXcbAtom::_NET_WM_STATE_MAXIMIZED_HORZ)))
        atoms.push_back(atom(QXcbAtom::_NET_WM_STATE_MAXIMIZED_HORZ));
    if (states & NetWmStateMaximizedVert && !atoms.contains(atom(QXcbAtom::_NET_WM_STATE_MAXIMIZED_VERT)))
        atoms.push_back(atom(QXcbAtom::_NET_WM_STATE_MAXIMIZED_VERT));
    if (states & NetWmStateModal && !atoms.contains(atom(QXcbAtom::_NET_WM_STATE_MODAL)))
        atoms.push_back(atom(QXcbAtom::_NET_WM_STATE_MODAL));
    if (states & NetWmStateStaysOnTop && !atoms.contains(atom(QXcbAtom::_NET_WM_STATE_STAYS_ON_TOP)))
        atoms.push_back(atom(QXcbAtom::_NET_WM_STATE_STAYS_ON_TOP));
    if (states & NetWmStateDemandsAttention && !atoms.contains(atom(QXcbAtom::_NET_WM_STATE_DEMANDS_ATTENTION)))
        atoms.push_back(atom(QXcbAtom::_NET_WM_STATE_DEMANDS_ATTENTION));

    if (atoms.isEmpty()) {
        xcb_delete_property(xcb_connection(), m_window, atom(QXcbAtom::_NET_WM_STATE));
    } else {
        xcb_change_property(xcb_connection(), XCB_PROP_MODE_REPLACE, m_window,
                            atom(QXcbAtom::_NET_WM_STATE), XCB_ATOM_ATOM, 32,
                            atoms.count(), atoms.constData());
    }
    xcb_flush(xcb_connection());
}

void QXcbWindow::setWindowFlags(Qt::WindowFlags flags)
{
    Qt::WindowType type = static_cast<Qt::WindowType>(int(flags & Qt::WindowType_Mask));

    if (type == Qt::ToolTip)
        flags |= Qt::WindowStaysOnTopHint | Qt::FramelessWindowHint | Qt::X11BypassWindowManagerHint;
    if (type == Qt::Popup)
        flags |= Qt::X11BypassWindowManagerHint;

    const quint32 mask = XCB_CW_OVERRIDE_REDIRECT | XCB_CW_EVENT_MASK;
    const quint32 values[] = {
         // XCB_CW_OVERRIDE_REDIRECT
         (flags & Qt::BypassWindowManagerHint) ? 1u : 0,
         // XCB_CW_EVENT_MASK
         (flags & Qt::WindowTransparentForInput) ? transparentForInputEventMask : defaultEventMask
     };

    xcb_change_window_attributes(xcb_connection(), xcb_window(), mask, values);

    QXcbWindowFunctions::WmWindowTypes wmWindowTypes = 0;
    if (window()->dynamicPropertyNames().contains(wm_window_type_property_id)) {
        wmWindowTypes = static_cast<QXcbWindowFunctions::WmWindowTypes>(
            window()->property(wm_window_type_property_id).value<int>());
    }

    setWmWindowType(wmWindowTypes, flags);
    setNetWmStateWindowFlags(flags);
    setMotifWindowFlags(flags);

    setTransparentForMouseEvents(flags & Qt::WindowTransparentForInput);
    updateDoesNotAcceptFocus(flags & Qt::WindowDoesNotAcceptFocus);
}

void QXcbWindow::setMotifWindowFlags(Qt::WindowFlags flags)
{
    Qt::WindowType type = static_cast<Qt::WindowType>(int(flags & Qt::WindowType_Mask));

    QtMotifWmHints mwmhints;
    mwmhints.flags = 0L;
    mwmhints.functions = 0L;
    mwmhints.decorations = 0;
    mwmhints.input_mode = 0L;
    mwmhints.status = 0L;

    if (type != Qt::SplashScreen) {
        mwmhints.flags |= MWM_HINTS_DECORATIONS;

        bool customize = flags & Qt::CustomizeWindowHint;
        if (type == Qt::Window && !customize) {
            const Qt::WindowFlags defaultFlags = Qt::WindowSystemMenuHint | Qt::WindowMinMaxButtonsHint | Qt::WindowCloseButtonHint;
            if (!(flags & defaultFlags))
                flags |= defaultFlags;
        }
        if (!(flags & Qt::FramelessWindowHint) && !(customize && !(flags & Qt::WindowTitleHint))) {
            mwmhints.decorations |= MWM_DECOR_BORDER;
            mwmhints.decorations |= MWM_DECOR_RESIZEH;
            mwmhints.decorations |= MWM_DECOR_TITLE;

            if (flags & Qt::WindowSystemMenuHint)
                mwmhints.decorations |= MWM_DECOR_MENU;

            if (flags & Qt::WindowMinimizeButtonHint) {
                mwmhints.decorations |= MWM_DECOR_MINIMIZE;
                mwmhints.functions |= MWM_FUNC_MINIMIZE;
            }

            if (flags & Qt::WindowMaximizeButtonHint) {
                mwmhints.decorations |= MWM_DECOR_MAXIMIZE;
                mwmhints.functions |= MWM_FUNC_MAXIMIZE;
            }

            if (flags & Qt::WindowCloseButtonHint)
                mwmhints.functions |= MWM_FUNC_CLOSE;
        }
    } else {
        // if type == Qt::SplashScreen
        mwmhints.decorations = MWM_DECOR_ALL;
    }

    if (mwmhints.functions != 0) {
        mwmhints.flags |= MWM_HINTS_FUNCTIONS;
        mwmhints.functions |= MWM_FUNC_MOVE | MWM_FUNC_RESIZE;
    } else {
        mwmhints.functions = MWM_FUNC_ALL;
    }

    if (!(flags & Qt::FramelessWindowHint)
        && flags & Qt::CustomizeWindowHint
        && flags & Qt::WindowTitleHint
        && !(flags &
             (Qt::WindowMinimizeButtonHint
              | Qt::WindowMaximizeButtonHint
              | Qt::WindowCloseButtonHint)))
    {
        // a special case - only the titlebar without any button
        mwmhints.flags = MWM_HINTS_FUNCTIONS;
        mwmhints.functions = MWM_FUNC_MOVE | MWM_FUNC_RESIZE;
        mwmhints.decorations = 0;
    }

    setMotifWmHints(connection(), m_window, mwmhints);
}

void QXcbWindow::changeNetWmState(bool set, xcb_atom_t one, xcb_atom_t two)
{
    xcb_client_message_event_t event;

    event.response_type = XCB_CLIENT_MESSAGE;
    event.format = 32;
    event.sequence = 0;
    event.window = m_window;
    event.type = atom(QXcbAtom::_NET_WM_STATE);
    event.data.data32[0] = set ? 1 : 0;
    event.data.data32[1] = one;
    event.data.data32[2] = two;
    event.data.data32[3] = 0;
    event.data.data32[4] = 0;

    xcb_send_event(xcb_connection(), 0, xcbScreen()->root(),
                   XCB_EVENT_MASK_STRUCTURE_NOTIFY | XCB_EVENT_MASK_SUBSTRUCTURE_REDIRECT,
                   (const char *)&event);
}

void QXcbWindow::setWindowState(Qt::WindowStates state)
{
    if (state == m_windowState)
        return;

    if ((m_windowState & Qt::WindowMinimized) && !(state & Qt::WindowMinimized)) {
        xcb_map_window(xcb_connection(), m_window);
    } else if (!(m_windowState & Qt::WindowMinimized) && (state & Qt::WindowMinimized)) {
        xcb_client_message_event_t event;

        event.response_type = XCB_CLIENT_MESSAGE;
        event.format = 32;
        event.sequence = 0;
        event.window = m_window;
        event.type = atom(QXcbAtom::WM_CHANGE_STATE);
        event.data.data32[0] = XCB_WM_STATE_ICONIC;
        event.data.data32[1] = 0;
        event.data.data32[2] = 0;
        event.data.data32[3] = 0;
        event.data.data32[4] = 0;

        xcb_send_event(xcb_connection(), 0, xcbScreen()->root(),
                       XCB_EVENT_MASK_STRUCTURE_NOTIFY | XCB_EVENT_MASK_SUBSTRUCTURE_REDIRECT,
                       (const char *)&event);
        m_minimized = true;
    }

    if ((m_windowState ^ state) & Qt::WindowMaximized) {
        changeNetWmState(state & Qt::WindowMaximized, atom(QXcbAtom::_NET_WM_STATE_MAXIMIZED_HORZ),
                         atom(QXcbAtom::_NET_WM_STATE_MAXIMIZED_VERT));
    }

    if ((m_windowState ^ state) & Qt::WindowFullScreen) {
        changeNetWmState(state & Qt::WindowFullScreen, atom(QXcbAtom::_NET_WM_STATE_FULLSCREEN));
    }

    connection()->sync();
    m_windowState = state;
}

void QXcbWindow::updateMotifWmHintsBeforeMap()
{
    QtMotifWmHints mwmhints = getMotifWmHints(connection(), m_window);

    if (window()->modality() != Qt::NonModal) {
        switch (window()->modality()) {
        case Qt::WindowModal:
            mwmhints.input_mode = MWM_INPUT_PRIMARY_APPLICATION_MODAL;
            break;
        case Qt::ApplicationModal:
        default:
            mwmhints.input_mode = MWM_INPUT_FULL_APPLICATION_MODAL;
            break;
        }
        mwmhints.flags |= MWM_HINTS_INPUT_MODE;
    } else {
        mwmhints.input_mode = MWM_INPUT_MODELESS;
        mwmhints.flags &= ~MWM_HINTS_INPUT_MODE;
    }

    if (windowMinimumSize() == windowMaximumSize()) {
        // fixed size, remove the resize handle (since mwm/dtwm
        // isn't smart enough to do it itself)
        mwmhints.flags |= MWM_HINTS_FUNCTIONS;
        if (mwmhints.functions == MWM_FUNC_ALL) {
            mwmhints.functions = MWM_FUNC_MOVE;
        } else {
            mwmhints.functions &= ~MWM_FUNC_RESIZE;
        }

        if (mwmhints.decorations == MWM_DECOR_ALL) {
            mwmhints.flags |= MWM_HINTS_DECORATIONS;
            mwmhints.decorations = (MWM_DECOR_BORDER
                                    | MWM_DECOR_TITLE
                                    | MWM_DECOR_MENU);
        } else {
            mwmhints.decorations &= ~MWM_DECOR_RESIZEH;
        }
    }

    if (window()->flags() & Qt::WindowMinimizeButtonHint) {
        mwmhints.flags |= MWM_HINTS_DECORATIONS;
        mwmhints.decorations |= MWM_DECOR_MINIMIZE;
        mwmhints.functions |= MWM_FUNC_MINIMIZE;
    }
    if (window()->flags() & Qt::WindowMaximizeButtonHint) {
        mwmhints.flags |= MWM_HINTS_DECORATIONS;
        mwmhints.decorations |= MWM_DECOR_MAXIMIZE;
        mwmhints.functions |= MWM_FUNC_MAXIMIZE;
    }
    if (window()->flags() & Qt::WindowCloseButtonHint)
        mwmhints.functions |= MWM_FUNC_CLOSE;

    setMotifWmHints(connection(), m_window, mwmhints);
}

void QXcbWindow::updateNetWmStateBeforeMap()
{
    NetWmStates states(0);

    const Qt::WindowFlags flags = window()->flags();
    if (flags & Qt::WindowStaysOnTopHint) {
        states |= NetWmStateAbove;
        states |= NetWmStateStaysOnTop;
    } else if (flags & Qt::WindowStaysOnBottomHint) {
        states |= NetWmStateBelow;
    }

    if (window()->windowStates() & Qt::WindowFullScreen)
        states |= NetWmStateFullScreen;

    if (window()->windowStates() & Qt::WindowMaximized) {
        states |= NetWmStateMaximizedHorz;
        states |= NetWmStateMaximizedVert;
    }

    if (window()->modality() != Qt::NonModal)
        states |= NetWmStateModal;

    setNetWmStates(states);
}

void QXcbWindow::setNetWmStateWindowFlags(Qt::WindowFlags flags)
{
    changeNetWmState(flags & Qt::WindowStaysOnTopHint,
                     atom(QXcbAtom::_NET_WM_STATE_ABOVE),
                     atom(QXcbAtom::_NET_WM_STATE_STAYS_ON_TOP));
    changeNetWmState(flags & Qt::WindowStaysOnBottomHint,
                     atom(QXcbAtom::_NET_WM_STATE_BELOW));
}

void QXcbWindow::updateNetWmUserTime(xcb_timestamp_t timestamp)
{
    xcb_window_t wid = m_window;
    // If timestamp == 0, then it means that the window should not be
    // initially activated. Don't update global user time for this
    // special case.
    if (timestamp != 0)
        connection()->setNetWmUserTime(timestamp);

    const bool isSupportedByWM = connection()->wmSupport()->isSupportedByWM(atom(QXcbAtom::_NET_WM_USER_TIME_WINDOW));
    if (m_netWmUserTimeWindow || isSupportedByWM) {
        if (!m_netWmUserTimeWindow) {
            m_netWmUserTimeWindow = xcb_generate_id(xcb_connection());
            xcb_create_window(xcb_connection(),
                              XCB_COPY_FROM_PARENT,            // depth -- same as root
                              m_netWmUserTimeWindow,           // window id
                              m_window,                        // parent window id
                              -1, -1, 1, 1,
                              0,                               // border width
                              XCB_WINDOW_CLASS_INPUT_OUTPUT,   // window class
                              m_visualId,                      // visual
                              0,                               // value mask
                              0);                              // value list
            wid = m_netWmUserTimeWindow;
            xcb_change_property(xcb_connection(), XCB_PROP_MODE_REPLACE, m_window, atom(QXcbAtom::_NET_WM_USER_TIME_WINDOW),
                                XCB_ATOM_WINDOW, 32, 1, &m_netWmUserTimeWindow);
            xcb_delete_property(xcb_connection(), m_window, atom(QXcbAtom::_NET_WM_USER_TIME));

            QXcbWindow::setWindowTitle(connection(), m_netWmUserTimeWindow,
                                       QStringLiteral("Qt NET_WM User Time Window"));

        } else if (!isSupportedByWM) {
            // WM no longer supports it, then we should remove the
            // _NET_WM_USER_TIME_WINDOW atom.
            xcb_delete_property(xcb_connection(), m_window, atom(QXcbAtom::_NET_WM_USER_TIME_WINDOW));
            xcb_destroy_window(xcb_connection(), m_netWmUserTimeWindow);
            m_netWmUserTimeWindow = XCB_NONE;
        } else {
            wid = m_netWmUserTimeWindow;
        }
    }
    xcb_change_property(xcb_connection(), XCB_PROP_MODE_REPLACE, wid, atom(QXcbAtom::_NET_WM_USER_TIME),
                        XCB_ATOM_CARDINAL, 32, 1, &timestamp);
}

void QXcbWindow::setTransparentForMouseEvents(bool transparent)
{
    if (!connection()->hasXFixes() || transparent == m_transparent)
        return;

    xcb_rectangle_t rectangle;

    xcb_rectangle_t *rect = 0;
    int nrect = 0;

    if (!transparent) {
        rectangle.x = 0;
        rectangle.y = 0;
        rectangle.width = geometry().width();
        rectangle.height = geometry().height();
        rect = &rectangle;
        nrect = 1;
    }

    xcb_xfixes_region_t region = xcb_generate_id(xcb_connection());
    xcb_xfixes_create_region(xcb_connection(), region, nrect, rect);
    xcb_xfixes_set_window_shape_region_checked(xcb_connection(), m_window, XCB_SHAPE_SK_INPUT, 0, 0, region);
    xcb_xfixes_destroy_region(xcb_connection(), region);

    m_transparent = transparent;
}

void QXcbWindow::updateDoesNotAcceptFocus(bool doesNotAcceptFocus)
{
    xcb_get_property_cookie_t cookie = xcb_get_wm_hints_unchecked(xcb_connection(), m_window);

    xcb_wm_hints_t hints;
    if (!xcb_get_wm_hints_reply(xcb_connection(), cookie, &hints, NULL)) {
        return;
    }

    xcb_wm_hints_set_input(&hints, !doesNotAcceptFocus);
    xcb_set_wm_hints(xcb_connection(), m_window, &hints);
}

WId QXcbWindow::winId() const
{
    return m_window;
}

void QXcbWindow::setParent(const QPlatformWindow *parent)
{
    QPoint topLeft = geometry().topLeft();

    xcb_window_t xcb_parent_id;
    if (parent) {
        const QXcbWindow *qXcbParent = static_cast<const QXcbWindow *>(parent);
        xcb_parent_id = qXcbParent->xcb_window();
        m_embedded = qXcbParent->isForeignWindow();
    } else {
        xcb_parent_id = xcbScreen()->root();
        m_embedded = false;
    }
    xcb_reparent_window(xcb_connection(), xcb_window(), xcb_parent_id, topLeft.x(), topLeft.y());
}

void QXcbWindow::setWindowTitle(const QString &title)
{
    setWindowTitle(connection(), m_window, title);
}

void QXcbWindow::setWindowIconText(const QString &title)
{
    const QByteArray ba = title.toUtf8();
    xcb_change_property(xcb_connection(),
                        XCB_PROP_MODE_REPLACE,
                        m_window,
                        atom(QXcbAtom::_NET_WM_ICON_NAME),
                        atom(QXcbAtom::UTF8_STRING),
                        8,
                        ba.length(),
                        ba.constData());
}

void QXcbWindow::setWindowIcon(const QIcon &icon)
{
    QVector<quint32> icon_data;
    if (!icon.isNull()) {
        QList<QSize> availableSizes = icon.availableSizes();
        if (availableSizes.isEmpty()) {
            // try to use default sizes since the icon can be a scalable image like svg.
            availableSizes.push_back(QSize(16,16));
            availableSizes.push_back(QSize(32,32));
            availableSizes.push_back(QSize(64,64));
            availableSizes.push_back(QSize(128,128));
        }
        for (int i = 0; i < availableSizes.size(); ++i) {
            QSize size = availableSizes.at(i);
            QPixmap pixmap = icon.pixmap(size);
            if (!pixmap.isNull()) {
                QImage image = pixmap.toImage().convertToFormat(QImage::Format_ARGB32);
                int pos = icon_data.size();
                icon_data.resize(pos + 2 + image.width()*image.height());
                icon_data[pos++] = image.width();
                icon_data[pos++] = image.height();
                memcpy(icon_data.data() + pos, image.bits(), image.width()*image.height()*4);
            }
        }
    }

    if (!icon_data.isEmpty()) {
        xcb_change_property(xcb_connection(),
                            XCB_PROP_MODE_REPLACE,
                            m_window,
                            atom(QXcbAtom::_NET_WM_ICON),
                            atom(QXcbAtom::CARDINAL),
                            32,
                            icon_data.size(),
                            (unsigned char *) icon_data.data());
    } else {
        xcb_delete_property(xcb_connection(),
                            m_window,
                            atom(QXcbAtom::_NET_WM_ICON));
    }
}

void QXcbWindow::raise()
{
    const quint32 mask = XCB_CONFIG_WINDOW_STACK_MODE;
    const quint32 values[] = { XCB_STACK_MODE_ABOVE };
    xcb_configure_window(xcb_connection(), m_window, mask, values);
}

void QXcbWindow::lower()
{
    const quint32 mask = XCB_CONFIG_WINDOW_STACK_MODE;
    const quint32 values[] = { XCB_STACK_MODE_BELOW };
    xcb_configure_window(xcb_connection(), m_window, mask, values);
}

void QXcbWindow::propagateSizeHints()
{
    // update WM_NORMAL_HINTS
    xcb_size_hints_t hints;
    memset(&hints, 0, sizeof(hints));

    const QRect rect = geometry();
    QWindowPrivate *win = qt_window_private(window());

    if (!win->positionAutomatic)
        xcb_size_hints_set_position(&hints, true, rect.x(), rect.y());
    if (rect.width() < QWINDOWSIZE_MAX || rect.height() < QWINDOWSIZE_MAX)
        xcb_size_hints_set_size(&hints, true, rect.width(), rect.height());

    /* Gravity describes how to interpret x and y values the next time
       window needs to be positioned on a screen.
       XCB_GRAVITY_STATIC     : the left top corner of the client window
       XCB_GRAVITY_NORTH_WEST : the left top corner of the frame window */
    auto gravity = win->positionPolicy == QWindowPrivate::WindowFrameInclusive
                   ? XCB_GRAVITY_NORTH_WEST : XCB_GRAVITY_STATIC;

    xcb_size_hints_set_win_gravity(&hints, gravity);

    QSize minimumSize = windowMinimumSize();
    QSize maximumSize = windowMaximumSize();
    QSize baseSize = windowBaseSize();
    QSize sizeIncrement = windowSizeIncrement();

    if (minimumSize.width() > 0 || minimumSize.height() > 0)
        xcb_size_hints_set_min_size(&hints,
                                    qMin(XCOORD_MAX,minimumSize.width()),
                                    qMin(XCOORD_MAX,minimumSize.height()));

    if (maximumSize.width() < QWINDOWSIZE_MAX || maximumSize.height() < QWINDOWSIZE_MAX)
        xcb_size_hints_set_max_size(&hints,
                                    qMin(XCOORD_MAX, maximumSize.width()),
                                    qMin(XCOORD_MAX, maximumSize.height()));

    if (sizeIncrement.width() > 0 || sizeIncrement.height() > 0) {
        xcb_size_hints_set_base_size(&hints, baseSize.width(), baseSize.height());
        xcb_size_hints_set_resize_inc(&hints, sizeIncrement.width(), sizeIncrement.height());
    }

    xcb_set_wm_normal_hints(xcb_connection(), m_window, &hints);
}

void QXcbWindow::requestActivateWindow()
{
    /* Never activate embedded windows; doing that would prevent the container
     * to re-gain the keyboard focus later. */
    if (m_embedded) {
        QPlatformWindow::requestActivateWindow();
        return;
    }

    if (!m_mapped) {
        m_deferredActivation = true;
        return;
    }
    m_deferredActivation = false;

    updateNetWmUserTime(connection()->time());
    QWindow *focusWindow = QGuiApplication::focusWindow();

    if (window()->isTopLevel()
        && !(window()->flags() & Qt::X11BypassWindowManagerHint)
        && (!focusWindow || !window()->isAncestorOf(focusWindow))
        && connection()->wmSupport()->isSupportedByWM(atom(QXcbAtom::_NET_ACTIVE_WINDOW))) {
        xcb_client_message_event_t event;

        event.response_type = XCB_CLIENT_MESSAGE;
        event.format = 32;
        event.sequence = 0;
        event.window = m_window;
        event.type = atom(QXcbAtom::_NET_ACTIVE_WINDOW);
        event.data.data32[0] = 1;
        event.data.data32[1] = connection()->time();
        event.data.data32[2] = focusWindow ? focusWindow->winId() : XCB_NONE;
        event.data.data32[3] = 0;
        event.data.data32[4] = 0;

        xcb_send_event(xcb_connection(), 0, xcbScreen()->root(),
                       XCB_EVENT_MASK_STRUCTURE_NOTIFY | XCB_EVENT_MASK_SUBSTRUCTURE_REDIRECT,
                       (const char *)&event);
    } else {
        xcb_set_input_focus(xcb_connection(), XCB_INPUT_FOCUS_PARENT, m_window, connection()->time());
    }

    connection()->sync();
}

QSurfaceFormat QXcbWindow::format() const
{
    return m_format;
}

void QXcbWindow::setWmWindowTypeStatic(QWindow *window, QXcbWindowFunctions::WmWindowTypes windowTypes)
{
    window->setProperty(wm_window_type_property_id, QVariant::fromValue(static_cast<int>(windowTypes)));

    if (window->handle())
        static_cast<QXcbWindow *>(window->handle())->setWmWindowType(windowTypes, window->flags());
}

void QXcbWindow::setWindowIconTextStatic(QWindow *window, const QString &text)
{
    if (window->handle())
        static_cast<QXcbWindow *>(window->handle())->setWindowIconText(text);
}

void QXcbWindow::setWmWindowRoleStatic(QWindow *window, const QByteArray &role)
{
    if (window->handle())
        static_cast<QXcbWindow *>(window->handle())->setWmWindowRole(role);
    else
        window->setProperty(wm_window_role_property_id, role);
}

uint QXcbWindow::visualIdStatic(QWindow *window)
{
    if (window && window->handle())
        return static_cast<QXcbWindow *>(window->handle())->visualId();
    return UINT_MAX;
}

QXcbWindowFunctions::WmWindowTypes QXcbWindow::wmWindowTypes() const
{
    QXcbWindowFunctions::WmWindowTypes result(0);

    auto reply = Q_XCB_REPLY_UNCHECKED(xcb_get_property, xcb_connection(),
                                       0, m_window, atom(QXcbAtom::_NET_WM_WINDOW_TYPE),
                                       XCB_ATOM_ATOM, 0, 1024);
    if (reply && reply->format == 32 && reply->type == XCB_ATOM_ATOM) {
        const xcb_atom_t *types = static_cast<const xcb_atom_t *>(xcb_get_property_value(reply.get()));
        const xcb_atom_t *types_end = types + reply->length;
        for (; types != types_end; types++) {
            QXcbAtom::Atom type = connection()->qatom(*types);
            switch (type) {
            case QXcbAtom::_NET_WM_WINDOW_TYPE_NORMAL:
                result |= QXcbWindowFunctions::Normal;
                break;
            case QXcbAtom::_NET_WM_WINDOW_TYPE_DESKTOP:
                result |= QXcbWindowFunctions::Desktop;
                break;
            case QXcbAtom::_NET_WM_WINDOW_TYPE_DOCK:
                result |= QXcbWindowFunctions::Dock;
                break;
            case QXcbAtom::_NET_WM_WINDOW_TYPE_TOOLBAR:
                result |= QXcbWindowFunctions::Toolbar;
                break;
            case QXcbAtom::_NET_WM_WINDOW_TYPE_MENU:
                result |= QXcbWindowFunctions::Menu;
                break;
            case QXcbAtom::_NET_WM_WINDOW_TYPE_UTILITY:
                result |= QXcbWindowFunctions::Utility;
                break;
            case QXcbAtom::_NET_WM_WINDOW_TYPE_SPLASH:
                result |= QXcbWindowFunctions::Splash;
                break;
            case QXcbAtom::_NET_WM_WINDOW_TYPE_DIALOG:
                result |= QXcbWindowFunctions::Dialog;
                break;
            case QXcbAtom::_NET_WM_WINDOW_TYPE_DROPDOWN_MENU:
                result |= QXcbWindowFunctions::DropDownMenu;
                break;
            case QXcbAtom::_NET_WM_WINDOW_TYPE_POPUP_MENU:
                result |= QXcbWindowFunctions::PopupMenu;
                break;
            case QXcbAtom::_NET_WM_WINDOW_TYPE_TOOLTIP:
                result |= QXcbWindowFunctions::Tooltip;
                break;
            case QXcbAtom::_NET_WM_WINDOW_TYPE_NOTIFICATION:
                result |= QXcbWindowFunctions::Notification;
                break;
            case QXcbAtom::_NET_WM_WINDOW_TYPE_COMBO:
                result |= QXcbWindowFunctions::Combo;
                break;
            case QXcbAtom::_NET_WM_WINDOW_TYPE_DND:
                result |= QXcbWindowFunctions::Dnd;
                break;
            case QXcbAtom::_KDE_NET_WM_WINDOW_TYPE_OVERRIDE:
                result |= QXcbWindowFunctions::KdeOverride;
                break;
            default:
                break;
            }
        }
    }
    return result;
}

void QXcbWindow::setWmWindowType(QXcbWindowFunctions::WmWindowTypes types, Qt::WindowFlags flags)
{
    QVector<xcb_atom_t> atoms;

    // manual selection 1 (these are never set by Qt and take precedence)
    if (types & QXcbWindowFunctions::Normal)
        atoms.append(atom(QXcbAtom::_NET_WM_WINDOW_TYPE_NORMAL));
    if (types & QXcbWindowFunctions::Desktop)
        atoms.append(atom(QXcbAtom::_NET_WM_WINDOW_TYPE_DESKTOP));
    if (types & QXcbWindowFunctions::Dock)
        atoms.append(atom(QXcbAtom::_NET_WM_WINDOW_TYPE_DOCK));
    if (types & QXcbWindowFunctions::Notification)
        atoms.append(atom(QXcbAtom::_NET_WM_WINDOW_TYPE_NOTIFICATION));

    // manual selection 2 (Qt uses these during auto selection);
    if (types & QXcbWindowFunctions::Utility)
        atoms.append(atom(QXcbAtom::_NET_WM_WINDOW_TYPE_UTILITY));
    if (types & QXcbWindowFunctions::Splash)
        atoms.append(atom(QXcbAtom::_NET_WM_WINDOW_TYPE_SPLASH));
    if (types & QXcbWindowFunctions::Dialog)
        atoms.append(atom(QXcbAtom::_NET_WM_WINDOW_TYPE_DIALOG));
    if (types & QXcbWindowFunctions::Tooltip)
        atoms.append(atom(QXcbAtom::_NET_WM_WINDOW_TYPE_TOOLTIP));
    if (types & QXcbWindowFunctions::KdeOverride)
        atoms.append(atom(QXcbAtom::_KDE_NET_WM_WINDOW_TYPE_OVERRIDE));

    // manual selection 3 (these can be set by Qt, but don't have a
    // corresponding Qt::WindowType). note that order of the *MENU
    // atoms is important
    if (types & QXcbWindowFunctions::Menu)
        atoms.append(atom(QXcbAtom::_NET_WM_WINDOW_TYPE_MENU));
    if (types & QXcbWindowFunctions::DropDownMenu)
        atoms.append(atom(QXcbAtom::_NET_WM_WINDOW_TYPE_DROPDOWN_MENU));
    if (types & QXcbWindowFunctions::PopupMenu)
        atoms.append(atom(QXcbAtom::_NET_WM_WINDOW_TYPE_POPUP_MENU));
    if (types & QXcbWindowFunctions::Toolbar)
        atoms.append(atom(QXcbAtom::_NET_WM_WINDOW_TYPE_TOOLBAR));
    if (types & QXcbWindowFunctions::Combo)
        atoms.append(atom(QXcbAtom::_NET_WM_WINDOW_TYPE_COMBO));
    if (types & QXcbWindowFunctions::Dnd)
        atoms.append(atom(QXcbAtom::_NET_WM_WINDOW_TYPE_DND));

    // automatic selection
    Qt::WindowType type = static_cast<Qt::WindowType>(int(flags & Qt::WindowType_Mask));
    switch (type) {
    case Qt::Dialog:
    case Qt::Sheet:
        if (!(types & QXcbWindowFunctions::Dialog))
            atoms.append(atom(QXcbAtom::_NET_WM_WINDOW_TYPE_DIALOG));
        break;
    case Qt::Tool:
    case Qt::Drawer:
        if (!(types & QXcbWindowFunctions::Utility))
            atoms.append(atom(QXcbAtom::_NET_WM_WINDOW_TYPE_UTILITY));
        break;
    case Qt::ToolTip:
        if (!(types & QXcbWindowFunctions::Tooltip))
            atoms.append(atom(QXcbAtom::_NET_WM_WINDOW_TYPE_TOOLTIP));
        break;
    case Qt::SplashScreen:
        if (!(types & QXcbWindowFunctions::Splash))
            atoms.append(atom(QXcbAtom::_NET_WM_WINDOW_TYPE_SPLASH));
        break;
    default:
        break;
    }

    if ((flags & Qt::FramelessWindowHint) && !(type & QXcbWindowFunctions::KdeOverride)) {
        // override netwm type - quick and easy for KDE noborder
        atoms.append(atom(QXcbAtom::_KDE_NET_WM_WINDOW_TYPE_OVERRIDE));
    }

    if (atoms.size() == 1 && atoms.first() == atom(QXcbAtom::_NET_WM_WINDOW_TYPE_NORMAL))
        atoms.clear();
    else
        atoms.append(atom(QXcbAtom::_NET_WM_WINDOW_TYPE_NORMAL));

    if (atoms.isEmpty()) {
        xcb_delete_property(xcb_connection(), m_window, atom(QXcbAtom::_NET_WM_WINDOW_TYPE));
    } else {
        xcb_change_property(xcb_connection(), XCB_PROP_MODE_REPLACE, m_window,
                            atom(QXcbAtom::_NET_WM_WINDOW_TYPE), XCB_ATOM_ATOM, 32,
                            atoms.count(), atoms.constData());
    }
    xcb_flush(xcb_connection());
}

void QXcbWindow::setWmWindowRole(const QByteArray &role)
{
    xcb_change_property(xcb_connection(), XCB_PROP_MODE_REPLACE, m_window,
                        atom(QXcbAtom::WM_WINDOW_ROLE), XCB_ATOM_STRING, 8,
                        role.size(), role.constData());
}

void QXcbWindow::setParentRelativeBackPixmap()
{
    const quint32 mask = XCB_CW_BACK_PIXMAP;
    const quint32 values[] = { XCB_BACK_PIXMAP_PARENT_RELATIVE };
    xcb_change_window_attributes(xcb_connection(), m_window, mask, values);
}

bool QXcbWindow::requestSystemTrayWindowDock()
{
    if (!connection()->systemTrayTracker())
        return false;
    connection()->systemTrayTracker()->requestSystemTrayWindowDock(m_window);
    return true;
}

class ExposeCompressor
{
public:
    ExposeCompressor(xcb_window_t window, QRegion *region)
        : m_window(window)
        , m_region(region)
        , m_pending(true)
    {
    }

    bool checkEvent(xcb_generic_event_t *event)
    {
        if (!event)
            return false;
        if ((event->response_type & ~0x80) != XCB_EXPOSE)
            return false;
        xcb_expose_event_t *expose = (xcb_expose_event_t *)event;
        if (expose->window != m_window)
            return false;
        if (expose->count == 0)
            m_pending = false;
        *m_region |= QRect(expose->x, expose->y, expose->width, expose->height);
        return true;
    }

    bool pending() const
    {
        return m_pending;
    }

private:
    xcb_window_t m_window;
    QRegion *m_region;
    bool m_pending;
};

bool QXcbWindow::compressExposeEvent(QRegion &exposeRegion)
{
    ExposeCompressor compressor(m_window, &exposeRegion);
    xcb_generic_event_t *filter = 0;
    do {
        filter = connection()->checkEvent(compressor);
        free(filter);
    } while (filter);
    return compressor.pending();
}

bool QXcbWindow::handleGenericEvent(xcb_generic_event_t *event, long *result)
{
    return QWindowSystemInterface::handleNativeEvent(window(),
                                                     connection()->nativeInterface()->genericEventFilterType(),
                                                     event,
                                                     result);
}

void QXcbWindow::handleExposeEvent(const xcb_expose_event_t *event)
{
    QRect rect(event->x, event->y, event->width, event->height);

    m_exposeRegion |= rect;
    bool pending = compressExposeEvent(m_exposeRegion);

    // if count is non-zero there are more expose events pending
    if (event->count == 0 || !pending) {
        QWindowSystemInterface::handleExposeEvent(window(), m_exposeRegion);
        m_exposeRegion = QRegion();
    }
}

void QXcbWindow::handleClientMessageEvent(const xcb_client_message_event_t *event)
{
    if (event->format != 32)
        return;

    if (event->type == atom(QXcbAtom::WM_PROTOCOLS)) {
        xcb_atom_t protocolAtom = event->data.data32[0];
        if (protocolAtom == atom(QXcbAtom::WM_DELETE_WINDOW)) {
            QWindowSystemInterface::handleCloseEvent(window());
        } else if (protocolAtom == atom(QXcbAtom::WM_TAKE_FOCUS)) {
            connection()->setTime(event->data.data32[1]);
            relayFocusToModalWindow();
            return;
        } else if (protocolAtom == atom(QXcbAtom::_NET_WM_PING)) {
            if (event->window == xcbScreen()->root())
                return;

            xcb_client_message_event_t reply = *event;

            reply.response_type = XCB_CLIENT_MESSAGE;
            reply.window = xcbScreen()->root();

            xcb_send_event(xcb_connection(), 0, xcbScreen()->root(),
                           XCB_EVENT_MASK_STRUCTURE_NOTIFY | XCB_EVENT_MASK_SUBSTRUCTURE_REDIRECT,
                           (const char *)&reply);
            xcb_flush(xcb_connection());
        } else if (protocolAtom == atom(QXcbAtom::_NET_WM_SYNC_REQUEST)) {
            connection()->setTime(event->data.data32[1]);
            m_syncValue.lo = event->data.data32[2];
            m_syncValue.hi = event->data.data32[3];
            if (connection()->hasXSync())
                m_syncState = SyncReceived;
#ifndef QT_NO_WHATSTHIS
        } else if (protocolAtom == atom(QXcbAtom::_NET_WM_CONTEXT_HELP)) {
            QWindowSystemInterface::handleEnterWhatsThisEvent();
#endif
        } else {
            qCWarning(lcQpaXcb, "Unhandled WM_PROTOCOLS (%s)",
                      connection()->atomName(protocolAtom).constData());
        }
#if QT_CONFIG(draganddrop)
    } else if (event->type == atom(QXcbAtom::XdndEnter)) {
        connection()->drag()->handleEnter(this, event);
    } else if (event->type == atom(QXcbAtom::XdndPosition)) {
        connection()->drag()->handlePosition(this, event);
    } else if (event->type == atom(QXcbAtom::XdndLeave)) {
        connection()->drag()->handleLeave(this, event);
    } else if (event->type == atom(QXcbAtom::XdndDrop)) {
        connection()->drag()->handleDrop(this, event);
#endif
    } else if (event->type == atom(QXcbAtom::_XEMBED)) {
        handleXEmbedMessage(event);
    } else if (event->type == atom(QXcbAtom::_NET_ACTIVE_WINDOW)) {
        doFocusIn();
    } else if (event->type == atom(QXcbAtom::MANAGER)
               || event->type == atom(QXcbAtom::_NET_WM_STATE)
               || event->type == atom(QXcbAtom::WM_CHANGE_STATE)) {
        // Ignore _NET_WM_STATE, MANAGER which are relate to tray icons
        // and other messages.
    } else if (event->type == atom(QXcbAtom::_COMPIZ_DECOR_PENDING)
            || event->type == atom(QXcbAtom::_COMPIZ_DECOR_REQUEST)
            || event->type == atom(QXcbAtom::_COMPIZ_DECOR_DELETE_PIXMAP)
            || event->type == atom(QXcbAtom::_COMPIZ_TOOLKIT_ACTION)
            || event->type == atom(QXcbAtom::_GTK_LOAD_ICONTHEMES)) {
        //silence the _COMPIZ and _GTK messages for now
    } else {
        qCWarning(lcQpaXcb) << "Unhandled client message: " << connection()->atomName(event->type);
    }
}

void QXcbWindow::handleConfigureNotifyEvent(const xcb_configure_notify_event_t *event)
{
    bool fromSendEvent = (event->response_type & 0x80);
    QPoint pos(event->x, event->y);
    if (!parent() && !fromSendEvent) {
        // Do not trust the position, query it instead.
        auto reply = Q_XCB_REPLY(xcb_translate_coordinates, xcb_connection(),
                                 xcb_window(), xcbScreen()->root(), 0, 0);
        if (reply) {
            pos.setX(reply->dst_x);
            pos.setY(reply->dst_y);
        }
    }

    const QRect actualGeometry = QRect(pos, QSize(event->width, event->height));
    QPlatformScreen *newScreen = parent() ? parent()->screen() : screenForGeometry(actualGeometry);
    if (!newScreen)
        return;

    QWindowSystemInterface::handleGeometryChange(window(), actualGeometry);

    // QPlatformScreen::screen() is updated asynchronously, so we can't compare it
    // with the newScreen. Just send the WindowScreenChanged event and QGuiApplication
    // will make the comparison later.
    QWindowSystemInterface::handleWindowScreenChanged(window(), newScreen->screen());

    // Send the synthetic expose event on resize only when the window is shrinked,
    // because the "XCB_GRAVITY_NORTH_WEST" flag doesn't send it automatically.
    if (!m_oldWindowSize.isEmpty()
            && (actualGeometry.width() < m_oldWindowSize.width()
                || actualGeometry.height() < m_oldWindowSize.height())) {
        QWindowSystemInterface::handleExposeEvent(window(), QRegion(0, 0, actualGeometry.width(), actualGeometry.height()));
    }
    m_oldWindowSize = actualGeometry.size();

    if (connection()->hasXSync() && m_syncState == SyncReceived)
        m_syncState = SyncAndConfigureReceived;

    m_dirtyFrameMargins = true;
}

bool QXcbWindow::isExposed() const
{
    return m_mapped;
}

bool QXcbWindow::isEmbedded() const
{
    return m_embedded;
}

QPoint QXcbWindow::mapToGlobal(const QPoint &pos) const
{
    if (!m_embedded)
        return QPlatformWindow::mapToGlobal(pos);

    QPoint ret;
    auto reply = Q_XCB_REPLY(xcb_translate_coordinates, xcb_connection(),
                             xcb_window(), xcbScreen()->root(),
                             pos.x(), pos.y());
    if (reply) {
        ret.setX(reply->dst_x);
        ret.setY(reply->dst_y);
    }

    return ret;
}

QPoint QXcbWindow::mapFromGlobal(const QPoint &pos) const
{
    if (!m_embedded)
        return QPlatformWindow::mapFromGlobal(pos);

    QPoint ret;
    auto reply = Q_XCB_REPLY(xcb_translate_coordinates, xcb_connection(),
                             xcbScreen()->root(), xcb_window(),
                             pos.x(), pos.y());
    if (reply) {
        ret.setX(reply->dst_x);
        ret.setY(reply->dst_y);
    }

    return ret;
}

void QXcbWindow::handleMapNotifyEvent(const xcb_map_notify_event_t *event)
{
    if (event->window == m_window) {
        m_mapped = true;
        if (m_deferredActivation)
            requestActivateWindow();

        QWindowSystemInterface::handleExposeEvent(window(), QRect(QPoint(), geometry().size()));
    }
}

void QXcbWindow::handleUnmapNotifyEvent(const xcb_unmap_notify_event_t *event)
{
    if (event->window == m_window) {
        m_mapped = false;
        QWindowSystemInterface::handleExposeEvent(window(), QRegion());
    }
}

void QXcbWindow::handleButtonPressEvent(int event_x, int event_y, int root_x, int root_y,
                                        int detail, Qt::KeyboardModifiers modifiers, xcb_timestamp_t timestamp,
                                        QEvent::Type type, Qt::MouseEventSource source)
{
    const bool isWheel = detail >= 4 && detail <= 7;
    if (!isWheel && window() != QGuiApplication::focusWindow()) {
        QWindow *w = static_cast<QWindowPrivate *>(QObjectPrivate::get(window()))->eventReceiver();
        if (!(w->flags() & (Qt::WindowDoesNotAcceptFocus | Qt::BypassWindowManagerHint))
                && w->type() != Qt::ToolTip
                && w->type() != Qt::Popup) {
            w->requestActivate();
        }
    }

    updateNetWmUserTime(timestamp);

    if (m_embedded && !m_trayIconWindow) {
        if (window() != QGuiApplication::focusWindow()) {
            const QXcbWindow *container = static_cast<const QXcbWindow *>(parent());
            Q_ASSERT(container != 0);

            sendXEmbedMessage(container->xcb_window(), XEMBED_REQUEST_FOCUS);
        }
    }
    QPoint local(event_x, event_y);
    QPoint global(root_x, root_y);

    if (isWheel) {
#if QT_CONFIG(xcb_xinput)
        if (!connection()->isAtLeastXI21()) {
#endif
            QPoint angleDelta;
            if (detail == 4)
                angleDelta.setY(120);
            else if (detail == 5)
                angleDelta.setY(-120);
            else if (detail == 6)
                angleDelta.setX(120);
            else if (detail == 7)
                angleDelta.setX(-120);
            if (modifiers & Qt::AltModifier)
                std::swap(angleDelta.rx(), angleDelta.ry());
            QWindowSystemInterface::handleWheelEvent(window(), timestamp, local, global, QPoint(), angleDelta, modifiers);
#if QT_CONFIG(xcb_xinput)
        }
#endif
        return;
    }

    connection()->setMousePressWindow(this);

    handleMouseEvent(timestamp, local, global, modifiers, type, source);
}

void QXcbWindow::handleButtonReleaseEvent(int event_x, int event_y, int root_x, int root_y,
                                          int detail, Qt::KeyboardModifiers modifiers, xcb_timestamp_t timestamp,
                                          QEvent::Type type, Qt::MouseEventSource source)
{
    QPoint local(event_x, event_y);
    QPoint global(root_x, root_y);

    if (detail >= 4 && detail <= 7) {
        // mouse wheel, handled in handleButtonPressEvent()
        return;
    }

    if (connection()->buttonState() == Qt::NoButton)
        connection()->setMousePressWindow(nullptr);

    handleMouseEvent(timestamp, local, global, modifiers, type, source);
}

static inline bool doCheckUnGrabAncestor(QXcbConnection *conn)
{
    /* Checking for XCB_NOTIFY_MODE_GRAB and XCB_NOTIFY_DETAIL_ANCESTOR prevents unwanted
     * enter/leave events on AwesomeWM on mouse button press. It also ignores duplicated
     * enter/leave events on Alt+Tab switching on some WMs with XInput2 events.
     * Without XInput2 events the (Un)grabAncestor cannot be checked when mouse button is
     * not pressed, otherwise (e.g. on Alt+Tab) it can igonre important enter/leave events.
    */
    if (conn) {

        const bool mouseButtonsPressed = (conn->buttonState() != Qt::NoButton);
#if QT_CONFIG(xcb_xinput)
        return mouseButtonsPressed || (conn->hasXInput2() && !conn->xi2MouseEventsDisabled());
#else
        return mouseButtonsPressed;
#endif
    }
    return true;
}

static bool ignoreLeaveEvent(quint8 mode, quint8 detail, QXcbConnection *conn = nullptr)
{
    return ((doCheckUnGrabAncestor(conn)
             && mode == XCB_NOTIFY_MODE_GRAB && detail == XCB_NOTIFY_DETAIL_ANCESTOR)
            || (mode == XCB_NOTIFY_MODE_UNGRAB && detail == XCB_NOTIFY_DETAIL_INFERIOR)
            || detail == XCB_NOTIFY_DETAIL_VIRTUAL
            || detail == XCB_NOTIFY_DETAIL_NONLINEAR_VIRTUAL);
}

static bool ignoreEnterEvent(quint8 mode, quint8 detail, QXcbConnection *conn = nullptr)
{
    return ((doCheckUnGrabAncestor(conn)
             && mode == XCB_NOTIFY_MODE_UNGRAB && detail == XCB_NOTIFY_DETAIL_ANCESTOR)
            || (mode != XCB_NOTIFY_MODE_NORMAL && mode != XCB_NOTIFY_MODE_UNGRAB)
            || detail == XCB_NOTIFY_DETAIL_VIRTUAL
            || detail == XCB_NOTIFY_DETAIL_NONLINEAR_VIRTUAL);
}

class EnterEventChecker
{
public:
    bool checkEvent(xcb_generic_event_t *event)
    {
        if (!event)
            return false;
        if ((event->response_type & ~0x80) != XCB_ENTER_NOTIFY)
            return false;

        xcb_enter_notify_event_t *enter = (xcb_enter_notify_event_t *)event;
        if (ignoreEnterEvent(enter->mode, enter->detail))
            return false;

        return true;
    }
};

void QXcbWindow::handleEnterNotifyEvent(int event_x, int event_y, int root_x, int root_y,
                                        quint8 mode, quint8 detail, xcb_timestamp_t timestamp)
{
    connection()->setTime(timestamp);

    const QPoint global = QPoint(root_x, root_y);

    if (ignoreEnterEvent(mode, detail, connection()) || connection()->mousePressWindow())
        return;
#if QT_CONFIG(xcb_xinput)
    // Updates scroll valuators, as user might have done some scrolling outside our X client.
    connection()->xi2UpdateScrollingDevices();
#endif

    const QPoint local(event_x, event_y);
    QWindowSystemInterface::handleEnterEvent(window(), local, global);
}

void QXcbWindow::handleLeaveNotifyEvent(int root_x, int root_y,
                                        quint8 mode, quint8 detail, xcb_timestamp_t timestamp)
{
    connection()->setTime(timestamp);

    if (ignoreLeaveEvent(mode, detail, connection()) || connection()->mousePressWindow())
        return;

    EnterEventChecker checker;
    xcb_enter_notify_event_t *enter = (xcb_enter_notify_event_t *)connection()->checkEvent(checker);
    QXcbWindow *enterWindow = enter ? connection()->platformWindowFromId(enter->event) : 0;

    if (enterWindow) {
        QPoint local(enter->event_x, enter->event_y);
        QPoint global = QPoint(root_x, root_y);
        QWindowSystemInterface::handleEnterLeaveEvent(enterWindow->window(), window(), local, global);
    } else {
        QWindowSystemInterface::handleLeaveEvent(window());
    }

    free(enter);
}

void QXcbWindow::handleMotionNotifyEvent(int event_x, int event_y, int root_x, int root_y,
                                         Qt::KeyboardModifiers modifiers, xcb_timestamp_t timestamp,
                                         QEvent::Type type, Qt::MouseEventSource source)
{
    QPoint local(event_x, event_y);
    QPoint global(root_x, root_y);

    // "mousePressWindow" can be NULL i.e. if a window will be grabbed or unmapped, so set it again here.
    // Unset "mousePressWindow" when mouse button isn't pressed - in some cases the release event won't arrive.
    const bool isMouseButtonPressed = (connection()->buttonState() != Qt::NoButton);
    const bool hasMousePressWindow = (connection()->mousePressWindow() != nullptr);
    if (isMouseButtonPressed && !hasMousePressWindow)
        connection()->setMousePressWindow(this);
    else if (hasMousePressWindow && !isMouseButtonPressed)
        connection()->setMousePressWindow(nullptr);

    handleMouseEvent(timestamp, local, global, modifiers, type, source);
}

void QXcbWindow::handleButtonPressEvent(const xcb_button_press_event_t *event)
{
    Qt::KeyboardModifiers modifiers = connection()->keyboard()->translateModifiers(event->state);
    handleButtonPressEvent(event->event_x, event->event_y, event->root_x, event->root_y, event->detail,
                           modifiers, event->time, QEvent::MouseButtonPress);
}

void QXcbWindow::handleButtonReleaseEvent(const xcb_button_release_event_t *event)
{
    Qt::KeyboardModifiers modifiers = connection()->keyboard()->translateModifiers(event->state);
    handleButtonReleaseEvent(event->event_x, event->event_y, event->root_x, event->root_y, event->detail,
                             modifiers, event->time, QEvent::MouseButtonRelease);
}

void QXcbWindow::handleMotionNotifyEvent(const xcb_motion_notify_event_t *event)
{
    Qt::KeyboardModifiers modifiers = connection()->keyboard()->translateModifiers(event->state);
    handleMotionNotifyEvent(event->event_x, event->event_y, event->root_x, event->root_y, modifiers,
                            event->time, QEvent::MouseMove);
}

#if QT_CONFIG(xcb_xinput)
static inline int fixed1616ToInt(xcb_input_fp1616_t val)
{
    return int(qreal(val) / 0x10000);
}

#define qt_xcb_mask_is_set(ptr, event) (((unsigned char*)(ptr))[(event)>>3] & (1 << ((event) & 7)))

void QXcbWindow::handleXIMouseEvent(xcb_ge_event_t *event, Qt::MouseEventSource source)
{
    QXcbConnection *conn = connection();
    auto *ev = reinterpret_cast<xcb_input_button_press_event_t *>(event);

    if (ev->buttons_len > 0) {
        unsigned char *buttonMask = (unsigned char *) &ev[1];
        // There is a bug in the evdev driver which leads to receiving mouse events without
        // XIPointerEmulated being set: https://bugs.freedesktop.org/show_bug.cgi?id=98188
        // Filter them out by other attributes: when their source device is a touch screen
        // and the LMB is pressed.
        if (qt_xcb_mask_is_set(buttonMask, 1) && conn->isTouchScreen(ev->sourceid)) {
            if (Q_UNLIKELY(lcQpaXInputEvents().isDebugEnabled()))
                qCDebug(lcQpaXInput, "XI2 mouse event from touch device %d was ignored", ev->sourceid);
            return;
        }
        for (int i = 1; i <= 15; ++i)
            conn->setButtonState(conn->translateMouseButton(i), qt_xcb_mask_is_set(buttonMask, i));
    }

    const Qt::KeyboardModifiers modifiers = conn->keyboard()->translateModifiers(ev->mods.effective);
    const int event_x = fixed1616ToInt(ev->event_x);
    const int event_y = fixed1616ToInt(ev->event_y);
    const int root_x = fixed1616ToInt(ev->root_x);
    const int root_y = fixed1616ToInt(ev->root_y);

    conn->keyboard()->updateXKBStateFromXI(&ev->mods, &ev->group);

    const Qt::MouseButton button = conn->xiToQtMouseButton(ev->detail);

    const char *sourceName = 0;
    if (Q_UNLIKELY(lcQpaXInputEvents().isDebugEnabled())) {
        const QMetaObject *metaObject = qt_getEnumMetaObject(source);
        const QMetaEnum me = metaObject->enumerator(metaObject->indexOfEnumerator(qt_getEnumName(source)));
        sourceName = me.valueToKey(source);
    }

    switch (ev->event_type) {
    case XCB_INPUT_BUTTON_PRESS:
        if (Q_UNLIKELY(lcQpaXInputEvents().isDebugEnabled()))
            qCDebug(lcQpaXInputEvents, "XI2 mouse press, button %d, time %d, source %s", button, ev->time, sourceName);
        conn->setButtonState(button, true);
        handleButtonPressEvent(event_x, event_y, root_x, root_y, ev->detail, modifiers, ev->time, QEvent::MouseButtonPress, source);
        break;
    case XCB_INPUT_BUTTON_RELEASE:
        if (Q_UNLIKELY(lcQpaXInputEvents().isDebugEnabled()))
            qCDebug(lcQpaXInputEvents, "XI2 mouse release, button %d, time %d, source %s", button, ev->time, sourceName);
        conn->setButtonState(button, false);
        handleButtonReleaseEvent(event_x, event_y, root_x, root_y, ev->detail, modifiers, ev->time, QEvent::MouseButtonRelease, source);
        break;
    case XCB_INPUT_MOTION:
        if (Q_UNLIKELY(lcQpaXInputEvents().isDebugEnabled()))
            qCDebug(lcQpaXInputEvents, "XI2 mouse motion %d,%d, time %d, source %s", event_x, event_y, ev->time, sourceName);
        handleMotionNotifyEvent(event_x, event_y, root_x, root_y, modifiers, ev->time, QEvent::MouseMove, source);
        break;
    default:
        qWarning() << "Unrecognized XI2 mouse event" << ev->event_type;
        break;
    }
}

void QXcbWindow::handleXIEnterLeave(xcb_ge_event_t *event)
{
    auto *ev = reinterpret_cast<xcb_input_enter_event_t *>(event);

    // Compare the window with current mouse grabber to prevent deliver events to any other windows.
    // If leave event occurs and the window is under mouse - allow to deliver the leave event.
    QXcbWindow *mouseGrabber = connection()->mouseGrabber();
    if (mouseGrabber && mouseGrabber != this
            && (ev->event_type != XCB_INPUT_LEAVE || QGuiApplicationPrivate::currentMouseWindow != window())) {
        return;
    }

    const int root_x = fixed1616ToInt(ev->root_x);
    const int root_y = fixed1616ToInt(ev->root_y);

    switch (ev->event_type) {
    case XCB_INPUT_ENTER: {
        const int event_x = fixed1616ToInt(ev->event_x);
        const int event_y = fixed1616ToInt(ev->event_y);
        qCDebug(lcQpaXInputEvents, "XI2 mouse enter %d,%d, mode %d, detail %d, time %d",
                event_x, event_y, ev->mode, ev->detail, ev->time);
        handleEnterNotifyEvent(event_x, event_y, root_x, root_y, ev->mode, ev->detail, ev->time);
        break;
    }
    case XCB_INPUT_LEAVE:
        qCDebug(lcQpaXInputEvents, "XI2 mouse leave, mode %d, detail %d, time %d",
                ev->mode, ev->detail, ev->time);
        connection()->keyboard()->updateXKBStateFromXI(&ev->mods, &ev->group);
        handleLeaveNotifyEvent(root_x, root_y, ev->mode, ev->detail, ev->time);
        break;
    }
}
#endif

QXcbWindow *QXcbWindow::toWindow() { return this; }

void QXcbWindow::handleMouseEvent(xcb_timestamp_t time, const QPoint &local, const QPoint &global,
        Qt::KeyboardModifiers modifiers, QEvent::Type type, Qt::MouseEventSource source)
{
    connection()->setTime(time);
    Qt::MouseButton button = type == QEvent::MouseMove ? Qt::NoButton : connection()->button();
    QWindowSystemInterface::handleMouseEvent(window(), time, local, global,
                                             connection()->buttonState(), button,
                                             type, modifiers, source);
}

void QXcbWindow::handleEnterNotifyEvent(const xcb_enter_notify_event_t *event)
{
    handleEnterNotifyEvent(event->event_x, event->event_y, event->root_x, event->root_y, event->mode, event->detail, event->time);
}

void QXcbWindow::handleLeaveNotifyEvent(const xcb_leave_notify_event_t *event)
{
    handleLeaveNotifyEvent(event->root_x, event->root_y, event->mode, event->detail, event->time);
}

void QXcbWindow::handlePropertyNotifyEvent(const xcb_property_notify_event_t *event)
{
    connection()->setTime(event->time);

    const bool propertyDeleted = event->state == XCB_PROPERTY_DELETE;

    if (event->atom == atom(QXcbAtom::_NET_WM_STATE) || event->atom == atom(QXcbAtom::WM_STATE)) {
        if (propertyDeleted)
            return;

        Qt::WindowStates newState = Qt::WindowNoState;

        if (event->atom == atom(QXcbAtom::WM_STATE)) { // WM_STATE: Quick check for 'Minimize'.
            auto reply = Q_XCB_REPLY(xcb_get_property, xcb_connection(),
                                     0, m_window, atom(QXcbAtom::WM_STATE),
                                     XCB_ATOM_ANY, 0, 1024);
            if (reply && reply->format == 32 && reply->type == atom(QXcbAtom::WM_STATE)) {
                const quint32 *data = (const quint32 *)xcb_get_property_value(reply.get());
                if (reply->length != 0)
                    m_minimized = (data[0] == XCB_WM_STATE_ICONIC
                                   || (data[0] == XCB_WM_STATE_WITHDRAWN && m_minimized));
            }
        }
        if (m_minimized)
            newState = Qt::WindowMinimized;

        const NetWmStates states = netWmStates();
        if (states & NetWmStateFullScreen)
            newState |= Qt::WindowFullScreen;
        if ((states & NetWmStateMaximizedHorz) && (states & NetWmStateMaximizedVert))
            newState |= Qt::WindowMaximized;
        // Send Window state, compress events in case other flags (modality, etc) are changed.
        if (m_lastWindowStateEvent != newState) {
            QWindowSystemInterface::handleWindowStateChanged(window(), newState);
            m_lastWindowStateEvent = newState;
            m_windowState = newState;
            if ((m_windowState & Qt::WindowMinimized) && connection()->mouseGrabber() == this)
                connection()->setMouseGrabber(nullptr);
        }
        return;
    } else if (event->atom == atom(QXcbAtom::_NET_FRAME_EXTENTS)) {
        m_dirtyFrameMargins = true;
    }
}

void QXcbWindow::handleFocusInEvent(const xcb_focus_in_event_t *event)
{
    // Ignore focus events that are being sent only because the pointer is over
    // our window, even if the input focus is in a different window.
    if (event->detail == XCB_NOTIFY_DETAIL_POINTER)
        return;
    doFocusIn();
}


void QXcbWindow::handleFocusOutEvent(const xcb_focus_out_event_t *event)
{
    // Ignore focus events that are being sent only because the pointer is over
    // our window, even if the input focus is in a different window.
    if (event->detail == XCB_NOTIFY_DETAIL_POINTER)
        return;
    doFocusOut();
}

void QXcbWindow::updateSyncRequestCounter()
{
    if (m_syncState != SyncAndConfigureReceived) {
        // window manager does not expect a sync event yet.
        return;
    }
    if (connection()->hasXSync() && (m_syncValue.lo != 0 || m_syncValue.hi != 0)) {
        xcb_sync_set_counter(xcb_connection(), m_syncCounter, m_syncValue);
        xcb_flush(xcb_connection());

        m_syncValue.lo = 0;
        m_syncValue.hi = 0;
        m_syncState = NoSyncNeeded;
    }
}

const xcb_visualtype_t *QXcbWindow::createVisual()
{
    return xcbScreen() ? xcbScreen()->visualForFormat(m_format)
                       : nullptr;
}

bool QXcbWindow::setKeyboardGrabEnabled(bool grab)
{
    if (grab && !connection()->canGrab())
        return false;

    if (!grab) {
        xcb_ungrab_keyboard(xcb_connection(), XCB_TIME_CURRENT_TIME);
        return true;
    }

    auto reply = Q_XCB_REPLY(xcb_grab_keyboard, xcb_connection(), false,
                             m_window, XCB_TIME_CURRENT_TIME,
                             XCB_GRAB_MODE_ASYNC, XCB_GRAB_MODE_ASYNC);
    return reply && reply->status == XCB_GRAB_STATUS_SUCCESS;
}

bool QXcbWindow::setMouseGrabEnabled(bool grab)
{
    if (!grab && connection()->mouseGrabber() == this)
        connection()->setMouseGrabber(nullptr);

    if (grab && !connection()->canGrab())
        return false;

#if QT_CONFIG(xcb_xinput)
    if (connection()->hasXInput2() && !connection()->xi2MouseEventsDisabled()) {
        bool result = connection()->xi2SetMouseGrabEnabled(m_window, grab);
        if (grab && result)
            connection()->setMouseGrabber(this);
        return result;
    }
#endif

    if (!grab) {
        xcb_ungrab_pointer(xcb_connection(), XCB_TIME_CURRENT_TIME);
        return true;
    }

    auto reply = Q_XCB_REPLY(xcb_grab_pointer, xcb_connection(),
                             false, m_window,
                             (XCB_EVENT_MASK_BUTTON_PRESS | XCB_EVENT_MASK_BUTTON_RELEASE
                              | XCB_EVENT_MASK_BUTTON_MOTION | XCB_EVENT_MASK_ENTER_WINDOW
                              | XCB_EVENT_MASK_LEAVE_WINDOW | XCB_EVENT_MASK_POINTER_MOTION),
                             XCB_GRAB_MODE_ASYNC, XCB_GRAB_MODE_ASYNC,
                             XCB_WINDOW_NONE, XCB_CURSOR_NONE,
                             XCB_TIME_CURRENT_TIME);
    bool result = reply && reply->status == XCB_GRAB_STATUS_SUCCESS;
    if (result)
        connection()->setMouseGrabber(this);
    return result;
}

bool QXcbWindow::windowEvent(QEvent *event)
{
    switch (event->type()) {
    case QEvent::FocusIn:
        if (m_embedded && !m_trayIconWindow && !event->spontaneous()) {
            QFocusEvent *focusEvent = static_cast<QFocusEvent *>(event);
            switch (focusEvent->reason()) {
            case Qt::TabFocusReason:
            case Qt::BacktabFocusReason:
                {
                const QXcbWindow *container =
                    static_cast<const QXcbWindow *>(parent());
                sendXEmbedMessage(container->xcb_window(),
                                  focusEvent->reason() == Qt::TabFocusReason ?
                                  XEMBED_FOCUS_NEXT : XEMBED_FOCUS_PREV);
                event->accept();
                }
                break;
            default:
                break;
            }
        }
        break;
    default:
        break;
    }
    return QPlatformWindow::windowEvent(event);
}

bool QXcbWindow::startSystemResize(const QPoint &pos, Qt::Corner corner)
{
    return startSystemMoveResize(pos, corner);
}

bool QXcbWindow::startSystemMove(const QPoint &pos)
{
    return startSystemMoveResize(pos, 4);
}

bool QXcbWindow::startSystemMoveResize(const QPoint &pos, int corner)
{
#if QT_CONFIG(xinput2)
    const xcb_atom_t moveResize = connection()->atom(QXcbAtom::_NET_WM_MOVERESIZE);
    if (!connection()->wmSupport()->isSupportedByWM(moveResize))
        return false;

    const QPoint globalPos = QHighDpi::toNativePixels(window()->mapToGlobal(pos), window()->screen());
<<<<<<< HEAD
#if QT_CONFIG(xcb_xinput)
    if (connection()->startSystemMoveResizeForTouchBegin(m_window, globalPos, corner))
        return true;
=======
#ifdef XCB_USE_XINPUT22
    // ### FIXME QTBUG-53389
    bool startedByTouch = connection()->startSystemMoveResizeForTouchBegin(m_window, globalPos, corner);
    if (startedByTouch) {
        if (connection()->isUnity() || connection()->isGnome()) {
            // These desktops fail to move/resize via _NET_WM_MOVERESIZE (WM bug?).
            connection()->abortSystemMoveResizeForTouch();
            return false;
        }
        // KWin, Openbox, AwesomeWM have been tested to work with _NET_WM_MOVERESIZE.
    } else
>>>>>>> 0ef66e98
#endif
    { // Started by mouse press.
        if (!connection()->hasXInput2() || connection()->xi2MouseEventsDisabled()) {
            // Without XI2 we can't get button press/move/release events.
            return false;
        }
        if (connection()->isUnity())
            return false; // _NET_WM_MOVERESIZE on this WM is bouncy (WM bug?).

        doStartSystemMoveResize(globalPos, corner);
    }

    return true;
#else
    Q_UNUSED(pos);
    Q_UNUSED(corner);
    return false;
#endif
}
void QXcbWindow::doStartSystemMoveResize(const QPoint &globalPos, int corner)
{
    const xcb_atom_t moveResize = connection()->atom(QXcbAtom::_NET_WM_MOVERESIZE);
    xcb_client_message_event_t xev;
    xev.response_type = XCB_CLIENT_MESSAGE;
    xev.type = moveResize;
    xev.sequence = 0;
    xev.window = xcb_window();
    xev.format = 32;
    xev.data.data32[0] = globalPos.x();
    xev.data.data32[1] = globalPos.y();
    if (corner == 4) {
        xev.data.data32[2] = 8; // move
    } else {
        const bool bottom = corner == Qt::BottomRightCorner || corner == Qt::BottomLeftCorner;
        const bool left = corner == Qt::BottomLeftCorner || corner == Qt::TopLeftCorner;
        if (bottom)
            xev.data.data32[2] = left ? 6 : 4; // bottomleft/bottomright
        else
            xev.data.data32[2] = left ? 0 : 2; // topleft/topright
    }
    xev.data.data32[3] = XCB_BUTTON_INDEX_1;
    xev.data.data32[4] = 0;
    xcb_ungrab_pointer(connection()->xcb_connection(), XCB_CURRENT_TIME);
    xcb_send_event(connection()->xcb_connection(), false, xcbScreen()->root(),
                   XCB_EVENT_MASK_SUBSTRUCTURE_REDIRECT | XCB_EVENT_MASK_SUBSTRUCTURE_NOTIFY,
                   (const char *)&xev);
}

// Sends an XEmbed message.
void QXcbWindow::sendXEmbedMessage(xcb_window_t window, quint32 message,
                                   quint32 detail, quint32 data1, quint32 data2)
{
    xcb_client_message_event_t event;

    event.response_type = XCB_CLIENT_MESSAGE;
    event.format = 32;
    event.sequence = 0;
    event.window = window;
    event.type = atom(QXcbAtom::_XEMBED);
    event.data.data32[0] = connection()->time();
    event.data.data32[1] = message;
    event.data.data32[2] = detail;
    event.data.data32[3] = data1;
    event.data.data32[4] = data2;
    xcb_send_event(xcb_connection(), false, window, XCB_EVENT_MASK_NO_EVENT, (const char *)&event);
}

static bool activeWindowChangeQueued(const QWindow *window)
{
    /* Check from window system event queue if the next queued activation
     * targets a window other than @window.
     */
    QWindowSystemInterfacePrivate::ActivatedWindowEvent *systemEvent =
        static_cast<QWindowSystemInterfacePrivate::ActivatedWindowEvent *>
        (QWindowSystemInterfacePrivate::peekWindowSystemEvent(QWindowSystemInterfacePrivate::ActivatedWindow));
    return systemEvent && systemEvent->activated != window;
}

void QXcbWindow::handleXEmbedMessage(const xcb_client_message_event_t *event)
{
    connection()->setTime(event->data.data32[0]);
    switch (event->data.data32[1]) {
    case XEMBED_WINDOW_ACTIVATE:
    case XEMBED_WINDOW_DEACTIVATE:
        break;
    case XEMBED_EMBEDDED_NOTIFY:
        xcb_map_window(xcb_connection(), m_window);
        xcbScreen()->windowShown(this);
        break;
    case XEMBED_FOCUS_IN:
        Qt::FocusReason reason;
        switch (event->data.data32[2]) {
        case XEMBED_FOCUS_FIRST:
            reason = Qt::TabFocusReason;
            break;
        case XEMBED_FOCUS_LAST:
            reason = Qt::BacktabFocusReason;
            break;
        case XEMBED_FOCUS_CURRENT:
        default:
            reason = Qt::OtherFocusReason;
            break;
        }
        connection()->setFocusWindow(window());
        QWindowSystemInterface::handleWindowActivated(window(), reason);
        break;
    case XEMBED_FOCUS_OUT:
        if (window() == QGuiApplication::focusWindow()
            && !activeWindowChangeQueued(window())) {
            connection()->setFocusWindow(nullptr);
            QWindowSystemInterface::handleWindowActivated(nullptr);
        }
        break;
    }
}

static inline xcb_rectangle_t qRectToXCBRectangle(const QRect &r)
{
    xcb_rectangle_t result;
    result.x = qMax(SHRT_MIN, r.x());
    result.y = qMax(SHRT_MIN, r.y());
    result.width = qMin((int)USHRT_MAX, r.width());
    result.height = qMin((int)USHRT_MAX, r.height());
    return result;
}

void QXcbWindow::setOpacity(qreal level)
{
    if (!m_window)
        return;

    quint32 value = qRound64(qBound(qreal(0), level, qreal(1)) * 0xffffffff);

    xcb_change_property(xcb_connection(),
                        XCB_PROP_MODE_REPLACE,
                        m_window,
                        atom(QXcbAtom::_NET_WM_WINDOW_OPACITY),
                        XCB_ATOM_CARDINAL,
                        32,
                        1,
                        (uchar *)&value);
}

QVector<xcb_rectangle_t> qRegionToXcbRectangleList(const QRegion &region)
{
    QVector<xcb_rectangle_t> rects;
    rects.reserve(region.rectCount());
    for (const QRect &r : region)
        rects.push_back(qRectToXCBRectangle(r));
    return rects;
}

void QXcbWindow::setMask(const QRegion &region)
{
    if (!connection()->hasXShape())
        return;
    if (region.isEmpty()) {
        xcb_shape_mask(connection()->xcb_connection(), XCB_SHAPE_SO_SET,
                       XCB_SHAPE_SK_BOUNDING, xcb_window(), 0, 0, XCB_NONE);
    } else {
        const auto rects = qRegionToXcbRectangleList(region);
        xcb_shape_rectangles(connection()->xcb_connection(), XCB_SHAPE_SO_SET,
                             XCB_SHAPE_SK_BOUNDING, XCB_CLIP_ORDERING_UNSORTED,
                             xcb_window(), 0, 0, rects.size(), &rects[0]);
    }
}

void QXcbWindow::setAlertState(bool enabled)
{
    if (m_alertState == enabled)
        return;

    m_alertState = enabled;

    changeNetWmState(enabled, atom(QXcbAtom::_NET_WM_STATE_DEMANDS_ATTENTION));
}

uint QXcbWindow::visualId() const
{
    return m_visualId;
}

bool QXcbWindow::needsSync() const
{
    return m_syncState == SyncAndConfigureReceived;
}

void QXcbWindow::postSyncWindowRequest()
{
    if (!m_pendingSyncRequest) {
        QXcbSyncWindowRequest *e = new QXcbSyncWindowRequest(this);
        m_pendingSyncRequest = e;
        QCoreApplication::postEvent(xcbScreen()->connection(), e);
    }
}

QXcbScreen *QXcbWindow::xcbScreen() const
{
    return static_cast<QXcbScreen *>(screen());
}

void QXcbWindow::setWindowTitle(const QXcbConnection *conn, xcb_window_t window, const QString &title)
{
    QString fullTitle = formatWindowTitle(title, QString::fromUtf8(" \xe2\x80\x94 ")); // unicode character U+2014, EM DASH
    const QByteArray ba = std::move(fullTitle).toUtf8();
    xcb_change_property(conn->xcb_connection(),
                        XCB_PROP_MODE_REPLACE,
                        window,
                        conn->atom(QXcbAtom::_NET_WM_NAME),
                        conn->atom(QXcbAtom::UTF8_STRING),
                        8,
                        ba.length(),
                        ba.constData());

#if QT_CONFIG(xcb_xlib)
    Display *dpy = static_cast<Display *>(conn->xlib_display());
    XTextProperty *text = qstringToXTP(dpy, title);
    if (text)
        XSetWMName(dpy, window, text);
#endif
    xcb_flush(conn->xcb_connection());
}

QString QXcbWindow::windowTitle(const QXcbConnection *conn, xcb_window_t window)
{
    const xcb_atom_t utf8Atom = conn->atom(QXcbAtom::UTF8_STRING);
    auto reply = Q_XCB_REPLY_UNCHECKED(xcb_get_property, conn->xcb_connection(),
                                       false, window, conn->atom(QXcbAtom::_NET_WM_NAME),
                                       utf8Atom, 0, 1024);
    if (reply && reply->format == 8 && reply->type == utf8Atom) {
        const char *name = reinterpret_cast<const char *>(xcb_get_property_value(reply.get()));
        return QString::fromUtf8(name, xcb_get_property_value_length(reply.get()));
    }

    reply = Q_XCB_REPLY_UNCHECKED(xcb_get_property, conn->xcb_connection(),
                                  false, window, conn->atom(QXcbAtom::WM_NAME),
                                  XCB_ATOM_STRING, 0, 1024);
    if (reply && reply->format == 8 && reply->type == XCB_ATOM_STRING) {
        const char *name = reinterpret_cast<const char *>(xcb_get_property_value(reply.get()));
        return QString::fromLatin1(name, xcb_get_property_value_length(reply.get()));
    }

    return QString();
}

QT_END_NAMESPACE
<|MERGE_RESOLUTION|>--- conflicted
+++ resolved
@@ -2569,18 +2569,12 @@
 
 bool QXcbWindow::startSystemMoveResize(const QPoint &pos, int corner)
 {
-#if QT_CONFIG(xinput2)
+#if QT_CONFIG(xcb_xinput)
     const xcb_atom_t moveResize = connection()->atom(QXcbAtom::_NET_WM_MOVERESIZE);
     if (!connection()->wmSupport()->isSupportedByWM(moveResize))
         return false;
 
     const QPoint globalPos = QHighDpi::toNativePixels(window()->mapToGlobal(pos), window()->screen());
-<<<<<<< HEAD
-#if QT_CONFIG(xcb_xinput)
-    if (connection()->startSystemMoveResizeForTouchBegin(m_window, globalPos, corner))
-        return true;
-=======
-#ifdef XCB_USE_XINPUT22
     // ### FIXME QTBUG-53389
     bool startedByTouch = connection()->startSystemMoveResizeForTouchBegin(m_window, globalPos, corner);
     if (startedByTouch) {
@@ -2590,10 +2584,7 @@
             return false;
         }
         // KWin, Openbox, AwesomeWM have been tested to work with _NET_WM_MOVERESIZE.
-    } else
->>>>>>> 0ef66e98
-#endif
-    { // Started by mouse press.
+    } else { // Started by mouse press.
         if (!connection()->hasXInput2() || connection()->xi2MouseEventsDisabled()) {
             // Without XI2 we can't get button press/move/release events.
             return false;
@@ -2609,8 +2600,9 @@
     Q_UNUSED(pos);
     Q_UNUSED(corner);
     return false;
-#endif
-}
+#endif // xcb_xinput
+}
+
 void QXcbWindow::doStartSystemMoveResize(const QPoint &globalPos, int corner)
 {
     const xcb_atom_t moveResize = connection()->atom(QXcbAtom::_NET_WM_MOVERESIZE);
