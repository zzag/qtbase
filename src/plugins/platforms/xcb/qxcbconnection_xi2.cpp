--- conflicted
+++ resolved
@@ -68,7 +68,6 @@
 #else
         m_xi2Minor = 0; // for tablet support 2.0 is enough
 #endif
-<<<<<<< HEAD
         qCDebug(lcQpaXInput, "Plugin build with support for XInput 2 version up "
                              "to %d.%d", xiMajor, m_xi2Minor);
 
@@ -80,6 +79,7 @@
             qCDebug(lcQpaXInput, "Using XInput version %d.%d", xiMajor, m_xi2Minor);
             m_xi2Enabled = true;
             xi2SetupDevices();
+            xi2SelectStateEvents();
             break;
         case BadRequest: // Must be an X server with XInput 1
             qCDebug(lcQpaXInput, "X server does not support XInput 2");
@@ -87,16 +87,10 @@
         default: // BadValue
             qCDebug(lcQpaXInput, "Internal error");
             break;
-=======
-            xi2SelectStateEvents();
->>>>>>> a96656a8
-        }
-    }
-}
-
-<<<<<<< HEAD
-void QXcbConnection::xi2SetupDevice(void *info, bool removeExisting)
-=======
+        }
+    }
+}
+
 void QXcbConnection::xi2SelectStateEvents()
 {
     // These state events do not depend on a specific X window, but are global
@@ -113,8 +107,7 @@
     XISelectEvents(dpy, DefaultRootWindow(dpy), &xiEventMask, 1);
 }
 
-void QXcbConnection::xi2SetupDevices()
->>>>>>> a96656a8
+void QXcbConnection::xi2SetupDevice(void *info, bool removeExisting)
 {
     XIDeviceInfo *deviceInfo = reinterpret_cast<XIDeviceInfo *>(info);
     if (removeExisting) {
