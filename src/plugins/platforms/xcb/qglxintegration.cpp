--- conflicted
+++ resolved
@@ -182,51 +182,6 @@
 
         // Use glXCreateContextAttribsARB if available
         if (glxExt.contains("GLX_ARB_create_context") && glXCreateContextAttribsARB != 0) {
-<<<<<<< HEAD
-            // We limit the requested version by the version of the static context as
-            // glXCreateContextAttribsARB fails and returns NULL if the requested context
-            // version is not supported. This means that we will get the closest supported
-            // context format that that which was requested and is supported by the driver
-            const int maxSupportedVersion = (defaultContextInfo->format.majorVersion() << 8)
-                                          + defaultContextInfo->format.minorVersion();
-            const int requestedVersion = qMin((m_format.majorVersion() << 8) + m_format.minorVersion(),
-                                               maxSupportedVersion);
-            const int majorVersion = requestedVersion >> 8;
-            const int minorVersion = requestedVersion & 0xFF;
-
-            QVector<int> contextAttributes;
-            contextAttributes << GLX_CONTEXT_MAJOR_VERSION_ARB << majorVersion
-                              << GLX_CONTEXT_MINOR_VERSION_ARB << minorVersion;
-
-            // If asking for OpenGL 3.2 or newer we should also specify a profile
-            if (supportsProfiles && (m_format.majorVersion() > 3 || (m_format.majorVersion() == 3 && m_format.minorVersion() > 1))) {
-                if (m_format.profile() == QSurfaceFormat::CoreProfile)
-                    contextAttributes << GLX_CONTEXT_PROFILE_MASK_ARB << GLX_CONTEXT_CORE_PROFILE_BIT_ARB;
-                else
-                    contextAttributes << GLX_CONTEXT_PROFILE_MASK_ARB << GLX_CONTEXT_COMPATIBILITY_PROFILE_BIT_ARB;
-            }
-
-            int flags = 0;
-
-            if (m_format.testOption(QSurfaceFormat::DebugContext))
-                flags |= GLX_CONTEXT_DEBUG_BIT_ARB;
-
-            // A forward-compatible context may be requested for 3.0 and later
-            if (m_format.majorVersion() >= 3 && !m_format.testOption(QSurfaceFormat::DeprecatedFunctions))
-                flags |= GLX_CONTEXT_FORWARD_COMPATIBLE_BIT_ARB;
-
-            if (flags != 0)
-                contextAttributes << GLX_CONTEXT_FLAGS_ARB << flags;
-
-            contextAttributes << None;
-
-            m_context = glXCreateContextAttribsARB(DISPLAY_FROM_XCB(screen), config, m_shareContext, true, contextAttributes.data());
-            if (!m_context && m_shareContext) {
-                // re-try without a shared glx context
-                m_context = glXCreateContextAttribsARB(DISPLAY_FROM_XCB(screen), config, 0, true, contextAttributes.data());
-                if (m_context)
-                    m_shareContext = 0;
-=======
             // Try to create an OpenGL context for each known OpenGL version in descending
             // order from the requested version.
             const int requestedVersion = format.majorVersion() * 10 + qMin(format.minorVersion(), 9);
@@ -279,7 +234,6 @@
                     if (m_context)
                         m_shareContext = 0;
                 }
->>>>>>> be3fb9af
             }
         }
 
