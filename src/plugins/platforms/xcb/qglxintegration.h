/****************************************************************************
**
** Copyright (C) 2013 Digia Plc and/or its subsidiary(-ies).
** Contact: http://www.qt-project.org/legal
**
** This file is part of the plugins of the Qt Toolkit.
**
** $QT_BEGIN_LICENSE:LGPL$
** Commercial License Usage
** Licensees holding valid commercial Qt licenses may use this file in
** accordance with the commercial license agreement provided with the
** Software or, alternatively, in accordance with the terms contained in
** a written agreement between you and Digia.  For licensing terms and
** conditions see http://qt.digia.com/licensing.  For further information
** use the contact form at http://qt.digia.com/contact-us.
**
** GNU Lesser General Public License Usage
** Alternatively, this file may be used under the terms of the GNU Lesser
** General Public License version 2.1 as published by the Free Software
** Foundation and appearing in the file LICENSE.LGPL included in the
** packaging of this file.  Please review the following information to
** ensure the GNU Lesser General Public License version 2.1 requirements
** will be met: http://www.gnu.org/licenses/old-licenses/lgpl-2.1.html.
**
** In addition, as a special exception, Digia gives you certain additional
** rights.  These rights are described in the Digia Qt LGPL Exception
** version 1.1, included in the file LGPL_EXCEPTION.txt in this package.
**
** GNU General Public License Usage
** Alternatively, this file may be used under the terms of the GNU
** General Public License version 3.0 as published by the Free Software
** Foundation and appearing in the file LICENSE.GPL included in the
** packaging of this file.  Please review the following information to
** ensure the GNU General Public License version 3.0 requirements will be
** met: http://www.gnu.org/copyleft/gpl.html.
**
**
** $QT_END_LICENSE$
**
****************************************************************************/

#ifndef QGLXINTEGRATION_H
#define QGLXINTEGRATION_H

#include "qxcbwindow.h"
#include "qxcbscreen.h"

#include <qpa/qplatformopenglcontext.h>
#include <qpa/qplatformoffscreensurface.h>
#include <QtGui/QSurfaceFormat>

#include <QtCore/QMutex>

#include <GL/glx.h>

QT_BEGIN_NAMESPACE

class QGLXContext : public QPlatformOpenGLContext
{
public:
    QGLXContext(QXcbScreen *xd, const QSurfaceFormat &format, QPlatformOpenGLContext *share);
    ~QGLXContext();

    bool makeCurrent(QPlatformSurface *surface);
    void doneCurrent();
    void swapBuffers(QPlatformSurface *surface);
    void (*getProcAddress(const QByteArray &procName)) ();

    QSurfaceFormat format() const;
    bool isSharing() const;
    bool isValid() const;

    GLXContext glxContext() const { return m_context; }

    static bool supportsThreading();
    static void queryDummyContext();

private:
    QXcbScreen *m_screen;
    GLXContext m_context;
    GLXContext m_shareContext;
    QSurfaceFormat m_format;
    bool m_isPBufferCurrent;
<<<<<<< HEAD
    int m_swapInterval;
=======

    static bool m_queriedDummyContext;
    static bool m_supportsThreading;
>>>>>>> 1c2be58f
};


class QGLXPbuffer : public QPlatformOffscreenSurface
{
public:
    explicit QGLXPbuffer(QOffscreenSurface *offscreenSurface);
    ~QGLXPbuffer();

    QSurfaceFormat format() const { return m_format; }
    bool isValid() const { return m_pbuffer != 0; }

    GLXPbuffer pbuffer() const { return m_pbuffer; }

private:
    QSurfaceFormat m_format;
    QXcbScreen *m_screen;
    GLXPbuffer m_pbuffer;
};

QT_END_NAMESPACE

#endif<|MERGE_RESOLUTION|>--- conflicted
+++ resolved
@@ -81,13 +81,9 @@
     GLXContext m_shareContext;
     QSurfaceFormat m_format;
     bool m_isPBufferCurrent;
-<<<<<<< HEAD
     int m_swapInterval;
-=======
-
     static bool m_queriedDummyContext;
     static bool m_supportsThreading;
->>>>>>> 1c2be58f
 };
 
 
