/****************************************************************************
**
** Copyright (C) 2016 The Qt Company Ltd.
** Contact: https://www.qt.io/licensing/
**
** This file is part of the plugins of the Qt Toolkit.
**
** $QT_BEGIN_LICENSE:LGPL$
** Commercial License Usage
** Licensees holding valid commercial Qt licenses may use this file in
** accordance with the commercial license agreement provided with the
** Software or, alternatively, in accordance with the terms contained in
** a written agreement between you and The Qt Company. For licensing terms
** and conditions see https://www.qt.io/terms-conditions. For further
** information use the contact form at https://www.qt.io/contact-us.
**
** GNU Lesser General Public License Usage
** Alternatively, this file may be used under the terms of the GNU Lesser
** General Public License version 3 as published by the Free Software
** Foundation and appearing in the file LICENSE.LGPL3 included in the
** packaging of this file. Please review the following information to
** ensure the GNU Lesser General Public License version 3 requirements
** will be met: https://www.gnu.org/licenses/lgpl-3.0.html.
**
** GNU General Public License Usage
** Alternatively, this file may be used under the terms of the GNU
** General Public License version 2.0 or (at your option) the GNU General
** Public license version 3 or any later version approved by the KDE Free
** Qt Foundation. The licenses are as published by the Free Software
** Foundation and appearing in the file LICENSE.GPL2 and LICENSE.GPL3
** included in the packaging of this file. Please review the following
** information to ensure the GNU General Public License requirements will
** be met: https://www.gnu.org/licenses/gpl-2.0.html and
** https://www.gnu.org/licenses/gpl-3.0.html.
**
** $QT_END_LICENSE$
**
****************************************************************************/

#ifndef QWINDOWSTABLETSUPPORT_H
#define QWINDOWSTABLETSUPPORT_H

#include "qtwindowsglobal.h"
#include <QtGui/qtguiglobal.h>

#include <QtCore/qvector.h>
#include <QtCore/qpoint.h>

#include <wintab.h>

QT_REQUIRE_CONFIG(tabletevent);

QT_BEGIN_NAMESPACE

class QDebug;
class QWindow;
class QRect;

struct QWindowsWinTab32DLL
{
    bool init();

    typedef HCTX (API *PtrWTOpen)(HWND, LPLOGCONTEXT, BOOL);
    typedef BOOL (API *PtrWTClose)(HCTX);
    typedef UINT (API *PtrWTInfo)(UINT, UINT, LPVOID);
    typedef BOOL (API *PtrWTEnable)(HCTX, BOOL);
    typedef BOOL (API *PtrWTOverlap)(HCTX, BOOL);
    typedef int  (API *PtrWTPacketsGet)(HCTX, int, LPVOID);
    typedef BOOL (API *PtrWTGet)(HCTX, LPLOGCONTEXT);
    typedef int  (API *PtrWTQueueSizeGet)(HCTX);
    typedef BOOL (API *PtrWTQueueSizeSet)(HCTX, int);

    PtrWTOpen wTOpen = nullptr;
    PtrWTClose wTClose = nullptr;
    PtrWTInfo wTInfo = nullptr;
    PtrWTEnable wTEnable = nullptr;
    PtrWTOverlap wTOverlap = nullptr;
    PtrWTPacketsGet wTPacketsGet = nullptr;
    PtrWTGet wTGet = nullptr;
    PtrWTQueueSizeGet wTQueueSizeGet = nullptr;
    PtrWTQueueSizeSet wTQueueSizeSet = nullptr;
};

struct QWindowsTabletDeviceData
{
    QPointF scaleCoordinates(int coordX, int coordY,const QRect &targetArea) const;
    qreal scalePressure(qreal p) const { return p / qreal(maxPressure - minPressure); }
    qreal scaleTangentialPressure(qreal p) const { return p / qreal(maxTanPressure - minTanPressure); }

    int minPressure = 0;
    int maxPressure = 0;
    int minTanPressure = 0;
    int maxTanPressure = 0;
    int minX = 0;
    int maxX = 0;
    int minY = 0;
    int maxY = 0;
    int minZ = 0;
    int maxZ = 0;
    qint64 uniqueId = 0;
    int currentDevice = 0;
    int currentPointerType = 0;
};

#ifndef QT_NO_DEBUG_STREAM
QDebug operator<<(QDebug d, const QWindowsTabletDeviceData &t);
#endif

class QWindowsTabletSupport
{
    Q_DISABLE_COPY(QWindowsTabletSupport)

    explicit QWindowsTabletSupport(HWND window, HCTX context);

public:
    enum Mode
    {
        PenMode,
        MouseMode
    };

    enum State
    {
        PenUp,
        PenProximity,
        PenDown
    };

    ~QWindowsTabletSupport();

    static QWindowsTabletSupport *create();

    void notifyActivate();
    QString description() const;

    bool translateTabletProximityEvent(WPARAM wParam, LPARAM lParam);
    bool translateTabletPacketEvent();

    int absoluteRange() const { return m_absoluteRange; }
    void setAbsoluteRange(int a) { m_absoluteRange = a; }

private:
    unsigned options() const;
    QWindowsTabletDeviceData tabletInit(qint64 uniqueId, UINT cursorType) const;

    static QWindowsWinTab32DLL m_winTab32DLL;
    const HWND m_window;
    const HCTX m_context;
    int m_absoluteRange = 20;
    bool m_tiltSupport = false;
    QVector<QWindowsTabletDeviceData> m_devices;
<<<<<<< HEAD
    int m_currentDevice = -1;
    QPointF m_oldGlobalPosF;
=======
    int m_currentDevice;
>>>>>>> 0ef66e98
    Mode m_mode = PenMode;
    State m_state = PenUp;
};

QT_END_NAMESPACE

#endif // QWINDOWSTABLETSUPPORT_H<|MERGE_RESOLUTION|>--- conflicted
+++ resolved
@@ -149,12 +149,7 @@
     int m_absoluteRange = 20;
     bool m_tiltSupport = false;
     QVector<QWindowsTabletDeviceData> m_devices;
-<<<<<<< HEAD
     int m_currentDevice = -1;
-    QPointF m_oldGlobalPosF;
-=======
-    int m_currentDevice;
->>>>>>> 0ef66e98
     Mode m_mode = PenMode;
     State m_state = PenUp;
 };
