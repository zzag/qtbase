/****************************************************************************
**
** Copyright (C) 2016 The Qt Company Ltd.
** Contact: https://www.qt.io/licensing/
**
** This file is part of the plugins of the Qt Toolkit.
**
** $QT_BEGIN_LICENSE:LGPL$
** Commercial License Usage
** Licensees holding valid commercial Qt licenses may use this file in
** accordance with the commercial license agreement provided with the
** Software or, alternatively, in accordance with the terms contained in
** a written agreement between you and The Qt Company. For licensing terms
** and conditions see https://www.qt.io/terms-conditions. For further
** information use the contact form at https://www.qt.io/contact-us.
**
** GNU Lesser General Public License Usage
** Alternatively, this file may be used under the terms of the GNU Lesser
** General Public License version 3 as published by the Free Software
** Foundation and appearing in the file LICENSE.LGPL3 included in the
** packaging of this file. Please review the following information to
** ensure the GNU Lesser General Public License version 3 requirements
** will be met: https://www.gnu.org/licenses/lgpl-3.0.html.
**
** GNU General Public License Usage
** Alternatively, this file may be used under the terms of the GNU
** General Public License version 2.0 or (at your option) the GNU General
** Public license version 3 or any later version approved by the KDE Free
** Qt Foundation. The licenses are as published by the Free Software
** Foundation and appearing in the file LICENSE.GPL2 and LICENSE.GPL3
** included in the packaging of this file. Please review the following
** information to ensure the GNU General Public License requirements will
** be met: https://www.gnu.org/licenses/gpl-2.0.html and
** https://www.gnu.org/licenses/gpl-3.0.html.
**
** $QT_END_LICENSE$
**
****************************************************************************/

#define QT_NO_URL_CAST_FROM_STRING 1

#define _WIN32_WINNT 0x0600

#include "qwindowsdialoghelpers.h"

#include "qwindowscontext.h"
#include "qwindowswindow.h"
#include "qwindowsintegration.h"
#include "qwindowstheme.h" // Color conversion helpers

#include <QtGui/QGuiApplication>
#include <QtGui/QColor>

#include <QtCore/QDebug>
#include <QtCore/QRegExp>
#include <QtCore/QTimer>
#include <QtCore/QDir>
#include <QtCore/QScopedArrayPointer>
#include <QtCore/QSharedPointer>
#include <QtCore/QObject>
#include <QtCore/QThread>
#include <QtCore/QSysInfo>
#include <QtCore/QSharedData>
#include <QtCore/QExplicitlySharedDataPointer>
#include <QtCore/QMutex>
#include <QtCore/QMutexLocker>
#include <QtCore/QUuid>
#include <QtCore/QRegularExpression>
#include <QtCore/private/qsystemlibrary_p.h>

#include <algorithm>

#include <QtCore/qt_windows.h>

// #define USE_NATIVE_COLOR_DIALOG /* Testing purposes only */

QT_BEGIN_NAMESPACE

#ifndef QT_NO_DEBUG_STREAM
/* Output UID (IID, CLSID) as C++ constants.
 * The constants are contained in the Windows SDK libs, but not for MinGW. */
static inline QString guidToString(const GUID &g)
{
    QString rc;
    QTextStream str(&rc);
    str.setIntegerBase(16);
    str.setNumberFlags(str.numberFlags() | QTextStream::ShowBase);
    str << '{' << g.Data1 << ", " << g.Data2 << ", " << g.Data3;
    str.setFieldWidth(2);
    str.setFieldAlignment(QTextStream::AlignRight);
    str.setPadChar(QLatin1Char('0'));
    str << ",{" << g.Data4[0] << ", " << g.Data4[1]  << ", " << g.Data4[2]  << ", " << g.Data4[3]
        << ", " << g.Data4[4] << ", " << g.Data4[5]  << ", " << g.Data4[6]  << ", " << g.Data4[7]
        << "}};";
    return rc;
}

inline QDebug operator<<(QDebug d, const GUID &g)
{
    QDebugStateSaver saver(d);
    d.nospace();
    d << guidToString(g);
    return d;
}
#endif // !QT_NO_DEBUG_STREAM

// Return an allocated wchar_t array from a QString, reserve more memory if desired.
static wchar_t *qStringToWCharArray(const QString &s, size_t reserveSize = 0)
{
    const size_t stringSize = s.size();
    wchar_t *result = new wchar_t[qMax(stringSize + 1, reserveSize)];
    s.toWCharArray(result);
    result[stringSize] = 0;
    return result;
}

namespace QWindowsDialogs
{
/*!
    \fn eatMouseMove()

    After closing a windows dialog with a double click (i.e. open a file)
    the message queue still contains a dubious WM_MOUSEMOVE message where
    the left button is reported to be down (wParam != 0).
    remove all those messages (usually 1) and post the last one with a
    reset button state.

    \ingroup qt-lighthouse-win
*/

void eatMouseMove()
{
    MSG msg = {0, 0, 0, 0, 0, {0, 0} };
    while (PeekMessage(&msg, 0, WM_MOUSEMOVE, WM_MOUSEMOVE, PM_REMOVE))
        ;
    if (msg.message == WM_MOUSEMOVE)
        PostMessage(msg.hwnd, msg.message, 0, msg.lParam);
    qCDebug(lcQpaDialogs) << __FUNCTION__ << "triggered=" << (msg.message == WM_MOUSEMOVE);
}

} // namespace QWindowsDialogs

/*!
    \class QWindowsNativeDialogBase
    \brief Base class for Windows native dialogs.

    Base classes for native dialogs (using the CLSID-based
    dialog interfaces "IFileDialog", etc. available from Windows
    Vista on) that mimick the behaviour of their QDialog
    counterparts as close as possible.

    Instances of derived classes are controlled by
    QWindowsDialogHelperBase-derived classes.

    A major difference is that there is only an exec(), which
    is a modal, blocking call; there is no non-blocking show().
    There 2 types of native dialogs:

    \list
    \li Dialogs provided by the Comdlg32 library (ChooseColor,
       ChooseFont). They only provide a modal, blocking
       function call (with idle processing).
    \li File dialogs are classes derived from IFileDialog. They
       inherit IModalWindow and their exec() method (calling
       IModalWindow::Show()) is similarly blocking, but methods
       like close() can be called on them from event handlers.
    \endlist

    \sa QWindowsDialogHelperBase
    \internal
    \ingroup qt-lighthouse-win
*/

class QWindowsNativeDialogBase : public QObject
{
    Q_OBJECT
public:
    virtual void setWindowTitle(const QString &title) = 0;
    bool executed() const { return m_executed; }
    void exec(HWND owner = 0) { doExec(owner); m_executed = true; }

signals:
    void accepted();
    void rejected();

public slots:
    virtual void close() = 0;

protected:
    QWindowsNativeDialogBase() : m_executed(false) {}

private:
    virtual void doExec(HWND owner = 0) = 0;

    bool m_executed;
};

/*!
    \class QWindowsDialogHelperBase
    \brief Helper for native Windows dialogs.

    Provides basic functionality and introduces new virtuals.
    The native dialog is created in setVisible_sys() since
    then modality and the state of DontUseNativeDialog is known.

    Modal dialogs are then run by exec(). Non-modal dialogs are shown using a
    separate thread started in show() should they support it.

    \sa QWindowsDialogThread, QWindowsNativeDialogBase
    \internal
    \ingroup qt-lighthouse-win
*/

template <class BaseClass>
QWindowsDialogHelperBase<BaseClass>::QWindowsDialogHelperBase() :
    m_nativeDialog(0),
    m_ownerWindow(0),
    m_timerId(0),
    m_thread(0)
{
}

template <class BaseClass>
void QWindowsDialogHelperBase<BaseClass>::cleanupThread()
{
    if (m_thread) { // Thread may be running if the dialog failed to close.
        if (m_thread->isRunning())
            m_thread->wait(500);
        if (m_thread->isRunning()) {
            m_thread->terminate();
            m_thread->wait(300);
            if (m_thread->isRunning())
                qCCritical(lcQpaDialogs) <<__FUNCTION__ << "Failed to terminate thread.";
            else
                qCWarning(lcQpaDialogs) << __FUNCTION__ << "Thread terminated.";
        }
        delete m_thread;
        m_thread = 0;
    }
}

template <class BaseClass>
QWindowsNativeDialogBase *QWindowsDialogHelperBase<BaseClass>::nativeDialog() const
{
    if (m_nativeDialog.isNull()) {
         qWarning("%s invoked with no native dialog present.", __FUNCTION__);
         return 0;
    }
    return m_nativeDialog.data();
}

template <class BaseClass>
void QWindowsDialogHelperBase<BaseClass>::timerEvent(QTimerEvent *)
{
    startDialogThread();
}

template <class BaseClass>
QWindowsNativeDialogBase *QWindowsDialogHelperBase<BaseClass>::ensureNativeDialog()
{
    // Create dialog and apply common settings. Check "executed" flag as well
    // since for example IFileDialog::Show() works only once.
    if (m_nativeDialog.isNull() || m_nativeDialog->executed())
        m_nativeDialog = QWindowsNativeDialogBasePtr(createNativeDialog());
    return m_nativeDialog.data();
}

/*!
    \class QWindowsDialogThread
    \brief Run a non-modal native dialog in a separate thread.

    \sa QWindowsDialogHelperBase
    \internal
    \ingroup qt-lighthouse-win
*/

class QWindowsDialogThread : public QThread
{
public:
    typedef QSharedPointer<QWindowsNativeDialogBase> QWindowsNativeDialogBasePtr;

    explicit QWindowsDialogThread(const QWindowsNativeDialogBasePtr &d, HWND owner)
        : m_dialog(d), m_owner(owner) {}
    void run();

private:
    const QWindowsNativeDialogBasePtr m_dialog;
    const HWND m_owner;
};

void QWindowsDialogThread::run()
{
    qCDebug(lcQpaDialogs) << '>' << __FUNCTION__;
    m_dialog->exec(m_owner);
    qCDebug(lcQpaDialogs) << '<' << __FUNCTION__;
}

template <class BaseClass>
bool QWindowsDialogHelperBase<BaseClass>::show(Qt::WindowFlags,
                                                   Qt::WindowModality windowModality,
                                                   QWindow *parent)
{
    const bool modal = (windowModality != Qt::NonModal);
    if (!parent)
        parent = QGuiApplication::focusWindow(); // Need a parent window, else the application loses activation when closed.
    if (parent) {
        m_ownerWindow = QWindowsWindow::handleOf(parent);
    } else {
        m_ownerWindow = 0;
    }
    qCDebug(lcQpaDialogs) << __FUNCTION__ << "modal=" << modal
        << " modal supported? " << supportsNonModalDialog(parent)
        << "native=" << m_nativeDialog.data() << "owner" << m_ownerWindow;
    if (!modal && !supportsNonModalDialog(parent))
        return false; // Was it changed in-between?
    if (!ensureNativeDialog())
        return false;
    // Start a background thread to show the dialog. For modal dialogs,
    // a subsequent call to exec() may follow. So, start an idle timer
    // which will start the dialog thread. If exec() is then called, the
    // timer is stopped and dialog->exec() is called directly.
    cleanupThread();
    if (modal) {
        m_timerId = this->startTimer(0);
    } else {
        startDialogThread();
    }
    return true;
}

template <class BaseClass>
void QWindowsDialogHelperBase<BaseClass>::startDialogThread()
{
    Q_ASSERT(!m_nativeDialog.isNull());
    Q_ASSERT(!m_thread);
    m_thread = new QWindowsDialogThread(m_nativeDialog, m_ownerWindow);
    m_thread->start();
    stopTimer();
}

template <class BaseClass>
void QWindowsDialogHelperBase<BaseClass>::stopTimer()
{
    if (m_timerId) {
        this->killTimer(m_timerId);
        m_timerId = 0;
    }
}

// Find a file dialog window created by IFileDialog by process id, window
// title and class, which starts with a hash '#'.

struct FindDialogContext
{
    explicit FindDialogContext(const QString &titleIn)
        : title(qStringToWCharArray(titleIn)), processId(GetCurrentProcessId()), hwnd(0) {}

    const QScopedArrayPointer<wchar_t> title;
    const DWORD processId;
    HWND hwnd; // contains the HWND of the window found.
};

static BOOL QT_WIN_CALLBACK findDialogEnumWindowsProc(HWND hwnd, LPARAM lParam)
{
    FindDialogContext *context = reinterpret_cast<FindDialogContext *>(lParam);
    DWORD winPid = 0;
    GetWindowThreadProcessId(hwnd, &winPid);
    if (winPid != context->processId)
        return TRUE;
    wchar_t buf[256];
    if (!RealGetWindowClass(hwnd, buf, sizeof(buf)/sizeof(wchar_t)) || buf[0] != L'#')
        return TRUE;
    if (!GetWindowTextW(hwnd, buf, sizeof(buf)/sizeof(wchar_t)) || wcscmp(buf, context->title.data()))
        return TRUE;
    context->hwnd = hwnd;
    return FALSE;
}

static inline HWND findDialogWindow(const QString &title)
{
    FindDialogContext context(title);
    EnumWindows(findDialogEnumWindowsProc, reinterpret_cast<LPARAM>(&context));
    return context.hwnd;
}

template <class BaseClass>
void QWindowsDialogHelperBase<BaseClass>::hide()
{
    if (m_nativeDialog)
        m_nativeDialog->close();
    m_ownerWindow = 0;
}

template <class BaseClass>
void QWindowsDialogHelperBase<BaseClass>::exec()
{
    qCDebug(lcQpaDialogs) << __FUNCTION__;
    stopTimer();
    if (QWindowsNativeDialogBase *nd = nativeDialog()) {
         nd->exec(m_ownerWindow);
         m_nativeDialog.clear();
    }
}

/*!
    \class QWindowsFileDialogSharedData
    \brief Explicitly shared file dialog parameters that are not in QFileDialogOptions.

    Contain Parameters that need to be cached while the native dialog does not
    exist yet. In addition, the data are updated by the change notifications of the
    IFileDialogEvent, as querying them after the dialog has closed
    does not reliably work. Provides thread-safe setters (for the non-modal case).

    \internal
    \ingroup qt-lighthouse-win
    \sa QFileDialogOptions
*/

class QWindowsFileDialogSharedData
{
public:
    QWindowsFileDialogSharedData() : m_data(new Data) {}
    void fromOptions(const QSharedPointer<QFileDialogOptions> &o);

    QUrl directory() const;
    void setDirectory(const QUrl &);
    QString selectedNameFilter() const;
    void setSelectedNameFilter(const QString &);
    QList<QUrl> selectedFiles() const;
    void setSelectedFiles(const QList<QUrl> &);
    QString selectedFile() const;

private:
    class Data : public QSharedData {
    public:
        QUrl directory;
        QString selectedNameFilter;
        QList<QUrl> selectedFiles;
        QMutex mutex;
    };
    QExplicitlySharedDataPointer<Data> m_data;
};

inline QUrl QWindowsFileDialogSharedData::directory() const
{
    m_data->mutex.lock();
    const QUrl result = m_data->directory;
    m_data->mutex.unlock();
    return result;
}

inline void QWindowsFileDialogSharedData::setDirectory(const QUrl &d)
{
    QMutexLocker locker(&m_data->mutex);
    m_data->directory = d;
}

inline QString QWindowsFileDialogSharedData::selectedNameFilter() const
{
    m_data->mutex.lock();
    const QString result = m_data->selectedNameFilter;
    m_data->mutex.unlock();
    return result;
}

inline void QWindowsFileDialogSharedData::setSelectedNameFilter(const QString &f)
{
    QMutexLocker locker(&m_data->mutex);
    m_data->selectedNameFilter = f;
}

inline QList<QUrl> QWindowsFileDialogSharedData::selectedFiles() const
{
    m_data->mutex.lock();
    const QList<QUrl> result = m_data->selectedFiles;
    m_data->mutex.unlock();
    return result;
}

inline QString QWindowsFileDialogSharedData::selectedFile() const
{
    const QList<QUrl> files = selectedFiles();
    return files.isEmpty() ? QString() : files.front().toLocalFile();
}

inline void QWindowsFileDialogSharedData::setSelectedFiles(const QList<QUrl> &urls)
{
    QMutexLocker locker(&m_data->mutex);
    m_data->selectedFiles = urls;
}

inline void QWindowsFileDialogSharedData::fromOptions(const QSharedPointer<QFileDialogOptions> &o)
{
    QMutexLocker locker(&m_data->mutex);
    m_data->directory = o->initialDirectory();
    m_data->selectedFiles = o->initiallySelectedFiles();
    m_data->selectedNameFilter = o->initiallySelectedNameFilter();
}

/*!
    \class QWindowsNativeFileDialogEventHandler
    \brief Listens to IFileDialog events and forwards them to QWindowsNativeFileDialogBase

    Events like 'folder change' that have an equivalent signal
    in QFileDialog are forwarded.

    \sa QWindowsNativeFileDialogBase, QWindowsFileDialogHelper
    \internal
    \ingroup qt-lighthouse-win
*/

class QWindowsNativeFileDialogBase;

class QWindowsNativeFileDialogEventHandler : public IFileDialogEvents
{
public:
    static IFileDialogEvents *create(QWindowsNativeFileDialogBase *nativeFileDialog);

    // IUnknown methods
    IFACEMETHODIMP QueryInterface(REFIID riid, void** ppv)
    {
        if (riid != IID_IUnknown && riid != IID_IFileDialogEvents) {
            *ppv = NULL;
            return ResultFromScode(E_NOINTERFACE);
        }
        *ppv = this;
        AddRef();
        return NOERROR;
    }

    IFACEMETHODIMP_(ULONG) AddRef() { return InterlockedIncrement(&m_ref); }

    IFACEMETHODIMP_(ULONG) Release()
    {
        const long ref = InterlockedDecrement(&m_ref);
        if (!ref)
            delete this;
        return ref;
    }

    // IFileDialogEvents methods
    IFACEMETHODIMP OnFileOk(IFileDialog *);
    IFACEMETHODIMP OnFolderChange(IFileDialog *) { return S_OK; }
    IFACEMETHODIMP OnFolderChanging(IFileDialog *, IShellItem *);
    IFACEMETHODIMP OnHelp(IFileDialog *) { return S_OK; }
    IFACEMETHODIMP OnSelectionChange(IFileDialog *);
    IFACEMETHODIMP OnShareViolation(IFileDialog *, IShellItem *, FDE_SHAREVIOLATION_RESPONSE *) { return S_OK; }
    IFACEMETHODIMP OnTypeChange(IFileDialog *);
    IFACEMETHODIMP OnOverwrite(IFileDialog *, IShellItem *, FDE_OVERWRITE_RESPONSE *) { return S_OK; }

    QWindowsNativeFileDialogEventHandler(QWindowsNativeFileDialogBase *nativeFileDialog) :
        m_ref(1), m_nativeFileDialog(nativeFileDialog) {}
    virtual ~QWindowsNativeFileDialogEventHandler() {}

private:
    long m_ref;
    QWindowsNativeFileDialogBase *m_nativeFileDialog;
};

IFileDialogEvents *QWindowsNativeFileDialogEventHandler::create(QWindowsNativeFileDialogBase *nativeFileDialog)
{
    IFileDialogEvents *result;
    QWindowsNativeFileDialogEventHandler *eventHandler = new QWindowsNativeFileDialogEventHandler(nativeFileDialog);
    if (FAILED(eventHandler->QueryInterface(IID_IFileDialogEvents, reinterpret_cast<void **>(&result)))) {
        qErrnoWarning("Unable to obtain IFileDialogEvents");
        return 0;
    }
    eventHandler->Release();
    return result;
}

/*!
    \class QWindowsNativeFileDialogBase
    \brief Windows native file dialog wrapper around IFileOpenDialog, IFileSaveDialog.

    Provides convenience methods.
    Note that only IFileOpenDialog has multi-file functionality.

    \sa QWindowsNativeFileDialogEventHandler, QWindowsFileDialogHelper
    \internal
    \ingroup qt-lighthouse-win
*/

class QWindowsNativeFileDialogBase : public QWindowsNativeDialogBase
{
    Q_OBJECT
    Q_PROPERTY(bool hideFiltersDetails READ hideFiltersDetails WRITE setHideFiltersDetails)
public:
    ~QWindowsNativeFileDialogBase();

    inline static QWindowsNativeFileDialogBase *create(QFileDialogOptions::AcceptMode am, const QWindowsFileDialogSharedData &data);

    void setWindowTitle(const QString &title) Q_DECL_OVERRIDE;
    inline void setMode(QFileDialogOptions::FileMode mode, QFileDialogOptions::AcceptMode acceptMode, QFileDialogOptions::FileDialogOptions options);
    inline void setDirectory(const QUrl &directory);
    inline void updateDirectory() { setDirectory(m_data.directory()); }
    inline QString directory() const;
    void doExec(HWND owner = 0) Q_DECL_OVERRIDE;
    virtual void setNameFilters(const QStringList &f);
    inline void selectNameFilter(const QString &filter);
    inline void updateSelectedNameFilter() { selectNameFilter(m_data.selectedNameFilter()); }
    inline QString selectedNameFilter() const;
    void selectFile(const QString &fileName) const;
    bool hideFiltersDetails() const    { return m_hideFiltersDetails; }
    void setHideFiltersDetails(bool h) { m_hideFiltersDetails = h; }
    void setDefaultSuffix(const QString &s);
    inline bool hasDefaultSuffix() const  { return m_hasDefaultSuffix; }
    inline void setLabelText(QFileDialogOptions::DialogLabel l, const QString &text);

    // Return the selected files for tracking in OnSelectionChanged().
    virtual QList<QUrl> selectedFiles() const = 0;
    // Return the result for tracking in OnFileOk(). Differs from selection for
    // example by appended default suffixes, etc.
    virtual QList<QUrl> dialogResult() const = 0;

    inline void onFolderChange(IShellItem *);
    inline void onSelectionChange();
    inline void onTypeChange();
    inline bool onFileOk();

signals:
    void directoryEntered(const QUrl &directory);
    void currentChanged(const QUrl &file);
    void filterSelected(const QString & filter);

public slots:
    void close() Q_DECL_OVERRIDE;

protected:
    explicit QWindowsNativeFileDialogBase(const QWindowsFileDialogSharedData &data);
    bool init(const CLSID &clsId, const IID &iid);
    void setDefaultSuffixSys(const QString &s);
    inline IFileDialog * fileDialog() const { return m_fileDialog; }
    static QString itemPath(IShellItem *item);
    static QList<QUrl> libraryItemFolders(IShellItem *item);
    static QString libraryItemDefaultSaveFolder(IShellItem *item);
    static int itemPaths(IShellItemArray *items, QList<QUrl> *fileResult = 0);
    static IShellItem *shellItem(const QUrl &url);

    const QWindowsFileDialogSharedData &data() const { return m_data; }
    QWindowsFileDialogSharedData &data() { return m_data; }

private:
    IFileDialog *m_fileDialog;
    IFileDialogEvents *m_dialogEvents;
    DWORD m_cookie;
    QStringList m_nameFilters;
    bool m_hideFiltersDetails;
    bool m_hasDefaultSuffix;
    QWindowsFileDialogSharedData m_data;
    QString m_title;
};

QWindowsNativeFileDialogBase::QWindowsNativeFileDialogBase(const QWindowsFileDialogSharedData &data) :
    m_fileDialog(0), m_dialogEvents(0), m_cookie(0), m_hideFiltersDetails(false),
    m_hasDefaultSuffix(false), m_data(data)
{
}

QWindowsNativeFileDialogBase::~QWindowsNativeFileDialogBase()
{
    if (m_dialogEvents && m_fileDialog)
        m_fileDialog->Unadvise(m_cookie);
    if (m_dialogEvents)
        m_dialogEvents->Release();
    if (m_fileDialog)
        m_fileDialog->Release();
}

bool QWindowsNativeFileDialogBase::init(const CLSID &clsId, const IID &iid)
{
    HRESULT hr = CoCreateInstance(clsId, NULL, CLSCTX_INPROC_SERVER,
                                  iid, reinterpret_cast<void **>(&m_fileDialog));
    if (FAILED(hr)) {
        qErrnoWarning("CoCreateInstance failed");
        return false;
    }
    m_dialogEvents = QWindowsNativeFileDialogEventHandler::create(this);
    if (!m_dialogEvents)
        return false;
    // Register event handler
    hr = m_fileDialog->Advise(m_dialogEvents, &m_cookie);
    if (FAILED(hr)) {
        qErrnoWarning("IFileDialog::Advise failed");
        return false;
    }
    qCDebug(lcQpaDialogs) << __FUNCTION__ << m_fileDialog << m_dialogEvents <<  m_cookie;

    return true;
}

void QWindowsNativeFileDialogBase::setWindowTitle(const QString &title)
{
    m_title = title;
    m_fileDialog->SetTitle(reinterpret_cast<const wchar_t *>(title.utf16()));
}

IShellItem *QWindowsNativeFileDialogBase::shellItem(const QUrl &url)
{
    if (url.isLocalFile()) {
        IShellItem *result = Q_NULLPTR;
        const QString native = QDir::toNativeSeparators(url.toLocalFile());
        const HRESULT hr =
                SHCreateItemFromParsingName(reinterpret_cast<const wchar_t *>(native.utf16()),
                                            NULL, IID_IShellItem,
                                            reinterpret_cast<void **>(&result));
        if (FAILED(hr)) {
            qErrnoWarning("%s: SHCreateItemFromParsingName(%s)) failed", __FUNCTION__, qPrintable(url.toString()));
            return Q_NULLPTR;
        }
        return result;
    } else if (url.scheme() == QLatin1String("clsid")) {
        // Support for virtual folders via GUID
        // (see https://msdn.microsoft.com/en-us/library/windows/desktop/dd378457(v=vs.85).aspx)
        // specified as "clsid:<GUID>" (without '{', '}').
        IShellItem *result = Q_NULLPTR;
        const QUuid uuid(url.path());
        if (uuid.isNull()) {
            qWarning() << __FUNCTION__ << ": Invalid CLSID: " << url.path();
            return Q_NULLPTR;
        }
        PIDLIST_ABSOLUTE idList;
        HRESULT hr = SHGetKnownFolderIDList(uuid, 0, 0, &idList);
        if (FAILED(hr)) {
            qErrnoWarning("%s: SHGetKnownFolderIDList(%s)) failed", __FUNCTION__, qPrintable(url.toString()));
            return Q_NULLPTR;
        }
        hr = SHCreateItemFromIDList(idList, IID_IShellItem, reinterpret_cast<void **>(&result));
        CoTaskMemFree(idList);
        if (FAILED(hr)) {
            qErrnoWarning("%s: SHCreateItemFromIDList(%s)) failed", __FUNCTION__, qPrintable(url.toString()));
            return Q_NULLPTR;
        }
        return result;
    } else {
        qWarning() << __FUNCTION__ << ": Unhandled scheme: " << url.scheme();
    }
    return 0;
}

void QWindowsNativeFileDialogBase::setDirectory(const QUrl &directory)
{
    if (!directory.isEmpty()) {
        if (IShellItem *psi = QWindowsNativeFileDialogBase::shellItem(directory)) {
            m_fileDialog->SetFolder(psi);
            psi->Release();
        }
    }
}

QString QWindowsNativeFileDialogBase::directory() const
{
<<<<<<< HEAD
    IShellItem *item = 0;
    if (m_fileDialog && SUCCEEDED(m_fileDialog->GetFolder(&item)) && item)
        return QWindowsNativeFileDialogBase::itemPath(item);
    return QString();
=======
    QString result;
#ifndef Q_OS_WINCE
    IShellItem *item = 0;
    if (m_fileDialog && SUCCEEDED(m_fileDialog->GetFolder(&item)) && item) {
        result = QWindowsNativeFileDialogBase::itemPath(item);
        item->Release();
    }
#endif
    return result;
>>>>>>> 657c2bfb
}

void QWindowsNativeFileDialogBase::doExec(HWND owner)
{
    qCDebug(lcQpaDialogs) << '>' << __FUNCTION__;
    // Show() blocks until the user closes the dialog, the dialog window
    // gets a WM_CLOSE or the parent window is destroyed.
    const HRESULT hr = m_fileDialog->Show(owner);
    QWindowsDialogs::eatMouseMove();
    qCDebug(lcQpaDialogs) << '<' << __FUNCTION__ << " returns " << hex << hr;
    if (hr == S_OK) {
        emit accepted();
    } else {
        emit rejected();
    }
}

void QWindowsNativeFileDialogBase::setMode(QFileDialogOptions::FileMode mode,
                                           QFileDialogOptions::AcceptMode acceptMode,
                                           QFileDialogOptions::FileDialogOptions options)
{
    DWORD flags = FOS_PATHMUSTEXIST | FOS_FORCESHOWHIDDEN;
    if (options & QFileDialogOptions::DontResolveSymlinks)
        flags |= FOS_NODEREFERENCELINKS;
    switch (mode) {
    case QFileDialogOptions::AnyFile:
        if (acceptMode == QFileDialogOptions::AcceptSave)
            flags |= FOS_NOREADONLYRETURN;
        if (!(options & QFileDialogOptions::DontConfirmOverwrite))
            flags |= FOS_OVERWRITEPROMPT;
        break;
    case QFileDialogOptions::ExistingFile:
        flags |= FOS_FILEMUSTEXIST;
        break;
    case QFileDialogOptions::Directory:
    case QFileDialogOptions::DirectoryOnly:
        flags |= FOS_PICKFOLDERS | FOS_FILEMUSTEXIST;
        break;
    case QFileDialogOptions::ExistingFiles:
        flags |= FOS_FILEMUSTEXIST | FOS_ALLOWMULTISELECT;
        break;
    }
    qCDebug(lcQpaDialogs) << __FUNCTION__ << "mode=" << mode
        << "acceptMode=" << acceptMode << "options=" << options
        << "results in" << showbase << hex << flags;

    if (FAILED(m_fileDialog->SetOptions(flags)))
        qErrnoWarning("%s: SetOptions() failed", __FUNCTION__);
}

#if defined(__IShellLibrary_INTERFACE_DEFINED__) // Windows SDK 7

// Helper for "Libraries": collections of folders appearing from Windows 7
// on, visible in the file dialogs.

// Load a library from a IShellItem (sanitized copy of the inline function
// SHLoadLibraryFromItem from ShObjIdl.h, which does not exist for MinGW).
static IShellLibrary *sHLoadLibraryFromItem(IShellItem *libraryItem, DWORD mode)
{
    // ID symbols present from Windows 7 on:
    static const CLSID classId_ShellLibrary = {0xd9b3211d, 0xe57f, 0x4426, {0xaa, 0xef, 0x30, 0xa8, 0x6, 0xad, 0xd3, 0x97}};
    static const IID   iId_IShellLibrary    = {0x11a66efa, 0x382e, 0x451a, {0x92, 0x34, 0x1e, 0xe, 0x12, 0xef, 0x30, 0x85}};

    IShellLibrary *helper = 0;
    IShellLibrary *result = 0;
    if (SUCCEEDED(CoCreateInstance(classId_ShellLibrary, NULL, CLSCTX_INPROC_SERVER, iId_IShellLibrary, reinterpret_cast<void **>(&helper))))
        if (SUCCEEDED(helper->LoadLibraryFromItem(libraryItem, mode)))
            helper->QueryInterface(iId_IShellLibrary, reinterpret_cast<void **>(&result));
    if (helper)
        helper->Release();
    return result;
}

// Return all folders of a library-type item.
QList<QUrl> QWindowsNativeFileDialogBase::libraryItemFolders(IShellItem *item)
{
    QList<QUrl> result;
    if (IShellLibrary *library = sHLoadLibraryFromItem(item, STGM_READ | STGM_SHARE_DENY_WRITE)) {
        IShellItemArray *itemArray = 0;
        if (SUCCEEDED(library->GetFolders(LFF_FORCEFILESYSTEM, IID_IShellItemArray, reinterpret_cast<void **>(&itemArray)))) {
            QWindowsNativeFileDialogBase::itemPaths(itemArray, &result);
            itemArray->Release();
        }
        library->Release();
    }
    return result;
}

// Return default save folders of a library-type item.
QString QWindowsNativeFileDialogBase::libraryItemDefaultSaveFolder(IShellItem *item)
{
    QString result;
    if (IShellLibrary *library = sHLoadLibraryFromItem(item, STGM_READ | STGM_SHARE_DENY_WRITE)) {
        IShellItem *item = 0;
        if (SUCCEEDED(library->GetDefaultSaveFolder(DSFT_DETECT, IID_IShellItem, reinterpret_cast<void **>(&item)))) {
            result = QWindowsNativeFileDialogBase::itemPath(item);
            item->Release();
        }
        library->Release();
    }
    return result;
}

#else // __IShellLibrary_INTERFACE_DEFINED__

QList<QUrl> QWindowsNativeFileDialogBase::libraryItemFolders(IShellItem *)
{
    return QList<QUrl>();
}

QString QWindowsNativeFileDialogBase::libraryItemDefaultSaveFolder(IShellItem *)
{
    return QString();
}

#endif // !__IShellLibrary_INTERFACE_DEFINED__

QString QWindowsNativeFileDialogBase::itemPath(IShellItem *item)
{
    SFGAOF attributes = 0;
    // Check whether it has a file system representation?
    if (FAILED(item->GetAttributes(SFGAO_FILESYSTEM, &attributes)))
         return QString();
    if (attributes & SFGAO_FILESYSTEM) {
        LPWSTR name = 0;
        QString result;
        if (SUCCEEDED(item->GetDisplayName(SIGDN_FILESYSPATH, &name))) {
            result = QDir::cleanPath(QString::fromWCharArray(name));
            CoTaskMemFree(name);
        }
        return result;
    }
    // Check for a "Library" item
    if ((QSysInfo::windowsVersion() & QSysInfo::WV_NT_based) && QSysInfo::windowsVersion() >= QSysInfo::WV_WINDOWS7)
        return QWindowsNativeFileDialogBase::libraryItemDefaultSaveFolder(item);
    return QString();
}

int QWindowsNativeFileDialogBase::itemPaths(IShellItemArray *items,
                                            QList<QUrl> *result /* = 0 */)
{
    DWORD itemCount = 0;
    if (result)
        result->clear();
    if (FAILED(items->GetCount(&itemCount)))
        return 0;
    if (result && itemCount) {
        result->reserve(itemCount);
        for (DWORD i = 0; i < itemCount; ++i) {
            IShellItem *item = 0;
            if (SUCCEEDED(items->GetItemAt(i, &item)))
                result->push_back(QUrl::fromLocalFile(QWindowsNativeFileDialogBase::itemPath(item)));
        }
   }
    return itemCount;
}

// Split a list of name filters into description and actual filters
struct FilterSpec
{
    QString description;
    QString filter;
};

static QList<FilterSpec> filterSpecs(const QStringList &filters,
                                     bool hideFilterDetails,
                                     int *totalStringLength)
{
    QList<FilterSpec> result;
    result.reserve(filters.size());
    *totalStringLength = 0;

    const QRegExp filterSeparatorRE(QStringLiteral("[;\\s]+"));
    const QString separator = QStringLiteral(";");
    Q_ASSERT(filterSeparatorRE.isValid());
    // Split filter specification as 'Texts (*.txt[;] *.doc)', '*.txt[;] *.doc'
    // into description and filters specification as '*.txt;*.doc'
    foreach (const QString &filterString, filters) {
        const int openingParenPos = filterString.lastIndexOf(QLatin1Char('('));
        const int closingParenPos = openingParenPos != -1 ?
            filterString.indexOf(QLatin1Char(')'), openingParenPos + 1) : -1;
        FilterSpec filterSpec;
        filterSpec.filter = closingParenPos == -1 ?
            filterString :
            filterString.mid(openingParenPos + 1, closingParenPos - openingParenPos - 1).trimmed();
        if (filterSpec.filter.isEmpty())
            filterSpec.filter += QLatin1Char('*');
        filterSpec.filter.replace(filterSeparatorRE, separator);
        filterSpec.description = filterString;
        if (hideFilterDetails && openingParenPos != -1) { // Do not show pattern in description
            filterSpec.description.truncate(openingParenPos);
            while (filterSpec.description.endsWith(QLatin1Char(' ')))
                filterSpec.description.truncate(filterSpec.description.size() - 1);
        }
        *totalStringLength += filterSpec.filter.size() + filterSpec.description.size();
        result.push_back(filterSpec);
    }
    return result;
}

void QWindowsNativeFileDialogBase::setNameFilters(const QStringList &filters)
{
    /* Populates an array of COMDLG_FILTERSPEC from list of filters,
     * store the strings in a flat, contiguous buffer. */
    m_nameFilters = filters;
    int totalStringLength = 0;
    const QList<FilterSpec> specs = filterSpecs(filters, m_hideFiltersDetails, &totalStringLength);
    const int size = specs.size();

    QScopedArrayPointer<WCHAR> buffer(new WCHAR[totalStringLength + 2 * size]);
    QScopedArrayPointer<COMDLG_FILTERSPEC> comFilterSpec(new COMDLG_FILTERSPEC[size]);

    WCHAR *ptr = buffer.data();
    // Split filter specification as 'Texts (*.txt[;] *.doc)'
    // into description and filters specification as '*.txt;*.doc'

    for (int i = 0; i < size; ++i) {
        // Display glitch (CLSID only): Any filter not filtering on suffix (such as
        // '*', 'a.*') will be duplicated in combo: 'All files (*) (*)',
        // 'AAA files (a.*) (a.*)'
        QString description = specs[i].description;
        const QString &filter = specs[i].filter;
        if (!m_hideFiltersDetails && !filter.startsWith(QLatin1String("*."))) {
            const int pos = description.lastIndexOf(QLatin1Char('('));
            if (pos > 0)
                description.truncate(pos);
        }
        // Add to buffer.
        comFilterSpec[i].pszName = ptr;
        ptr += description.toWCharArray(ptr);
        *ptr++ = 0;
        comFilterSpec[i].pszSpec = ptr;
        ptr += specs[i].filter.toWCharArray(ptr);
        *ptr++ = 0;
    }

    m_fileDialog->SetFileTypes(size, comFilterSpec.data());
}

void QWindowsNativeFileDialogBase::setDefaultSuffix(const QString &s)
{
    setDefaultSuffixSys(s);
    m_hasDefaultSuffix = !s.isEmpty();
}

void QWindowsNativeFileDialogBase::setDefaultSuffixSys(const QString &s)
{
    // If this parameter is non-empty, it will be appended by the dialog for the 'Any files'
    // filter ('*'). If this parameter is non-empty and the current filter has a suffix,
    // the dialog will append the filter's suffix.
    wchar_t *wSuffix = const_cast<wchar_t *>(reinterpret_cast<const wchar_t *>(s.utf16()));
    m_fileDialog->SetDefaultExtension(wSuffix);
}

void QWindowsNativeFileDialogBase::setLabelText(QFileDialogOptions::DialogLabel l, const QString &text)
{
    wchar_t *wText = const_cast<wchar_t *>(reinterpret_cast<const wchar_t *>(text.utf16()));
    switch (l) {
    case QFileDialogOptions::FileName:
        m_fileDialog->SetFileNameLabel(wText);
        break;
    case QFileDialogOptions::Accept:
        m_fileDialog->SetOkButtonLabel(wText);
        break;
    case QFileDialogOptions::LookIn:
    case QFileDialogOptions::Reject:
    case QFileDialogOptions::FileType:
    case QFileDialogOptions::DialogLabelCount:
        break;
    }
}

static inline bool isClsid(const QString &s)
{
    // detect "374DE290-123F-4565-9164-39C4925E467B".
   static const QRegularExpression pattern(QLatin1String("\\A[0-9A-Fa-f]{8}-[0-9A-Fa-f]{4}-[0-9A-Fa-f]{4}-[0-9A-Fa-f]{4}-[0-9A-Fa-f]{12}\\z"));
   Q_ASSERT(pattern.isValid());
   return pattern.match(s).hasMatch();
}

void QWindowsNativeFileDialogBase::selectFile(const QString &fileName) const
{
    // Hack to prevent CLSIDs from being set as file name due to
    // QFileDialogPrivate::initialSelection() being QString-based.
    if (!isClsid(fileName))
        m_fileDialog->SetFileName((wchar_t*)fileName.utf16());
}

// Return the index of the selected filter, accounting for QFileDialog
// sometimes stripping the filter specification depending on the
// hideFilterDetails setting.
static int indexOfNameFilter(const QStringList &filters, const QString &needle)
{
    const int index = filters.indexOf(needle);
    if (index >= 0)
        return index;
    for (int i = 0; i < filters.size(); ++i)
        if (filters.at(i).startsWith(needle))
            return i;
    return -1;
}

void QWindowsNativeFileDialogBase::selectNameFilter(const QString &filter)
{
    if (filter.isEmpty())
        return;
    const int index = indexOfNameFilter(m_nameFilters, filter);
    if (index < 0) {
        qWarning("%s: Invalid parameter '%s' not found in '%s'.",
                 __FUNCTION__, qPrintable(filter),
                 qPrintable(m_nameFilters.join(QStringLiteral(", "))));
        return;
    }
    m_fileDialog->SetFileTypeIndex(index + 1); // one-based.
}

QString QWindowsNativeFileDialogBase::selectedNameFilter() const
{
    UINT uIndex = 0;
    if (SUCCEEDED(m_fileDialog->GetFileTypeIndex(&uIndex))) {
        const int index = uIndex - 1; // one-based
        if (index < m_nameFilters.size())
            return m_nameFilters.at(index);
    }
    return QString();
}

void QWindowsNativeFileDialogBase::onFolderChange(IShellItem *item)
{
    if (item) {
        const QUrl directory = QUrl::fromLocalFile(QWindowsNativeFileDialogBase::itemPath(item));
        m_data.setDirectory(directory);
        emit directoryEntered(directory);
    }
}

void QWindowsNativeFileDialogBase::onSelectionChange()
{
    const QList<QUrl> current = selectedFiles();
    m_data.setSelectedFiles(current);
    if (current.size() == 1)
        emit currentChanged(current.front());
}

void QWindowsNativeFileDialogBase::onTypeChange()
{
    const QString filter = selectedNameFilter();
    m_data.setSelectedNameFilter(filter);
    emit filterSelected(filter);
}

bool QWindowsNativeFileDialogBase::onFileOk()
{
    // Store selected files as GetResults() returns invalid data after the dialog closes.
    m_data.setSelectedFiles(dialogResult());
    return true;
}

void QWindowsNativeFileDialogBase::close()
{
    m_fileDialog->Close(S_OK);
    // IFileDialog::Close() does not work unless invoked from a callback.
    // Try to find the window and send it a WM_CLOSE in addition.
    const HWND hwnd = findDialogWindow(m_title);
    qCDebug(lcQpaDialogs) << __FUNCTION__ << "closing" << hwnd;
    if (hwnd && IsWindowVisible(hwnd))
        PostMessageW(hwnd, WM_CLOSE, 0, 0);
}

HRESULT QWindowsNativeFileDialogEventHandler::OnFolderChanging(IFileDialog *, IShellItem *item)
{
    m_nativeFileDialog->onFolderChange(item);
    return S_OK;
}

HRESULT QWindowsNativeFileDialogEventHandler::OnSelectionChange(IFileDialog *)
{
    m_nativeFileDialog->onSelectionChange();
    return S_OK;
}

HRESULT QWindowsNativeFileDialogEventHandler::OnTypeChange(IFileDialog *)
{
    m_nativeFileDialog->onTypeChange();
    return S_OK;
}

HRESULT QWindowsNativeFileDialogEventHandler::OnFileOk(IFileDialog *)
{
    return m_nativeFileDialog->onFileOk() ? S_OK : S_FALSE;
}

/*!
    \class QWindowsNativeSaveFileDialog
    \brief Windows native file save dialog wrapper around IFileSaveDialog.

    Implements single-selection methods.

    \internal
    \ingroup qt-lighthouse-win
*/

class QWindowsNativeSaveFileDialog : public QWindowsNativeFileDialogBase
{
    Q_OBJECT
public:
    explicit QWindowsNativeSaveFileDialog(const QWindowsFileDialogSharedData &data)
        : QWindowsNativeFileDialogBase(data) {}
    void setNameFilters(const QStringList &f) Q_DECL_OVERRIDE;
    QList<QUrl> selectedFiles() const Q_DECL_OVERRIDE;
    QList<QUrl> dialogResult() const Q_DECL_OVERRIDE;
};

// Return the first suffix from the name filter "Foo files (*.foo;*.bar)" -> "foo".
// Also handles the simple name filter case "*.txt" -> "txt"
static inline QString suffixFromFilter(const QString &filter)
{
    int suffixPos = filter.indexOf(QLatin1String("*."));
    if (suffixPos < 0)
        return QString();
    suffixPos += 2;
    int endPos = filter.indexOf(QLatin1Char(' '), suffixPos + 1);
    if (endPos < 0)
        endPos = filter.indexOf(QLatin1Char(';'), suffixPos + 1);
    if (endPos < 0)
        endPos = filter.indexOf(QLatin1Char(')'), suffixPos + 1);
    if (endPos < 0)
        endPos = filter.size();
    return filter.mid(suffixPos, endPos - suffixPos);
}

void QWindowsNativeSaveFileDialog::setNameFilters(const QStringList &f)
{
    QWindowsNativeFileDialogBase::setNameFilters(f);
    // QTBUG-31381, QTBUG-30748: IFileDialog will update the suffix of the selected name
    // filter only if a default suffix is set (see docs). Set the first available
    // suffix unless we have a defaultSuffix.
    if (!hasDefaultSuffix()) {
        foreach (const QString &filter, f) {
            const QString suffix = suffixFromFilter(filter);
            if (!suffix.isEmpty()) {
                setDefaultSuffixSys(suffix);
                break;
            }
        }
    } // m_hasDefaultSuffix
}

QList<QUrl> QWindowsNativeSaveFileDialog::dialogResult() const
{
    QList<QUrl> result;
    IShellItem *item = 0;
    if (SUCCEEDED(fileDialog()->GetResult(&item)) && item)
        result.push_back(QUrl::fromLocalFile(QWindowsNativeFileDialogBase::itemPath(item)));
    return result;
}

QList<QUrl> QWindowsNativeSaveFileDialog::selectedFiles() const
{
    QList<QUrl> result;
    IShellItem *item = 0;
    const HRESULT hr = fileDialog()->GetCurrentSelection(&item);
    if (SUCCEEDED(hr) && item) {
        result.push_back(QUrl::fromLocalFile(QWindowsNativeSaveFileDialog::itemPath(item)));
        item->Release();
    }
    return result;
}

/*!
    \class QWindowsNativeOpenFileDialog
    \brief Windows native file save dialog wrapper around IFileOpenDialog.

    Implements multi-selection methods.

    \internal
    \ingroup qt-lighthouse-win
*/

class QWindowsNativeOpenFileDialog : public QWindowsNativeFileDialogBase
{
public:
    explicit QWindowsNativeOpenFileDialog(const QWindowsFileDialogSharedData &data) :
        QWindowsNativeFileDialogBase(data) {}
    QList<QUrl> selectedFiles() const Q_DECL_OVERRIDE;
    QList<QUrl> dialogResult() const Q_DECL_OVERRIDE;

private:
    inline IFileOpenDialog *openFileDialog() const
        { return static_cast<IFileOpenDialog *>(fileDialog()); }
};

QList<QUrl> QWindowsNativeOpenFileDialog::dialogResult() const
{
    QList<QUrl> result;
    IShellItemArray *items = 0;
    if (SUCCEEDED(openFileDialog()->GetResults(&items)) && items)
        QWindowsNativeFileDialogBase::itemPaths(items, &result);
    return result;
}

QList<QUrl> QWindowsNativeOpenFileDialog::selectedFiles() const
{
    QList<QUrl> result;
    IShellItemArray *items = 0;
    const HRESULT hr = openFileDialog()->GetSelectedItems(&items);
    if (SUCCEEDED(hr) && items)
        QWindowsNativeFileDialogBase::itemPaths(items, &result);
    return result;
}

/*!
    \brief Factory method for QWindowsNativeFileDialogBase returning
    QWindowsNativeOpenFileDialog or QWindowsNativeSaveFileDialog depending on
    QFileDialog::AcceptMode.
*/

QWindowsNativeFileDialogBase *QWindowsNativeFileDialogBase::create(QFileDialogOptions::AcceptMode am,
                                                                   const QWindowsFileDialogSharedData &data)
{
    QWindowsNativeFileDialogBase *result = 0;
    if (am == QFileDialogOptions::AcceptOpen) {
        result = new QWindowsNativeOpenFileDialog(data);
        if (!result->init(CLSID_FileOpenDialog, IID_IFileOpenDialog)) {
            delete result;
            return 0;
        }
    } else {
        result = new QWindowsNativeSaveFileDialog(data);
        if (!result->init(CLSID_FileSaveDialog, IID_IFileSaveDialog)) {
            delete result;
            return 0;
        }
    }
    return result;
}

/*!
    \class QWindowsFileDialogHelper
    \brief Helper for native Windows file dialogs

    For Qt 4 compatibility, do not create native non-modal dialogs on widgets,
    but only on QQuickWindows, which do not have a fallback.

    \internal
    \ingroup qt-lighthouse-win
*/

class QWindowsFileDialogHelper : public QWindowsDialogHelperBase<QPlatformFileDialogHelper>
{
public:
    QWindowsFileDialogHelper() {}
    virtual bool supportsNonModalDialog(const QWindow * /* parent */ = 0) const Q_DECL_OVERRIDE { return false; }
    virtual bool defaultNameFilterDisables() const Q_DECL_OVERRIDE
        { return false; }
    virtual void setDirectory(const QUrl &directory) Q_DECL_OVERRIDE;
    virtual QUrl directory() const Q_DECL_OVERRIDE;
    virtual void selectFile(const QUrl &filename) Q_DECL_OVERRIDE;
    virtual QList<QUrl> selectedFiles() const Q_DECL_OVERRIDE;
    virtual void setFilter() Q_DECL_OVERRIDE;
    virtual void selectNameFilter(const QString &filter) Q_DECL_OVERRIDE;
    virtual QString selectedNameFilter() const Q_DECL_OVERRIDE;

private:
    QWindowsNativeDialogBase *createNativeDialog() Q_DECL_OVERRIDE;
    inline QWindowsNativeFileDialogBase *nativeFileDialog() const
        { return static_cast<QWindowsNativeFileDialogBase *>(nativeDialog()); }

    // Cache for the case no native dialog is created.
    QWindowsFileDialogSharedData m_data;
};

QWindowsNativeDialogBase *QWindowsFileDialogHelper::createNativeDialog()
{
    QWindowsNativeFileDialogBase *result = QWindowsNativeFileDialogBase::create(options()->acceptMode(), m_data);
    if (!result)
        return 0;
    QObject::connect(result, &QWindowsNativeDialogBase::accepted, this, &QPlatformDialogHelper::accept);
    QObject::connect(result, &QWindowsNativeDialogBase::rejected, this, &QPlatformDialogHelper::reject);
    QObject::connect(result, &QWindowsNativeFileDialogBase::directoryEntered,
                     this, &QPlatformFileDialogHelper::directoryEntered);
    QObject::connect(result, &QWindowsNativeFileDialogBase::currentChanged,
                     this, &QPlatformFileDialogHelper::currentChanged);
    QObject::connect(result, &QWindowsNativeFileDialogBase::filterSelected,
                     this, &QPlatformFileDialogHelper::filterSelected);

    // Apply settings.
    const QSharedPointer<QFileDialogOptions> &opts = options();
    m_data.fromOptions(opts);
    const QFileDialogOptions::FileMode mode = opts->fileMode();
    result->setWindowTitle(opts->windowTitle());
    result->setMode(mode, opts->acceptMode(), opts->options());
    result->setHideFiltersDetails(opts->testOption(QFileDialogOptions::HideNameFilterDetails));
    const QStringList nameFilters = opts->nameFilters();
    if (!nameFilters.isEmpty())
        result->setNameFilters(nameFilters);
    if (opts->isLabelExplicitlySet(QFileDialogOptions::FileName))
        result->setLabelText(QFileDialogOptions::FileName, opts->labelText(QFileDialogOptions::FileName));
    if (opts->isLabelExplicitlySet(QFileDialogOptions::Accept))
        result->setLabelText(QFileDialogOptions::Accept, opts->labelText(QFileDialogOptions::Accept));
    result->updateDirectory();
    result->updateSelectedNameFilter();
    const QList<QUrl> initialSelection = opts->initiallySelectedFiles();
    if (initialSelection.size() > 0) {
        const QUrl url = initialSelection.front();
        if (url.isLocalFile()) {
            QFileInfo info(url.toLocalFile());
            if (!info.isDir())
                result->selectFile(info.fileName());
        } else {
            result->selectFile(url.path()); // TODO url.fileName() once it exists
        }
    }
    // No need to select initialNameFilter if mode is Dir
    if (mode != QFileDialogOptions::Directory && mode != QFileDialogOptions::DirectoryOnly) {
        const QString initialNameFilter = opts->initiallySelectedNameFilter();
        if (!initialNameFilter.isEmpty())
            result->selectNameFilter(initialNameFilter);
    }
    const QString defaultSuffix = opts->defaultSuffix();
    if (!defaultSuffix.isEmpty())
        result->setDefaultSuffix(defaultSuffix);
    return result;
}

void QWindowsFileDialogHelper::setDirectory(const QUrl &directory)
{
    qCDebug(lcQpaDialogs) << __FUNCTION__ << directory.toString();

    m_data.setDirectory(directory);
    if (hasNativeDialog())
        nativeFileDialog()->updateDirectory();
}

QUrl QWindowsFileDialogHelper::directory() const
{
    return m_data.directory();
}

void QWindowsFileDialogHelper::selectFile(const QUrl &fileName)
{
    qCDebug(lcQpaDialogs) << __FUNCTION__ << fileName.toString();

    if (hasNativeDialog()) // Might be invoked from the QFileDialog constructor.
        nativeFileDialog()->selectFile(fileName.toLocalFile()); // ## should use QUrl::fileName() once it exists
}

QList<QUrl> QWindowsFileDialogHelper::selectedFiles() const
{
    return m_data.selectedFiles();
}

void QWindowsFileDialogHelper::setFilter()
{
    qCDebug(lcQpaDialogs) << __FUNCTION__;
}

void QWindowsFileDialogHelper::selectNameFilter(const QString &filter)
{
    m_data.setSelectedNameFilter(filter);
    if (hasNativeDialog())
        nativeFileDialog()->updateSelectedNameFilter();
}

QString QWindowsFileDialogHelper::selectedNameFilter() const
{
    return m_data.selectedNameFilter();
}

/*!
    \class QWindowsXpNativeFileDialog
    \brief Native Windows directory dialog for Windows XP using SHlib-functions.

    Uses the synchronous GetOpenFileNameW(), GetSaveFileNameW() from ComDlg32
    or SHBrowseForFolder() for directories.

    \internal
    \sa QWindowsXpFileDialogHelper

    \ingroup qt-lighthouse-win
*/

class QWindowsXpNativeFileDialog : public QWindowsNativeDialogBase
{
    Q_OBJECT
public:
    typedef QSharedPointer<QFileDialogOptions> OptionsPtr;

    static QWindowsXpNativeFileDialog *create(const OptionsPtr &options, const QWindowsFileDialogSharedData &data);

    void setWindowTitle(const QString &t) Q_DECL_OVERRIDE { m_title =  t; }
    void doExec(HWND owner = 0) Q_DECL_OVERRIDE;

    int existingDirCallback(HWND hwnd, UINT uMsg, LPARAM lParam);

public slots:
     void close() Q_DECL_OVERRIDE {}

private:
    typedef BOOL (APIENTRY *PtrGetOpenFileNameW)(LPOPENFILENAMEW);
    typedef BOOL (APIENTRY *PtrGetSaveFileNameW)(LPOPENFILENAMEW);

    explicit QWindowsXpNativeFileDialog(const OptionsPtr &options, const QWindowsFileDialogSharedData &data);
    void populateOpenFileName(OPENFILENAME *ofn, HWND owner) const;
    QList<QUrl> execExistingDir(HWND owner);
    QList<QUrl> execFileNames(HWND owner, int *selectedFilterIndex) const;

    const OptionsPtr m_options;
    QString m_title;
    QPlatformDialogHelper::DialogCode m_result;
    QWindowsFileDialogSharedData m_data;

    static PtrGetOpenFileNameW m_getOpenFileNameW;
    static PtrGetSaveFileNameW m_getSaveFileNameW;
};

QWindowsXpNativeFileDialog::PtrGetOpenFileNameW QWindowsXpNativeFileDialog::m_getOpenFileNameW = 0;
QWindowsXpNativeFileDialog::PtrGetSaveFileNameW QWindowsXpNativeFileDialog::m_getSaveFileNameW = 0;

QWindowsXpNativeFileDialog *QWindowsXpNativeFileDialog::create(const OptionsPtr &options, const QWindowsFileDialogSharedData &data)
{
    // GetOpenFileNameW() GetSaveFileName() are resolved
    // dynamically as not to create a dependency on Comdlg32, which
    // is used on XP only.
    if (!m_getOpenFileNameW) {
        QSystemLibrary library(QStringLiteral("Comdlg32"));
        m_getOpenFileNameW = (PtrGetOpenFileNameW)(library.resolve("GetOpenFileNameW"));
        m_getSaveFileNameW = (PtrGetSaveFileNameW)(library.resolve("GetSaveFileNameW"));
    }
    if (m_getOpenFileNameW && m_getSaveFileNameW)
        return new QWindowsXpNativeFileDialog(options, data);
    return 0;
}

QWindowsXpNativeFileDialog::QWindowsXpNativeFileDialog(const OptionsPtr &options,
                                                       const QWindowsFileDialogSharedData &data) :
    m_options(options), m_result(QPlatformDialogHelper::Rejected), m_data(data)
{
    setWindowTitle(m_options->windowTitle());
}

void QWindowsXpNativeFileDialog::doExec(HWND owner)
{
    int selectedFilterIndex = -1;
    const QList<QUrl> selectedFiles =
        m_options->fileMode() == QFileDialogOptions::DirectoryOnly ?
        execExistingDir(owner) : execFileNames(owner, &selectedFilterIndex);
    m_data.setSelectedFiles(selectedFiles);
    QWindowsDialogs::eatMouseMove();
    if (selectedFiles.isEmpty()) {
        m_result = QPlatformDialogHelper::Rejected;
        emit rejected();
    } else {
        const QStringList nameFilters = m_options->nameFilters();
        if (selectedFilterIndex >= 0 && selectedFilterIndex < nameFilters.size())
            m_data.setSelectedNameFilter(nameFilters.at(selectedFilterIndex));
        QUrl firstFile = selectedFiles.front();
        m_data.setDirectory(firstFile.adjusted(QUrl::RemoveFilename));
        m_result = QPlatformDialogHelper::Accepted;
        emit accepted();
    }
}

// Callback for QWindowsNativeXpFileDialog directory dialog.
// MFC Directory Dialog. Contrib: Steve Williams (minor parts from Scott Powers)

static int QT_WIN_CALLBACK xpFileDialogGetExistingDirCallbackProc(HWND hwnd, UINT uMsg, LPARAM lParam, LPARAM lpData)
{
    QWindowsXpNativeFileDialog *dialog = reinterpret_cast<QWindowsXpNativeFileDialog *>(lpData);
    return dialog->existingDirCallback(hwnd, uMsg, lParam);
}

/* The correct declaration of the SHGetPathFromIDList symbol is
 * being used in mingw-w64 as of r6215, which is a v3 snapshot.  */
#if defined(Q_CC_MINGW) && (!defined(__MINGW64_VERSION_MAJOR) || __MINGW64_VERSION_MAJOR < 3)
typedef ITEMIDLIST *qt_LpItemIdList;
#else
typedef PIDLIST_ABSOLUTE qt_LpItemIdList;
#endif

int QWindowsXpNativeFileDialog::existingDirCallback(HWND hwnd, UINT uMsg, LPARAM lParam)
{
    switch (uMsg) {
    case BFFM_INITIALIZED: {
        if (!m_title.isEmpty())
            SetWindowText(hwnd, (wchar_t *)m_title.utf16());
        const QString initialFile = QDir::toNativeSeparators(m_data.directory().toLocalFile());
        if (!initialFile.isEmpty())
            SendMessage(hwnd, BFFM_SETSELECTION, TRUE, LPARAM(initialFile.utf16()));
    }
        break;
    case BFFM_SELCHANGED: {
        wchar_t path[MAX_PATH];
        const bool ok = SHGetPathFromIDList(reinterpret_cast<qt_LpItemIdList>(lParam), path)
                        && path[0];
        SendMessage(hwnd, BFFM_ENABLEOK, ok ? 1 : 0, 1);
    }
        break;
    }
    return 0;
}

QList<QUrl> QWindowsXpNativeFileDialog::execExistingDir(HWND owner)
{
    BROWSEINFO bi;
    wchar_t initPath[MAX_PATH];
    initPath[0] = 0;
    bi.hwndOwner = owner;
    bi.pidlRoot = NULL;
    bi.lpszTitle = 0;
    bi.pszDisplayName = initPath;
    bi.ulFlags = BIF_RETURNONLYFSDIRS | BIF_STATUSTEXT | BIF_NEWDIALOGSTYLE;
    bi.lpfn = xpFileDialogGetExistingDirCallbackProc;
    bi.lParam = LPARAM(this);
    QList<QUrl> selectedFiles;
    if (qt_LpItemIdList pItemIDList = SHBrowseForFolder(&bi)) {
        wchar_t path[MAX_PATH];
        path[0] = 0;
        if (SHGetPathFromIDList(pItemIDList, path) && path[0])
            selectedFiles.push_back(QUrl::fromLocalFile(QDir::cleanPath(QString::fromWCharArray(path))));
        IMalloc *pMalloc;
        if (SHGetMalloc(&pMalloc) == NOERROR) {
            pMalloc->Free(pItemIDList);
            pMalloc->Release();
        }
    }
    return selectedFiles;
}

// Open/Save files
void QWindowsXpNativeFileDialog::populateOpenFileName(OPENFILENAME *ofn, HWND owner) const
{
    ZeroMemory(ofn, sizeof(OPENFILENAME));
    ofn->lStructSize = sizeof(OPENFILENAME);
    ofn->hwndOwner = owner;

    // Create a buffer with the filter strings.
    int totalStringLength = 0;
    QList<FilterSpec> specs =
        filterSpecs(m_options->nameFilters(), m_options->options() & QFileDialogOptions::HideNameFilterDetails, &totalStringLength);
    const int size = specs.size();
    wchar_t *ptr = new wchar_t[totalStringLength + 2 * size + 1];
    ofn->lpstrFilter = ptr;
    foreach (const FilterSpec &spec, specs) {
        ptr += spec.description.toWCharArray(ptr);
        *ptr++ = 0;
        ptr += spec.filter.toWCharArray(ptr);
        *ptr++ = 0;
    }
    *ptr = 0;
    const int nameFilterIndex = indexOfNameFilter(m_options->nameFilters(), m_data.selectedNameFilter());
    if (nameFilterIndex >= 0)
        ofn->nFilterIndex = nameFilterIndex + 1; // 1..n based.
    // lpstrFile receives the initial selection and is the buffer
    // for the target. If it contains any invalid character, the dialog
    // will not show.
    ofn->nMaxFile = 65535;
    const QString initiallySelectedFile =
        QDir::toNativeSeparators(m_data.selectedFile()).remove(QLatin1Char('<')).
            remove(QLatin1Char('>')).remove(QLatin1Char('"')).remove(QLatin1Char('|'));
    ofn->lpstrFile = qStringToWCharArray(initiallySelectedFile, ofn->nMaxFile);
    ofn->lpstrInitialDir = qStringToWCharArray(QDir::toNativeSeparators(m_data.directory().toLocalFile()));
    ofn->lpstrTitle = (wchar_t*)m_title.utf16();
    // Determine lpstrDefExt. Note that the current MSDN docs document this
    // member wrong. It should rather be documented as "the default extension
    // if no extension was given and if the current filter does not have an
    // extension (e.g (*)). If the current filter has an extension, use
    // the extension of the current filter".
    if (m_options->acceptMode() == QFileDialogOptions::AcceptSave) {
        QString defaultSuffix = m_options->defaultSuffix();
        if (defaultSuffix.startsWith(QLatin1Char('.')))
            defaultSuffix.remove(0, 1);
        // QTBUG-33156, also create empty strings to trigger the appending mechanism.
        ofn->lpstrDefExt = qStringToWCharArray(defaultSuffix);
    }
    // Flags.
    ofn->Flags = (OFN_NOCHANGEDIR | OFN_HIDEREADONLY | OFN_EXPLORER | OFN_PATHMUSTEXIST);
    if (m_options->fileMode() == QFileDialogOptions::ExistingFile
        || m_options->fileMode() == QFileDialogOptions::ExistingFiles)
        ofn->Flags |= (OFN_FILEMUSTEXIST);
    if (m_options->fileMode() == QFileDialogOptions::ExistingFiles)
        ofn->Flags |= (OFN_ALLOWMULTISELECT);
    if (!(m_options->options() & QFileDialogOptions::DontConfirmOverwrite))
        ofn->Flags |= OFN_OVERWRITEPROMPT;
}

QList<QUrl> QWindowsXpNativeFileDialog::execFileNames(HWND owner, int *selectedFilterIndex) const
{
    *selectedFilterIndex = -1;
    OPENFILENAME ofn;
    populateOpenFileName(&ofn, owner);
    QList<QUrl> result;
    const bool isSave = m_options->acceptMode() == QFileDialogOptions::AcceptSave;
    if (isSave ? m_getSaveFileNameW(&ofn) : m_getOpenFileNameW(&ofn)) {
        *selectedFilterIndex = ofn.nFilterIndex - 1;
        const QString dir = QDir::cleanPath(QString::fromWCharArray(ofn.lpstrFile));
        result.push_back(QUrl::fromLocalFile(dir));
        // For multiselection, the first item is the path followed
        // by "\0<file1>\0<file2>\0\0".
        if (ofn.Flags & (OFN_ALLOWMULTISELECT)) {
            wchar_t *ptr = ofn.lpstrFile + dir.size() + 1;
            if (*ptr) {
                result.pop_front();
                const QString path = dir + QLatin1Char('/');
                while (*ptr) {
                    const QString fileName = QString::fromWCharArray(ptr);
                    result.push_back(QUrl::fromLocalFile(path + fileName));
                    ptr += fileName.size() + 1;
                } // extract multiple files
            } // has multiple files
        } // multiple flag set
    }
    delete [] ofn.lpstrFile;
    delete [] ofn.lpstrInitialDir;
    delete [] ofn.lpstrFilter;
    delete [] ofn.lpstrDefExt;
    return result;
}

/*!
    \class QWindowsXpFileDialogHelper
    \brief Dialog helper using QWindowsXpNativeFileDialog

    \sa QWindowsXpNativeFileDialog
    \internal
    \ingroup qt-lighthouse-win
*/

class QWindowsXpFileDialogHelper : public QWindowsDialogHelperBase<QPlatformFileDialogHelper>
{
public:
    QWindowsXpFileDialogHelper() {}
    bool supportsNonModalDialog(const QWindow * /* parent */ = 0) const Q_DECL_OVERRIDE { return false; }
    bool defaultNameFilterDisables() const Q_DECL_OVERRIDE
        { return true; }
    void setDirectory(const QUrl &directory) Q_DECL_OVERRIDE;
    QUrl directory() const Q_DECL_OVERRIDE;
    void selectFile(const QUrl &url) Q_DECL_OVERRIDE;
    QList<QUrl> selectedFiles() const Q_DECL_OVERRIDE;
    void setFilter() Q_DECL_OVERRIDE {}
    void selectNameFilter(const QString &) Q_DECL_OVERRIDE;
    QString selectedNameFilter() const Q_DECL_OVERRIDE;

private:
    QWindowsNativeDialogBase *createNativeDialog() Q_DECL_OVERRIDE;
    inline QWindowsXpNativeFileDialog *nativeFileDialog() const
        { return static_cast<QWindowsXpNativeFileDialog *>(nativeDialog()); }

    QWindowsFileDialogSharedData m_data;
};

QWindowsNativeDialogBase *QWindowsXpFileDialogHelper::createNativeDialog()
{
    m_data.fromOptions(options());
    if (QWindowsXpNativeFileDialog *result = QWindowsXpNativeFileDialog::create(options(), m_data)) {
        QObject::connect(result, &QWindowsNativeDialogBase::accepted, this, &QPlatformDialogHelper::accept);
        QObject::connect(result, &QWindowsNativeDialogBase::rejected, this, &QPlatformDialogHelper::reject);
        return result;
    }
    return 0;
}

void QWindowsXpFileDialogHelper::setDirectory(const QUrl &directory)
{
    m_data.setDirectory(directory); // Dialog cannot be updated at run-time.
}

QUrl QWindowsXpFileDialogHelper::directory() const
{
    return m_data.directory();
}

void QWindowsXpFileDialogHelper::selectFile(const QUrl &url)
{
    m_data.setSelectedFiles(QList<QUrl>() << url); // Dialog cannot be updated at run-time.
}

QList<QUrl> QWindowsXpFileDialogHelper::selectedFiles() const
{
    return m_data.selectedFiles();
}

void QWindowsXpFileDialogHelper::selectNameFilter(const QString &f)
{
    m_data.setSelectedNameFilter(f); // Dialog cannot be updated at run-time.
}

QString QWindowsXpFileDialogHelper::selectedNameFilter() const
{
    return m_data.selectedNameFilter();
}

/*!
    \class QWindowsNativeColorDialog
    \brief Native Windows color dialog.

    Wrapper around Comdlg32's ChooseColor() function.
    Not currently in use as QColorDialog is equivalent.

    \sa QWindowsColorDialogHelper
    \sa #define USE_NATIVE_COLOR_DIALOG
    \internal
    \ingroup qt-lighthouse-win
*/

typedef QSharedPointer<QColor> SharedPointerColor;

#ifdef USE_NATIVE_COLOR_DIALOG
class QWindowsNativeColorDialog : public QWindowsNativeDialogBase
{
    Q_OBJECT
public:
    enum { CustomColorCount = 16 };

    explicit QWindowsNativeColorDialog(const SharedPointerColor &color);

    void setWindowTitle(const QString &) Q_DECL_OVERRIDE {}

public slots:
    void close() Q_DECL_OVERRIDE {}

private:
    void doExec(HWND owner = 0) Q_DECL_OVERRIDE;

    COLORREF m_customColors[CustomColorCount];
    QPlatformDialogHelper::DialogCode m_code;
    SharedPointerColor m_color;
};

QWindowsNativeColorDialog::QWindowsNativeColorDialog(const SharedPointerColor &color) :
    m_code(QPlatformDialogHelper::Rejected), m_color(color)
{
    std::fill(m_customColors, m_customColors + 16, COLORREF(0));
}

void QWindowsNativeColorDialog::doExec(HWND owner)
{
    typedef BOOL (WINAPI *ChooseColorWType)(LPCHOOSECOLORW);

    CHOOSECOLOR chooseColor;
    ZeroMemory(&chooseColor, sizeof(chooseColor));
    chooseColor.lStructSize = sizeof(chooseColor);
    chooseColor.hwndOwner = owner;
    chooseColor.lpCustColors = m_customColors;
    QRgb *qCustomColors = QColorDialogOptions::customColors();
    const int customColorCount = qMin(QColorDialogOptions::customColorCount(),
                                      int(CustomColorCount));
    for (int c= 0; c < customColorCount; ++c)
        m_customColors[c] = qColorToCOLORREF(QColor(qCustomColors[c]));
    chooseColor.rgbResult = qColorToCOLORREF(*m_color);
    chooseColor.Flags = CC_FULLOPEN | CC_RGBINIT;
    static ChooseColorWType chooseColorW = 0;
    if (!chooseColorW) {
        QSystemLibrary library(QStringLiteral("Comdlg32"));
        chooseColorW = (ChooseColorWType)library.resolve("ChooseColorW");
    }
    if (chooseColorW) {
        m_code = chooseColorW(&chooseColor) ?
            QPlatformDialogHelper::Accepted : QPlatformDialogHelper::Rejected;
        QWindowsDialogs::eatMouseMove();
    } else {
        m_code = QPlatformDialogHelper::Rejected;
    }
    if (m_code == QPlatformDialogHelper::Accepted) {
        *m_color = COLORREFToQColor(chooseColor.rgbResult);
        for (int c= 0; c < customColorCount; ++c)
            qCustomColors[c] = COLORREFToQColor(m_customColors[c]).rgb();
        emit accepted();
    } else {
        emit rejected();
    }
}

/*!
    \class QWindowsColorDialogHelper
    \brief Helper for native Windows color dialogs

    Not currently in use as QColorDialog is equivalent.

    \sa #define USE_NATIVE_COLOR_DIALOG
    \sa QWindowsNativeColorDialog
    \internal
    \ingroup qt-lighthouse-win
*/

class QWindowsColorDialogHelper : public QWindowsDialogHelperBase<QPlatformColorDialogHelper>
{
public:
    QWindowsColorDialogHelper() : m_currentColor(new QColor) {}

    virtual bool supportsNonModalDialog()
        { return false; }

    virtual QColor currentColor() const { return *m_currentColor; }
    virtual void setCurrentColor(const QColor &c) { *m_currentColor = c; }

private:
    inline QWindowsNativeColorDialog *nativeFileDialog() const
        { return static_cast<QWindowsNativeColorDialog *>(nativeDialog()); }
    virtual QWindowsNativeDialogBase *createNativeDialog();

    SharedPointerColor m_currentColor;
};

QWindowsNativeDialogBase *QWindowsColorDialogHelper::createNativeDialog()
{
    QWindowsNativeColorDialog *nativeDialog = new QWindowsNativeColorDialog(m_currentColor);
    nativeDialog->setWindowTitle(options()->windowTitle());
    connect(nativeDialog, &QWindowsNativeDialogBase::accepted, this, &QPlatformDialogHelper::accept);
    connect(nativeDialog, &QWindowsNativeDialogBase::rejected, this, &QPlatformDialogHelper::reject);
    return nativeDialog;
}
#endif // USE_NATIVE_COLOR_DIALOG

namespace QWindowsDialogs {

// QWindowsDialogHelperBase creation functions
bool useHelper(QPlatformTheme::DialogType type)
{
    if (QWindowsIntegration::instance()->options() & QWindowsIntegration::NoNativeDialogs)
        return false;
    switch (type) {
    case QPlatformTheme::FileDialog:
        return QSysInfo::windowsVersion() >= QSysInfo::WV_XP;
    case QPlatformTheme::ColorDialog:
#ifdef USE_NATIVE_COLOR_DIALOG
        return true;
#else
        break;
#endif
    case QPlatformTheme::FontDialog:
    case QPlatformTheme::MessageDialog:
        break;
    default:
        break;
    }
    return false;
}

QPlatformDialogHelper *createHelper(QPlatformTheme::DialogType type)
{
    if (QWindowsIntegration::instance()->options() & QWindowsIntegration::NoNativeDialogs)
        return 0;
    switch (type) {
    case QPlatformTheme::FileDialog: // Note: "Windows XP Professional x64 Edition has version number WV_5_2 (WV_2003).
        if (QWindowsIntegration::instance()->options() & QWindowsIntegration::XpNativeDialogs
            || QSysInfo::windowsVersion() <= QSysInfo::WV_2003) {
            return new QWindowsXpFileDialogHelper();
        }
        if (QSysInfo::windowsVersion() > QSysInfo::WV_2003)
            return new QWindowsFileDialogHelper();
    case QPlatformTheme::ColorDialog:
#ifdef USE_NATIVE_COLOR_DIALOG
        return new QWindowsColorDialogHelper();
#else
        break;
#endif
    case QPlatformTheme::FontDialog:
    case QPlatformTheme::MessageDialog:
        break;
    default:
        break;
    }
    return 0;
}

} // namespace QWindowsDialogs
QT_END_NAMESPACE

#include "qwindowsdialoghelpers.moc"<|MERGE_RESOLUTION|>--- conflicted
+++ resolved
@@ -750,22 +750,13 @@
 
 QString QWindowsNativeFileDialogBase::directory() const
 {
-<<<<<<< HEAD
-    IShellItem *item = 0;
-    if (m_fileDialog && SUCCEEDED(m_fileDialog->GetFolder(&item)) && item)
-        return QWindowsNativeFileDialogBase::itemPath(item);
-    return QString();
-=======
     QString result;
-#ifndef Q_OS_WINCE
     IShellItem *item = 0;
     if (m_fileDialog && SUCCEEDED(m_fileDialog->GetFolder(&item)) && item) {
         result = QWindowsNativeFileDialogBase::itemPath(item);
         item->Release();
     }
-#endif
     return result;
->>>>>>> 657c2bfb
 }
 
 void QWindowsNativeFileDialogBase::doExec(HWND owner)
