--- conflicted
+++ resolved
@@ -72,7 +72,6 @@
     HEADERS += $$PWD/qwindowseglcontext.h
 }
 
-<<<<<<< HEAD
 qtConfig(systemtrayicon) {
     SOURCES += $$PWD/qwindowssystemtrayicon.cpp
     HEADERS += $$PWD/qwindowssystemtrayicon.h
@@ -83,10 +82,7 @@
     HEADERS += $$PWD/qwindowsvulkaninstance.h
 }
 
-!contains( DEFINES, QT_NO_CLIPBOARD ) {
-=======
 qtConfig(clipboard) {
->>>>>>> 97eec16e
     SOURCES += $$PWD/qwindowsclipboard.cpp
     HEADERS += $$PWD/qwindowsclipboard.h
     # drag and drop on windows only works if a clipboard is available
