--- conflicted
+++ resolved
@@ -1969,14 +1969,10 @@
             && (m_data.flags & Qt::FramelessWindowHint)) {
         // This block fixes QTBUG-8361: Frameless windows shouldn't cover the
         // taskbar when maximized
-<<<<<<< HEAD
-        if (const QScreen *screen = window()->screen()) {
-=======
-        const QScreen *screen = effectiveScreen(window());
+        const QScreen *screen = window()->screen();
 
         // Documentation of MINMAXINFO states that it will only work for the primary screen
         if (screen && screen == QGuiApplication::primaryScreen()) {
->>>>>>> 83f06da1
             mmi->ptMaxSize.y = screen->availableGeometry().height();
 
             // Width, because you can have the taskbar on the sides too.
