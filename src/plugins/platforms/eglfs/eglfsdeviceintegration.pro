# The device integration plugin base class has to live in a shared library,
# placing it into a static lib like platformsupport is not sufficient since we
# have to keep the QObject magic like qobject_cast working.
# Hence this private-only module.
# By having _p headers, it also enables developing out-of-tree integration plugins.

TARGET = QtEglFSDeviceIntegration
CONFIG += internal_module
MODULE = eglfsdeviceintegration

QT += \
    core-private gui-private \
    devicediscovery_support-private eventdispatcher_support-private \
    service_support-private theme_support-private fontdatabase_support-private \
    fb_support-private egl_support-private

qtHaveModule(input_support-private): \
    QT += input_support-private

<<<<<<< HEAD
qtHaveModule(platformcompositor_support-private): \
    QT += platformcompositor_support-private

LIBS += $$QMAKE_LIBS_DYNLOAD

=======
>>>>>>> 3a1f4b18
# Avoid X11 header collision, use generic EGL native types
DEFINES += QT_EGL_NO_X11

DEFINES += QT_BUILD_EGL_DEVICE_LIB

include($$PWD/api/api.pri)

QMAKE_LFLAGS += $$QMAKE_LFLAGS_NOUNDEF

!isEmpty(EGLFS_PLATFORM_HOOKS_SOURCES) {
    HEADERS += $$EGLFS_PLATFORM_HOOKS_HEADERS
    SOURCES += $$EGLFS_PLATFORM_HOOKS_SOURCES
    LIBS    += $$EGLFS_PLATFORM_HOOKS_LIBS
    DEFINES += EGLFS_PLATFORM_HOOKS
}

!isEmpty(EGLFS_DEVICE_INTEGRATION) {
    DEFINES += EGLFS_PREFERRED_PLUGIN=$$EGLFS_DEVICE_INTEGRATION
}

CONFIG += egl

# Prevent gold linker from crashing.
# This started happening when QtPlatformSupport was modularized.
use_gold_linker: CONFIG += no_linker_version_script

!contains(DEFINES, QT_NO_CURSOR): RESOURCES += $$PWD/cursor.qrc

load(qt_module)<|MERGE_RESOLUTION|>--- conflicted
+++ resolved
@@ -17,14 +17,9 @@
 qtHaveModule(input_support-private): \
     QT += input_support-private
 
-<<<<<<< HEAD
 qtHaveModule(platformcompositor_support-private): \
     QT += platformcompositor_support-private
 
-LIBS += $$QMAKE_LIBS_DYNLOAD
-
-=======
->>>>>>> 3a1f4b18
 # Avoid X11 header collision, use generic EGL native types
 DEFINES += QT_EGL_NO_X11
 
