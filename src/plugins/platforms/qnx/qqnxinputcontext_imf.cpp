/***************************************************************************
**
** Copyright (C) 2013 BlackBerry Limited. All rights reserved.
** Contact: http://www.qt.io/licensing/
**
** This file is part of the plugins of the Qt Toolkit.
**
** $QT_BEGIN_LICENSE:LGPL21$
** Commercial License Usage
** Licensees holding valid commercial Qt licenses may use this file in
** accordance with the commercial license agreement provided with the
** Software or, alternatively, in accordance with the terms contained in
** a written agreement between you and The Qt Company. For licensing terms
** and conditions see http://www.qt.io/terms-conditions. For further
** information use the contact form at http://www.qt.io/contact-us.
**
** GNU Lesser General Public License Usage
** Alternatively, this file may be used under the terms of the GNU Lesser
** General Public License version 2.1 or version 3 as published by the Free
** Software Foundation and appearing in the file LICENSE.LGPLv21 and
** LICENSE.LGPLv3 included in the packaging of this file. Please review the
** following information to ensure the GNU Lesser General Public License
** requirements will be met: https://www.gnu.org/licenses/lgpl.html and
** http://www.gnu.org/licenses/old-licenses/lgpl-2.1.html.
**
** As a special exception, The Qt Company gives you certain additional
** rights. These rights are described in The Qt Company LGPL Exception
** version 1.1, included in the file LGPL_EXCEPTION.txt in this package.
**
** $QT_END_LICENSE$
**
****************************************************************************/

#include "qqnxinputcontext_imf.h"
#include "qqnxabstractvirtualkeyboard.h"
#include "qqnxintegration.h"
#include "qqnxscreen.h"
#include "qqnxscreeneventhandler.h"

#include <QtGui/QGuiApplication>
#include <QtGui/QInputMethodEvent>
#include <QtGui/QTextCharFormat>

#include <QtCore/QDebug>
#include <QtCore/QMutex>
#include <QtCore/QVariant>
#include <QtCore/QVariantHash>
#include <QtCore/QWaitCondition>
#include <QtCore/QQueue>
#include <QtCore/QGlobalStatic>

#include <dlfcn.h>
#include "imf/imf_client.h"
#include "imf/input_control.h"
#include <process.h>
#include <sys/keycodes.h>

#if defined(QQNXINPUTCONTEXT_IMF_EVENT_DEBUG)
#define qInputContextIMFRequestDebug qDebug
#else
#define qInputContextIMFRequestDebug QT_NO_QDEBUG_MACRO
#endif

#if defined(QQNXINPUTCONTEXT_DEBUG)
#define qInputContextDebug qDebug
#else
#define qInputContextDebug QT_NO_QDEBUG_MACRO
#endif

static QQnxInputContext *sInputContextInstance;
static QColor sSelectedColor(0,0xb8,0,85);

static const input_session_t *sSpellCheckSession = 0;
static const input_session_t *sInputSession = 0;
static bool isSessionOkay(input_session_t *ic)
{
    return ic !=0 && sInputSession != 0 && ic->component_id == sInputSession->component_id;
}

enum ImfEventType
{
    ImfCommitText,
    ImfDeleteSurroundingText,
    ImfFinishComposingText,
    ImfGetCursorPosition,
    ImfGetTextAfterCursor,
    ImfGetTextBeforeCursor,
    ImfSendEvent,
    ImfSetComposingRegion,
    ImfSetComposingText,
    ImfIsTextSelected,
    ImfIsAllTextSelected,
};

struct SpellCheckInfo {
    SpellCheckInfo(void *_context, void (*_spellCheckDone)(void *, const QString &, const QList<int> &))
        : context(_context), spellCheckDone(_spellCheckDone) {}
    void *context;
    void (*spellCheckDone)(void *, const QString &, const QList<int> &);
};
Q_GLOBAL_STATIC(QQueue<SpellCheckInfo>, sSpellCheckQueue)

// IMF requests all arrive on IMF's own thread and have to be posted to the main thread to be processed.
class QQnxImfRequest
{
public:
    QQnxImfRequest(input_session_t *_session, ImfEventType _type)
        : session(_session), type(_type)
        { }
    ~QQnxImfRequest() { }

    input_session_t *session;
    ImfEventType type;
    union {
        struct {
            int32_t n;
            int32_t flags;
            bool before;
            spannable_string_t *result;
        } gtac; // ic_get_text_before_cursor/ic_get_text_after_cursor
        struct {
            int32_t result;
        } gcp; // ic_get_cursor_position
        struct {
            int32_t start;
            int32_t end;
            int32_t result;
        } scr; // ic_set_composing_region
        struct {
            spannable_string_t* text;
            int32_t new_cursor_position;
            int32_t result;
        } sct; // ic_set_composing_text
        struct {
            spannable_string_t* text;
            int32_t new_cursor_position;
            int32_t result;
        } ct; // ic_commit_text
        struct {
            int32_t result;
        } fct; // ic_finish_composing_text
        struct {
            int32_t left_length;
            int32_t right_length;
            int32_t result;
        } dst; // ic_delete_surrounding_text
        struct {
            event_t *event;
            int32_t result;
        } sae;  // ic_send_async_event/ic_send_event
        struct {
            int32_t *pIsSelected;
            int32_t result;
        } its;  // ic_is_text_selected/ic_is_all_text_selected
    };
};

// Invoke an IMF initiated request synchronously on Qt's main thread.  As describe below all
// IMF requests are made from another thread but need to be executed on the main thread.
static void executeIMFRequest(QQnxImfRequest *event)
{
    QMetaObject::invokeMethod(sInputContextInstance,
                              "processImfEvent",
                              Qt::BlockingQueuedConnection,
                              Q_ARG(QQnxImfRequest*, event));
}

// The following functions (ic_*) are callback functions called by the input system to query information
// about the text object that currently has focus or to make changes to it.  All calls are made from the
// input system's own thread.  The pattern for each callback function is to copy its parameters into
// a QQnxImfRequest structure and call executeIMFRequest to have it passed synchronously to Qt's main thread.
// Any return values should be pre-initialised with suitable default values as in some cases
// (e.g. a stale session) the call will return without having executed any request specific code.
//
// To make the correspondence more obvious, the names of these functions match those defined in the headers.
// They're in an anonymous namespace to avoid compiler conflicts with external functions defined with the
// same names.
namespace
{

// See comment at beginning of namespace declaration for general information
static int32_t ic_begin_batch_edit(input_session_t *ic)
{
    Q_UNUSED(ic);

    // Ignore silently.
    return 0;
}

// End composition, committing the supplied text.
// See comment at beginning of namespace declaration for general information
static int32_t ic_commit_text(input_session_t *ic, spannable_string_t *text, int32_t new_cursor_position)
{
    qInputContextIMFRequestDebug();

    QQnxImfRequest event(ic, ImfCommitText);
    event.ct.text = text;
    event.ct.new_cursor_position = new_cursor_position;
    event.ct.result = -1;
    executeIMFRequest(&event);

    return event.ct.result;
}

// Delete left_length characters before and right_length characters after the cursor.
// See comment at beginning of namespace declaration for general information
static int32_t ic_delete_surrounding_text(input_session_t *ic, int32_t left_length, int32_t right_length)
{
    qInputContextIMFRequestDebug();

    QQnxImfRequest event(ic, ImfDeleteSurroundingText);
    event.dst.left_length = left_length;
    event.dst.right_length = right_length;
    event.dst.result = -1;
    executeIMFRequest(&event);

    return event.dst.result;
}

// See comment at beginning of namespace declaration for general information
static int32_t ic_end_batch_edit(input_session_t *ic)
{
    Q_UNUSED(ic);

    // Ignore silently.
    return 0;
}

// End composition, committing what's there.
// See comment at beginning of namespace declaration for general information
static int32_t ic_finish_composing_text(input_session_t *ic)
{
    qInputContextIMFRequestDebug();

    QQnxImfRequest event(ic, ImfFinishComposingText);
    event.fct.result = -1;
    executeIMFRequest(&event);

    return event.fct.result;
}

// Return the position of the cursor.
// See comment at beginning of namespace declaration for general information
static int32_t ic_get_cursor_position(input_session_t *ic)
{
    qInputContextIMFRequestDebug();

    QQnxImfRequest event(ic, ImfGetCursorPosition);
    event.gcp.result = -1;
    executeIMFRequest(&event);

    return event.gcp.result;
}

// Return the n characters after the cursor.
// See comment at beginning of namespace declaration for general information
static spannable_string_t *ic_get_text_after_cursor(input_session_t *ic, int32_t n, int32_t flags)
{
    qInputContextIMFRequestDebug();

    QQnxImfRequest event(ic, ImfGetTextAfterCursor);
    event.gtac.n = n;
    event.gtac.flags = flags;
    event.gtac.result = 0;
    executeIMFRequest(&event);

    return event.gtac.result;
}

// Return the n characters before the cursor.
// See comment at beginning of namespace declaration for general information
static spannable_string_t *ic_get_text_before_cursor(input_session_t *ic, int32_t n, int32_t flags)
{
    qInputContextIMFRequestDebug();

    QQnxImfRequest event(ic, ImfGetTextBeforeCursor);
    event.gtac.n = n;
    event.gtac.flags = flags;
    event.gtac.result = 0;
    executeIMFRequest(&event);

    return event.gtac.result;
}

// Process an event from IMF.  Primarily used for reflecting back keyboard events.
// See comment at beginning of namespace declaration for general information
static int32_t ic_send_event(input_session_t *ic, event_t *event)
{
    qInputContextIMFRequestDebug();

    QQnxImfRequest imfEvent(ic, ImfSendEvent);
    imfEvent.sae.event = event;
    imfEvent.sae.result = -1;
    executeIMFRequest(&imfEvent);

    return imfEvent.sae.result;
}

// Same as ic_send_event.
// See comment at beginning of namespace declaration for general information
static int32_t ic_send_async_event(input_session_t *ic, event_t *event)
{
    qInputContextIMFRequestDebug();

    // There's no difference from our point of view between ic_send_event & ic_send_async_event
    QQnxImfRequest imfEvent(ic, ImfSendEvent);
    imfEvent.sae.event = event;
    imfEvent.sae.result = -1;
    executeIMFRequest(&imfEvent);

    return imfEvent.sae.result;
}

// Set the range of text between start and end as the composition range.
// See comment at beginning of namespace declaration for general information
static int32_t ic_set_composing_region(input_session_t *ic, int32_t start, int32_t end)
{
    qInputContextIMFRequestDebug();

    QQnxImfRequest event(ic, ImfSetComposingRegion);
    event.scr.start = start;
    event.scr.end = end;
    event.scr.result = -1;
    executeIMFRequest(&event);

    return event.scr.result;
}

// Update the composition range with the supplied text.  This can be called when no composition
// range is in effect in which case one is started at the current cursor position.
// See comment at beginning of namespace declaration for general information
static int32_t ic_set_composing_text(input_session_t *ic, spannable_string_t *text, int32_t new_cursor_position)
{
    qInputContextIMFRequestDebug();

    QQnxImfRequest event(ic, ImfSetComposingText);
    event.sct.text = text;
    event.sct.new_cursor_position = new_cursor_position;
    event.sct.result = -1;
    executeIMFRequest(&event);

    return event.sct.result;
}

// Indicate if any text is selected
// See comment at beginning of namespace declaration for general information
static int32_t ic_is_text_selected(input_session_t* ic, int32_t* pIsSelected)
{
    qInputContextIMFRequestDebug();

    QQnxImfRequest event(ic, ImfIsTextSelected);
    event.its.pIsSelected = pIsSelected;
    event.its.result = -1;
    executeIMFRequest(&event);

    return event.its.result;
}

// Indicate if all text is selected
// See comment at beginning of namespace declaration for general information
static int32_t ic_is_all_text_selected(input_session_t* ic, int32_t* pIsSelected)
{
    qInputContextIMFRequestDebug();

    QQnxImfRequest event(ic, ImfIsAllTextSelected);
    event.its.pIsSelected = pIsSelected;
    event.its.result = -1;
    executeIMFRequest(&event);

    return event.its.result;
}

// LCOV_EXCL_START - exclude from code coverage analysis
// The following functions are defined in the IMF headers but are not currently called.

// Not currently used
static int32_t ic_perform_editor_action(input_session_t *ic, int32_t editor_action)
{
    Q_UNUSED(ic);
    Q_UNUSED(editor_action);

    qCritical() << "ic_perform_editor_action not implemented";
    return 0;
}

// Not currently used
static int32_t ic_report_fullscreen_mode(input_session_t *ic, int32_t enabled)
{
    Q_UNUSED(ic);
    Q_UNUSED(enabled);

    qCritical() << "ic_report_fullscreen_mode not implemented";
    return 0;
}

// Not currently used
static extracted_text_t *ic_get_extracted_text(input_session_t *ic, extracted_text_request_t *request, int32_t flags)
{
    Q_UNUSED(ic);
    Q_UNUSED(request);
    Q_UNUSED(flags);

    qCritical() << "ic_get_extracted_text not implemented";
    return 0;
}

// Not currently used
static spannable_string_t *ic_get_selected_text(input_session_t *ic, int32_t flags)
{
    Q_UNUSED(ic);
    Q_UNUSED(flags);

    qCritical() << "ic_get_selected_text not implemented";
    return 0;
}

// Not currently used
static int32_t ic_get_cursor_caps_mode(input_session_t *ic, int32_t req_modes)
{
    Q_UNUSED(ic);
    Q_UNUSED(req_modes);

    qCritical() << "ic_get_cursor_caps_mode not implemented";
    return 0;
}

// Not currently used
static int32_t ic_clear_meta_key_states(input_session_t *ic, int32_t states)
{
    Q_UNUSED(ic);
    Q_UNUSED(states);

    qCritical() << "ic_clear_meta_key_states not implemented";
    return 0;
}

// Not currently used
static int32_t ic_set_selection(input_session_t *ic, int32_t start, int32_t end)
{
    Q_UNUSED(ic);
    Q_UNUSED(start);
    Q_UNUSED(end);

    qCritical() << "ic_set_selection not implemented";
    return 0;
}

// End of un-hittable code
// LCOV_EXCL_STOP


static connection_interface_t ic_funcs = {
    ic_begin_batch_edit,
    ic_clear_meta_key_states,
    ic_commit_text,
    ic_delete_surrounding_text,
    ic_end_batch_edit,
    ic_finish_composing_text,
    ic_get_cursor_caps_mode,
    ic_get_cursor_position,
    ic_get_extracted_text,
    ic_get_selected_text,
    ic_get_text_after_cursor,
    ic_get_text_before_cursor,
    ic_perform_editor_action,
    ic_report_fullscreen_mode,
    0, //ic_send_key_event
    ic_send_event,
    ic_send_async_event,
    ic_set_composing_region,
    ic_set_composing_text,
    ic_set_selection,
    0, //ic_set_candidates,
    0, //ic_get_cursor_offset,
    0, //ic_get_selection,
    ic_is_text_selected,
    ic_is_all_text_selected,
    0, //ic_get_max_cursor_offset_t
};

} // namespace

static void
initEvent(event_t *pEvent, const input_session_t *pSession, EventType eventType, int eventId, int eventSize)
{
    static int s_transactionId;

    // Make sure structure is squeaky clean since it's not clear just what is significant.
    memset(pEvent, 0, eventSize);
    pEvent->event_type = eventType;
    pEvent->event_id = eventId;
    pEvent->pid = getpid();
    pEvent->component_id = pSession->component_id;
    pEvent->transaction_id = ++s_transactionId;
}

static spannable_string_t *toSpannableString(const QString &text)
{
    qInputContextDebug() << text;

    spannable_string_t *pString = static_cast<spannable_string_t *>(malloc(sizeof(spannable_string_t)));
    pString->str =  static_cast<wchar_t *>(malloc(sizeof(wchar_t) * text.length() + 1));
    pString->length = text.toWCharArray(pString->str);
    pString->spans = 0;
    pString->spans_count = 0;
    pString->str[pString->length] = 0;

    return pString;
}


static const input_session_t *(*p_ictrl_open_session)(connection_interface_t *) = 0;
static void (*p_ictrl_close_session)(input_session_t *) = 0;
static int32_t (*p_ictrl_dispatch_event)(event_t*) = 0;
static int32_t (*p_imf_client_init)() = 0;
static void (*p_imf_client_disconnect)() = 0;
static int32_t (*p_vkb_init_selection_service)() = 0;
static int32_t (*p_ictrl_get_num_active_sessions)() = 0;
static bool s_imfInitFailed = false;

static bool imfAvailable()
{
    static bool s_imfDisabled = getenv("DISABLE_IMF") != 0;
    static bool s_imfReady = false;

    if ( s_imfInitFailed || s_imfDisabled)
        return false;
    else if ( s_imfReady )
        return true;

    if ( p_imf_client_init == 0 ) {
        void *handle = dlopen("libinput_client.so.1", 0);
<<<<<<< HEAD
        if (Q_UNLIKELY(!handle)) {
            qCritical() << Q_FUNC_INFO << "libinput_client.so.1 is not present - IMF services are disabled.";
=======
        if ( handle ) {
            p_imf_client_init = (int32_t (*)()) dlsym(handle, "imf_client_init");
            p_imf_client_disconnect = (void (*)()) dlsym(handle, "imf_client_disconnect");
            p_ictrl_open_session = (const input_session_t *(*)(connection_interface_t *))dlsym(handle, "ictrl_open_session");
            p_ictrl_close_session = (void (*)(input_session_t *))dlsym(handle, "ictrl_close_session");
            p_ictrl_dispatch_event = (int32_t (*)(event_t *))dlsym(handle, "ictrl_dispatch_event");
            p_vkb_init_selection_service = (int32_t (*)())dlsym(handle, "vkb_init_selection_service");
            p_ictrl_get_num_active_sessions = (int32_t (*)())dlsym(handle, "ictrl_get_num_active_sessions");
        } else {
            qCritical("libinput_client.so.1 is not present - IMF services are disabled.");
>>>>>>> bf0af8b5
            s_imfDisabled = true;
            return false;
        }
        p_imf_client_init = (int32_t (*)()) dlsym(handle, "imf_client_init");
        p_imf_client_disconnect = (void (*)()) dlsym(handle, "imf_client_disconnect");
        p_ictrl_open_session = (const input_session_t *(*)(connection_interface_t *))dlsym(handle, "ictrl_open_session");
        p_ictrl_close_session = (void (*)(input_session_t *))dlsym(handle, "ictrl_close_session");
        p_ictrl_dispatch_event = (int32_t (*)(event_t *))dlsym(handle, "ictrl_dispatch_event");
        p_vkb_init_selection_service = (int32_t (*)())dlsym(handle, "vkb_init_selection_service");
        p_ictrl_get_num_active_sessions = (int32_t (*)())dlsym(handle, "ictrl_get_num_active_sessions");

        if (Q_UNLIKELY(!p_imf_client_init || !p_ictrl_open_session || !p_ictrl_dispatch_event)) {
            p_ictrl_open_session = 0;
            p_ictrl_dispatch_event = 0;
            s_imfDisabled = true;
            qCritical("libinput_client.so.1 did not contain the correct symbols, library mismatch? IMF services are disabled.");
            return false;
        }

        s_imfReady = true;
    }

    return s_imfReady;
}

QT_BEGIN_NAMESPACE

QQnxInputContext::QQnxInputContext(QQnxIntegration *integration, QQnxAbstractVirtualKeyboard &keyboard) :
         QPlatformInputContext(),
         m_caretPosition(0),
         m_isComposing(false),
         m_isUpdatingText(false),
         m_inputPanelVisible(false),
         m_inputPanelLocale(QLocale::c()),
         m_focusObject(0),
         m_integration(integration),
         m_virtualKeyboard(keyboard)
{
    qInputContextDebug();

    if (!imfAvailable())
        return;

    // Save a pointer to ourselves so we can execute calls from IMF through executeIMFRequest
    // In practice there will only ever be a single instance.
    Q_ASSERT(sInputContextInstance == 0);
    sInputContextInstance = this;

    if (Q_UNLIKELY(p_imf_client_init() != 0)) {
        s_imfInitFailed = true;
        qCritical("imf_client_init failed - IMF services will be unavailable");
    }

    connect(&keyboard, SIGNAL(visibilityChanged(bool)), this, SLOT(keyboardVisibilityChanged(bool)));
    connect(&keyboard, SIGNAL(localeChanged(QLocale)), this, SLOT(keyboardLocaleChanged(QLocale)));
    keyboardVisibilityChanged(keyboard.isVisible());
    keyboardLocaleChanged(keyboard.locale());
}

QQnxInputContext::~QQnxInputContext()
{
    qInputContextDebug();

    Q_ASSERT(sInputContextInstance == this);
    sInputContextInstance = 0;

    if (!imfAvailable())
        return;

    p_imf_client_disconnect();
}

bool QQnxInputContext::isValid() const
{
    return imfAvailable();
}

void QQnxInputContext::processImfEvent(QQnxImfRequest *imfEvent)
{
    // If input session is no longer current, just bail, imfEvent should already be set with the appropriate
    // return value.  The only exception is spell check events since they're not associated with the
    // object with focus.
    if (imfEvent->type != ImfSendEvent || imfEvent->sae.event->event_type != EVENT_SPELL_CHECK) {
        if (!isSessionOkay(imfEvent->session))
            return;
    }

    switch (imfEvent->type) {
    case ImfCommitText:
        imfEvent->ct.result = onCommitText(imfEvent->ct.text, imfEvent->ct.new_cursor_position);
        break;

    case ImfDeleteSurroundingText:
        imfEvent->dst.result = onDeleteSurroundingText(imfEvent->dst.left_length, imfEvent->dst.right_length);
        break;

    case ImfFinishComposingText:
        imfEvent->fct.result = onFinishComposingText();
        break;

    case ImfGetCursorPosition:
        imfEvent->gcp.result = onGetCursorPosition();
        break;

    case ImfGetTextAfterCursor:
        imfEvent->gtac.result = onGetTextAfterCursor(imfEvent->gtac.n, imfEvent->gtac.flags);
        break;

    case ImfGetTextBeforeCursor:
        imfEvent->gtac.result = onGetTextBeforeCursor(imfEvent->gtac.n, imfEvent->gtac.flags);
        break;

    case ImfSendEvent:
        imfEvent->sae.result = onSendEvent(imfEvent->sae.event);
        break;

    case ImfSetComposingRegion:
        imfEvent->scr.result = onSetComposingRegion(imfEvent->scr.start, imfEvent->scr.end);
        break;

    case ImfSetComposingText:
        imfEvent->sct.result = onSetComposingText(imfEvent->sct.text, imfEvent->sct.new_cursor_position);
        break;

    case ImfIsTextSelected:
        imfEvent->its.result = onIsTextSelected(imfEvent->its.pIsSelected);
        break;

    case ImfIsAllTextSelected:
        imfEvent->its.result = onIsAllTextSelected(imfEvent->its.pIsSelected);
        break;
    }; //switch
}

bool QQnxInputContext::filterEvent( const QEvent *event )
{
    qInputContextDebug() << event;

    switch (event->type()) {
    case QEvent::CloseSoftwareInputPanel:
        return dispatchCloseSoftwareInputPanel();

    case QEvent::RequestSoftwareInputPanel:
        return dispatchRequestSoftwareInputPanel();

    default:
        return false;
    }
}

QRectF QQnxInputContext::keyboardRect() const
{
    QRect screenGeometry = m_integration->primaryDisplay()->geometry();
    return QRectF(screenGeometry.x(), screenGeometry.height() - m_virtualKeyboard.height(),
                  screenGeometry.width(), m_virtualKeyboard.height());
}

void QQnxInputContext::reset()
{
    qInputContextDebug();
    endComposition();
}

void QQnxInputContext::commit()
{
    qInputContextDebug();
    endComposition();
}

void QQnxInputContext::update(Qt::InputMethodQueries queries)
{
    qInputContextDebug() << queries;

    if (queries & Qt::ImCursorPosition) {
        int lastCaret = m_caretPosition;
        updateCursorPosition();
        // If caret position has changed we need to inform IMF unless this is just due to our own action
        // such as committing text.
        if (hasSession() && !m_isUpdatingText && lastCaret != m_caretPosition) {
            caret_event_t caretEvent;
            initEvent(&caretEvent.event, sInputSession, EVENT_CARET, CARET_POS_CHANGED, sizeof(caretEvent));
            caretEvent.old_pos = lastCaret;
            caretEvent.new_pos = m_caretPosition;
            qInputContextDebug() << "ictrl_dispatch_event caret changed" << lastCaret << m_caretPosition;
            p_ictrl_dispatch_event(&caretEvent.event);
        }
    }
}

void QQnxInputContext::closeSession()
{
    qInputContextDebug();
    if (!imfAvailable())
        return;

    if (sInputSession) {
        p_ictrl_close_session((input_session_t *)sInputSession);
        sInputSession = 0;
    }
    // These are likely already in the right state but this depends on the text control
    // having called reset or commit.  So, just in case, set them to proper values.
    m_isComposing = false;
    m_composingText.clear();
}

bool QQnxInputContext::openSession()
{
    if (!imfAvailable())
        return false;

    closeSession();
    sInputSession = p_ictrl_open_session(&ic_funcs);

    qInputContextDebug();

    return sInputSession != 0;
}

bool QQnxInputContext::hasSession()
{
    return sInputSession != 0;
}

bool QQnxInputContext::hasSelectedText()
{
    QObject *input = qGuiApp->focusObject();
    if (!input)
        return false;

    QInputMethodQueryEvent query(Qt::ImCurrentSelection);
    QCoreApplication::sendEvent(input, &query);

    return !query.value(Qt::ImCurrentSelection).toString().isEmpty();
}

bool QQnxInputContext::dispatchRequestSoftwareInputPanel()
{
    qInputContextDebug() << "requesting keyboard" << m_inputPanelVisible;
    m_virtualKeyboard.showKeyboard();

    return true;
}

bool QQnxInputContext::dispatchCloseSoftwareInputPanel()
{
    qInputContextDebug() << "hiding keyboard" << m_inputPanelVisible;
    m_virtualKeyboard.hideKeyboard();

    return true;
}

/**
 * IMF Event Dispatchers.
 */
bool QQnxInputContext::dispatchFocusGainEvent(int inputHints)
{
    if (hasSession())
        dispatchFocusLossEvent();

    QObject *input = qGuiApp->focusObject();

    if (!input || !openSession())
        return false;

    // Set the last caret position to 0 since we don't really have one and we don't
    // want to have the old one.
    m_caretPosition = 0;

    QInputMethodQueryEvent query(Qt::ImHints);
    QCoreApplication::sendEvent(input, &query);

    focus_event_t focusEvent;
    initEvent(&focusEvent.event, sInputSession, EVENT_FOCUS, FOCUS_GAINED, sizeof(focusEvent));
    focusEvent.style = DEFAULT_STYLE;

    if (inputHints & Qt::ImhNoPredictiveText)
        focusEvent.style |= NO_PREDICTION | NO_AUTO_CORRECTION;
    if (inputHints & Qt::ImhNoAutoUppercase)
        focusEvent.style |= NO_AUTO_TEXT;

    // Following styles are mutually exclusive
    if (inputHints & Qt::ImhHiddenText) {
        focusEvent.style |= IMF_PASSWORD_TYPE;
    } else if (inputHints & Qt::ImhDialableCharactersOnly) {
        focusEvent.style |= IMF_PHONE_TYPE;
    } else if (inputHints & Qt::ImhUrlCharactersOnly) {
        focusEvent.style |= IMF_URL_TYPE;
    } else if (inputHints & Qt::ImhEmailCharactersOnly) {
        focusEvent.style |= IMF_EMAIL_TYPE;
    }

    qInputContextDebug() << "ictrl_dispatch_event focus gain style:" << focusEvent.style;

    p_ictrl_dispatch_event((event_t *)&focusEvent);

    return true;
}

void QQnxInputContext::dispatchFocusLossEvent()
{
    if (hasSession()) {
        qInputContextDebug("ictrl_dispatch_event focus lost");

        focus_event_t focusEvent;
        initEvent(&focusEvent.event, sInputSession, EVENT_FOCUS, FOCUS_LOST, sizeof(focusEvent));
        p_ictrl_dispatch_event((event_t *)&focusEvent);
        closeSession();
    }
}

bool QQnxInputContext::handleKeyboardEvent(int flags, int sym, int mod, int scan, int cap, int sequenceId)
{
    Q_UNUSED(scan);

    if (!hasSession())
        return false;

    int key = (flags & KEY_SYM_VALID) ? sym : cap;
    bool navigationKey = false;
    switch (key) {
    case KEYCODE_RETURN:
         /* In a single line edit we should end composition because enter might be used by something.
            endComposition();
            return false;*/
        break;

    case KEYCODE_BACKSPACE:
    case KEYCODE_DELETE:
        // If there is a selection range, then we want a delete key to operate on that (by
        // deleting the contents of the select range) rather than operating on the composition
        // range.
        if (hasSelectedText())
            return false;
        break;
    case  KEYCODE_LEFT:
        key = NAVIGATE_LEFT;
        navigationKey = true;
        break;
    case  KEYCODE_RIGHT:
        key = NAVIGATE_RIGHT;
        navigationKey = true;
        break;
    case  KEYCODE_UP:
        key = NAVIGATE_UP;
        navigationKey = true;
        break;
    case  KEYCODE_DOWN:
        key = NAVIGATE_DOWN;
        navigationKey = true;
        break;
    case  KEYCODE_LEFT_CTRL:
    case  KEYCODE_RIGHT_CTRL:
    case  KEYCODE_MENU:
    case  KEYCODE_LEFT_HYPER:
    case  KEYCODE_RIGHT_HYPER:
    case  KEYCODE_INSERT:
    case  KEYCODE_HOME:
    case  KEYCODE_PG_UP:
    case  KEYCODE_END:
    case  KEYCODE_PG_DOWN:
        // Don't send these
        key = 0;
        break;
    }

    // Pass the keys we don't know about on through
    if ( key == 0 )
        return false;

    if (navigationKey) {
        // Even if we're forwarding up events, we can't do this for
        // navigation keys.
        if ( flags & KEY_DOWN ) {
            navigation_event_t navEvent;
            initEvent(&navEvent.event, sInputSession, EVENT_NAVIGATION, key, sizeof(navEvent));
            navEvent.magnitude = 1;
            qInputContextDebug() << "ictrl_dispatch_even navigation" << key;
            p_ictrl_dispatch_event(&navEvent.event);
        }
    } else {
        key_event_t keyEvent;
        initEvent(&keyEvent.event, sInputSession, EVENT_KEY, flags & KEY_DOWN ? IMF_KEY_DOWN : IMF_KEY_UP,
                  sizeof(keyEvent));
        keyEvent.key_code = cap;
        keyEvent.character = sym;
        keyEvent.meta_key_state = mod;
        keyEvent.sequence_id = sequenceId;

        p_ictrl_dispatch_event(&keyEvent.event);
        qInputContextDebug() << "ictrl_dispatch_even key" << key;
    }

    return true;
}

void QQnxInputContext::updateCursorPosition()
{
    QObject *input = qGuiApp->focusObject();
    if (!input)
        return;

    QInputMethodQueryEvent query(Qt::ImCursorPosition);
    QCoreApplication::sendEvent(input, &query);
    m_caretPosition = query.value(Qt::ImCursorPosition).toInt();

    qInputContextDebug() << m_caretPosition;
}

void QQnxInputContext::endComposition()
{
    if (!m_isComposing)
        return;

    finishComposingText();

    if (hasSession()) {
        action_event_t actionEvent;
        initEvent(&actionEvent.event, sInputSession, EVENT_ACTION, ACTION_END_COMPOSITION, sizeof(actionEvent));
        qInputContextDebug("ictrl_dispatch_even end composition");
        p_ictrl_dispatch_event(&actionEvent.event);
    }
}

void QQnxInputContext::updateComposition(spannable_string_t *text, int32_t new_cursor_position)
{
   QObject *input = qGuiApp->focusObject();
   if (!input)
       return;

   if (new_cursor_position > 0)
       new_cursor_position += text->length - 1;

    m_composingText = QString::fromWCharArray(text->str, text->length);
    m_isComposing = true;

    qInputContextDebug() << m_composingText << new_cursor_position;

    QList<QInputMethodEvent::Attribute> attributes;
    attributes.append(QInputMethodEvent::Attribute(QInputMethodEvent::Cursor,
                                                   new_cursor_position,
                                                   1,
                                                   QVariant()));

    for (unsigned int i = 0; i < text->spans_count; ++i) {
        QColor highlightColor;
        bool underline = false;

        if ((text->spans[i].attributes_mask & COMPOSED_TEXT_ATTRIB) != 0)
            underline = true;

        if ((text->spans[i].attributes_mask & ACTIVE_REGION_ATTRIB) != 0) {
            underline = true;
            highlightColor = m_highlightColor[ActiveRegion];
        } else if ((text->spans[i].attributes_mask & AUTO_CORRECTION_ATTRIB) != 0) {
            highlightColor = m_highlightColor[AutoCorrected];
        } else if ((text->spans[i].attributes_mask & REVERT_CORRECTION_ATTRIB) != 0) {
            highlightColor = m_highlightColor[Reverted];
        }

        if (underline || highlightColor.isValid()) {
            QTextCharFormat format;
            if (underline)
                format.setFontUnderline(true);
            if (highlightColor.isValid())
                format.setBackground(QBrush(highlightColor));
            qInputContextDebug() << "    attrib:  " << underline << highlightColor << text->spans[i].start << text->spans[i].end;
            attributes.append(QInputMethodEvent::Attribute(QInputMethodEvent::TextFormat, text->spans[i].start,
                                                           text->spans[i].end - text->spans[i].start + 1, QVariant(format)));

        }
    }
    QInputMethodEvent event(m_composingText, attributes);
    m_isUpdatingText = true;
    QCoreApplication::sendEvent(input, &event);
    m_isUpdatingText = false;

    updateCursorPosition();
}

void QQnxInputContext::finishComposingText()
{
    QObject *input = qGuiApp->focusObject();

    if (input) {
        qInputContextDebug() << m_composingText;

        QInputMethodEvent event;
        event.setCommitString(m_composingText);
        m_isUpdatingText = true;
        QCoreApplication::sendEvent(input, &event);
        m_isUpdatingText = false;
    }
    m_composingText = QString();
    m_isComposing = false;

    updateCursorPosition();
}

// Return the index relative to a UTF-16 sequence of characters for a index that is relative to the
// corresponding UTF-32 character string given a starting index in the UTF-16 string and a count
// of the number of lead surrogates prior to that index.  Updates the highSurrogateCount to reflect the
// new surrogate characters encountered.
static int adjustIndex(const QChar *text, int utf32Index, int utf16StartIndex, int *highSurrogateCount)
{
    int utf16Index = utf32Index + *highSurrogateCount;
    while (utf16StartIndex <  utf16Index) {
        if (text[utf16StartIndex].isHighSurrogate()) {
            ++utf16Index;
            ++*highSurrogateCount;
        }
        ++utf16StartIndex;
    }
    return utf16StartIndex;
}

int QQnxInputContext::handleSpellCheck(spell_check_event_t *event)
{
    // These should never happen.
    if (sSpellCheckQueue->isEmpty() || event->event.event_id != NOTIFY_SP_CHECK_MISSPELLINGS)
        return -1;

    SpellCheckInfo callerInfo = sSpellCheckQueue->dequeue();
    spannable_string_t* spellCheckData = *event->data;
    QString text = QString::fromWCharArray(spellCheckData->str, spellCheckData->length);
    // Generate the list of indices indicating misspelled words in the text.  We use end + 1
    // since it's more conventional to have the end index point just past the string.  We also
    // can't use the indices directly since they are relative to UTF-32 encoded data and the
    // conversion to Qt's UTF-16 internal format might cause lengthening.
    QList<int> indices;
    int adjustment = 0;
    int index = 0;
    for (unsigned int i = 0; i < spellCheckData->spans_count; ++i) {
        if (spellCheckData->spans[i].attributes_mask & MISSPELLED_WORD_ATTRIB) {
            index = adjustIndex(text.data(), spellCheckData->spans[i].start, index, &adjustment);
            indices.push_back(index);
            index = adjustIndex(text.data(), spellCheckData->spans[i].end + 1, index, &adjustment);
            indices.push_back(index);
        }
    }
    callerInfo.spellCheckDone(callerInfo.context, text, indices);

    return 0;
}

int32_t QQnxInputContext::processEvent(event_t *event)
{
    int32_t result = -1;
    switch (event->event_type) {
    case EVENT_SPELL_CHECK: {
        qInputContextDebug("EVENT_SPELL_CHECK");
        result = handleSpellCheck(reinterpret_cast<spell_check_event_t *>(event));
        break;
    }

    case EVENT_NAVIGATION: {
        qInputContextDebug("EVENT_NAVIGATION");

        int key = event->event_id == NAVIGATE_UP ? KEYCODE_UP :
            event->event_id == NAVIGATE_DOWN ? KEYCODE_DOWN :
            event->event_id == NAVIGATE_LEFT ? KEYCODE_LEFT :
            event->event_id == NAVIGATE_RIGHT ? KEYCODE_RIGHT : 0;

        QQnxScreenEventHandler::injectKeyboardEvent(KEY_DOWN | KEY_CAP_VALID, key, 0, 0, 0);
        QQnxScreenEventHandler::injectKeyboardEvent(KEY_CAP_VALID, key, 0, 0, 0);
        result = 0;
        break;
    }

    case EVENT_KEY: {
        key_event_t *kevent = reinterpret_cast<key_event_t *>(event);
        int keySym = kevent->character != 0 ? kevent->character : kevent->key_code;
        int keyCap = kevent->key_code;
        int modifiers = 0;
        if (kevent->meta_key_state & META_SHIFT_ON)
            modifiers |= KEYMOD_SHIFT;
        int flags = KEY_SYM_VALID | KEY_CAP_VALID;
        if (event->event_id == IMF_KEY_DOWN)
            flags |= KEY_DOWN;
        qInputContextDebug() << "EVENT_KEY" << flags << keySym;
        QQnxScreenEventHandler::injectKeyboardEvent(flags, keySym, modifiers, 0, keyCap);
        result = 0;
        break;
    }

    case EVENT_ACTION:
            // Don't care, indicates that IMF is done.
        break;

    case EVENT_CARET:
    case EVENT_NOTHING:
    case EVENT_FOCUS:
    case EVENT_USER_ACTION:
    case EVENT_STROKE:
    case EVENT_INVOKE_LATER:
        qCritical() << "Unsupported event type: " << event->event_type;
        break;
    default:
        qCritical() << "Unknown event type: " << event->event_type;
    }
    return result;
}

/**
 * IMF Event Handlers
 */

int32_t QQnxInputContext::onCommitText(spannable_string_t *text, int32_t new_cursor_position)
{
    Q_UNUSED(new_cursor_position);

    updateComposition(text, new_cursor_position);
    finishComposingText();

    return 0;
}

int32_t QQnxInputContext::onDeleteSurroundingText(int32_t left_length, int32_t right_length)
{
    qInputContextDebug() << "L:" << left_length << " R:" << right_length;

    QObject *input = qGuiApp->focusObject();
    if (!input)
        return 0;

    int replacementLength = left_length + right_length;
    int replacementStart = -left_length;

    finishComposingText();

    QInputMethodEvent event;
    event.setCommitString(QString(), replacementStart, replacementLength);
    m_isUpdatingText = true;
    QCoreApplication::sendEvent(input, &event);
    m_isUpdatingText = false;

    updateCursorPosition();

    return 0;
}

int32_t QQnxInputContext::onFinishComposingText()
{
    finishComposingText();

    return 0;
}

int32_t QQnxInputContext::onGetCursorPosition()
{
    qInputContextDebug();

    QObject *input = qGuiApp->focusObject();
    if (!input)
        return 0;

    updateCursorPosition();

    return m_caretPosition;
}

spannable_string_t *QQnxInputContext::onGetTextAfterCursor(int32_t n, int32_t flags)
{
    Q_UNUSED(flags);
    qInputContextDebug();

    QObject *input = qGuiApp->focusObject();
    if (!input)
        return toSpannableString("");

    QInputMethodQueryEvent query(Qt::ImCursorPosition | Qt::ImSurroundingText);
    QCoreApplication::sendEvent(input, &query);
    QString text = query.value(Qt::ImSurroundingText).toString();
    m_caretPosition = query.value(Qt::ImCursorPosition).toInt();

    return toSpannableString(text.mid(m_caretPosition, n));
}

spannable_string_t *QQnxInputContext::onGetTextBeforeCursor(int32_t n, int32_t flags)
{
    Q_UNUSED(flags);
    qInputContextDebug();

    QObject *input = qGuiApp->focusObject();
    if (!input)
        return toSpannableString("");

    QInputMethodQueryEvent query(Qt::ImCursorPosition | Qt::ImSurroundingText);
    QCoreApplication::sendEvent(input, &query);
    QString text = query.value(Qt::ImSurroundingText).toString();
    m_caretPosition = query.value(Qt::ImCursorPosition).toInt();

    if (n < m_caretPosition)
        return toSpannableString(text.mid(m_caretPosition - n, n));
    else
        return toSpannableString(text.mid(0, m_caretPosition));
}

int32_t QQnxInputContext::onSendEvent(event_t *event)
{
    qInputContextDebug();

    return processEvent(event);
}

int32_t QQnxInputContext::onSetComposingRegion(int32_t start, int32_t end)
{
    QObject *input = qGuiApp->focusObject();
    if (!input)
        return 0;

    QInputMethodQueryEvent query(Qt::ImCursorPosition | Qt::ImSurroundingText);
    QCoreApplication::sendEvent(input, &query);
    QString text = query.value(Qt::ImSurroundingText).toString();
    m_caretPosition = query.value(Qt::ImCursorPosition).toInt();

    qInputContextDebug() << text;

    m_isUpdatingText = true;

    // Delete the current text.
    QInputMethodEvent deleteEvent;
    deleteEvent.setCommitString(QString(), start - m_caretPosition, end - start);
    QCoreApplication::sendEvent(input, &deleteEvent);

    m_composingText = text.mid(start, end - start);
    m_isComposing = true;

    QList<QInputMethodEvent::Attribute> attributes;
    QTextCharFormat format;
    format.setFontUnderline(true);
    attributes.push_back(QInputMethodEvent::Attribute(QInputMethodEvent::TextFormat, 0, m_composingText.length(), format));

    QInputMethodEvent setTextEvent(m_composingText, attributes);
    QCoreApplication::sendEvent(input, &setTextEvent);

    m_isUpdatingText = false;

    return 0;
}

int32_t QQnxInputContext::onSetComposingText(spannable_string_t *text, int32_t new_cursor_position)
{
    if (text->length > 0) {
        updateComposition(text, new_cursor_position);
    } else {
        // If the composing text is empty we can simply end composition, the visual effect is the same.
        // However, sometimes one wants to display hint text in an empty text field and for this to work
        // QQuickTextEdit.inputMethodComposing has to be false if the composition string is empty.
        m_composingText.clear();
        finishComposingText();
    }
    return 0;
}

int32_t QQnxInputContext::onIsTextSelected(int32_t* pIsSelected)
{
    *pIsSelected = hasSelectedText();

    qInputContextDebug() << *pIsSelected;

    return 0;
}

int32_t QQnxInputContext::onIsAllTextSelected(int32_t* pIsSelected)
{
    QObject *input = qGuiApp->focusObject();
    if (!input)
        return -1;

    QInputMethodQueryEvent query(Qt::ImCurrentSelection | Qt::ImSurroundingText);
    QCoreApplication::sendEvent(input, &query);

    *pIsSelected = query.value(Qt::ImSurroundingText).toString().length() == query.value(Qt::ImCurrentSelection).toString().length();

    qInputContextDebug() << *pIsSelected;

    return 0;
}

void QQnxInputContext::showInputPanel()
{
    qInputContextDebug();
    dispatchRequestSoftwareInputPanel();
}

void QQnxInputContext::hideInputPanel()
{
    qInputContextDebug();
    dispatchCloseSoftwareInputPanel();
}

bool QQnxInputContext::isInputPanelVisible() const
{
    return m_inputPanelVisible;
}

QLocale QQnxInputContext::locale() const
{
    return m_inputPanelLocale;
}

void QQnxInputContext::keyboardVisibilityChanged(bool visible)
{
    qInputContextDebug() << "visible=" << visible;
    if (m_inputPanelVisible != visible) {
        m_inputPanelVisible = visible;
        emitInputPanelVisibleChanged();
    }
}

void QQnxInputContext::keyboardLocaleChanged(const QLocale &locale)
{
    qInputContextDebug() << "locale=" << locale;
    if (m_inputPanelLocale != locale) {
        m_inputPanelLocale = locale;
        emitLocaleChanged();
    }
}

void QQnxInputContext::setHighlightColor(int index, const QColor &color)
{
    qInputContextDebug() << "setHighlightColor" << index << color << qGuiApp->focusObject();

    if (!sInputContextInstance)
        return;

    // If the focus has changed, revert all colors to the default.
    if (sInputContextInstance->m_focusObject != qGuiApp->focusObject()) {
        QColor invalidColor;
        sInputContextInstance->m_highlightColor[ActiveRegion] = sSelectedColor;
        sInputContextInstance->m_highlightColor[AutoCorrected] = invalidColor;
        sInputContextInstance->m_highlightColor[Reverted] = invalidColor;
        sInputContextInstance->m_focusObject = qGuiApp->focusObject();
    }
    if (index >= 0 && index <= Reverted)
        sInputContextInstance->m_highlightColor[index] = color;
}

void QQnxInputContext::setFocusObject(QObject *object)
{
    qInputContextDebug() << "input item=" << object;

    // Ensure the colors are reset if we've a change in focus object
    setHighlightColor(-1, QColor());

    if (!inputMethodAccepted()) {
        if (m_inputPanelVisible)
            hideInputPanel();
        if (hasSession())
            dispatchFocusLossEvent();
    } else {
        QInputMethodQueryEvent query(Qt::ImHints | Qt::ImEnterKeyType);
        QCoreApplication::sendEvent(object, &query);
        int inputHints = query.value(Qt::ImHints).toInt();
        Qt::EnterKeyType qtEnterKeyType = Qt::EnterKeyType(query.value(Qt::ImEnterKeyType).toInt());

        dispatchFocusGainEvent(inputHints);

        m_virtualKeyboard.setInputHints(inputHints);
        m_virtualKeyboard.setEnterKeyType(
            QQnxAbstractVirtualKeyboard::qtEnterKeyTypeToQnx(qtEnterKeyType)
        );

        if (!m_inputPanelVisible)
            showInputPanel();
    }
}

bool QQnxInputContext::checkSpelling(const QString &text, void *context, void (*spellCheckDone)(void *context, const QString &text, const QList<int> &indices))
{
    qInputContextDebug() << "text" << text;

    if (!imfAvailable())
        return false;

    if (!sSpellCheckSession)
        sSpellCheckSession = p_ictrl_open_session(&ic_funcs);

    action_event_t spellEvent;
    initEvent(&spellEvent.event, sSpellCheckSession, EVENT_ACTION, ACTION_CHECK_MISSPELLINGS, sizeof(spellEvent));
    int len = text.length();
    spellEvent.event_data = alloca(sizeof(wchar_t) * (len + 1));
    spellEvent.length_data = text.toWCharArray(static_cast<wchar_t*>(spellEvent.event_data)) * sizeof(wchar_t);

    int rc = p_ictrl_dispatch_event(reinterpret_cast<event_t*>(&spellEvent));

    if (rc == 0) {
        sSpellCheckQueue->enqueue(SpellCheckInfo(context, spellCheckDone));
        return true;
    }
    return false;
}

QT_END_NAMESPACE<|MERGE_RESOLUTION|>--- conflicted
+++ resolved
@@ -530,21 +530,8 @@
 
     if ( p_imf_client_init == 0 ) {
         void *handle = dlopen("libinput_client.so.1", 0);
-<<<<<<< HEAD
         if (Q_UNLIKELY(!handle)) {
-            qCritical() << Q_FUNC_INFO << "libinput_client.so.1 is not present - IMF services are disabled.";
-=======
-        if ( handle ) {
-            p_imf_client_init = (int32_t (*)()) dlsym(handle, "imf_client_init");
-            p_imf_client_disconnect = (void (*)()) dlsym(handle, "imf_client_disconnect");
-            p_ictrl_open_session = (const input_session_t *(*)(connection_interface_t *))dlsym(handle, "ictrl_open_session");
-            p_ictrl_close_session = (void (*)(input_session_t *))dlsym(handle, "ictrl_close_session");
-            p_ictrl_dispatch_event = (int32_t (*)(event_t *))dlsym(handle, "ictrl_dispatch_event");
-            p_vkb_init_selection_service = (int32_t (*)())dlsym(handle, "vkb_init_selection_service");
-            p_ictrl_get_num_active_sessions = (int32_t (*)())dlsym(handle, "ictrl_get_num_active_sessions");
-        } else {
             qCritical("libinput_client.so.1 is not present - IMF services are disabled.");
->>>>>>> bf0af8b5
             s_imfDisabled = true;
             return false;
         }
