--- conflicted
+++ resolved
@@ -374,11 +374,8 @@
     , m_windowModality(Qt::NonModal)
     , m_windowUnderMouse(false)
     , m_inConstructor(true)
-<<<<<<< HEAD
+    , m_inSetVisible(false)
 #ifndef QT_NO_OPENGL
-=======
-    , m_inSetVisible(false)
->>>>>>> 19d289ab
     , m_glContext(0)
 #endif
     , m_menubar(0)
