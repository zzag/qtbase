/****************************************************************************
**
** Copyright (C) 2016 The Qt Company Ltd.
** Contact: https://www.qt.io/licensing/
**
** This file is part of the plugins of the Qt Toolkit.
**
** $QT_BEGIN_LICENSE:LGPL$
** Commercial License Usage
** Licensees holding valid commercial Qt licenses may use this file in
** accordance with the commercial license agreement provided with the
** Software or, alternatively, in accordance with the terms contained in
** a written agreement between you and The Qt Company. For licensing terms
** and conditions see https://www.qt.io/terms-conditions. For further
** information use the contact form at https://www.qt.io/contact-us.
**
** GNU Lesser General Public License Usage
** Alternatively, this file may be used under the terms of the GNU Lesser
** General Public License version 3 as published by the Free Software
** Foundation and appearing in the file LICENSE.LGPL3 included in the
** packaging of this file. Please review the following information to
** ensure the GNU Lesser General Public License version 3 requirements
** will be met: https://www.gnu.org/licenses/lgpl-3.0.html.
**
** GNU General Public License Usage
** Alternatively, this file may be used under the terms of the GNU
** General Public License version 2.0 or (at your option) the GNU General
** Public license version 3 or any later version approved by the KDE Free
** Qt Foundation. The licenses are as published by the Free Software
** Foundation and appearing in the file LICENSE.GPL2 and LICENSE.GPL3
** included in the packaging of this file. Please review the following
** information to ensure the GNU General Public License requirements will
** be met: https://www.gnu.org/licenses/gpl-2.0.html and
** https://www.gnu.org/licenses/gpl-3.0.html.
**
** $QT_END_LICENSE$
**
****************************************************************************/
#include "qcocoawindow.h"
#include "qcocoaintegration.h"
#include "qcocoascreen.h"
#include "qnswindowdelegate.h"
#include "qcocoaeventdispatcher.h"
#ifndef QT_NO_OPENGL
#include "qcocoaglcontext.h"
#endif
#include "qcocoahelpers.h"
#include "qcocoanativeinterface.h"
#include "qnsview.h"
#include "qnswindow.h"
#include <QtCore/qfileinfo.h>
#include <QtCore/private/qcore_mac_p.h>
#include <qwindow.h>
#include <private/qwindow_p.h>
#include <qpa/qwindowsysteminterface.h>
#include <qpa/qplatformscreen.h>
#include <QtGui/private/qcoregraphics_p.h>
#include <QtGui/private/qhighdpiscaling_p.h>

#include <AppKit/AppKit.h>
#include <QuartzCore/QuartzCore.h>

#include <QDebug>

#include <vector>

QT_BEGIN_NAMESPACE

enum {
    defaultWindowWidth = 160,
    defaultWindowHeight = 160
};

static void qt_closePopups()
{
    while (QCocoaWindow *popup = QCocoaIntegration::instance()->popPopupWindow()) {
        QWindowSystemInterface::handleCloseEvent(popup->window());
        QWindowSystemInterface::flushWindowSystemEvents();
    }
}

Q_LOGGING_CATEGORY(lcCocoaNotifications, "qt.qpa.cocoa.notifications");

static void qRegisterNotificationCallbacks()
{
    static const QLatin1String notificationHandlerPrefix(Q_NOTIFICATION_PREFIX);

    NSNotificationCenter *center = [NSNotificationCenter defaultCenter];

    const QMetaObject *metaObject = QMetaType::metaObjectForType(qRegisterMetaType<QCocoaWindow*>());
    Q_ASSERT(metaObject);

    for (int i = 0; i < metaObject->methodCount(); ++i) {
        QMetaMethod method = metaObject->method(i);
        const QString methodTag = QString::fromLatin1(method.tag());
        if (!methodTag.startsWith(notificationHandlerPrefix))
            continue;

        const QString notificationName = methodTag.mid(notificationHandlerPrefix.size());
        [center addObserverForName:notificationName.toNSString() object:nil queue:nil
            usingBlock:^(NSNotification *notification) {

            QVarLengthArray<QCocoaWindow *, 32> cocoaWindows;
            if ([notification.object isKindOfClass:[NSWindow class]]) {
                NSWindow *nsWindow = notification.object;
                for (const QWindow *window : QGuiApplication::allWindows()) {
                    if (QCocoaWindow *cocoaWindow = static_cast<QCocoaWindow *>(window->handle()))
                        if (cocoaWindow->nativeWindow() == nsWindow)
                            cocoaWindows += cocoaWindow;
                }
            } else if ([notification.object isKindOfClass:[NSView class]]) {
                if (QNSView *qnsView = qnsview_cast(notification.object))
                    cocoaWindows += qnsView.platformWindow;
            } else {
                qCWarning(lcCocoaNotifications) << "Unhandled notifcation"
                    << notification.name << "for" << notification.object;
                return;
            }

            if (lcCocoaNotifications().isDebugEnabled() && !cocoaWindows.isEmpty()) {
                QVector<QCocoaWindow *> debugWindows;
                for (QCocoaWindow *cocoaWindow : cocoaWindows)
                    debugWindows += cocoaWindow;
                qCDebug(lcCocoaNotifications) << "Forwarding" << qPrintable(notificationName) <<
                    "to" << debugWindows;
            }

            // FIXME: Could be a foreign window, look up by iterating top level QWindows

            for (QCocoaWindow *cocoaWindow : cocoaWindows) {
                if (!method.invoke(cocoaWindow, Qt::DirectConnection)) {
                    qCWarning(lcQpaWindow) << "Failed to invoke NSNotification callback for"
                        << notification.name << "on" << cocoaWindow;
                }
            }
        }];
    }
}
Q_CONSTRUCTOR_FUNCTION(qRegisterNotificationCallbacks)

const int QCocoaWindow::NoAlertRequest = -1;

QCocoaWindow::QCocoaWindow(QWindow *win, WId nativeHandle)
    : QPlatformWindow(win)
    , m_view(nil)
    , m_nsWindow(nil)
    , m_lastReportedWindowState(Qt::WindowNoState)
    , m_windowModality(Qt::NonModal)
    , m_windowUnderMouse(false)
    , m_initialized(false)
    , m_inSetVisible(false)
    , m_inSetGeometry(false)
    , m_inSetStyleMask(false)
#ifndef QT_NO_OPENGL
    , m_glContext(nullptr)
#endif
    , m_menubar(nullptr)
    , m_needsInvalidateShadow(false)
    , m_hasModalSession(false)
    , m_frameStrutEventsEnabled(false)
    , m_registerTouchCount(0)
    , m_resizableTransientParent(false)
    , m_alertRequest(NoAlertRequest)
    , monitor(nil)
    , m_drawContentBorderGradient(false)
    , m_topContentBorderThickness(0)
    , m_bottomContentBorderThickness(0)
{
    qCDebug(lcQpaWindow) << "QCocoaWindow::QCocoaWindow" << window();

    if (nativeHandle) {
        m_view = reinterpret_cast<NSView *>(nativeHandle);
        [m_view retain];
    }
}

void QCocoaWindow::initialize()
{
    qCDebug(lcQpaWindow) << "QCocoaWindow::initialize" << window();

    QMacAutoReleasePool pool;

    if (!m_view) {
        m_view = [[QNSView alloc] initWithCocoaWindow:this];
        // Enable high-dpi OpenGL for retina displays. Enabling has the side
        // effect that Cocoa will start calling glViewport(0, 0, width, height),
        // overriding any glViewport calls in application code. This is usually not a
        // problem, except if the appilcation wants to have a "custom" viewport.
        // (like the hellogl example)
        if (window()->supportsOpenGL()) {
            BOOL enable = qt_mac_resolveOption(YES, window(), "_q_mac_wantsBestResolutionOpenGLSurface",
                                                          "QT_MAC_WANTS_BEST_RESOLUTION_OPENGL_SURFACE");
            [m_view setWantsBestResolutionOpenGLSurface:enable];
            // See also QCocoaGLContext::makeCurrent for software renderer workarounds.
        }
    }

    setGeometry(initialGeometry(window(), windowGeometry(), defaultWindowWidth, defaultWindowHeight));

    recreateWindowIfNeeded();
    window()->setGeometry(geometry());
    if (window()->isTopLevel())
        setWindowIcon(window()->icon());

    m_initialized = true;
}

QCocoaWindow::~QCocoaWindow()
{
    qCDebug(lcQpaWindow) << "QCocoaWindow::~QCocoaWindow" << window();

    QMacAutoReleasePool pool;
    [m_nsWindow makeFirstResponder:nil];
    [m_nsWindow setContentView:nil];
    if ([m_view superview])
        [m_view removeFromSuperview];

    removeMonitor();

    // Make sure to disconnect observer in all case if view is valid
    // to avoid notifications received when deleting when using Qt::AA_NativeWindows attribute
    if (!isForeignWindow())
        [[NSNotificationCenter defaultCenter] removeObserver:m_view];

    // While it is unlikely that this window will be in the popup stack
    // during deletetion we clear any pointers here to make sure.
    if (QCocoaIntegration::instance()) {
        QCocoaIntegration::instance()->popupWindowStack()->removeAll(this);
    }

    [m_view release];
    [m_nsWindow release];
}

QSurfaceFormat QCocoaWindow::format() const
{
    QSurfaceFormat format = window()->requestedFormat();

    // Upgrade the default surface format to include an alpha channel. The default RGB format
    // causes Cocoa to spend an unreasonable amount of time converting it to RGBA internally.
    if (format == QSurfaceFormat())
        format.setAlphaBufferSize(8);
    return format;
}

void QCocoaWindow::setGeometry(const QRect &rectIn)
{
    qCDebug(lcQpaWindow) << "QCocoaWindow::setGeometry" << window() << rectIn;

    QBoolBlocker inSetGeometry(m_inSetGeometry, true);

    QRect rect = rectIn;
    // This means it is a call from QWindow::setFramePosition() and
    // the coordinates include the frame (size is still the contents rectangle).
    if (qt_window_private(const_cast<QWindow *>(window()))->positionPolicy
            == QWindowPrivate::WindowFrameInclusive) {
        const QMargins margins = frameMargins();
        rect.moveTopLeft(rect.topLeft() + QPoint(margins.left(), margins.top()));
    }
    if (geometry() == rect)
        return;

    setCocoaGeometry(rect);
}

bool QCocoaWindow::isForeignWindow() const
{
    return ![m_view isKindOfClass:[QNSView class]];
}

QRect QCocoaWindow::geometry() const
{
    // QWindows that are embedded in a NSView hiearchy may be considered
    // top-level from Qt's point of view but are not from Cocoa's point
    // of view. Embedded QWindows get global (screen) geometry.
    if (isEmbedded()) {
        NSPoint windowPoint = [m_view convertPoint:NSMakePoint(0, 0) toView:nil];
        NSRect screenRect = [[m_view window] convertRectToScreen:NSMakeRect(windowPoint.x, windowPoint.y, 1, 1)];
        NSPoint screenPoint = screenRect.origin;
        QPoint position = QCocoaScreen::mapFromNative(screenPoint).toPoint();
        QSize size = QRectF::fromCGRect(NSRectToCGRect([m_view bounds])).toRect().size();
        return QRect(position, size);
    }

    return QPlatformWindow::geometry();
}

void QCocoaWindow::setCocoaGeometry(const QRect &rect)
{
    qCDebug(lcQpaWindow) << "QCocoaWindow::setCocoaGeometry" << window() << rect;
    QMacAutoReleasePool pool;

    QPlatformWindow::setGeometry(rect);

    if (isEmbedded()) {
        if (!isForeignWindow()) {
            [m_view setFrame:NSMakeRect(0, 0, rect.width(), rect.height())];
        }
        return;
    }

    if (isContentView()) {
        NSRect bounds = QCocoaScreen::mapToNative(rect);
        [m_view.window setFrame:[m_view.window frameRectForContentRect:bounds] display:YES animate:NO];
    } else {
        [m_view setFrame:NSMakeRect(rect.x(), rect.y(), rect.width(), rect.height())];
    }

    // will call QPlatformWindow::setGeometry(rect) during resize confirmation (see qnsview.mm)
}

void QCocoaWindow::setVisible(bool visible)
{
    qCDebug(lcQpaWindow) << "QCocoaWindow::setVisible" << window() << visible;

    m_inSetVisible = true;

    QMacAutoReleasePool pool;
    QCocoaWindow *parentCocoaWindow = nullptr;
    if (window()->transientParent())
        parentCocoaWindow = static_cast<QCocoaWindow *>(window()->transientParent()->handle());

    if (visible) {
        // We need to recreate if the modality has changed as the style mask will need updating
        recreateWindowIfNeeded();

        // We didn't send geometry changes during creation, as that would have confused
        // Qt, which expects a show-event to be sent before any resize events. But now
        // that the window is made visible, we know that the show-event has been sent
        // so we can send the geometry change. FIXME: Get rid of this workaround.
        handleGeometryChange();

        // Register popup windows. The Cocoa platform plugin will forward mouse events
        // to them and close them when needed.
        if (window()->type() == Qt::Popup || window()->type() == Qt::ToolTip)
            QCocoaIntegration::instance()->pushPopupWindow(this);

        if (parentCocoaWindow) {
            // The parent window might have moved while this window was hidden,
            // update the window geometry if there is a parent.
            setGeometry(windowGeometry());

            if (window()->type() == Qt::Popup) {
                // QTBUG-30266: a window should not be resizable while a transient popup is open
                // Since this isn't a native popup, the window manager doesn't close the popup when you click outside
                NSWindow *nativeParentWindow = parentCocoaWindow->nativeWindow();
                NSUInteger parentStyleMask = nativeParentWindow.styleMask;
                if ((m_resizableTransientParent = (parentStyleMask & NSResizableWindowMask))
                    && !(nativeParentWindow.styleMask & NSFullScreenWindowMask))
                    nativeParentWindow.styleMask &= ~NSResizableWindowMask;
            }

        }

        if (isContentView()) {
            QWindowSystemInterface::flushWindowSystemEvents(QEventLoop::ExcludeUserInputEvents);

            // setWindowState might have been called while the window was hidden and
            // will not change the NSWindow state in that case. Sync up here:
            applyWindowState(window()->windowStates());

            if (window()->windowState() != Qt::WindowMinimized) {
                if ((window()->modality() == Qt::WindowModal
                     || window()->type() == Qt::Sheet)
                        && parentCocoaWindow) {
                    // show the window as a sheet
                    [parentCocoaWindow->nativeWindow() beginSheet:m_view.window completionHandler:nil];
                } else if (window()->modality() != Qt::NonModal) {
                    // show the window as application modal
                    QCocoaEventDispatcher *cocoaEventDispatcher = qobject_cast<QCocoaEventDispatcher *>(QGuiApplication::instance()->eventDispatcher());
                    Q_ASSERT(cocoaEventDispatcher);
                    QCocoaEventDispatcherPrivate *cocoaEventDispatcherPrivate = static_cast<QCocoaEventDispatcherPrivate *>(QObjectPrivate::get(cocoaEventDispatcher));
                    cocoaEventDispatcherPrivate->beginModalSession(window());
                    m_hasModalSession = true;
                } else if ([m_view.window canBecomeKeyWindow]) {
                    QCocoaEventDispatcher *cocoaEventDispatcher = qobject_cast<QCocoaEventDispatcher *>(QGuiApplication::instance()->eventDispatcher());
                    QCocoaEventDispatcherPrivate *cocoaEventDispatcherPrivate = nullptr;
                    if (cocoaEventDispatcher)
                        cocoaEventDispatcherPrivate = static_cast<QCocoaEventDispatcherPrivate *>(QObjectPrivate::get(cocoaEventDispatcher));

                    if (cocoaEventDispatcherPrivate && cocoaEventDispatcherPrivate->cocoaModalSessionStack.isEmpty())
                        [m_view.window makeKeyAndOrderFront:nil];
                    else
                        [m_view.window orderFront:nil];
                } else {
                    [m_view.window orderFront:nil];
                }

                // We want the events to properly reach the popup, dialog, and tool
                if ((window()->type() == Qt::Popup || window()->type() == Qt::Dialog || window()->type() == Qt::Tool)
                    && [m_view.window isKindOfClass:[NSPanel class]]) {
                    ((NSPanel *)m_view.window).worksWhenModal = YES;
                    if (!(parentCocoaWindow && window()->transientParent()->isActive()) && window()->type() == Qt::Popup) {
                        removeMonitor();
                        monitor = [NSEvent addGlobalMonitorForEventsMatchingMask:NSLeftMouseDownMask|NSRightMouseDownMask|NSOtherMouseDownMask|NSMouseMovedMask handler:^(NSEvent *e) {
                            QPointF localPoint = QCocoaScreen::mapFromNative([NSEvent mouseLocation]);
                            const auto eventType = e.type == NSMouseMoved ? QEvent::MouseMove : QEvent::MouseButtonPress;
                            QWindowSystemInterface::handleMouseEvent(window(), window()->mapFromGlobal(localPoint.toPoint()), localPoint,
                                                                     Qt::MouseButtons(uint(NSEvent.pressedMouseButtons & 0xFFFF)),
                                                                     cocoaButton2QtButton(e.buttonNumber), eventType);
                        }];
                    }
                }
            }
        }
        // In some cases, e.g. QDockWidget, the content view is hidden before moving to its own
        // Cocoa window, and then shown again. Therefore, we test for the view being hidden even
        // if it's attached to an NSWindow.
        if ([m_view isHidden])
            [m_view setHidden:NO];
    } else {
        // qDebug() << "close" << this;
#ifndef QT_NO_OPENGL
        if (m_glContext)
            m_glContext->windowWasHidden();
#endif
        QCocoaEventDispatcher *cocoaEventDispatcher = qobject_cast<QCocoaEventDispatcher *>(QGuiApplication::instance()->eventDispatcher());
        QCocoaEventDispatcherPrivate *cocoaEventDispatcherPrivate = nullptr;
        if (cocoaEventDispatcher)
            cocoaEventDispatcherPrivate = static_cast<QCocoaEventDispatcherPrivate *>(QObjectPrivate::get(cocoaEventDispatcher));
        if (isContentView()) {
            if (m_hasModalSession) {
                if (cocoaEventDispatcherPrivate)
                    cocoaEventDispatcherPrivate->endModalSession(window());
                m_hasModalSession = false;
            } else {
                if ([m_view.window isSheet]) {
                    Q_ASSERT_X(parentCocoaWindow, "QCocoaWindow", "Window modal dialog has no transient parent.");
                    [parentCocoaWindow->nativeWindow() endSheet:m_view.window];
                }
            }

            [m_view.window orderOut:nil];

            if (m_view.window == [NSApp keyWindow]
                && !(cocoaEventDispatcherPrivate && cocoaEventDispatcherPrivate->currentModalSession())) {
                // Probably because we call runModalSession: outside [NSApp run] in QCocoaEventDispatcher
                // (e.g., when show()-ing a modal QDialog instead of exec()-ing it), it can happen that
                // the current NSWindow is still key after being ordered out. Then, after checking we
                // don't have any other modal session left, it's safe to make the main window key again.
                NSWindow *mainWindow = [NSApp mainWindow];
                if (mainWindow && [mainWindow canBecomeKeyWindow])
                    [mainWindow makeKeyWindow];
            }
        } else {
            [m_view setHidden:YES];
        }
        removeMonitor();

        if (window()->type() == Qt::Popup || window()->type() == Qt::ToolTip)
            QCocoaIntegration::instance()->popupWindowStack()->removeAll(this);

        if (parentCocoaWindow && window()->type() == Qt::Popup) {
            NSWindow *nativeParentWindow = parentCocoaWindow->nativeWindow();
            if (m_resizableTransientParent
                && !(nativeParentWindow.styleMask & NSFullScreenWindowMask))
                // A window should not be resizable while a transient popup is open
                nativeParentWindow.styleMask |= NSResizableWindowMask;
        }
    }

    m_inSetVisible = false;
}

NSInteger QCocoaWindow::windowLevel(Qt::WindowFlags flags)
{
    Qt::WindowType type = static_cast<Qt::WindowType>(int(flags & Qt::WindowType_Mask));

    NSInteger windowLevel = NSNormalWindowLevel;

    if (type == Qt::Tool)
        windowLevel = NSFloatingWindowLevel;
    else if ((type & Qt::Popup) == Qt::Popup)
        windowLevel = NSPopUpMenuWindowLevel;

    // StayOnTop window should appear above Tool windows.
    if (flags & Qt::WindowStaysOnTopHint)
        windowLevel = NSModalPanelWindowLevel;
    // Tooltips should appear above StayOnTop windows.
    if (type == Qt::ToolTip)
        windowLevel = NSScreenSaverWindowLevel;

    // Any "special" window should be in at least the same level as its parent.
    if (type != Qt::Window) {
        const QWindow * const transientParent = window()->transientParent();
        const QCocoaWindow * const transientParentWindow = transientParent ?
                    static_cast<QCocoaWindow *>(transientParent->handle()) : nullptr;
        if (transientParentWindow)
            windowLevel = qMax([transientParentWindow->nativeWindow() level], windowLevel);
    }

    return windowLevel;
}

NSUInteger QCocoaWindow::windowStyleMask(Qt::WindowFlags flags)
{
    const Qt::WindowType type = static_cast<Qt::WindowType>(int(flags & Qt::WindowType_Mask));
    const bool frameless = (flags & Qt::FramelessWindowHint) || windowIsPopupType(type);
    const bool resizeable = !(flags & Qt::CustomizeWindowHint); // Remove zoom button by disabling resize

    // Select base window type. Note that the value of NSBorderlessWindowMask is 0.
    NSUInteger styleMask = (frameless || !resizeable) ? NSBorderlessWindowMask : NSResizableWindowMask;

    if (frameless) {
        // No further customizations for frameless since there are no window decorations.
    } else if (flags & Qt::CustomizeWindowHint) {
        if (flags & Qt::WindowTitleHint)
            styleMask |= NSTitledWindowMask;
        if (flags & Qt::WindowCloseButtonHint)
            styleMask |= NSClosableWindowMask;
        if (flags & Qt::WindowMinimizeButtonHint)
            styleMask |= NSMiniaturizableWindowMask;
    } else {
        styleMask |= NSClosableWindowMask | NSTitledWindowMask;

        if (type != Qt::Dialog)
            styleMask |= NSMiniaturizableWindowMask;
    }

    if (type == Qt::Tool)
        styleMask |= NSUtilityWindowMask;

    if (m_drawContentBorderGradient)
        styleMask |= NSTexturedBackgroundWindowMask;

    // Don't wipe fullscreen state
    if (m_view.window.styleMask & NSFullScreenWindowMask)
        styleMask |= NSFullScreenWindowMask;

    return styleMask;
}

void QCocoaWindow::setWindowZoomButton(Qt::WindowFlags flags)
{
    if (!isContentView())
        return;

    // Disable the zoom (maximize) button for fixed-sized windows and customized
    // no-WindowMaximizeButtonHint windows. From a Qt perspective it migth be expected
    // that the button would be removed in the latter case, but disabling it is more
    // in line with the platform style guidelines.
    bool fixedSizeNoZoom = (windowMinimumSize().isValid() && windowMaximumSize().isValid()
                            && windowMinimumSize() == windowMaximumSize());
    bool customizeNoZoom = ((flags & Qt::CustomizeWindowHint)
        && !(flags & (Qt::WindowMaximizeButtonHint | Qt::WindowFullscreenButtonHint)));
    [[m_view.window standardWindowButton:NSWindowZoomButton] setEnabled:!(fixedSizeNoZoom || customizeNoZoom)];
}

void QCocoaWindow::setWindowFlags(Qt::WindowFlags flags)
{
    if (!isContentView())
        return;

    // While setting style mask we can have handleGeometryChange calls on a content
    // view with null geometry, reporting an invalid coordinates as a result.
    m_inSetStyleMask = true;
    m_view.window.styleMask = windowStyleMask(flags);
    m_inSetStyleMask = false;

    Qt::WindowType type = static_cast<Qt::WindowType>(int(flags & Qt::WindowType_Mask));
    if ((type & Qt::Popup) != Qt::Popup && (type & Qt::Dialog) != Qt::Dialog) {
        NSWindowCollectionBehavior behavior = m_view.window.collectionBehavior;
        if (flags & Qt::WindowFullscreenButtonHint) {
            behavior |= NSWindowCollectionBehaviorFullScreenPrimary;
            behavior &= ~NSWindowCollectionBehaviorFullScreenAuxiliary;
        } else {
            behavior |= NSWindowCollectionBehaviorFullScreenAuxiliary;
            behavior &= ~NSWindowCollectionBehaviorFullScreenPrimary;
        }
        m_view.window.collectionBehavior = behavior;
    }

    // Set styleMask and collectionBehavior before applying window level, as
    // the window level change will trigger verification of the two properties.
    m_view.window.level = this->windowLevel(flags);

    m_view.window.hasShadow = !(flags & Qt::NoDropShadowWindowHint);

    if (!(flags & Qt::FramelessWindowHint))
        setWindowTitle(window()->title());

    setWindowZoomButton(flags);

    // Make window ignore mouse events if WindowTransparentForInput is set.
    // Note that ignoresMouseEvents has a special initial state where events
    // are ignored (passed through) based on window transparency, and that
    // setting the property to false does not return us to that state. Instead,
    // this makes the window capture all mouse events. Take care to only
    // set the property if needed. FIXME: recreate window if needed or find
    // some other way to implement WindowTransparentForInput.
    bool ignoreMouse = flags & Qt::WindowTransparentForInput;
    if (m_view.window.ignoresMouseEvents != ignoreMouse)
        m_view.window.ignoresMouseEvents = ignoreMouse;
}

void QCocoaWindow::setWindowState(Qt::WindowStates state)
{
    if (window()->isVisible())
        applyWindowState(state); // Window state set for hidden windows take effect when show() is called
}

void QCocoaWindow::setWindowTitle(const QString &title)
{
    if (!isContentView())
        return;

    QMacAutoReleasePool pool;
    m_view.window.title = title.toNSString();

    if (title.isEmpty() && !window()->filePath().isEmpty()) {
        // Clearing the title should restore the default filename
        setWindowFilePath(window()->filePath());
    }
}

void QCocoaWindow::setWindowFilePath(const QString &filePath)
{
    if (!isContentView())
        return;

    QMacAutoReleasePool pool;

    if (window()->title().isNull())
        [m_view.window setTitleWithRepresentedFilename:filePath.toNSString()];
    else
        m_view.window.representedFilename = filePath.toNSString();

    // Changing the file path may affect icon visibility
    setWindowIcon(window()->icon());
}

void QCocoaWindow::setWindowIcon(const QIcon &icon)
{
    if (!isContentView())
        return;

    NSButton *iconButton = [m_view.window standardWindowButton:NSWindowDocumentIconButton];
    if (!iconButton) {
        // Window icons are only supported on macOS in combination with a document filePath
        return;
    }

    QMacAutoReleasePool pool;

    if (icon.isNull()) {
        NSWorkspace *workspace = [NSWorkspace sharedWorkspace];
        [iconButton setImage:[workspace iconForFile:m_view.window.representedFilename]];
    } else {
        QPixmap pixmap = icon.pixmap(QSize(22, 22));
        NSImage *image = static_cast<NSImage *>(qt_mac_create_nsimage(pixmap));
        [iconButton setImage:[image autorelease]];
    }
}

void QCocoaWindow::setAlertState(bool enabled)
{
    if (m_alertRequest == NoAlertRequest && enabled) {
        m_alertRequest = [NSApp requestUserAttention:NSCriticalRequest];
    } else if (m_alertRequest != NoAlertRequest && !enabled) {
        [NSApp cancelUserAttentionRequest:m_alertRequest];
        m_alertRequest = NoAlertRequest;
    }
}

bool QCocoaWindow::isAlertState() const
{
    return m_alertRequest != NoAlertRequest;
}

void QCocoaWindow::raise()
{
    qCDebug(lcQpaWindow) << "QCocoaWindow::raise" << window();

    // ### handle spaces (see Qt 4 raise_sys in qwidget_mac.mm)
    if (!isContentView())
        return;

    if (m_view.window.visible) {
        {
            // Clean up autoreleased temp objects from orderFront immediately.
            // Failure to do so has been observed to cause leaks also beyond any outer
            // autorelease pool (for example around a complete QWindow
            // construct-show-raise-hide-delete cyle), counter to expected autoreleasepool
            // behavior.
            QMacAutoReleasePool pool;
            [m_view.window orderFront:m_view.window];
        }
        static bool raiseProcess = qt_mac_resolveOption(true, "QT_MAC_SET_RAISE_PROCESS");
        if (raiseProcess) {
            [NSApp activateIgnoringOtherApps:YES];
        }
    }
}

void QCocoaWindow::lower()
{
    qCDebug(lcQpaWindow) << "QCocoaWindow::lower" << window();
    if (!isContentView())
        return;

    if (m_view.window.visible)
        [m_view.window orderBack:m_view.window];
}

bool QCocoaWindow::isExposed() const
{
    return !m_exposedRect.isEmpty();
}

bool QCocoaWindow::isEmbedded() const
{
    // Child QWindows are not embedded
    if (window()->parent())
        return false;

    // Top-level QWindows with non-Qt NSWindows are embedded
    if (m_view.window)
        return !([m_view.window isKindOfClass:[QNSWindow class]] ||
                 [m_view.window isKindOfClass:[QNSPanel class]]);

    // The window has no QWindow parent but also no NSWindow,
    // conservatively reuturn false.
    return false;
}

bool QCocoaWindow::isOpaque() const
{
    // OpenGL surfaces can be ordered either above(default) or below the NSWindow.
    // When ordering below the window must be tranclucent.
    static GLint openglSourfaceOrder = qt_mac_resolveOption(1, "QT_MAC_OPENGL_SURFACE_ORDER");

    bool translucent = window()->format().alphaBufferSize() > 0
                        || window()->opacity() < 1
                        || !window()->mask().isEmpty()
                        || (surface()->supportsOpenGL() && openglSourfaceOrder == -1);
    return !translucent;
}

void QCocoaWindow::propagateSizeHints()
{
    QMacAutoReleasePool pool;
    if (!isContentView())
        return;

    qCDebug(lcQpaWindow) << "QCocoaWindow::propagateSizeHints" << window()
                              << "min:" << windowMinimumSize() << "max:" << windowMaximumSize()
                              << "increment:" << windowSizeIncrement()
                              << "base:" << windowBaseSize();

    const NSWindow *window = m_view.window;

    // Set the minimum content size.
    QSize minimumSize = windowMinimumSize();
    if (!minimumSize.isValid()) // minimumSize is (-1, -1) when not set. Make that (0, 0) for Cocoa.
        minimumSize = QSize(0, 0);
    window.contentMinSize = NSSizeFromCGSize(minimumSize.toCGSize());

    // Set the maximum content size.
    window.contentMaxSize = NSSizeFromCGSize(windowMaximumSize().toCGSize());

    // The window may end up with a fixed size; in this case the zoom button should be disabled.
    setWindowZoomButton(this->window()->flags());

    // sizeIncrement is observed to take values of (-1, -1) and (0, 0) for windows that should be
    // resizable and that have no specific size increment set. Cocoa expects (1.0, 1.0) in this case.
    QSize sizeIncrement = windowSizeIncrement();
    if (sizeIncrement.isEmpty())
        sizeIncrement = QSize(1, 1);
    window.resizeIncrements = NSSizeFromCGSize(sizeIncrement.toCGSize());

    QRect rect = geometry();
    QSize baseSize = windowBaseSize();
    if (!baseSize.isNull() && baseSize.isValid())
        [window setFrame:NSMakeRect(rect.x(), rect.y(), baseSize.width(), baseSize.height()) display:YES];
}

void QCocoaWindow::setOpacity(qreal level)
{
    qCDebug(lcQpaWindow) << "QCocoaWindow::setOpacity" << level;
    if (!isContentView())
        return;

    m_view.window.alphaValue = level;
}

void QCocoaWindow::setMask(const QRegion &region)
{
    qCDebug(lcQpaWindow) << "QCocoaWindow::setMask" << window() << region;

    if (m_view.layer) {
        if (!region.isEmpty()) {
            QCFType<CGMutablePathRef> maskPath = CGPathCreateMutable();
            for (const QRect &r : region)
                CGPathAddRect(maskPath, nullptr, r.toCGRect());
            CAShapeLayer *maskLayer = [CAShapeLayer layer];
            maskLayer.path = maskPath;
            m_view.layer.mask = maskLayer;
        } else {
            m_view.layer.mask = nil;
        }
    }

    if (isContentView()) {
        // Setting the mask requires invalidating the NSWindow shadow, but that needs
        // to happen after the backingstore has been redrawn, so that AppKit can pick
        // up the new window shape based on the backingstore content. Doing a display
        // directly here is not an option, as the window might not be exposed at this
        // time, and so would not result in an updated backingstore.
        m_needsInvalidateShadow = true;
        [m_view setNeedsDisplay:YES];

        // FIXME: [NSWindow invalidateShadow] has no effect when in layer-backed mode,
        // so if the mask is changed after the initial mask is applied, it will not
        // result in any visual change to the shadow. This is an Apple bug, and there
        // may be ways to work around it, such as calling setFrame on the window to
        // trigger some internal invalidation, but that needs more research.
    }
}

bool QCocoaWindow::setKeyboardGrabEnabled(bool grab)
{
    qCDebug(lcQpaWindow) << "QCocoaWindow::setKeyboardGrabEnabled" << window() << grab;
    if (!isContentView())
        return false;

    if (grab && ![m_view.window isKeyWindow])
        [m_view.window makeKeyWindow];

    return true;
}

bool QCocoaWindow::setMouseGrabEnabled(bool grab)
{
    qCDebug(lcQpaWindow) << "QCocoaWindow::setMouseGrabEnabled" << window() << grab;
    if (!isContentView())
        return false;

    if (grab && ![m_view.window isKeyWindow])
        [m_view.window makeKeyWindow];

    return true;
}

WId QCocoaWindow::winId() const
{
    return WId(m_view);
}

void QCocoaWindow::setParent(const QPlatformWindow *parentWindow)
{
    qCDebug(lcQpaWindow) << "QCocoaWindow::setParent" << window() << (parentWindow ? parentWindow->window() : 0);

    // recreate the window for compatibility
    bool unhideAfterRecreate = parentWindow && !isEmbedded() && ![m_view isHidden];
    recreateWindowIfNeeded();
    if (unhideAfterRecreate)
        [m_view setHidden:NO];
    setCocoaGeometry(geometry());
}

NSView *QCocoaWindow::view() const
{
    return m_view;
}

NSWindow *QCocoaWindow::nativeWindow() const
{
    return m_view.window;
}

void QCocoaWindow::setEmbeddedInForeignView()
{
    // Release any previosly created NSWindow.
    [m_nsWindow closeAndRelease];
    m_nsWindow = 0;
}

// ----------------------- NSView notifications -----------------------

void QCocoaWindow::viewDidChangeFrame()
{
    handleGeometryChange();
}

/*!
    Callback for NSViewGlobalFrameDidChangeNotification.

    Posted whenever an NSView object that has attached surfaces (that is,
    NSOpenGLContext objects) moves to a different screen, or other cases
    where the NSOpenGLContext object needs to be updated.
*/
void QCocoaWindow::viewDidChangeGlobalFrame()
{
    [m_view setNeedsDisplay:YES];
}

// ----------------------- NSWindow notifications -----------------------

// Note: The following notifications are delivered to every QCocoaWindow
// that is a child of the NSWindow that triggered the notification. Each
// callback should make sure to filter out notifications if they do not
// apply to that QCocoaWindow, e.g. if the window is not a content view.

void QCocoaWindow::windowWillMove()
{
    // Close any open popups on window move
    qt_closePopups();
}

void QCocoaWindow::windowDidMove()
{
    if (!isContentView())
        return;

    handleGeometryChange();

    // Moving a window might bring it out of maximized state
    handleWindowStateChanged();
}

void QCocoaWindow::windowDidResize()
{
    if (!isContentView())
        return;

    handleGeometryChange();

    if (!m_view.inLiveResize)
        handleWindowStateChanged();
}

void QCocoaWindow::windowDidEndLiveResize()
{
    if (!isContentView())
        return;

    handleWindowStateChanged();
}

void QCocoaWindow::windowDidBecomeKey()
{
    if (!isContentView())
        return;

    if (isForeignWindow())
        return;

    if (m_windowUnderMouse) {
        QPointF windowPoint;
        QPointF screenPoint;
        [qnsview_cast(m_view) convertFromScreen:[NSEvent mouseLocation] toWindowPoint:&windowPoint andScreenPoint:&screenPoint];
        QWindowSystemInterface::handleEnterEvent(m_enterLeaveTargetWindow, windowPoint, screenPoint);
    }

    if (!windowIsPopupType())
        QWindowSystemInterface::handleWindowActivated<QWindowSystemInterface::SynchronousDelivery>(window());
}

void QCocoaWindow::windowDidResignKey()
{
    if (!isContentView())
        return;

    if (isForeignWindow())
        return;

    // Key window will be non-nil if another window became key, so do not
    // set the active window to zero here -- the new key window's
    // NSWindowDidBecomeKeyNotification hander will change the active window.
    NSWindow *keyWindow = [NSApp keyWindow];
    if (!keyWindow || keyWindow == m_view.window) {
        // No new key window, go ahead and set the active window to zero
        if (!windowIsPopupType())
            QWindowSystemInterface::handleWindowActivated<QWindowSystemInterface::SynchronousDelivery>(0);
    }
}

void QCocoaWindow::windowDidMiniaturize()
{
    if (!isContentView())
        return;

    handleWindowStateChanged();
}

void QCocoaWindow::windowDidDeminiaturize()
{
    if (!isContentView())
        return;

    handleWindowStateChanged();
}

void QCocoaWindow::windowWillEnterFullScreen()
{
    if (!isContentView())
        return;

    // The NSWindow needs to be resizable, otherwise we'll end up with
    // the normal window geometry, centered in the middle of the screen
    // on a black background. The styleMask will be reset below.
    m_view.window.styleMask |= NSResizableWindowMask;
}

void QCocoaWindow::windowDidEnterFullScreen()
{
    if (!isContentView())
        return;

    Q_ASSERT_X(m_view.window.qt_fullScreen, "QCocoaWindow",
        "FullScreen category processes window notifications first");

    // Reset to original styleMask
    setWindowFlags(window()->flags());

    handleWindowStateChanged();
}

void QCocoaWindow::windowWillExitFullScreen()
{
    if (!isContentView())
        return;

    // The NSWindow needs to be resizable, otherwise we'll end up with
    // a weird zoom animation. The styleMask will be reset below.
    m_view.window.styleMask |= NSResizableWindowMask;
}

void QCocoaWindow::windowDidExitFullScreen()
{
    if (!isContentView())
        return;

    Q_ASSERT_X(!m_view.window.qt_fullScreen, "QCocoaWindow",
        "FullScreen category processes window notifications first");

    // Reset to original styleMask
    setWindowFlags(window()->flags());

    Qt::WindowState requestedState = window()->windowState();

    // Deliver update of QWindow state
    handleWindowStateChanged();

    if (requestedState != windowState() && requestedState != Qt::WindowFullScreen) {
        // We were only going out of full screen as an intermediate step before
        // progressing into the final step, so re-sync the desired state.
       applyWindowState(requestedState);
    }
}

void QCocoaWindow::windowDidOrderOnScreen()
{
    [m_view setNeedsDisplay:YES];
}

void QCocoaWindow::windowDidOrderOffScreen()
{
    handleExposeEvent(QRegion());
}

void QCocoaWindow::windowDidChangeOcclusionState()
{
    if (m_view.window.occlusionState & NSWindowOcclusionStateVisible)
        [m_view setNeedsDisplay:YES];
    else
        handleExposeEvent(QRegion());
}

void QCocoaWindow::windowDidChangeScreen()
{
    if (!window())
        return;

    if (QCocoaScreen *cocoaScreen = QCocoaIntegration::instance()->screenForNSScreen(m_view.window.screen))
        QWindowSystemInterface::handleWindowScreenChanged(window(), cocoaScreen->screen());
}

void QCocoaWindow::windowWillClose()
{
    // Close any open popups on window closing.
    if (window() && !windowIsPopupType(window()->type()))
        qt_closePopups();
}

// ----------------------- NSWindowDelegate callbacks -----------------------

bool QCocoaWindow::windowShouldClose()
{
    qCDebug(lcQpaWindow) << "QCocoaWindow::windowShouldClose" << window();
   // This callback should technically only determine if the window
   // should (be allowed to) close, but since our QPA API to determine
   // that also involves actually closing the window we do both at the
   // same time, instead of doing the latter in windowWillClose.
    bool accepted = false;
    QWindowSystemInterface::handleCloseEvent(window(), &accepted);
    QWindowSystemInterface::flushWindowSystemEvents();
    return accepted;
}

// ----------------------------- QPA forwarding -----------------------------

void QCocoaWindow::handleGeometryChange()
{
    // Prevent geometry change during initialization, as that will result
    // in a resize event, and Qt expects those to come after the show event.
    // FIXME: Remove once we've clarified the Qt behavior for this.
    if (!m_initialized)
        return;

    // It can happen that the current NSWindow is nil (if we are changing styleMask
    // from/to borderless, and the content view is being re-parented), which results
    // in invalid coordinates.
    if (m_inSetStyleMask && !m_view.window)
        return;

    QRect newGeometry;
    if (isContentView() && !isEmbedded()) {
        // Content views are positioned at (0, 0) in the window, so we resolve via the window
        CGRect contentRect = [m_view.window contentRectForFrameRect:m_view.window.frame];

        // The result above is in native screen coordinates, so remap to the Qt coordinate system
        newGeometry = QCocoaScreen::mapFromNative(contentRect).toRect();
    } else {
        // QNSView has isFlipped set, so no need to remap the geometry
        newGeometry = QRectF::fromCGRect(m_view.frame).toRect();
    }

    qCDebug(lcQpaWindow) << "QCocoaWindow::handleGeometryChange" << window()
                               << "current" << geometry() << "new" << newGeometry;

    QWindowSystemInterface::handleGeometryChange(window(), newGeometry);

    // Guard against processing window system events during QWindow::setGeometry
    // calls, which Qt and Qt applications do not expect.
    if (!m_inSetGeometry)
        QWindowSystemInterface::flushWindowSystemEvents(QEventLoop::ExcludeUserInputEvents | QEventLoop::ExcludeSocketNotifiers);
}

void QCocoaWindow::handleExposeEvent(const QRegion &region)
{
    // Ideally we'd implement isExposed() in terms of these properties,
    // plus the occlusionState of the NSWindow, and let the expose event
    // pull the exposed state out when needed. However, when the window
    // is first shown we receive a drawRect call where the occlusionState
    // of the window is still hidden, but we still want to prepare the
    // window for display by issuing an expose event to Qt. To work around
    // this we don't use the occlusionState directly, but instead base
    // the exposed state on the region we get in, which in the case of
    // a window being obscured is an empty region, and in the case of
    // a drawRect call is a non-null region, even if occlusionState
    // is still hidden. This ensures the window is prepared for display.
    if (m_view.window.visible && m_view.window.screen
            && !geometry().size().isEmpty() && !region.isEmpty()
            && !m_view.hiddenOrHasHiddenAncestor) {
        m_exposedRect = region.boundingRect();
    } else {
        m_exposedRect = QRect();
    }

    qCDebug(lcQpaDrawing) << "QCocoaWindow::handleExposeEvent" << window() << region << "isExposed" << isExposed();
    QWindowSystemInterface::handleExposeEvent<QWindowSystemInterface::SynchronousDelivery>(window(), region);
}

void QCocoaWindow::handleWindowStateChanged(HandleFlags flags)
{
    Qt::WindowState currentState = windowState();
    if (!(flags & HandleUnconditionally) && currentState == m_lastReportedWindowState)
        return;

    qCDebug(lcQpaWindow) << "QCocoaWindow::handleWindowStateChanged" <<
        m_lastReportedWindowState << "-->" << currentState;

    QWindowSystemInterface::handleWindowStateChanged<QWindowSystemInterface::SynchronousDelivery>(
        window(), currentState, m_lastReportedWindowState);
    m_lastReportedWindowState = currentState;
}

// --------------------------------------------------------------------------

bool QCocoaWindow::windowIsPopupType(Qt::WindowType type) const
{
    if (type == Qt::Widget)
        type = window()->type();
    if (type == Qt::Tool)
        return false; // Qt::Tool has the Popup bit set but isn't, at least on Mac.

    return ((type & Qt::Popup) == Qt::Popup);
}

#ifndef QT_NO_OPENGL
void QCocoaWindow::setCurrentContext(QCocoaGLContext *context)
{
    m_glContext = context;
}

QCocoaGLContext *QCocoaWindow::currentContext() const
{
    return m_glContext;
}
#endif

/*!
    Checks if the window is the content view of its immediate NSWindow.

    Being the content view of a NSWindow means the QWindow is
    the highest accessible NSView object in the window's view
    hierarchy.

    This is the case if the QWindow is a top level window.
*/
bool QCocoaWindow::isContentView() const
{
    return m_view.window.contentView == m_view;
}

/*!
    Recreates (or removes) the NSWindow for this QWindow, if needed.

    A QWindow may need a corresponding NSWindow/NSPanel, depending on
    whether or not it's a top level or not, window flags, etc.
*/
void QCocoaWindow::recreateWindowIfNeeded()
{
    QMacAutoReleasePool pool;

    QPlatformWindow *parentWindow = QPlatformWindow::parent();

    const bool isEmbeddedView = isEmbedded();
    RecreationReasons recreateReason = RecreationNotNeeded;

    QCocoaWindow *oldParentCocoaWindow = nullptr;
    if (QNSView *qnsView = qnsview_cast(m_view.superview))
        oldParentCocoaWindow = qnsView.platformWindow;

    if (parentWindow != oldParentCocoaWindow)
         recreateReason |= ParentChanged;

    if (!m_view.window)
        recreateReason |= MissingWindow;

    // If the modality has changed the style mask will need updating
    if (m_windowModality != window()->modality())
        recreateReason |= WindowModalityChanged;

    const bool shouldBeContentView = !parentWindow && !isEmbeddedView;
    if (isContentView() != shouldBeContentView)
        recreateReason |= ContentViewChanged;

    Qt::WindowType type = window()->type();
    const bool isPanel = isContentView() && [m_view.window isKindOfClass:[QNSPanel class]];
    const bool shouldBePanel = shouldBeContentView &&
        ((type & Qt::Popup) == Qt::Popup || (type & Qt::Dialog) == Qt::Dialog);

    if (isPanel != shouldBePanel)
         recreateReason |= PanelChanged;

    qCDebug(lcQpaWindow) << "QCocoaWindow::recreateWindowIfNeeded" << window() << recreateReason;

    if (recreateReason == RecreationNotNeeded)
        return;

    QCocoaWindow *parentCocoaWindow = static_cast<QCocoaWindow *>(parentWindow);

    // Remove current window (if any)
    if ((isContentView() && !shouldBeContentView) || (recreateReason & PanelChanged)) {
        if (m_nsWindow) {
            qCDebug(lcQpaWindow) << "Getting rid of existing window" << m_nsWindow;
            if (m_nsWindow.observationInfo) {
                qCCritical(lcQpaWindow) << m_nsWindow << "has active key-value observers (KVO)!"
                    << "These will stop working now that the window is recreated, and will result in exceptions"
                    << "when the observers are removed. Break in QCocoaWindow::recreateWindowIfNeeded to debug.";
            }
            [m_nsWindow closeAndRelease];
            if (isContentView() && !isEmbeddedView) {
                // We explicitly disassociate m_view from the window's contentView,
                // as AppKit does not automatically do this in response to removing
                // the view from the NSThemeFrame subview list, so we might end up
                // with a NSWindow contentView pointing to a deallocated NSView.
                m_view.window.contentView = nil;
            }
            m_nsWindow = nil;
        }
    }

    if (shouldBeContentView && !m_nsWindow) {
        // Move view to new NSWindow if needed
        if (auto *newWindow = createNSWindow(shouldBePanel)) {
            qCDebug(lcQpaWindow) << "Ensuring that" << m_view << "is content view for" << newWindow;
            [m_view setPostsFrameChangedNotifications:NO];
            [newWindow setContentView:m_view];
            [m_view setPostsFrameChangedNotifications:YES];

            m_nsWindow = newWindow;
            Q_ASSERT(m_view.window == m_nsWindow);
        }
    }

    if (isEmbeddedView) {
        // An embedded window doesn't have its own NSWindow.
    } else if (!parentWindow) {
        // QPlatformWindow subclasses must sync up with QWindow on creation:
        propagateSizeHints();
        setWindowFlags(window()->flags());
        setWindowTitle(window()->title());
        setWindowFilePath(window()->filePath());
        setWindowState(window()->windowState());
    } else {
        // Child windows have no NSWindow, link the NSViews instead.
        [parentCocoaWindow->m_view addSubview:m_view];
        QRect rect = windowGeometry();
        // Prevent setting a (0,0) window size; causes opengl context
        // "Invalid Drawable" warnings.
        if (rect.isNull())
            rect.setSize(QSize(1, 1));
        NSRect frame = NSMakeRect(rect.x(), rect.y(), rect.width(), rect.height());
        [m_view setFrame:frame];
        [m_view setHidden:!window()->isVisible()];
    }

    const qreal opacity = qt_window_private(window())->opacity;
    if (!qFuzzyCompare(opacity, qreal(1.0)))
        setOpacity(opacity);

    setMask(QHighDpi::toNativeLocalRegion(window()->mask(), window()));

    // top-level QWindows may have an attached NSToolBar, call
    // update function which will attach to the NSWindow.
    if (!parentWindow && !isEmbeddedView)
        updateNSToolbar();
}

void QCocoaWindow::requestUpdate()
{
<<<<<<< HEAD
    qCDebug(lcQpaDrawing) << "QCocoaWindow::requestUpdate" << window();
    [qnsview_cast(m_view) requestUpdate];
=======
    qCDebug(lcQpaCocoaDrawing) << "QCocoaWindow::requestUpdate" << window();
    QPlatformWindow::requestUpdate();
>>>>>>> 4bab1b0d
}

void QCocoaWindow::deliverUpdateRequest()
{
    qCDebug(lcQpaDrawing) << "Delivering update request to" << window();
    QPlatformWindow::deliverUpdateRequest();
}

void QCocoaWindow::requestActivateWindow()
{
    NSWindow *window = [m_view window];
    [window makeFirstResponder:m_view];
    [window makeKeyWindow];
}

QCocoaNSWindow *QCocoaWindow::createNSWindow(bool shouldBePanel)
{
    QMacAutoReleasePool pool;

    QRect rect = geometry();

    QScreen *targetScreen = nullptr;
    for (QScreen *screen : QGuiApplication::screens()) {
        if (screen->geometry().contains(rect.topLeft())) {
            targetScreen = screen;
            break;
        }
    }

    if (!targetScreen) {
        qCWarning(lcQpaWindow) << "Window position outside any known screen, using primary screen";
        targetScreen = QGuiApplication::primaryScreen();
    }

    rect.translate(-targetScreen->geometry().topLeft());
    QCocoaScreen *cocoaScreen = static_cast<QCocoaScreen *>(targetScreen->handle());
    NSRect frame = QCocoaScreen::mapToNative(rect, cocoaScreen);

    // Note: The macOS window manager has a bug, where if a screen is rotated, it will not allow
    // a window to be created within the area of the screen that has a Y coordinate (I quadrant)
    // higher than the height of the screen  in its non-rotated state, unless the window is
    // created with the NSWindowStyleMaskBorderless style mask.

    Qt::WindowType type = window()->type();
    Qt::WindowFlags flags = window()->flags();

    // Create NSWindow
    Class windowClass = shouldBePanel ? [QNSPanel class] : [QNSWindow class];
    QCocoaNSWindow *nsWindow = [[windowClass alloc] initWithContentRect:frame
        styleMask:windowStyleMask(flags)
        // Deferring window creation breaks OpenGL (the GL context is
        // set up before the window is shown and needs a proper window)
        backing:NSBackingStoreBuffered defer:NO
        screen:cocoaScreen->nativeScreen()];

    Q_ASSERT_X(nsWindow.screen == cocoaScreen->nativeScreen(), "QCocoaWindow",
        "Resulting NSScreen should match the requested NSScreen");

    nsWindow.delegate = [[QNSWindowDelegate alloc] initWithQCocoaWindow:this];

    // Prevent Cocoa from releasing the window on close. Qt
    // handles the close event asynchronously and we want to
    // make sure that NSWindow stays valid until the
    // QCocoaWindow is deleted by Qt.
    [nsWindow setReleasedWhenClosed:NO];

    if (alwaysShowToolWindow()) {
        static dispatch_once_t onceToken;
        dispatch_once(&onceToken, ^{
            NSNotificationCenter *center = [NSNotificationCenter defaultCenter];
            [center addObserver:[QNSWindow class] selector:@selector(applicationActivationChanged:)
                name:NSApplicationWillResignActiveNotification object:nil];
            [center addObserver:[QNSWindow class] selector:@selector(applicationActivationChanged:)
                name:NSApplicationWillBecomeActiveNotification object:nil];
        });
    }

    if (targetScreen != window()->screen())
        QWindowSystemInterface::handleWindowScreenChanged(window(), targetScreen);

    nsWindow.restorable = NO;
    nsWindow.level = windowLevel(flags);

    if (shouldBePanel) {
        // Qt::Tool windows hide on app deactivation, unless Qt::WA_MacAlwaysShowToolWindow is set
        nsWindow.hidesOnDeactivate = ((type & Qt::Tool) == Qt::Tool) && !alwaysShowToolWindow();

        // Make popup windows show on the same desktop as the parent full-screen window
        nsWindow.collectionBehavior = NSWindowCollectionBehaviorFullScreenAuxiliary;

        if ((type & Qt::Popup) == Qt::Popup) {
            nsWindow.hasShadow = YES;
            nsWindow.animationBehavior = NSWindowAnimationBehaviorUtilityWindow;
        }
    }

    // Persist modality so we can detect changes later on
    m_windowModality = QPlatformWindow::window()->modality();

    applyContentBorderThickness(nsWindow);

    // Prevent CoreGraphics RGB32 -> RGB64 backing store conversions on deep color
    // displays by forcing 8-bit components, unless a deep color format has been
    // requested. This conversion uses significant CPU time.
    QSurface::SurfaceType surfaceType = QPlatformWindow::window()->surfaceType();
    bool usesCoreGraphics = surfaceType == QSurface::RasterSurface || surfaceType == QSurface::RasterGLSurface;
    QSurfaceFormat surfaceFormat = QPlatformWindow::window()->format();
    bool usesDeepColor = surfaceFormat.redBufferSize() > 8 ||
                         surfaceFormat.greenBufferSize() > 8 ||
                         surfaceFormat.blueBufferSize() > 8;
    bool usesLayer = view().layer;
    if (usesCoreGraphics && !usesDeepColor && !usesLayer) {
        [nsWindow setDynamicDepthLimit:NO];
        [nsWindow setDepthLimit:NSWindowDepthTwentyfourBitRGB];
    }

    return nsWindow;
}

bool QCocoaWindow::alwaysShowToolWindow() const
{
    return qt_mac_resolveOption(false, window(), "_q_macAlwaysShowToolWindow", "");
}

void QCocoaWindow::removeMonitor()
{
    if (!monitor)
        return;
    [NSEvent removeMonitor:monitor];
    monitor = nil;
}

/*!
    Applies the given state to the NSWindow, going in/out of minimize/zoomed/fullscreen

    When this is called from QWindow::setWindowState(), the QWindow state has not been
    updated yet, so window()->windowState() will reflect the previous state that was
    reported to QtGui.
*/
void QCocoaWindow::applyWindowState(Qt::WindowStates requestedState)
{
    if (!isContentView())
        return;

    const Qt::WindowState currentState = windowState();
    const Qt::WindowState newState = QWindowPrivate::effectiveState(requestedState);

    if (newState == currentState)
        return;

    const NSSize contentSize = m_view.frame.size;
    if (contentSize.width <= 0 || contentSize.height <= 0) {
        // If content view width or height is 0 then the window animations will crash so
        // do nothing. We report the current state back to reflect the failed operation.
        qWarning("invalid window content view size, check your window geometry");
        handleWindowStateChanged(HandleUnconditionally);
        return;
    }

    const NSWindow *nsWindow = m_view.window;

    if (nsWindow.styleMask & NSUtilityWindowMask
        && newState & (Qt::WindowMinimized | Qt::WindowFullScreen)) {
        qWarning() << window()->type() << "windows can not be made" << newState;
        handleWindowStateChanged(HandleUnconditionally);
        return;
    }

    const id sender = nsWindow;

    // First we need to exit states that can't transition directly to other states
    switch (currentState) {
    case Qt::WindowMinimized:
        [nsWindow deminiaturize:sender];
        Q_ASSERT_X(windowState() != Qt::WindowMinimized, "QCocoaWindow",
            "[NSWindow deminiaturize:] is synchronous");
        break;
    case Qt::WindowFullScreen: {
        toggleFullScreen();
        // Exiting fullscreen is not synchronous, so we need to wait for the
        // NSWindowDidExitFullScreenNotification before continuing to apply
        // the new state.
        return;
    }
    default:;
    }

    // Then we apply the new state if needed
    if (newState == windowState())
        return;

    switch (newState) {
    case Qt::WindowFullScreen:
        toggleFullScreen();
        break;
    case Qt::WindowMaximized:
        toggleMaximized();
        break;
    case Qt::WindowMinimized:
        [nsWindow miniaturize:sender];
        break;
    case Qt::WindowNoState:
        if (windowState() == Qt::WindowMaximized)
            toggleMaximized();
        break;
    default:
        Q_UNREACHABLE();
    }
}

void QCocoaWindow::toggleMaximized()
{
    const NSWindow *window = m_view.window;

    // The NSWindow needs to be resizable, otherwise the window will
    // not be possible to zoom back to non-zoomed state.
    const bool wasResizable = window.styleMask & NSResizableWindowMask;
    window.styleMask |= NSResizableWindowMask;

    const id sender = window;
    [window zoom:sender];

    if (!wasResizable)
        window.styleMask &= ~NSResizableWindowMask;
}

void QCocoaWindow::toggleFullScreen()
{
    const NSWindow *window = m_view.window;

    // The window needs to have the correct collection behavior for the
    // toggleFullScreen call to have an effect. The collection behavior
    // will be reset in windowDidEnterFullScreen/windowDidLeaveFullScreen.
    window.collectionBehavior |= NSWindowCollectionBehaviorFullScreenPrimary;

    const id sender = window;
    [window toggleFullScreen:sender];
}

bool QCocoaWindow::isTransitioningToFullScreen() const
{
    NSWindow *window = m_view.window;
    return window.styleMask & NSFullScreenWindowMask && !window.qt_fullScreen;
}

Qt::WindowState QCocoaWindow::windowState() const
{
    // FIXME: Support compound states (Qt::WindowStates)

    NSWindow *window = m_view.window;
    if (window.miniaturized)
        return Qt::WindowMinimized;
    if (window.qt_fullScreen)
        return Qt::WindowFullScreen;
    if ((window.zoomed && !isTransitioningToFullScreen())
        || (m_lastReportedWindowState == Qt::WindowMaximized && isTransitioningToFullScreen()))
        return Qt::WindowMaximized;

    // Note: We do not report Qt::WindowActive, even if isActive()
    // is true, as QtGui does not expect this window state to be set.

    return Qt::WindowNoState;
}

bool QCocoaWindow::setWindowModified(bool modified)
{
    if (!isContentView())
        return false;

    m_view.window.documentEdited = modified;
    return true;
}

void QCocoaWindow::setMenubar(QCocoaMenuBar *mb)
{
    m_menubar = mb;
}

QCocoaMenuBar *QCocoaWindow::menubar() const
{
    return m_menubar;
}

void QCocoaWindow::setWindowCursor(NSCursor *cursor)
{
    // Setting a cursor in a foreign view is not supported
    if (isForeignWindow())
        return;

    QNSView *view = qnsview_cast(m_view);
    if (cursor == view.cursor)
        return;

    view.cursor = cursor;

    [m_view.window invalidateCursorRectsForView:m_view];
}

void QCocoaWindow::registerTouch(bool enable)
{
    m_registerTouchCount += enable ? 1 : -1;
    if (enable && m_registerTouchCount == 1)
        [m_view setAcceptsTouchEvents:YES];
    else if (m_registerTouchCount == 0)
        [m_view setAcceptsTouchEvents:NO];
}

void QCocoaWindow::setContentBorderThickness(int topThickness, int bottomThickness)
{
    m_topContentBorderThickness = topThickness;
    m_bottomContentBorderThickness = bottomThickness;
    bool enable = (topThickness > 0 || bottomThickness > 0);
    m_drawContentBorderGradient = enable;

    applyContentBorderThickness();
}

void QCocoaWindow::registerContentBorderArea(quintptr identifier, int upper, int lower)
{
    m_contentBorderAreas.insert(identifier, BorderRange(identifier, upper, lower));
    applyContentBorderThickness();
}

void QCocoaWindow::setContentBorderAreaEnabled(quintptr identifier, bool enable)
{
    m_enabledContentBorderAreas.insert(identifier, enable);
    applyContentBorderThickness();
}

void QCocoaWindow::setContentBorderEnabled(bool enable)
{
    m_drawContentBorderGradient = enable;
    applyContentBorderThickness();
}

void QCocoaWindow::applyContentBorderThickness(NSWindow *window)
{
    if (!window && isContentView())
        window = m_view.window;

    if (!window)
        return;

    if (!m_drawContentBorderGradient) {
        window.styleMask = window.styleMask & ~NSTexturedBackgroundWindowMask;
        [window.contentView.superview setNeedsDisplay:YES];
        window.titlebarAppearsTransparent = NO;
        return;
    }

    // Find consecutive registered border areas, starting from the top.
    std::vector<BorderRange> ranges(m_contentBorderAreas.cbegin(), m_contentBorderAreas.cend());
    std::sort(ranges.begin(), ranges.end());
    int effectiveTopContentBorderThickness = m_topContentBorderThickness;
    for (BorderRange range : ranges) {
        // Skip disiabled ranges (typically hidden tool bars)
        if (!m_enabledContentBorderAreas.value(range.identifier, false))
            continue;

        // Is this sub-range adjacent to or overlaping the
        // existing total border area range? If so merge
        // it into the total range,
        if (range.upper <= (effectiveTopContentBorderThickness + 1))
            effectiveTopContentBorderThickness = qMax(effectiveTopContentBorderThickness, range.lower);
        else
            break;
    }

    int effectiveBottomContentBorderThickness = m_bottomContentBorderThickness;

    [window setStyleMask:[window styleMask] | NSTexturedBackgroundWindowMask];
    window.titlebarAppearsTransparent = YES;

    [window setContentBorderThickness:effectiveTopContentBorderThickness forEdge:NSMaxYEdge];
    [window setAutorecalculatesContentBorderThickness:NO forEdge:NSMaxYEdge];

    [window setContentBorderThickness:effectiveBottomContentBorderThickness forEdge:NSMinYEdge];
    [window setAutorecalculatesContentBorderThickness:NO forEdge:NSMinYEdge];

    [[[window contentView] superview] setNeedsDisplay:YES];
}

void QCocoaWindow::updateNSToolbar()
{
    if (!isContentView())
        return;

    NSToolbar *toolbar = QCocoaIntegration::instance()->toolbar(window());
    const NSWindow *window = m_view.window;

    if (window.toolbar == toolbar)
       return;

    window.toolbar = toolbar;
    window.showsToolbarButton = YES;
}

bool QCocoaWindow::testContentBorderAreaPosition(int position) const
{
    return isContentView() && m_drawContentBorderGradient &&
            0 <= position && position < [m_view.window contentBorderThicknessForEdge:NSMaxYEdge];
}

qreal QCocoaWindow::devicePixelRatio() const
{
    // The documented way to observe the relationship between device-independent
    // and device pixels is to use one for the convertToBacking functions. Other
    // methods such as [NSWindow backingScaleFacor] might not give the correct
    // result, for example if setWantsBestResolutionOpenGLSurface is not set or
    // or ignored by the OpenGL driver.
    NSSize backingSize = [m_view convertSizeToBacking:NSMakeSize(1.0, 1.0)];
    return backingSize.height;
}

QWindow *QCocoaWindow::childWindowAt(QPoint windowPoint)
{
    QWindow *targetWindow = window();
    foreach (QObject *child, targetWindow->children())
        if (QWindow *childWindow = qobject_cast<QWindow *>(child))
            if (QPlatformWindow *handle = childWindow->handle())
                if (handle->isExposed() && childWindow->geometry().contains(windowPoint))
                    targetWindow = static_cast<QCocoaWindow*>(handle)->childWindowAt(windowPoint - childWindow->position());

    return targetWindow;
}

bool QCocoaWindow::shouldRefuseKeyWindowAndFirstResponder()
{
    // This function speaks up if there's any reason
    // to refuse key window or first responder state.

    if (window()->flags() & Qt::WindowDoesNotAcceptFocus)
        return true;

    if (m_inSetVisible) {
        QVariant showWithoutActivating = window()->property("_q_showWithoutActivating");
        if (showWithoutActivating.isValid() && showWithoutActivating.toBool())
            return true;
    }

    return false;
}

QPoint QCocoaWindow::bottomLeftClippedByNSWindowOffsetStatic(QWindow *window)
{
    if (window->handle())
        return static_cast<QCocoaWindow *>(window->handle())->bottomLeftClippedByNSWindowOffset();
    return QPoint();
}

QPoint QCocoaWindow::bottomLeftClippedByNSWindowOffset() const
{
    if (!m_view)
        return QPoint();
    const NSPoint origin = [m_view isFlipped] ? NSMakePoint(0, [m_view frame].size.height)
                                                     : NSMakePoint(0,                                 0);
    const NSRect visibleRect = [m_view visibleRect];

    return QPoint(visibleRect.origin.x, -visibleRect.origin.y + (origin.y - visibleRect.size.height));
}

QMargins QCocoaWindow::frameMargins() const
{
    if (!isContentView())
        return QMargins();

    NSRect frameW = m_view.window.frame;
    NSRect frameC = [m_view.window contentRectForFrameRect:frameW];

    return QMargins(frameW.origin.x - frameC.origin.x,
        (frameW.origin.y + frameW.size.height) - (frameC.origin.y + frameC.size.height),
        (frameW.origin.x + frameW.size.width) - (frameC.origin.x + frameC.size.width),
        frameC.origin.y - frameW.origin.y);
}

void QCocoaWindow::setFrameStrutEventsEnabled(bool enabled)
{
    m_frameStrutEventsEnabled = enabled;
}

#ifndef QT_NO_DEBUG_STREAM
QDebug operator<<(QDebug debug, const QCocoaWindow *window)
{
    QDebugStateSaver saver(debug);
    debug.nospace();
    debug << "QCocoaWindow(" << (const void *)window;
    if (window)
        debug << ", window=" << window->window();
    debug << ')';
    return debug;
}
#endif // !QT_NO_DEBUG_STREAM

#include "moc_qcocoawindow.cpp"

QT_END_NAMESPACE<|MERGE_RESOLUTION|>--- conflicted
+++ resolved
@@ -1332,13 +1332,8 @@
 
 void QCocoaWindow::requestUpdate()
 {
-<<<<<<< HEAD
     qCDebug(lcQpaDrawing) << "QCocoaWindow::requestUpdate" << window();
-    [qnsview_cast(m_view) requestUpdate];
-=======
-    qCDebug(lcQpaCocoaDrawing) << "QCocoaWindow::requestUpdate" << window();
     QPlatformWindow::requestUpdate();
->>>>>>> 4bab1b0d
 }
 
 void QCocoaWindow::deliverUpdateRequest()
