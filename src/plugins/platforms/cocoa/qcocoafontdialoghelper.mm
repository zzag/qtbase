--- conflicted
+++ resolved
@@ -105,16 +105,10 @@
         mDialogIsExecuting = false;
         mResultSet = false;
 
-<<<<<<< HEAD
         [mFontPanel setRestorable:NO];
         [mFontPanel setDelegate:self];
-        [[NSFontManager sharedFontManager] setDelegate:self];
-=======
-    [mFontPanel setRestorable:NO];
-    [mFontPanel setDelegate:self];
-
-    [NSFontManager sharedFontManager].target = self; // Action is changeFont:
->>>>>>> 4bab1b0d
+
+        [NSFontManager sharedFontManager].target = self; // Action is changeFont:
 
         [mFontPanel retain];
     }
