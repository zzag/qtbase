/****************************************************************************
**
** Copyright (C) 2016 The Qt Company Ltd.
** Contact: https://www.qt.io/licensing/
**
** This file is part of the plugins of the Qt Toolkit.
**
** $QT_BEGIN_LICENSE:LGPL$
** Commercial License Usage
** Licensees holding valid commercial Qt licenses may use this file in
** accordance with the commercial license agreement provided with the
** Software or, alternatively, in accordance with the terms contained in
** a written agreement between you and The Qt Company. For licensing terms
** and conditions see https://www.qt.io/terms-conditions. For further
** information use the contact form at https://www.qt.io/contact-us.
**
** GNU Lesser General Public License Usage
** Alternatively, this file may be used under the terms of the GNU Lesser
** General Public License version 3 as published by the Free Software
** Foundation and appearing in the file LICENSE.LGPL3 included in the
** packaging of this file. Please review the following information to
** ensure the GNU Lesser General Public License version 3 requirements
** will be met: https://www.gnu.org/licenses/lgpl-3.0.html.
**
** GNU General Public License Usage
** Alternatively, this file may be used under the terms of the GNU
** General Public License version 2.0 or (at your option) the GNU General
** Public license version 3 or any later version approved by the KDE Free
** Qt Foundation. The licenses are as published by the Free Software
** Foundation and appearing in the file LICENSE.GPL2 and LICENSE.GPL3
** included in the packaging of this file. Please review the following
** information to ensure the GNU General Public License requirements will
** be met: https://www.gnu.org/licenses/gpl-2.0.html and
** https://www.gnu.org/licenses/gpl-3.0.html.
**
** $QT_END_LICENSE$
**
****************************************************************************/

#include "qcocoaglcontext.h"
#include "qcocoawindow.h"
#include "qcocoahelpers.h"
#include <qdebug.h>
#include <QtPlatformHeaders/qcocoanativecontext.h>
#include <dlfcn.h>

#import <AppKit/AppKit.h>

static inline QByteArray getGlString(GLenum param)
{
    if (const GLubyte *s = glGetString(param))
        return QByteArray(reinterpret_cast<const char*>(s));
    return QByteArray();
}

@implementation NSOpenGLPixelFormat (QtHelpers)
- (GLint)qt_getAttribute:(NSOpenGLPixelFormatAttribute)attribute
{
    int value = 0;
    [self getValues:&value forAttribute:attribute forVirtualScreen:0];
    return value;
}
@end

@implementation NSOpenGLContext (QtHelpers)
- (GLint)qt_getParameter:(NSOpenGLContextParameter)parameter
{
    int value = 0;
    [self getValues:&value forParameter:parameter];
    return value;
}
@end

QT_BEGIN_NAMESPACE

Q_LOGGING_CATEGORY(lcQpaOpenGLContext, "qt.qpa.openglcontext", QtWarningMsg);

QCocoaGLContext::QCocoaGLContext(QOpenGLContext *context)
    : QPlatformOpenGLContext(), m_format(context->format())
{
    QVariant nativeHandle = context->nativeHandle();
    if (!nativeHandle.isNull()) {
        if (!nativeHandle.canConvert<QCocoaNativeContext>()) {
            qCWarning(lcQpaOpenGLContext, "QOpenGLContext native handle must be a QCocoaNativeContext");
            return;
        }
        m_context = nativeHandle.value<QCocoaNativeContext>().context();
        if (!m_context) {
            qCWarning(lcQpaOpenGLContext, "QCocoaNativeContext's NSOpenGLContext can not be null");
            return;
        }

        [m_context retain];

        // Note: We have no way of knowing whether the NSOpenGLContext was created with the
        // share context as reported by the QOpenGLContext, but we just have to trust that
        // it was. It's okey, as the only thing we're using it for is to report isShared().
        if (QPlatformOpenGLContext *shareContext = context->shareHandle())
            m_shareContext = static_cast<QCocoaGLContext *>(shareContext)->nativeContext();

        updateSurfaceFormat();
        return;
    }

    // ----------- Default case, we own the NSOpenGLContext -----------

    // We only support OpenGL contexts under Cocoa
    if (m_format.renderableType() == QSurfaceFormat::DefaultRenderableType)
        m_format.setRenderableType(QSurfaceFormat::OpenGL);
    if (m_format.renderableType() != QSurfaceFormat::OpenGL)
        return;

    if (QPlatformOpenGLContext *shareContext = context->shareHandle()) {
        m_shareContext = static_cast<QCocoaGLContext *>(shareContext)->nativeContext();

        // Allow sharing between 3.2 Core and 4.1 Core profile versions in
        // cases where NSOpenGLContext creates a 4.1 context where a 3.2
        // context was requested. Due to the semantics of QSurfaceFormat
        // this 4.1 version can find its way onto the format for the new
        // context, even though it was at no point requested by the user.
        GLint shareContextRequestedProfile;
        [m_shareContext.pixelFormat getValues:&shareContextRequestedProfile
            forAttribute:NSOpenGLPFAOpenGLProfile forVirtualScreen:0];
        auto shareContextActualProfile = shareContext->format().version();

        if (shareContextRequestedProfile == NSOpenGLProfileVersion3_2Core
            && shareContextActualProfile >= qMakePair(4, 1)) {
            // There is a mismatch. Downgrade requested format to make the
            // NSOpenGLPFAOpenGLProfile attributes match. (NSOpenGLContext
            // will fail to create a new context if there is a mismatch).
            if (m_format.version() >= qMakePair(4, 1))
                m_format.setVersion(3, 2);
        }
    }

    // ------------------------- Create NSOpenGLContext -------------------------

    NSOpenGLPixelFormat *pixelFormat = [pixelFormatForSurfaceFormat(m_format) autorelease];
    m_context = [[NSOpenGLContext alloc] initWithFormat:pixelFormat shareContext:m_shareContext];

    if (!m_context && m_shareContext) {
        qCWarning(lcQpaOpenGLContext, "Could not create NSOpenGLContext with shared context, "
            "falling back to unshared context.");
        m_context = [[NSOpenGLContext alloc] initWithFormat:pixelFormat shareContext:nil];
        m_shareContext = nil;
    }

    if (!m_context) {
        qCWarning(lcQpaOpenGLContext, "Failed to create NSOpenGLContext");
        return;
    }

    // --------------------- Set NSOpenGLContext properties ---------------------

    const GLint interval = m_format.swapInterval() >= 0 ? m_format.swapInterval() : 1;
    [m_context setValues:&interval forParameter:NSOpenGLCPSwapInterval];

    if (m_format.alphaBufferSize() > 0) {
        int zeroOpacity = 0;
        [m_context setValues:&zeroOpacity forParameter:NSOpenGLCPSurfaceOpacity];
    }

    // OpenGL surfaces can be ordered either above(default) or below the NSWindow
    // FIXME: Promote to QSurfaceFormat option or property
    const GLint order = qt_mac_resolveOption(1, "QT_MAC_OPENGL_SURFACE_ORDER");
    [m_context setValues:&order forParameter:NSOpenGLCPSurfaceOrder];

    updateSurfaceFormat();
}

NSOpenGLPixelFormat *QCocoaGLContext::pixelFormatForSurfaceFormat(const QSurfaceFormat &format)
{
    QVector<NSOpenGLPixelFormatAttribute> attrs;

    attrs << NSOpenGLPFAOpenGLProfile;
    if (format.profile() == QSurfaceFormat::CoreProfile) {
        if (format.version() >= qMakePair(4, 1))
            attrs << NSOpenGLProfileVersion4_1Core;
        else if (format.version() >= qMakePair(3, 2))
            attrs << NSOpenGLProfileVersion3_2Core;
        else
            attrs << NSOpenGLProfileVersionLegacy;
    } else {
        attrs << NSOpenGLProfileVersionLegacy;
    }

    switch (format.swapBehavior()) {
    case QSurfaceFormat::SingleBuffer:
        break; // The NSOpenGLPixelFormat default, no attribute to set
    case QSurfaceFormat::DefaultSwapBehavior:
        // Technically this should be single-buffered, but we force double-buffered
        // FIXME: Why do we force double-buffered?
        Q_FALLTHROUGH();
    case QSurfaceFormat::DoubleBuffer:
        attrs.append(NSOpenGLPFADoubleBuffer);
        break;
    case QSurfaceFormat::TripleBuffer:
        attrs.append(NSOpenGLPFATripleBuffer);
        break;
    }

    if (format.depthBufferSize() > 0)
        attrs <<  NSOpenGLPFADepthSize << format.depthBufferSize();
    if (format.stencilBufferSize() > 0)
        attrs << NSOpenGLPFAStencilSize << format.stencilBufferSize();
    if (format.alphaBufferSize() > 0)
        attrs << NSOpenGLPFAAlphaSize << format.alphaBufferSize();
    if (format.redBufferSize() > 0 && format.greenBufferSize() > 0 && format.blueBufferSize() > 0) {
        const int colorSize = format.redBufferSize() + format.greenBufferSize() + format.blueBufferSize();
        attrs << NSOpenGLPFAColorSize << colorSize << NSOpenGLPFAMinimumPolicy;
    }

    if (format.samples() > 0) {
        attrs << NSOpenGLPFAMultisample
              << NSOpenGLPFASampleBuffers << NSOpenGLPixelFormatAttribute(1)
              << NSOpenGLPFASamples << NSOpenGLPixelFormatAttribute(format.samples());
    }

    // Allow rendering on GPUs without a connected display
    attrs << NSOpenGLPFAAllowOfflineRenderers;

    // FIXME: Pull this information out of the NSView
    QByteArray useLayer = qgetenv("QT_MAC_WANTS_LAYER");
    if (!useLayer.isEmpty() && useLayer.toInt() > 0) {
        // Disable the software rendering fallback. This makes compositing
        // OpenGL and raster NSViews using Core Animation layers possible.
        attrs << NSOpenGLPFANoRecovery;
    }

    attrs << 0; // 0-terminate array
    return [[NSOpenGLPixelFormat alloc] initWithAttributes:attrs.constData()];
}

/*!
    Updates the surface format of this context based on properties of
    the native context and GL state, so that the result of creating
    the context is reflected back in QOpenGLContext.
*/
void QCocoaGLContext::updateSurfaceFormat()
{
    NSOpenGLContext *oldContext = [NSOpenGLContext currentContext];
    [m_context makeCurrentContext];

    // --------------------- Query GL state ---------------------

    int major = 0, minor = 0;
    QByteArray versionString(getGlString(GL_VERSION));
    if (QPlatformOpenGLContext::parseOpenGLVersion(versionString, major, minor)) {
        m_format.setMajorVersion(major);
        m_format.setMinorVersion(minor);
    }

    m_format.setProfile(QSurfaceFormat::NoProfile);
    if (m_format.version() >= qMakePair(3, 2)) {
        GLint value = 0;
        glGetIntegerv(GL_CONTEXT_PROFILE_MASK, &value);
        if (value & GL_CONTEXT_CORE_PROFILE_BIT)
            m_format.setProfile(QSurfaceFormat::CoreProfile);
        else if (value & GL_CONTEXT_COMPATIBILITY_PROFILE_BIT)
            m_format.setProfile(QSurfaceFormat::CompatibilityProfile);
    }

    m_format.setOption(QSurfaceFormat::DeprecatedFunctions, [&]() {
        if (m_format.version() < qMakePair(3, 0)) {
            return true;
        } else {
            GLint value = 0;
            glGetIntegerv(GL_CONTEXT_FLAGS, &value);
            return !(value & GL_CONTEXT_FLAG_FORWARD_COMPATIBLE_BIT);
        }
    }());

    // Debug contexts not supported on macOS
    m_format.setOption(QSurfaceFormat::DebugContext, false);

    // Nor are stereo buffers (deprecated in macOS 10.12)
    m_format.setOption(QSurfaceFormat::StereoBuffers, false);

    // ------------------ Query the pixel format ------------------

    NSOpenGLPixelFormat *pixelFormat = m_context.pixelFormat;

    int colorSize = [pixelFormat qt_getAttribute:NSOpenGLPFAColorSize];
    colorSize /= 4; // The attribute includes the alpha component
    m_format.setRedBufferSize(colorSize);
    m_format.setGreenBufferSize(colorSize);
    m_format.setBlueBufferSize(colorSize);

    // Surfaces on macOS always have an alpha channel, but unless the user requested
    // one via setAlphaBufferSize(), which triggered setting NSOpenGLCPSurfaceOpacity
    // to make the surface non-opaque, we don't want to report back the actual alpha
    // size, as that will make the user believe the alpha channel can be used for
    // something useful, when in reality it can't, due to the surface being opaque.
    if (m_format.alphaBufferSize() > 0)
        m_format.setAlphaBufferSize([pixelFormat qt_getAttribute:NSOpenGLPFAAlphaSize]);

    m_format.setDepthBufferSize([pixelFormat qt_getAttribute:NSOpenGLPFADepthSize]);
    m_format.setStencilBufferSize([pixelFormat qt_getAttribute:NSOpenGLPFAStencilSize]);
    m_format.setSamples([pixelFormat qt_getAttribute:NSOpenGLPFASamples]);

    if ([pixelFormat qt_getAttribute:NSOpenGLPFATripleBuffer])
        m_format.setSwapBehavior(QSurfaceFormat::TripleBuffer);
    else if ([pixelFormat qt_getAttribute:NSOpenGLPFADoubleBuffer])
        m_format.setSwapBehavior(QSurfaceFormat::DoubleBuffer);
    else
        m_format.setSwapBehavior(QSurfaceFormat::SingleBuffer);

    // ------------------- Query the context -------------------

    m_format.setSwapInterval([m_context qt_getParameter:NSOpenGLCPSwapInterval]);

    if (oldContext)
        [oldContext makeCurrentContext];
    else
        [NSOpenGLContext clearCurrentContext];
}

QCocoaGLContext::~QCocoaGLContext()
{
    [m_context release];
}

bool QCocoaGLContext::makeCurrent(QPlatformSurface *surface)
{
    qCDebug(lcQpaOpenGLContext) << "Making" << m_context << "current"
        << "in" << QThread::currentThread() << "for" << surface;

    Q_ASSERT(surface->surface()->supportsOpenGL());

    if (!setDrawable(surface))
        return false;

    [m_context makeCurrentContext];

    if (surface->surface()->surfaceClass() == QSurface::Window) {
        // Disable high-resolution surfaces when using the software renderer, which has the
        // problem that the system silently falls back to a to using a low-resolution buffer
        // when a high-resolution buffer is requested. This is not detectable using the NSWindow
        // convertSizeToBacking and backingScaleFactor APIs. A typical result of this is that Qt
        // will display a quarter of the window content when running in a virtual machine.
        if (!m_didCheckForSoftwareContext) {
            // FIXME: This ensures we check only once per context,
            // but the context may be used for multiple surfaces.
            m_didCheckForSoftwareContext = true;

            const GLubyte* renderer = glGetString(GL_RENDERER);
            if (qstrcmp((const char *)renderer, "Apple Software Renderer") == 0) {
                NSView *view = static_cast<QCocoaWindow *>(surface)->m_view;
                [view setWantsBestResolutionOpenGLSurface:NO];
            }
        }

        if (m_needsUpdate.fetchAndStoreRelaxed(false))
            update();
    }

    return true;
}

/*!
    Sets the drawable object of the NSOpenGLContext, which is the
    frame buffer that is the target of OpenGL drawing operations.
*/
bool QCocoaGLContext::setDrawable(QPlatformSurface *surface)
{
    // Make sure any surfaces released during this process are deallocated
    // straight away, otherwise we may run out of surfaces when spinning a
    // render-loop that doesn't return to one of the outer pools.
    QMacAutoReleasePool pool;

    if (!surface || surface->surface()->surfaceClass() == QSurface::Offscreen) {
        // Clear the current drawable and reset the active window, so that GL
        // commands that don't target a specific FBO will not end up stomping
        // on the previously set drawable.
        qCDebug(lcQpaOpenGLContext) << "Clearing current drawable" << m_context.view << "for" << m_context;
        [m_context clearDrawable];
        return true;
    }

    Q_ASSERT(surface->surface()->surfaceClass() == QSurface::Window);
    QNSView *view = qnsview_cast(static_cast<QCocoaWindow *>(surface)->view());

    if (view == m_context.view)
        return true;

    // Setting the drawable may happen on a separate thread as a result of
    // a call to makeCurrent, so we need to set up the observers before we
    // associate the view with the context. That way we will guarantee that
    // as long as the view is the drawable of the context we will know about
    // any updates to the view that require surface invalidation.

    auto updateCallback = [this, view]() {
        Q_ASSERT(QThread::currentThread() == qApp->thread());
        if (m_context.view != view)
            return;
        m_needsUpdate = true;
    };

    m_updateObservers.clear();

    if (view.layer) {
        m_updateObservers.append(QMacScopedObserver(view, NSViewFrameDidChangeNotification, updateCallback));
        m_updateObservers.append(QMacScopedObserver(view.window, NSWindowDidChangeScreenNotification, updateCallback));
    } else {
        m_updateObservers.append(QMacScopedObserver(view, NSViewGlobalFrameDidChangeNotification, updateCallback));
    }

    m_updateObservers.append(QMacScopedObserver([NSApplication sharedApplication],
        NSApplicationDidChangeScreenParametersNotification, updateCallback));

    // If any of the observers fire at this point it's fine. We check the
    // view association (atomically) in the update callback, and skip the
    // update if we haven't associated yet. Setting the drawable below will
    // have the same effect as an update.

    // Now we are ready to associate the view with the context
    m_context.view = view;
    if (m_context.view != view) {
        qCInfo(lcQpaOpenGLContext) << "Failed to set" << view << "as drawable for" << m_context;
        m_updateObservers.clear();
        return false;
    }

    qCInfo(lcQpaOpenGLContext) << "Set drawable for" << m_context << "to" << m_context.view;
    return true;
}

<<<<<<< HEAD
// NSOpenGLContext is not re-entrant. Even when using separate contexts per thread,
// view, and window, calls into the API will still deadlock. For more information
// see https://openradar.appspot.com/37064579
static QMutex s_reentrancyMutex;
=======
    //Workaround for problems with Chromium and offline renderers on the lat 2013 MacPros.
    //FIXME: Think if this could be solved via QSurfaceFormat in the future.
    static bool offlineRenderersAllowed = qEnvironmentVariableIsEmpty("QT_MAC_PRO_WEBENGINE_WORKAROUND");
    if (offlineRenderersAllowed) {
        // Allow rendering on GPUs without a connected display
        attrs << NSOpenGLPFAAllowOfflineRenderers;
    }
>>>>>>> c9d18d4a

void QCocoaGLContext::update()
{
    // Make sure any surfaces released during this process are deallocated
    // straight away, otherwise we may run out of surfaces when spinning a
    // render-loop that doesn't return to one of the outer pools.
    QMacAutoReleasePool pool;

    QMutexLocker locker(&s_reentrancyMutex);
    qCInfo(lcQpaOpenGLContext) << "Updating" << m_context << "for" << m_context.view;
    [m_context update];
}

void QCocoaGLContext::swapBuffers(QPlatformSurface *surface)
{
    qCDebug(lcQpaOpenGLContext) << "Swapping" << m_context
        << "in" << QThread::currentThread() << "to" << surface;

    if (surface->surface()->surfaceClass() == QSurface::Offscreen)
        return; // Nothing to do

    if (!setDrawable(surface)) {
        qCWarning(lcQpaOpenGLContext) << "Can't flush" << m_context
            << "without" << surface << "as drawable";
        return;
    }

    QMutexLocker locker(&s_reentrancyMutex);
    [m_context flushBuffer];
}

void QCocoaGLContext::doneCurrent()
{
    qCDebug(lcQpaOpenGLContext) << "Clearing current context"
        << [NSOpenGLContext currentContext] << "in" << QThread::currentThread();

    // Note: We do not need to clear the current drawable here.
    // As long as there is no current context, GL calls will
    // do nothing.

    [NSOpenGLContext clearCurrentContext];
}

QSurfaceFormat QCocoaGLContext::format() const
{
    return m_format;
}

bool QCocoaGLContext::isValid() const
{
    return m_context != nil;
}

bool QCocoaGLContext::isSharing() const
{
    return m_shareContext != nil;
}

NSOpenGLContext *QCocoaGLContext::nativeContext() const
{
    return m_context;
}

QFunctionPointer QCocoaGLContext::getProcAddress(const char *procName)
{
    return (QFunctionPointer)dlsym(RTLD_DEFAULT, procName);
}

QT_END_NAMESPACE<|MERGE_RESOLUTION|>--- conflicted
+++ resolved
@@ -216,8 +216,13 @@
               << NSOpenGLPFASamples << NSOpenGLPixelFormatAttribute(format.samples());
     }
 
-    // Allow rendering on GPUs without a connected display
-    attrs << NSOpenGLPFAAllowOfflineRenderers;
+    //Workaround for problems with Chromium and offline renderers on the lat 2013 MacPros.
+    //FIXME: Think if this could be solved via QSurfaceFormat in the future.
+    static bool offlineRenderersAllowed = qEnvironmentVariableIsEmpty("QT_MAC_PRO_WEBENGINE_WORKAROUND");
+    if (offlineRenderersAllowed) {
+        // Allow rendering on GPUs without a connected display
+        attrs << NSOpenGLPFAAllowOfflineRenderers;
+    }
 
     // FIXME: Pull this information out of the NSView
     QByteArray useLayer = qgetenv("QT_MAC_WANTS_LAYER");
@@ -425,20 +430,10 @@
     return true;
 }
 
-<<<<<<< HEAD
 // NSOpenGLContext is not re-entrant. Even when using separate contexts per thread,
 // view, and window, calls into the API will still deadlock. For more information
 // see https://openradar.appspot.com/37064579
 static QMutex s_reentrancyMutex;
-=======
-    //Workaround for problems with Chromium and offline renderers on the lat 2013 MacPros.
-    //FIXME: Think if this could be solved via QSurfaceFormat in the future.
-    static bool offlineRenderersAllowed = qEnvironmentVariableIsEmpty("QT_MAC_PRO_WEBENGINE_WORKAROUND");
-    if (offlineRenderersAllowed) {
-        // Allow rendering on GPUs without a connected display
-        attrs << NSOpenGLPFAAllowOfflineRenderers;
-    }
->>>>>>> c9d18d4a
 
 void QCocoaGLContext::update()
 {
