/****************************************************************************
**
** Copyright (C) 2012 Klarälvdalens Datakonsult AB, a KDAB Group company, info@kdab.com, author James Turner <james.turner@kdab.com>
** Contact: http://www.qt-project.org/legal
**
** This file is part of the plugins of the Qt Toolkit.
**
** $QT_BEGIN_LICENSE:LGPL$
** Commercial License Usage
** Licensees holding valid commercial Qt licenses may use this file in
** accordance with the commercial license agreement provided with the
** Software or, alternatively, in accordance with the terms contained in
** a written agreement between you and Digia.  For licensing terms and
** conditions see http://qt.digia.com/licensing.  For further information
** use the contact form at http://qt.digia.com/contact-us.
**
** GNU Lesser General Public License Usage
** Alternatively, this file may be used under the terms of the GNU Lesser
** General Public License version 2.1 as published by the Free Software
** Foundation and appearing in the file LICENSE.LGPL included in the
** packaging of this file.  Please review the following information to
** ensure the GNU Lesser General Public License version 2.1 requirements
** will be met: http://www.gnu.org/licenses/old-licenses/lgpl-2.1.html.
**
** In addition, as a special exception, Digia gives you certain additional
** rights.  These rights are described in the Digia Qt LGPL Exception
** version 1.1, included in the file LGPL_EXCEPTION.txt in this package.
**
** GNU General Public License Usage
** Alternatively, this file may be used under the terms of the GNU
** General Public License version 3.0 as published by the Free Software
** Foundation and appearing in the file LICENSE.GPL included in the
** packaging of this file.  Please review the following information to
** ensure the GNU General Public License version 3.0 requirements will be
** met: http://www.gnu.org/copyleft/gpl.html.
**
**
** $QT_END_LICENSE$
**
****************************************************************************/

#include <Cocoa/Cocoa.h>

#include "qcocoamenubar.h"
#include "qcocoawindow.h"
#include "qcocoamenuloader.h"
#include "qcocoaapplication.h" // for custom application category
#include "qcocoaautoreleasepool.h"

#include <QtGui/QGuiApplication>
#include <QtCore/QDebug>

static QList<QCocoaMenuBar*> static_menubars;

static inline QCocoaMenuLoader *getMenuLoader()
{
    return [NSApp QT_MANGLE_NAMESPACE(qt_qcocoamenuLoader)];
}


QCocoaMenuBar::QCocoaMenuBar() :
    m_window(0)
{
    static_menubars.append(this);

    m_nativeMenu = [[NSMenu alloc] init];
#ifdef QT_COCOA_ENABLE_MENU_DEBUG
    qDebug() << "Construct QCocoaMenuBar" << this << m_nativeMenu;
#endif
}

QCocoaMenuBar::~QCocoaMenuBar()
{
#ifdef QT_COCOA_ENABLE_MENU_DEBUG
    qDebug() << "~QCocoaMenuBar" << this;
#endif
    [m_nativeMenu release];
    static_menubars.removeOne(this);

    if (m_window && m_window->menubar() == this) {
        m_window->setMenubar(0);
        updateMenuBarImmediately();
    }
}

void QCocoaMenuBar::insertNativeMenu(QCocoaMenu *menu, QCocoaMenu *beforeMenu)
{
    QCocoaAutoReleasePool pool;

    if (beforeMenu) {
        NSUInteger nativeIndex = [m_nativeMenu indexOfItem:beforeMenu->nsMenuItem()];
        [m_nativeMenu insertItem: menu->nsMenuItem() atIndex: nativeIndex];
    } else {
        [m_nativeMenu addItem: menu->nsMenuItem()];
    }

    menu->setMenuBar(this);
    syncMenu(static_cast<QPlatformMenu *>(menu));
    [m_nativeMenu setSubmenu: menu->nsMenu() forItem: menu->nsMenuItem()];
}

void QCocoaMenuBar::insertMenu(QPlatformMenu *platformMenu, QPlatformMenu *before)
{
    QCocoaMenu *menu = static_cast<QCocoaMenu *>(platformMenu);
    QCocoaMenu *beforeMenu = static_cast<QCocoaMenu *>(before);
#ifdef QT_COCOA_ENABLE_MENU_DEBUG
    qDebug() << "QCocoaMenuBar" << this << "insertMenu" << menu << "before" << before;
#endif

    if (m_menus.contains(menu)) {
        qWarning() << Q_FUNC_INFO << "This menu already belongs to the menubar, remove it first";
        return;
    }

    if (beforeMenu && !m_menus.contains(beforeMenu)) {
        qWarning() << Q_FUNC_INFO << "The before menu does not belong to the menubar";
        return;
    }

    m_menus.insert(beforeMenu ? m_menus.indexOf(beforeMenu) : m_menus.size(), menu);
    if (!menu->menuBar())
        insertNativeMenu(menu, beforeMenu);
}

void QCocoaMenuBar::removeNativeMenu(QCocoaMenu *menu)
{
    QCocoaAutoReleasePool pool;

    if (menu->menuBar() == this)
        menu->setMenuBar(0);
    NSUInteger realIndex = [m_nativeMenu indexOfItem:menu->nsMenuItem()];
    [m_nativeMenu removeItemAtIndex: realIndex];
}

void QCocoaMenuBar::removeMenu(QPlatformMenu *platformMenu)
{
    QCocoaMenu *menu = static_cast<QCocoaMenu *>(platformMenu);
    if (!m_menus.contains(menu)) {
        qWarning() << Q_FUNC_INFO << "Trying to remove a menu that does not belong to the menubar";
        return;
    }
    m_menus.removeOne(menu);
    removeNativeMenu(menu);
}

void QCocoaMenuBar::syncMenu(QPlatformMenu *menu)
{
    QCocoaMenu *cocoaMenu = static_cast<QCocoaMenu *>(menu);
    Q_FOREACH (QCocoaMenuItem *item, cocoaMenu->items())
        cocoaMenu->syncMenuItem(item);

    // If the NSMenu has no visble items, or only separators, we should hide it
    // on the menubar. This can happen after syncing the menu items since they
    // can be moved to other menus.
    BOOL shouldHide = YES;
    for (NSMenuItem *item in [cocoaMenu->nsMenu() itemArray])
        if (![item isSeparatorItem] && ![item isHidden]) {
            shouldHide = NO;
            break;
        }
    [cocoaMenu->nsMenuItem() setHidden:shouldHide];
}

void QCocoaMenuBar::handleReparent(QWindow *newParentWindow)
{
#ifdef QT_COCOA_ENABLE_MENU_DEBUG
    qDebug() << "QCocoaMenuBar" << this << "handleReparent" << newParentWindow;
#endif

    if (m_window)
        m_window->setMenubar(NULL);

    if (newParentWindow == NULL) {
        m_window = NULL;
    } else {
        m_window = static_cast<QCocoaWindow*>(newParentWindow->handle());
        m_window->setMenubar(this);
    }

    updateMenuBarImmediately();
}

QCocoaWindow *QCocoaMenuBar::findWindowForMenubar()
{
    if (qApp->focusWindow())
        return static_cast<QCocoaWindow*>(qApp->focusWindow()->handle());

    return NULL;
}

QCocoaMenuBar *QCocoaMenuBar::findGlobalMenubar()
{
    foreach (QCocoaMenuBar *mb, static_menubars) {
        if (mb->m_window == NULL)
            return mb;
    }

    return NULL;
}

void QCocoaMenuBar::updateMenuBarImmediately()
{
    QCocoaAutoReleasePool pool;
    QCocoaMenuBar *mb = findGlobalMenubar();
    QCocoaWindow *cw = findWindowForMenubar();
    if (cw && cw->menubar())
        mb = cw->menubar();

    if (!mb)
        return;

#ifdef QT_COCOA_ENABLE_MENU_DEBUG
    qDebug() << "QCocoaMenuBar" << "updateMenuBarImmediately" << cw;
#endif
    bool disableForModal = mb->shouldDisable(cw);
    // force a sync?
    foreach (QCocoaMenu *m, mb->m_menus) {
        mb->syncMenu(m);
        m->syncModalState(disableForModal);
    }

<<<<<<< HEAD
    QCocoaMenuLoader *loader = getMenuLoader();
=======
    // reparent shared menu items if necessary.
    // We browse the list in reverse order to be sure that the next items are redrawn before the current ones,
    // in this way we are sure that "beforeMenu" (see below) is part of the native menu before "m" is redraw
    for (int i = mb->m_menus.size() - 1; i >= 0; i--) {
        QCocoaMenu *m = mb->m_menus.at(i);
        QCocoaMenuBar *menuBar = m->menuBar();
        if (menuBar != mb) {
            QCocoaMenu *beforeMenu  = i < (mb->m_menus.size() - 1) ? mb->m_menus.at(i + 1) : 0;
            if (menuBar)
                menuBar->removeNativeMenu(m);
            mb->insertNativeMenu(m, beforeMenu);
        }
    }

    QT_MANGLE_NAMESPACE(QCocoaMenuLoader) *loader = getMenuLoader();
>>>>>>> af2f1e14
    [loader ensureAppMenuInMenu:mb->nsMenu()];

    NSMutableSet *mergedItems = [[NSMutableSet setWithCapacity:0] retain];
    foreach (QCocoaMenuItem *m, mb->merged()) {
        [mergedItems addObject:m->nsItem()];
        m->syncMerged();
    }

    // hide+disable all mergeable items we're not currently using
    for (NSMenuItem *mergeable in [loader mergeable]) {
        if (![mergedItems containsObject:mergeable]) {
            [mergeable setHidden:YES];
            [mergeable setEnabled:NO];
        }
    }

    [mergedItems release];
    [NSApp setMainMenu:mb->nsMenu()];
    [loader qtTranslateApplicationMenu];
}

QList<QCocoaMenuItem*> QCocoaMenuBar::merged() const
{
    QList<QCocoaMenuItem*> r;
    foreach (QCocoaMenu* menu, m_menus)
        r.append(menu->merged());

    return r;
}

bool QCocoaMenuBar::shouldDisable(QCocoaWindow *active) const
{
    if (active && (active->window()->modality() == Qt::NonModal))
        return false;

    if (m_window == active) {
        // modal window owns us, we should be enabled!
        return false;
    }

    QWindowList topWindows(qApp->topLevelWindows());
    // When there is an application modal window on screen, the entries of
    // the menubar should be disabled. The exception in Qt is that if the
    // modal window is the only window on screen, then we enable the menu bar.
    foreach (QWindow *w, topWindows) {
        if (w->isVisible() && w->modality() == Qt::ApplicationModal) {
            // check for other visible windows
            foreach (QWindow *other, topWindows) {
                if ((w != other) && (other->isVisible())) {
                    // INVARIANT: we found another visible window
                    // on screen other than our modalWidget. We therefore
                    // disable the menu bar to follow normal modality logic:
                    return true;
                }
            }

            // INVARIANT: We have only one window on screen that happends
            // to be application modal. We choose to enable the menu bar
            // in that case to e.g. enable the quit menu item.
            return false;
        }
    }

    return true;
}

QPlatformMenu *QCocoaMenuBar::menuForTag(quintptr tag) const
{
    foreach (QCocoaMenu *menu, m_menus) {
        if (menu->tag() ==  tag)
            return menu;
    }

    return 0;
}<|MERGE_RESOLUTION|>--- conflicted
+++ resolved
@@ -219,9 +219,6 @@
         m->syncModalState(disableForModal);
     }
 
-<<<<<<< HEAD
-    QCocoaMenuLoader *loader = getMenuLoader();
-=======
     // reparent shared menu items if necessary.
     // We browse the list in reverse order to be sure that the next items are redrawn before the current ones,
     // in this way we are sure that "beforeMenu" (see below) is part of the native menu before "m" is redraw
@@ -236,8 +233,7 @@
         }
     }
 
-    QT_MANGLE_NAMESPACE(QCocoaMenuLoader) *loader = getMenuLoader();
->>>>>>> af2f1e14
+    QCocoaMenuLoader *loader = getMenuLoader();
     [loader ensureAppMenuInMenu:mb->nsMenu()];
 
     NSMutableSet *mergedItems = [[NSMutableSet setWithCapacity:0] retain];
