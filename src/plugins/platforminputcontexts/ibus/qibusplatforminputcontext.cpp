/****************************************************************************
**
** Copyright (C) 2015 The Qt Company Ltd.
** Contact: http://www.qt.io/licensing/
**
** This file is part of the plugins of the Qt Toolkit.
**
** $QT_BEGIN_LICENSE:LGPL21$
** Commercial License Usage
** Licensees holding valid commercial Qt licenses may use this file in
** accordance with the commercial license agreement provided with the
** Software or, alternatively, in accordance with the terms contained in
** a written agreement between you and The Qt Company. For licensing terms
** and conditions see http://www.qt.io/terms-conditions. For further
** information use the contact form at http://www.qt.io/contact-us.
**
** GNU Lesser General Public License Usage
** Alternatively, this file may be used under the terms of the GNU Lesser
** General Public License version 2.1 or version 3 as published by the Free
** Software Foundation and appearing in the file LICENSE.LGPLv21 and
** LICENSE.LGPLv3 included in the packaging of this file. Please review the
** following information to ensure the GNU Lesser General Public License
** requirements will be met: https://www.gnu.org/licenses/lgpl.html and
** http://www.gnu.org/licenses/old-licenses/lgpl-2.1.html.
**
** As a special exception, The Qt Company gives you certain additional
** rights. These rights are described in The Qt Company LGPL Exception
** version 1.1, included in the file LGPL_EXCEPTION.txt in this package.
**
** $QT_END_LICENSE$
**
****************************************************************************/
#include "qibusplatforminputcontext.h"

#include <QtDebug>
#include <QTextCharFormat>
#include <QGuiApplication>
#include <QDBusVariant>
#include <qwindow.h>
#include <qevent.h>

#include <qpa/qplatformcursor.h>
#include <qpa/qplatformscreen.h>
#include <qpa/qwindowsysteminterface.h>

#include "qibusproxy.h"
#include "qibusinputcontextproxy.h"
#include "qibustypes.h"

#include <sys/types.h>
#include <signal.h>

#include <QtDBus>

#ifndef IBUS_RELEASE_MASK
#define IBUS_RELEASE_MASK (1 << 30)
#endif

QT_BEGIN_NAMESPACE

Q_LOGGING_CATEGORY(qtQpaInputMethods, "qt.qpa.input.methods")

enum { debug = 0 };

class QIBusPlatformInputContextPrivate
{
public:
    QIBusPlatformInputContextPrivate();
    ~QIBusPlatformInputContextPrivate()
    {
        delete context;
        delete bus;
        delete connection;
    }

    static QDBusConnection *createConnection();

    QDBusConnection *connection;
    QIBusProxy *bus;
    QIBusInputContextProxy *context;

    bool valid;
    QString predit;
    bool needsSurroundingText;
};


QIBusPlatformInputContext::QIBusPlatformInputContext ()
    : d(new QIBusPlatformInputContextPrivate())
{
    if (d->context) {
        connect(d->context, SIGNAL(CommitText(QDBusVariant)), SLOT(commitText(QDBusVariant)));
        connect(d->context, SIGNAL(UpdatePreeditText(QDBusVariant,uint,bool)), this, SLOT(updatePreeditText(QDBusVariant,uint,bool)));
        connect(d->context, SIGNAL(DeleteSurroundingText(int,uint)), this, SLOT(deleteSurroundingText(int,uint)));
        connect(d->context, SIGNAL(RequireSurroundingText()), this, SLOT(surroundingTextRequired()));
    }
    QInputMethod *p = qApp->inputMethod();
    connect(p, SIGNAL(cursorRectangleChanged()), this, SLOT(cursorRectChanged()));
    m_eventFilterUseSynchronousMode = false;
    if (qEnvironmentVariableIsSet("IBUS_ENABLE_SYNC_MODE")) {
        bool ok;
        int enableSync = qgetenv("IBUS_ENABLE_SYNC_MODE").toInt(&ok);
        if (ok && enableSync == 1)
            m_eventFilterUseSynchronousMode = true;
    }
}

QIBusPlatformInputContext::~QIBusPlatformInputContext (void)
{
    delete d;
}

bool QIBusPlatformInputContext::isValid() const
{
    return d->valid;
}

void QIBusPlatformInputContext::invokeAction(QInputMethod::Action a, int)
{
    if (!d->valid)
        return;

    if (a == QInputMethod::Click)
        commit();
}

void QIBusPlatformInputContext::reset()
{
    QPlatformInputContext::reset();

    if (!d->valid)
        return;

    d->context->Reset();
    d->predit = QString();
}

void QIBusPlatformInputContext::commit()
{
    QPlatformInputContext::commit();

    if (!d->valid)
        return;

    QObject *input = qApp->focusObject();
    if (!input) {
        d->predit = QString();
        return;
    }

    if (!d->predit.isEmpty()) {
        QInputMethodEvent event;
        event.setCommitString(d->predit);
        QCoreApplication::sendEvent(input, &event);
    }

    d->context->Reset();
    d->predit = QString();
}


void QIBusPlatformInputContext::update(Qt::InputMethodQueries q)
{
    QObject *input = qApp->focusObject();

    if (d->needsSurroundingText && input
            && (q.testFlag(Qt::ImSurroundingText)
                || q.testFlag(Qt::ImCursorPosition)
                || q.testFlag(Qt::ImAnchorPosition))) {
        QInputMethodQueryEvent srrndTextQuery(Qt::ImSurroundingText);
        QInputMethodQueryEvent cursorPosQuery(Qt::ImCursorPosition);
        QInputMethodQueryEvent anchorPosQuery(Qt::ImAnchorPosition);

        QCoreApplication::sendEvent(input, &srrndTextQuery);
        QCoreApplication::sendEvent(input, &cursorPosQuery);
        QCoreApplication::sendEvent(input, &anchorPosQuery);

        QString surroundingText = srrndTextQuery.value(Qt::ImSurroundingText).toString();
        uint cursorPosition = cursorPosQuery.value(Qt::ImCursorPosition).toUInt();
        uint anchorPosition = anchorPosQuery.value(Qt::ImAnchorPosition).toUInt();

        QIBusText text;
        text.text = surroundingText;

        QVariant variant;
        variant.setValue(text);
        QDBusVariant dbusText(variant);

        d->context->SetSurroundingText(dbusText, cursorPosition, anchorPosition);
    }
    QPlatformInputContext::update(q);
}

void QIBusPlatformInputContext::cursorRectChanged()
{
    if (!d->valid)
        return;

    QRect r = qApp->inputMethod()->cursorRectangle().toRect();
    if(!r.isValid())
        return;

    QWindow *inputWindow = qApp->focusWindow();
    if (!inputWindow)
        return;
    r.moveTopLeft(inputWindow->mapToGlobal(r.topLeft()));
    if (debug)
        qDebug() << "microFocus" << r;
    d->context->SetCursorLocation(r.x(), r.y(), r.width(), r.height());
}

void QIBusPlatformInputContext::setFocusObject(QObject *object)
{
    if (!d->valid)
        return;

    if (debug)
        qDebug() << "setFocusObject" << object;
    if (object)
        d->context->FocusIn();
    else
        d->context->FocusOut();
}

void QIBusPlatformInputContext::commitText(const QDBusVariant &text)
{
    QObject *input = qApp->focusObject();
    if (!input)
        return;

    const QDBusArgument arg = text.variant().value<QDBusArgument>();

    QIBusText t;
    if (debug)
        qDebug() << arg.currentSignature();
    arg >> t;
    if (debug)
        qDebug() << "commit text:" << t.text;

    QInputMethodEvent event;
    event.setCommitString(t.text);
    QCoreApplication::sendEvent(input, &event);

    d->predit = QString();
}

void QIBusPlatformInputContext::updatePreeditText(const QDBusVariant &text, uint cursorPos, bool visible)
{
    QObject *input = qApp->focusObject();
    if (!input)
        return;

    const QDBusArgument arg = text.variant().value<QDBusArgument>();

    QIBusText t;
    arg >> t;
    if (debug)
        qDebug() << "preedit text:" << t.text;

    QList<QInputMethodEvent::Attribute> attributes = t.attributes.imAttributes();
    if (!t.text.isEmpty())
        attributes += QInputMethodEvent::Attribute(QInputMethodEvent::Cursor, cursorPos, visible ? 1 : 0, QVariant());

    QInputMethodEvent event(t.text, attributes);
    QCoreApplication::sendEvent(input, &event);

    d->predit = t.text;
}

void QIBusPlatformInputContext::surroundingTextRequired()
{
    if (debug)
        qDebug() << "surroundingTextRequired";
    d->needsSurroundingText = true;
    update(Qt::ImSurroundingText);
}

void QIBusPlatformInputContext::deleteSurroundingText(int offset, uint n_chars)
{
    QObject *input = qApp->focusObject();
    if (!input)
        return;

    if (debug)
        qDebug() << "deleteSurroundingText" << offset << n_chars;

    QInputMethodEvent event;
    event.setCommitString("", offset, n_chars);
    QCoreApplication::sendEvent(input, &event);
}

bool QIBusPlatformInputContext::filterEvent(const QEvent *event)
{
    if (!d->valid)
        return false;

    if (!inputMethodAccepted())
        return false;

    const QKeyEvent *keyEvent = static_cast<const QKeyEvent *>(event);
    quint32 sym = keyEvent->nativeVirtualKey();
    quint32 code = keyEvent->nativeScanCode();
    quint32 state = keyEvent->nativeModifiers();
    quint32 ibusState = state;

    if (keyEvent->type() != QEvent::KeyPress)
        ibusState |= IBUS_RELEASE_MASK;

    QDBusPendingReply<bool> reply = d->context->ProcessKeyEvent(sym, code - 8, ibusState);

    if (m_eventFilterUseSynchronousMode || reply.isFinished()) {
        bool retval = reply.value();
        qCDebug(qtQpaInputMethods) << "filterEvent return" << code << sym << state << retval;
        return retval;
    }

    Qt::KeyboardModifiers modifiers = keyEvent->modifiers();
    const int qtcode = keyEvent->key();

    // From QKeyEvent::modifiers()
    switch (qtcode) {
    case Qt::Key_Shift:
        modifiers ^= Qt::ShiftModifier;
        break;
    case Qt::Key_Control:
        modifiers ^= Qt::ControlModifier;
        break;
    case Qt::Key_Alt:
        modifiers ^= Qt::AltModifier;
        break;
    case Qt::Key_Meta:
        modifiers ^= Qt::MetaModifier;
        break;
    case Qt::Key_AltGr:
        modifiers ^= Qt::GroupSwitchModifier;
        break;
    }

    QVariantList args;
    args << QVariant::fromValue(keyEvent->timestamp());
    args << QVariant::fromValue(static_cast<uint>(keyEvent->type()));
    args << QVariant::fromValue(qtcode);
    args << QVariant::fromValue(code) << QVariant::fromValue(sym) << QVariant::fromValue(state);
    args << QVariant::fromValue(keyEvent->text());
    args << QVariant::fromValue(keyEvent->isAutoRepeat());

    QIBusFilterEventWatcher *watcher = new QIBusFilterEventWatcher(reply, this, QGuiApplication::focusWindow(), modifiers, args);
    QObject::connect(watcher, &QDBusPendingCallWatcher::finished, this, &QIBusPlatformInputContext::filterEventFinished);

    return true;
}

void QIBusPlatformInputContext::filterEventFinished(QDBusPendingCallWatcher *call)
{
    QIBusFilterEventWatcher *watcher = (QIBusFilterEventWatcher *) call;
    QDBusPendingReply<bool> reply = *call;

    if (reply.isError()) {
        call->deleteLater();
        return;
    }

    // Use watcher's window instead of the current focused window
    // since there is a time lag until filterEventFinished() returns.
    QWindow *window = watcher->window();

    if (!window) {
        call->deleteLater();
        return;
    }

    Qt::KeyboardModifiers modifiers = watcher->modifiers();
    QVariantList args = watcher->arguments();
    const ulong time = static_cast<const ulong>(args.at(0).toUInt());
    const QEvent::Type type = static_cast<const QEvent::Type>(args.at(1).toUInt());
    const int qtcode = args.at(2).toInt();
    const quint32 code = args.at(3).toUInt();
    const quint32 sym = args.at(4).toUInt();
    const quint32 state = args.at(5).toUInt();
    const QString string = args.at(6).toString();
    const bool isAutoRepeat = args.at(7).toBool();

    // copied from QXcbKeyboard::handleKeyEvent()
    bool retval = reply.value();
    qCDebug(qtQpaInputMethods) << "filterEventFinished return" << code << sym << state << retval;
    if (!retval) {
<<<<<<< HEAD
#ifndef QT_NO_CONTEXTMENU
        QWindow *window = dynamic_cast<QWindow *>(input);
=======
>>>>>>> 462f355e
        if (type == QEvent::KeyPress && qtcode == Qt::Key_Menu
            && window != NULL) {
            const QPoint globalPos = window->screen()->handle()->cursor()->pos();
            const QPoint pos = window->mapFromGlobal(globalPos);
            QWindowSystemInterface::handleContextMenuEvent(window, false, pos,
                                                           globalPos, modifiers);
        }
<<<<<<< HEAD
#endif // QT_NO_CONTEXTMENU
        QKeyEvent event(type, qtcode, modifiers, code, sym,
                        state, string, isAutoRepeat, count);
        event.setTimestamp(time);
        QCoreApplication::sendEvent(input, &event);
=======
        QWindowSystemInterface::handleExtendedKeyEvent(window, time, type, qtcode, modifiers,
                                                       code, sym, state, string, isAutoRepeat);

>>>>>>> 462f355e
    }
    call->deleteLater();
}

QIBusPlatformInputContextPrivate::QIBusPlatformInputContextPrivate()
    : connection(createConnection()),
      bus(0),
      context(0),
      valid(false),
      needsSurroundingText(false)
{
    if (!connection || !connection->isConnected())
        return;

    bus = new QIBusProxy(QLatin1String("org.freedesktop.IBus"),
                         QLatin1String("/org/freedesktop/IBus"),
                         *connection);
    if (!bus->isValid()) {
        qWarning("QIBusPlatformInputContext: invalid bus.");
        return;
    }

    QDBusReply<QDBusObjectPath> ic = bus->CreateInputContext(QLatin1String("QIBusInputContext"));
    if (!ic.isValid()) {
        qWarning("QIBusPlatformInputContext: CreateInputContext failed.");
        return;
    }

    context = new QIBusInputContextProxy(QLatin1String("org.freedesktop.IBus"), ic.value().path(), *connection);

    if (!context->isValid()) {
        qWarning("QIBusPlatformInputContext: invalid input context.");
        return;
    }

    enum Capabilities {
        IBUS_CAP_PREEDIT_TEXT       = 1 << 0,
        IBUS_CAP_AUXILIARY_TEXT     = 1 << 1,
        IBUS_CAP_LOOKUP_TABLE       = 1 << 2,
        IBUS_CAP_FOCUS              = 1 << 3,
        IBUS_CAP_PROPERTY           = 1 << 4,
        IBUS_CAP_SURROUNDING_TEXT   = 1 << 5
    };
    context->SetCapabilities(IBUS_CAP_PREEDIT_TEXT|IBUS_CAP_FOCUS|IBUS_CAP_SURROUNDING_TEXT);

    if (debug)
        qDebug(">>>> valid!");
    valid = true;
}

QDBusConnection *QIBusPlatformInputContextPrivate::createConnection()
{
    QByteArray display(qgetenv("DISPLAY"));
    QByteArray host = "unix";
    QByteArray displayNumber = "0";

    int pos = display.indexOf(':');
    if (pos > 0)
        host = display.left(pos);
    ++pos;
    int pos2 = display.indexOf('.', pos);
    if (pos2 > 0)
        displayNumber = display.mid(pos, pos2 - pos);
    else
        displayNumber = display.right(pos);
    if (debug)
        qDebug() << "host=" << host << "displayNumber" << displayNumber;

    QFile file(QDir::homePath() + QLatin1String("/.config/ibus/bus/") +
               QLatin1String(QDBusConnection::localMachineId()) +
               QLatin1Char('-') + QString::fromLocal8Bit(host) + QLatin1Char('-') + QString::fromLocal8Bit(displayNumber));

    if (!file.open(QFile::ReadOnly))
        return 0;

    QByteArray address;
    int pid = -1;

    while (!file.atEnd()) {
        QByteArray line = file.readLine().trimmed();
        if (line.startsWith('#'))
            continue;

        if (line.startsWith("IBUS_ADDRESS="))
            address = line.mid(sizeof("IBUS_ADDRESS=") - 1);
        if (line.startsWith("IBUS_DAEMON_PID="))
            pid = line.mid(sizeof("IBUS_DAEMON_PID=") - 1).toInt();
    }

    if (debug)
        qDebug() << "IBUS_ADDRESS=" << address << "PID=" << pid;
    if (address.isEmpty() || pid < 0 || kill(pid, 0) != 0)
        return 0;

    return new QDBusConnection(QDBusConnection::connectToBus(QString::fromLatin1(address), QLatin1String("QIBusProxy")));
}

QT_END_NAMESPACE<|MERGE_RESOLUTION|>--- conflicted
+++ resolved
@@ -384,11 +384,7 @@
     bool retval = reply.value();
     qCDebug(qtQpaInputMethods) << "filterEventFinished return" << code << sym << state << retval;
     if (!retval) {
-<<<<<<< HEAD
 #ifndef QT_NO_CONTEXTMENU
-        QWindow *window = dynamic_cast<QWindow *>(input);
-=======
->>>>>>> 462f355e
         if (type == QEvent::KeyPress && qtcode == Qt::Key_Menu
             && window != NULL) {
             const QPoint globalPos = window->screen()->handle()->cursor()->pos();
@@ -396,17 +392,10 @@
             QWindowSystemInterface::handleContextMenuEvent(window, false, pos,
                                                            globalPos, modifiers);
         }
-<<<<<<< HEAD
 #endif // QT_NO_CONTEXTMENU
-        QKeyEvent event(type, qtcode, modifiers, code, sym,
-                        state, string, isAutoRepeat, count);
-        event.setTimestamp(time);
-        QCoreApplication::sendEvent(input, &event);
-=======
         QWindowSystemInterface::handleExtendedKeyEvent(window, time, type, qtcode, modifiers,
                                                        code, sym, state, string, isAutoRepeat);
 
->>>>>>> 462f355e
     }
     call->deleteLater();
 }
