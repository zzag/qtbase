/****************************************************************************
**
** Copyright (C) 2016 The Qt Company Ltd.
** Contact: https://www.qt.io/licensing/
**
** This file is part of the QtWidgets module of the Qt Toolkit.
**
** $QT_BEGIN_LICENSE:LGPL$
** Commercial License Usage
** Licensees holding valid commercial Qt licenses may use this file in
** accordance with the commercial license agreement provided with the
** Software or, alternatively, in accordance with the terms contained in
** a written agreement between you and The Qt Company. For licensing terms
** and conditions see https://www.qt.io/terms-conditions. For further
** information use the contact form at https://www.qt.io/contact-us.
**
** GNU Lesser General Public License Usage
** Alternatively, this file may be used under the terms of the GNU Lesser
** General Public License version 3 as published by the Free Software
** Foundation and appearing in the file LICENSE.LGPL3 included in the
** packaging of this file. Please review the following information to
** ensure the GNU Lesser General Public License version 3 requirements
** will be met: https://www.gnu.org/licenses/lgpl-3.0.html.
**
** GNU General Public License Usage
** Alternatively, this file may be used under the terms of the GNU
** General Public License version 2.0 or (at your option) the GNU General
** Public license version 3 or any later version approved by the KDE Free
** Qt Foundation. The licenses are as published by the Free Software
** Foundation and appearing in the file LICENSE.GPL2 and LICENSE.GPL3
** included in the packaging of this file. Please review the following
** information to ensure the GNU General Public License requirements will
** be met: https://www.gnu.org/licenses/gpl-2.0.html and
** https://www.gnu.org/licenses/gpl-3.0.html.
**
** $QT_END_LICENSE$
**
****************************************************************************/

#ifndef QCOMBOBOX_H
#define QCOMBOBOX_H

#include <QtWidgets/qtwidgetsglobal.h>
#include <QtWidgets/qwidget.h>
#include <QtWidgets/qabstractitemdelegate.h>
#include <QtCore/qabstractitemmodel.h>
#include <QtCore/qvariant.h>
#include <QtGui/qvalidator.h>

QT_REQUIRE_CONFIG(combobox);

QT_BEGIN_NAMESPACE

class QAbstractItemView;
class QLineEdit;
class QComboBoxPrivate;
class QCompleter;

class Q_WIDGETS_EXPORT QComboBox : public QWidget
{
    Q_OBJECT

    Q_PROPERTY(bool editable READ isEditable WRITE setEditable)
    Q_PROPERTY(int count READ count)
    Q_PROPERTY(QString currentText READ currentText WRITE setCurrentText NOTIFY currentTextChanged USER true)
    Q_PROPERTY(int currentIndex READ currentIndex WRITE setCurrentIndex NOTIFY currentIndexChanged)
    Q_PROPERTY(QVariant currentData READ currentData)
    Q_PROPERTY(int maxVisibleItems READ maxVisibleItems WRITE setMaxVisibleItems)
    Q_PROPERTY(int maxCount READ maxCount WRITE setMaxCount)
    Q_PROPERTY(InsertPolicy insertPolicy READ insertPolicy WRITE setInsertPolicy)
    Q_PROPERTY(SizeAdjustPolicy sizeAdjustPolicy READ sizeAdjustPolicy WRITE setSizeAdjustPolicy)
    Q_PROPERTY(int minimumContentsLength READ minimumContentsLength WRITE setMinimumContentsLength)
    Q_PROPERTY(QSize iconSize READ iconSize WRITE setIconSize)

#if QT_CONFIG(completer)
#if QT_DEPRECATED_SINCE(5, 13)
    Q_PROPERTY(bool autoCompletion READ autoCompletion WRITE setAutoCompletion DESIGNABLE false)
    Q_PROPERTY(Qt::CaseSensitivity autoCompletionCaseSensitivity READ autoCompletionCaseSensitivity WRITE setAutoCompletionCaseSensitivity DESIGNABLE false)
#endif
#endif // QT_CONFIG(completer)

    Q_PROPERTY(bool duplicatesEnabled READ duplicatesEnabled WRITE setDuplicatesEnabled)
    Q_PROPERTY(bool frame READ hasFrame WRITE setFrame)
    Q_PROPERTY(int modelColumn READ modelColumn WRITE setModelColumn)

public:
    explicit QComboBox(QWidget *parent = nullptr);
    ~QComboBox();

    int maxVisibleItems() const;
    void setMaxVisibleItems(int maxItems);

    int count() const;
    void setMaxCount(int max);
    int maxCount() const;

#if QT_CONFIG(completer)
#if QT_DEPRECATED_SINCE(5, 13)
    QT_DEPRECATED_X("Use completer() instead.")
    bool autoCompletion() const;
    QT_DEPRECATED_X("Use setCompleter() instead.")
    void setAutoCompletion(bool enable);
    QT_DEPRECATED_X("Use completer()->caseSensitivity() instead.")
    Qt::CaseSensitivity autoCompletionCaseSensitivity() const;
    QT_DEPRECATED_X("Use completer()->setCaseSensitivity() instead.")
    void setAutoCompletionCaseSensitivity(Qt::CaseSensitivity sensitivity);
#endif
#endif

    bool duplicatesEnabled() const;
    void setDuplicatesEnabled(bool enable);

    void setFrame(bool);
    bool hasFrame() const;

    inline int findText(const QString &text,
                        Qt::MatchFlags flags = static_cast<Qt::MatchFlags>(Qt::MatchExactly|Qt::MatchCaseSensitive)) const
        { return findData(text, Qt::DisplayRole, flags); }
    int findData(const QVariant &data, int role = Qt::UserRole,
                 Qt::MatchFlags flags = static_cast<Qt::MatchFlags>(Qt::MatchExactly|Qt::MatchCaseSensitive)) const;

    enum InsertPolicy {
        NoInsert,
        InsertAtTop,
        InsertAtCurrent,
        InsertAtBottom,
        InsertAfterCurrent,
        InsertBeforeCurrent,
        InsertAlphabetically
    };
    Q_ENUM(InsertPolicy)

    InsertPolicy insertPolicy() const;
    void setInsertPolicy(InsertPolicy policy);

    enum SizeAdjustPolicy {
        AdjustToContents,
        AdjustToContentsOnFirstShow,
        AdjustToMinimumContentsLength, // ### Qt 6: remove
        AdjustToMinimumContentsLengthWithIcon
    };
    Q_ENUM(SizeAdjustPolicy)

    SizeAdjustPolicy sizeAdjustPolicy() const;
    void setSizeAdjustPolicy(SizeAdjustPolicy policy);
    int minimumContentsLength() const;
    void setMinimumContentsLength(int characters);
    QSize iconSize() const;
    void setIconSize(const QSize &size);

    bool isEditable() const;
    void setEditable(bool editable);
    void setLineEdit(QLineEdit *edit);
    QLineEdit *lineEdit() const;
#ifndef QT_NO_VALIDATOR
    void setValidator(const QValidator *v);
    const QValidator *validator() const;
#endif

#if QT_CONFIG(completer)
    void setCompleter(QCompleter *c);
    QCompleter *completer() const;
#endif

    QAbstractItemDelegate *itemDelegate() const;
    void setItemDelegate(QAbstractItemDelegate *delegate);

    QAbstractItemModel *model() const;
    void setModel(QAbstractItemModel *model);

    QModelIndex rootModelIndex() const;
    void setRootModelIndex(const QModelIndex &index);

    int modelColumn() const;
    void setModelColumn(int visibleColumn);

    int currentIndex() const;
    QString currentText() const;
    QVariant currentData(int role = Qt::UserRole) const;

    QString itemText(int index) const;
    QIcon itemIcon(int index) const;
    QVariant itemData(int index, int role = Qt::UserRole) const;

    inline void addItem(const QString &text, const QVariant &userData = QVariant());
    inline void addItem(const QIcon &icon, const QString &text,
                        const QVariant &userData = QVariant());
    inline void addItems(const QStringList &texts)
        { insertItems(count(), texts); }

    inline void insertItem(int index, const QString &text, const QVariant &userData = QVariant());
    void insertItem(int index, const QIcon &icon, const QString &text,
                    const QVariant &userData = QVariant());
    void insertItems(int index, const QStringList &texts);
    void insertSeparator(int index);

    void removeItem(int index);

    void setItemText(int index, const QString &text);
    void setItemIcon(int index, const QIcon &icon);
    void setItemData(int index, const QVariant &value, int role = Qt::UserRole);

    QAbstractItemView *view() const;
    void setView(QAbstractItemView *itemView);

    QSize sizeHint() const override;
    QSize minimumSizeHint() const override;

    virtual void showPopup();
    virtual void hidePopup();

    bool event(QEvent *event) override;
    QVariant inputMethodQuery(Qt::InputMethodQuery) const override;
    Q_INVOKABLE QVariant inputMethodQuery(Qt::InputMethodQuery query, const QVariant &argument) const;

public Q_SLOTS:
    void clear();
    void clearEditText();
    void setEditText(const QString &text);
    void setCurrentIndex(int index);
    void setCurrentText(const QString &text);

Q_SIGNALS:
    void editTextChanged(const QString &);
    void activated(int index);
    void textActivated(const QString &);
    void highlighted(int index);
    void textHighlighted(const QString &);
    void currentIndexChanged(int index);
<<<<<<< HEAD
    void currentTextChanged(const QString &);
#if QT_DEPRECATED_SINCE(5, 13)
    QT_DEPRECATED_VERSION_X(5, 13, "Use currentTextChanged() instead")
    void currentIndexChanged(const QString &);
#endif
#if QT_DEPRECATED_SINCE(5, 15)
    QT_DEPRECATED_VERSION_X(5, 15, "Use textActivated() instead")
    void activated(const QString &);
    QT_DEPRECATED_VERSION_X(5, 15, "Use textHighlighted() instead")
    void highlighted(const QString &);
#endif
=======
    void currentIndexChanged(const QString &);
    void currentTextChanged(const QString &);
>>>>>>> 4bb97571

protected:
    void focusInEvent(QFocusEvent *e) override;
    void focusOutEvent(QFocusEvent *e) override;
    void changeEvent(QEvent *e) override;
    void resizeEvent(QResizeEvent *e) override;
    void paintEvent(QPaintEvent *e) override;
    void showEvent(QShowEvent *e) override;
    void hideEvent(QHideEvent *e) override;
    void mousePressEvent(QMouseEvent *e) override;
    void mouseReleaseEvent(QMouseEvent *e) override;
    void keyPressEvent(QKeyEvent *e) override;
    void keyReleaseEvent(QKeyEvent *e) override;
#if QT_CONFIG(wheelevent)
    void wheelEvent(QWheelEvent *e) override;
#endif
#ifndef QT_NO_CONTEXTMENU
    void contextMenuEvent(QContextMenuEvent *e) override;
#endif // QT_NO_CONTEXTMENU
    void inputMethodEvent(QInputMethodEvent *) override;
    void initStyleOption(QStyleOptionComboBox *option) const;


protected:
    QComboBox(QComboBoxPrivate &, QWidget *);

private:
    Q_DECLARE_PRIVATE(QComboBox)
    Q_DISABLE_COPY(QComboBox)
    Q_PRIVATE_SLOT(d_func(), void _q_itemSelected(const QModelIndex &item))
    Q_PRIVATE_SLOT(d_func(), void _q_emitHighlighted(const QModelIndex &))
    Q_PRIVATE_SLOT(d_func(), void _q_emitCurrentIndexChanged(const QModelIndex &index))
    Q_PRIVATE_SLOT(d_func(), void _q_editingFinished())
    Q_PRIVATE_SLOT(d_func(), void _q_returnPressed())
    Q_PRIVATE_SLOT(d_func(), void _q_resetButton())
    Q_PRIVATE_SLOT(d_func(), void _q_dataChanged(const QModelIndex &, const QModelIndex &))
    Q_PRIVATE_SLOT(d_func(), void _q_updateIndexBeforeChange())
    Q_PRIVATE_SLOT(d_func(), void _q_rowsInserted(const QModelIndex & parent, int start, int end))
    Q_PRIVATE_SLOT(d_func(), void _q_rowsRemoved(const QModelIndex & parent, int start, int end))
    Q_PRIVATE_SLOT(d_func(), void _q_modelDestroyed())
    Q_PRIVATE_SLOT(d_func(), void _q_modelReset())
#if QT_CONFIG(completer)
    Q_PRIVATE_SLOT(d_func(), void _q_completerActivated(const QModelIndex &index))
#endif
};

inline void QComboBox::addItem(const QString &atext, const QVariant &auserData)
{ insertItem(count(), atext, auserData); }
inline void QComboBox::addItem(const QIcon &aicon, const QString &atext,
                               const QVariant &auserData)
{ insertItem(count(), aicon, atext, auserData); }

inline void QComboBox::insertItem(int aindex, const QString &atext,
                                  const QVariant &auserData)
{ insertItem(aindex, QIcon(), atext, auserData); }

QT_END_NAMESPACE

#endif // QCOMBOBOX_H<|MERGE_RESOLUTION|>--- conflicted
+++ resolved
@@ -227,22 +227,14 @@
     void highlighted(int index);
     void textHighlighted(const QString &);
     void currentIndexChanged(int index);
-<<<<<<< HEAD
+    void currentIndexChanged(const QString &);
     void currentTextChanged(const QString &);
-#if QT_DEPRECATED_SINCE(5, 13)
-    QT_DEPRECATED_VERSION_X(5, 13, "Use currentTextChanged() instead")
-    void currentIndexChanged(const QString &);
-#endif
 #if QT_DEPRECATED_SINCE(5, 15)
     QT_DEPRECATED_VERSION_X(5, 15, "Use textActivated() instead")
     void activated(const QString &);
     QT_DEPRECATED_VERSION_X(5, 15, "Use textHighlighted() instead")
     void highlighted(const QString &);
 #endif
-=======
-    void currentIndexChanged(const QString &);
-    void currentTextChanged(const QString &);
->>>>>>> 4bb97571
 
 protected:
     void focusInEvent(QFocusEvent *e) override;
