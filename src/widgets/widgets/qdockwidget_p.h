--- conflicted
+++ resolved
@@ -85,17 +85,6 @@
     };
 
 public:
-<<<<<<< HEAD
-    inline QDockWidgetPrivate()
-        : QWidgetPrivate(), state(nullptr),
-          features(QDockWidget::DockWidgetClosable
-                   | QDockWidget::DockWidgetMovable
-                   | QDockWidget::DockWidgetFloatable),
-          allowedAreas(Qt::AllDockWidgetAreas), resizer(nullptr)
-    { }
-
-=======
->>>>>>> 945198fd
     void init();
     void _q_toggleView(bool); // private slot
     void _q_toggleTopLevel(); // private slot
