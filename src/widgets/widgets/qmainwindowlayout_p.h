/****************************************************************************
**
** Copyright (C) 2016 The Qt Company Ltd.
** Contact: https://www.qt.io/licensing/
**
** This file is part of the QtWidgets module of the Qt Toolkit.
**
** $QT_BEGIN_LICENSE:LGPL$
** Commercial License Usage
** Licensees holding valid commercial Qt licenses may use this file in
** accordance with the commercial license agreement provided with the
** Software or, alternatively, in accordance with the terms contained in
** a written agreement between you and The Qt Company. For licensing terms
** and conditions see https://www.qt.io/terms-conditions. For further
** information use the contact form at https://www.qt.io/contact-us.
**
** GNU Lesser General Public License Usage
** Alternatively, this file may be used under the terms of the GNU Lesser
** General Public License version 3 as published by the Free Software
** Foundation and appearing in the file LICENSE.LGPL3 included in the
** packaging of this file. Please review the following information to
** ensure the GNU Lesser General Public License version 3 requirements
** will be met: https://www.gnu.org/licenses/lgpl-3.0.html.
**
** GNU General Public License Usage
** Alternatively, this file may be used under the terms of the GNU
** General Public License version 2.0 or (at your option) the GNU General
** Public license version 3 or any later version approved by the KDE Free
** Qt Foundation. The licenses are as published by the Free Software
** Foundation and appearing in the file LICENSE.GPL2 and LICENSE.GPL3
** included in the packaging of this file. Please review the following
** information to ensure the GNU General Public License requirements will
** be met: https://www.gnu.org/licenses/gpl-2.0.html and
** https://www.gnu.org/licenses/gpl-3.0.html.
**
** $QT_END_LICENSE$
**
****************************************************************************/

#ifndef QDYNAMICMAINWINDOWLAYOUT_P_H
#define QDYNAMICMAINWINDOWLAYOUT_P_H

//
//  W A R N I N G
//  -------------
//
// This file is not part of the Qt API.  It exists purely as an
// implementation detail.  This header file may change from version to
// version without notice, or even be removed.
//
// We mean it.
//

#include <QtWidgets/private/qtwidgetsglobal_p.h>
#include "qmainwindow.h"

#ifndef QT_NO_MAINWINDOW

#include "QtWidgets/qlayout.h"
#include "QtWidgets/qtabbar.h"
#include "QtCore/qvector.h"
#include "QtCore/qset.h"
#include "QtCore/qbasictimer.h"
#include "private/qlayoutengine_p.h"
#include "private/qwidgetanimator_p.h"

#include "qdockarealayout_p.h"
#include "qtoolbararealayout_p.h"

QT_BEGIN_NAMESPACE

class QToolBar;
class QRubberBand;

#ifndef QT_NO_DOCKWIDGET
class QDockWidgetGroupWindow : public QWidget
{
    Q_OBJECT
public:
    explicit QDockWidgetGroupWindow(QWidget* parent = 0, Qt::WindowFlags f = 0)
        : QWidget(parent, f) {}
    QDockAreaLayoutInfo *layoutInfo() const;
    QDockWidget *topDockWidget() const;
    void destroyOrHideIfEmpty();
    void adjustFlags();
    bool hasNativeDecos() const;

protected:
    bool event(QEvent *) Q_DECL_OVERRIDE;
    void paintEvent(QPaintEvent*) Q_DECL_OVERRIDE;

private:
    QSize m_removedFrameSize;
};

// This item will be used in the layout for the gap item. We cannot use QWidgetItem directly
// because QWidgetItem functions return an empty size for widgets that are are floating.
class QDockWidgetGroupWindowItem : public QWidgetItem
{
public:
    explicit QDockWidgetGroupWindowItem(QDockWidgetGroupWindow *parent) : QWidgetItem(parent) {}
    QSize minimumSize() const Q_DECL_OVERRIDE { return lay()->minimumSize(); }
    QSize maximumSize() const Q_DECL_OVERRIDE { return lay()->maximumSize(); }
    QSize sizeHint() const Q_DECL_OVERRIDE { return lay()->sizeHint(); }

private:
    QLayout *lay() const { return const_cast<QDockWidgetGroupWindowItem *>(this)->widget()->layout(); }
};
#endif

/* This data structure represents the state of all the tool-bars and dock-widgets. It's value based
   so it can be easilly copied into a temporary variable. All operations are performed without moving
   any widgets. Only when we are sure we have the desired state, we call apply(), which moves the
   widgets.
*/

class QMainWindowLayoutState
{
public:
    QRect rect;
    QMainWindow *mainWindow;

    QMainWindowLayoutState(QMainWindow *win);

#ifndef QT_NO_TOOLBAR
    QToolBarAreaLayout toolBarAreaLayout;
#endif

#ifndef QT_NO_DOCKWIDGET
    QDockAreaLayout dockAreaLayout;
#else
    QLayoutItem *centralWidgetItem;
    QRect centralWidgetRect;
#endif

    void apply(bool animated);
    void deleteAllLayoutItems();
    void deleteCentralWidgetItem();

    QSize sizeHint() const;
    QSize minimumSize() const;
    void fitLayout();

    QLayoutItem *itemAt(int index, int *x) const;
    QLayoutItem *takeAt(int index, int *x);
    QList<int> indexOf(QWidget *widget) const;
    QLayoutItem *item(const QList<int> &path);
    QRect itemRect(const QList<int> &path) const;
    QRect gapRect(const QList<int> &path) const; // ### get rid of this, use itemRect() instead

    bool contains(QWidget *widget) const;

    void setCentralWidget(QWidget *widget);
    QWidget *centralWidget() const;

    QList<int> gapIndex(QWidget *widget, const QPoint &pos) const;
    bool insertGap(const QList<int> &path, QLayoutItem *item);
    void remove(const QList<int> &path);
    void remove(QLayoutItem *item);
    void clear();
    bool isValid() const;

    QLayoutItem *plug(const QList<int> &path);
    QLayoutItem *unplug(const QList<int> &path, QMainWindowLayoutState *savedState = 0);

    void saveState(QDataStream &stream) const;
    bool checkFormat(QDataStream &stream);
    bool restoreState(QDataStream &stream, const QMainWindowLayoutState &oldState);
};

class Q_AUTOTEST_EXPORT QMainWindowLayout : public QLayout
{
    Q_OBJECT

public:
    QMainWindowLayoutState layoutState, savedState;

    QMainWindowLayout(QMainWindow *mainwindow, QLayout *parentLayout);
    ~QMainWindowLayout();

    QMainWindow::DockOptions dockOptions;
    void setDockOptions(QMainWindow::DockOptions opts);

    void timerEvent(QTimerEvent *e) Q_DECL_OVERRIDE;

    // status bar

    QLayoutItem *statusbar;

#ifndef QT_NO_STATUSBAR
    QStatusBar *statusBar() const;
    void setStatusBar(QStatusBar *sb);
#endif

    // central widget

    QWidget *centralWidget() const;
    void setCentralWidget(QWidget *cw);

    // toolbars

#ifndef QT_NO_TOOLBAR
    void addToolBarBreak(Qt::ToolBarArea area);
    void insertToolBarBreak(QToolBar *before);
    void removeToolBarBreak(QToolBar *before);

    void addToolBar(Qt::ToolBarArea area, QToolBar *toolbar, bool needAddChildWidget = true);
    void insertToolBar(QToolBar *before, QToolBar *toolbar);
    Qt::ToolBarArea toolBarArea(QToolBar *toolbar) const;
    bool toolBarBreak(QToolBar *toolBar) const;
    void getStyleOptionInfo(QStyleOptionToolBar *option, QToolBar *toolBar) const;
    void removeToolBar(QToolBar *toolbar);
    void toggleToolBarsVisible();
    void moveToolBar(QToolBar *toolbar, int pos);
#endif

    // dock widgets

#ifndef QT_NO_DOCKWIDGET
    void setCorner(Qt::Corner corner, Qt::DockWidgetArea area);
    Qt::DockWidgetArea corner(Qt::Corner corner) const;
    void addDockWidget(Qt::DockWidgetArea area,
                       QDockWidget *dockwidget,
                       Qt::Orientation orientation);
    void splitDockWidget(QDockWidget *after,
                         QDockWidget *dockwidget,
                         Qt::Orientation orientation);
    void tabifyDockWidget(QDockWidget *first, QDockWidget *second);
    Qt::DockWidgetArea dockWidgetArea(QWidget* widget) const;
    void raise(QDockWidget *widget);
    void setVerticalTabsEnabled(bool enabled);
    bool restoreDockWidget(QDockWidget *dockwidget);

#ifndef QT_NO_TABBAR
    QDockAreaLayoutInfo *dockInfo(QWidget *w);
    bool _documentMode;
    bool documentMode() const;
    void setDocumentMode(bool enabled);

    QTabBar *getTabBar();
    QSet<QTabBar*> usedTabBars;
    QList<QTabBar*> unusedTabBars;
    bool verticalTabsEnabled;

    QWidget *getSeparatorWidget();
    QSet<QWidget*> usedSeparatorWidgets;
    QList<QWidget*> unusedSeparatorWidgets;
    int sep; // separator extent

#ifndef QT_NO_TABWIDGET
    QTabWidget::TabPosition tabPositions[4];
    QTabWidget::TabShape _tabShape;

    QTabWidget::TabShape tabShape() const;
    void setTabShape(QTabWidget::TabShape tabShape);
    QTabWidget::TabPosition tabPosition(Qt::DockWidgetArea area) const;
    void setTabPosition(Qt::DockWidgetAreas areas, QTabWidget::TabPosition tabPosition);

    QDockWidgetGroupWindow *createTabbedDockWindow();
#endif // QT_NO_TABWIDGET
#endif // QT_NO_TABBAR

    // separators

    QList<int> movingSeparator;
    QPoint movingSeparatorOrigin, movingSeparatorPos;
    QBasicTimer separatorMoveTimer;

    bool startSeparatorMove(const QPoint &pos);
    bool separatorMove(const QPoint &pos);
    bool endSeparatorMove(const QPoint &pos);
    void keepSize(QDockWidget *w);
#endif // QT_NO_DOCKWIDGET

    // save/restore

    enum VersionMarkers { // sentinel values used to validate state data
        VersionMarker = 0xff
    };
    void saveState(QDataStream &stream) const;
    bool restoreState(QDataStream &stream);

    // QLayout interface

    void addItem(QLayoutItem *item) Q_DECL_OVERRIDE;
    void setGeometry(const QRect &r) Q_DECL_OVERRIDE;
    QLayoutItem *itemAt(int index) const Q_DECL_OVERRIDE;
    QLayoutItem *takeAt(int index) Q_DECL_OVERRIDE;
    int count() const Q_DECL_OVERRIDE;

    QSize sizeHint() const Q_DECL_OVERRIDE;
    QSize minimumSize() const Q_DECL_OVERRIDE;
    mutable QSize szHint;
    mutable QSize minSize;
    void invalidate() Q_DECL_OVERRIDE;

    // animations

    QWidgetAnimator widgetAnimator;
    QList<int> currentGapPos;
    QRect currentGapRect;
    QWidget *pluggingWidget;
#ifndef QT_NO_RUBBERBAND
    QPointer<QRubberBand> gapIndicator;
#endif
#ifndef QT_NO_DOCKWIDGET
    QPointer<QWidget> currentHoveredFloat; // set when dragging over a floating dock widget
    void setCurrentHoveredFloat(QWidget *w);
#endif

    void hover(QLayoutItem *widgetItem, const QPoint &mousePos);
    bool plug(QLayoutItem *widgetItem);
    QLayoutItem *unplug(QWidget *widget, bool group = false);
    void revert(QLayoutItem *widgetItem);
<<<<<<< HEAD
    void updateGapIndicator();
=======
    void paintDropIndicator(QPainter *p, QWidget *widget, const QRegion &clip);
>>>>>>> 8a410f60
    void applyState(QMainWindowLayoutState &newState, bool animate = true);
    void restore(bool keepSavedState = false);
    void animationFinished(QWidget *widget);

private Q_SLOTS:
    void updateGapIndicator();
#ifndef QT_NO_DOCKWIDGET
#ifndef QT_NO_TABBAR
    void tabChanged();
    void tabMoved(int from, int to);
#endif
#endif
private:
#ifndef QT_NO_TABBAR
    void updateTabBarShapes();
#endif
};

#if !defined(QT_NO_DOCKWIDGET) && !defined(QT_NO_DEBUG_STREAM)
class QDebug;
QDebug operator<<(QDebug debug, const QDockAreaLayout &layout);
QDebug operator<<(QDebug debug, const QMainWindowLayout *layout);
#endif

QT_END_NAMESPACE

#endif // QT_NO_MAINWINDOW

#endif // QDYNAMICMAINWINDOWLAYOUT_P_H<|MERGE_RESOLUTION|>--- conflicted
+++ resolved
@@ -312,11 +312,7 @@
     bool plug(QLayoutItem *widgetItem);
     QLayoutItem *unplug(QWidget *widget, bool group = false);
     void revert(QLayoutItem *widgetItem);
-<<<<<<< HEAD
-    void updateGapIndicator();
-=======
     void paintDropIndicator(QPainter *p, QWidget *widget, const QRegion &clip);
->>>>>>> 8a410f60
     void applyState(QMainWindowLayoutState &newState, bool animate = true);
     void restore(bool keepSavedState = false);
     void animationFinished(QWidget *widget);
