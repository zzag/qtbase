--- conflicted
+++ resolved
@@ -1128,13 +1128,8 @@
 QLayoutItem *QToolBarAreaLayout::plug(const QList<int> &path)
 {
     QToolBarAreaLayoutItem *item = this->item(path);
-<<<<<<< HEAD
     if (Q_UNLIKELY(!item)) {
-        qWarning() << Q_FUNC_INFO << "No item at" << path;
-=======
-    if (!item) {
         qWarning() << "No item at" << path;
->>>>>>> bf0af8b5
         return 0;
     }
     Q_ASSERT(item->gap);
