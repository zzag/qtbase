/****************************************************************************
**
** Copyright (C) 2016 The Qt Company Ltd.
** Contact: https://www.qt.io/licensing/
**
** This file is part of the QtWidgets module of the Qt Toolkit.
**
** $QT_BEGIN_LICENSE:LGPL$
** Commercial License Usage
** Licensees holding valid commercial Qt licenses may use this file in
** accordance with the commercial license agreement provided with the
** Software or, alternatively, in accordance with the terms contained in
** a written agreement between you and The Qt Company. For licensing terms
** and conditions see https://www.qt.io/terms-conditions. For further
** information use the contact form at https://www.qt.io/contact-us.
**
** GNU Lesser General Public License Usage
** Alternatively, this file may be used under the terms of the GNU Lesser
** General Public License version 3 as published by the Free Software
** Foundation and appearing in the file LICENSE.LGPL3 included in the
** packaging of this file. Please review the following information to
** ensure the GNU Lesser General Public License version 3 requirements
** will be met: https://www.gnu.org/licenses/lgpl-3.0.html.
**
** GNU General Public License Usage
** Alternatively, this file may be used under the terms of the GNU
** General Public License version 2.0 or (at your option) the GNU General
** Public license version 3 or any later version approved by the KDE Free
** Qt Foundation. The licenses are as published by the Free Software
** Foundation and appearing in the file LICENSE.GPL2 and LICENSE.GPL3
** included in the packaging of this file. Please review the following
** information to ensure the GNU General Public License requirements will
** be met: https://www.gnu.org/licenses/gpl-2.0.html and
** https://www.gnu.org/licenses/gpl-3.0.html.
**
** $QT_END_LICENSE$
**
****************************************************************************/

#include "qwizard.h"
#include <QtWidgets/private/qtwidgetsglobal_p.h>

#if QT_CONFIG(spinbox)
#include "qabstractspinbox.h"
#endif
#include "qalgorithms.h"
#include "qapplication.h"
#include "qboxlayout.h"
#include "qlayoutitem.h"
#include "qdesktopwidget.h"
#include <private/qdesktopwidget_p.h>
#include "qevent.h"
#include "qframe.h"
#include "qlabel.h"
#if QT_CONFIG(lineedit)
#include "qlineedit.h"
#endif
#include <qpointer.h>
#include "qpainter.h"
#include "qwindow.h"
#include "qpushbutton.h"
#include "qset.h"
#if QT_CONFIG(shortcut)
#  include "qshortcut.h"
#endif
#include "qstyle.h"
#include "qstyleoption.h"
#include "qvarlengtharray.h"
#if defined(Q_OS_MACX)
#include <QtCore/QMetaMethod>
#include <QtGui/QGuiApplication>
#include <qpa/qplatformnativeinterface.h>
#elif QT_CONFIG(style_windowsvista)
#include "qwizard_win_p.h"
#include "qtimer.h"
#endif

#include "private/qdialog_p.h"
#include <qdebug.h>

#include <string.h>     // for memset()
#include <algorithm>

QT_BEGIN_NAMESPACE

// These fudge terms were needed a few places to obtain pixel-perfect results
const int GapBetweenLogoAndRightEdge = 5;
const int ModernHeaderTopMargin = 2;
const int ClassicHMargin = 4;
const int MacButtonTopMargin = 13;
const int MacLayoutLeftMargin = 20;
//const int MacLayoutTopMargin = 14; // Unused. Save some space and avoid warning.
const int MacLayoutRightMargin = 20;
const int MacLayoutBottomMargin = 17;

static void changeSpacerSize(QLayout *layout, int index, int width, int height)
{
    QSpacerItem *spacer = layout->itemAt(index)->spacerItem();
    if (!spacer)
        return;
    spacer->changeSize(width, height);
}

static QWidget *iWantTheFocus(QWidget *ancestor)
{
    const int MaxIterations = 100;

    QWidget *candidate = ancestor;
    for (int i = 0; i < MaxIterations; ++i) {
        candidate = candidate->nextInFocusChain();
        if (!candidate)
            break;

        if (candidate->focusPolicy() & Qt::TabFocus) {
            if (candidate != ancestor && ancestor->isAncestorOf(candidate))
                return candidate;
        }
    }
    return nullptr;
}

static bool objectInheritsXAndXIsCloserThanY(const QObject *object, const QByteArray &classX,
                                             const QByteArray &classY)
{
    const QMetaObject *metaObject = object->metaObject();
    while (metaObject) {
        if (metaObject->className() == classX)
            return true;
        if (metaObject->className() == classY)
            return false;
        metaObject = metaObject->superClass();
    }
    return false;
}

const struct {
    const char className[16];
    const char property[13];
} fallbackProperties[] = {
    // If you modify this list, make sure to update the documentation (and the auto test)
    { "QAbstractButton", "checked" },
    { "QAbstractSlider", "value" },
    { "QComboBox", "currentIndex" },
    { "QDateTimeEdit", "dateTime" },
    { "QLineEdit", "text" },
    { "QListWidget", "currentRow" },
    { "QSpinBox", "value" },
};
const size_t NFallbackDefaultProperties = sizeof fallbackProperties / sizeof *fallbackProperties;

static const char *changed_signal(int which)
{
    // since it might expand to a runtime function call (to
    // qFlagLocations()), we cannot store the result of SIGNAL() in a
    // character array and expect it to be statically initialized. To
    // avoid the relocations caused by a char pointer table, use a
    // switch statement:
    switch (which) {
    case 0: return SIGNAL(toggled(bool));
    case 1: return SIGNAL(valueChanged(int));
    case 2: return SIGNAL(currentIndexChanged(int));
    case 3: return SIGNAL(dateTimeChanged(QDateTime));
    case 4: return SIGNAL(textChanged(QString));
    case 5: return SIGNAL(currentRowChanged(int));
    case 6: return SIGNAL(valueChanged(int));
    };
    Q_STATIC_ASSERT(7 == NFallbackDefaultProperties);
    Q_UNREACHABLE();
    return nullptr;
}

class QWizardDefaultProperty
{
public:
    QByteArray className;
    QByteArray property;
    QByteArray changedSignal;

    inline QWizardDefaultProperty() {}
    inline QWizardDefaultProperty(const char *className, const char *property,
                                   const char *changedSignal)
        : className(className), property(property), changedSignal(changedSignal) {}
};
Q_DECLARE_TYPEINFO(QWizardDefaultProperty, Q_MOVABLE_TYPE);

class QWizardField
{
public:
    inline QWizardField() {}
    QWizardField(QWizardPage *page, const QString &spec, QObject *object, const char *property,
                  const char *changedSignal);

    void resolve(const QVector<QWizardDefaultProperty> &defaultPropertyTable);
    void findProperty(const QWizardDefaultProperty *properties, int propertyCount);

    QWizardPage *page;
    QString name;
    bool mandatory;
    QObject *object;
    QByteArray property;
    QByteArray changedSignal;
    QVariant initialValue;
};
Q_DECLARE_TYPEINFO(QWizardField, Q_MOVABLE_TYPE);

QWizardField::QWizardField(QWizardPage *page, const QString &spec, QObject *object,
                           const char *property, const char *changedSignal)
    : page(page), name(spec), mandatory(false), object(object), property(property),
      changedSignal(changedSignal)
{
    if (name.endsWith(QLatin1Char('*'))) {
        name.chop(1);
        mandatory = true;
    }
}

void QWizardField::resolve(const QVector<QWizardDefaultProperty> &defaultPropertyTable)
{
    if (property.isEmpty())
        findProperty(defaultPropertyTable.constData(), defaultPropertyTable.count());
    initialValue = object->property(property);
}

void QWizardField::findProperty(const QWizardDefaultProperty *properties, int propertyCount)
{
    QByteArray className;

    for (int i = 0; i < propertyCount; ++i) {
        if (objectInheritsXAndXIsCloserThanY(object, properties[i].className, className)) {
            className = properties[i].className;
            property = properties[i].property;
            changedSignal = properties[i].changedSignal;
        }
    }
}

class QWizardLayoutInfo
{
public:
    int topLevelMarginLeft = -1;
    int topLevelMarginRight = -1;
    int topLevelMarginTop = -1;
    int topLevelMarginBottom = -1;
    int childMarginLeft = -1;
    int childMarginRight = -1;
    int childMarginTop = -1;
    int childMarginBottom = -1;
    int hspacing = -1;
    int vspacing = -1;
    int buttonSpacing = -1;
    QWizard::WizardStyle wizStyle = QWizard::ClassicStyle;
    bool header = false;
    bool watermark = false;
    bool title = false;
    bool subTitle = false;
    bool extension = false;
    bool sideWidget = false;

    bool operator==(const QWizardLayoutInfo &other);
    inline bool operator!=(const QWizardLayoutInfo &other) { return !operator==(other); }
};

bool QWizardLayoutInfo::operator==(const QWizardLayoutInfo &other)
{
    return topLevelMarginLeft == other.topLevelMarginLeft
           && topLevelMarginRight == other.topLevelMarginRight
           && topLevelMarginTop == other.topLevelMarginTop
           && topLevelMarginBottom == other.topLevelMarginBottom
           && childMarginLeft == other.childMarginLeft
           && childMarginRight == other.childMarginRight
           && childMarginTop == other.childMarginTop
           && childMarginBottom == other.childMarginBottom
           && hspacing == other.hspacing
           && vspacing == other.vspacing
           && buttonSpacing == other.buttonSpacing
           && wizStyle == other.wizStyle
           && header == other.header
           && watermark == other.watermark
           && title == other.title
           && subTitle == other.subTitle
           && extension == other.extension
           && sideWidget == other.sideWidget;
}

class QWizardHeader : public QWidget
{
public:
    enum RulerType { Ruler };

    inline QWizardHeader(RulerType /* ruler */, QWidget *parent = nullptr)
        : QWidget(parent) { setFixedHeight(2); }
    QWizardHeader(QWidget *parent = nullptr);

    void setup(const QWizardLayoutInfo &info, const QString &title,
               const QString &subTitle, const QPixmap &logo, const QPixmap &banner,
               Qt::TextFormat titleFormat, Qt::TextFormat subTitleFormat);

protected:
    void paintEvent(QPaintEvent *event) override;
#if QT_CONFIG(style_windowsvista)
private:
    bool vistaDisabled() const;
#endif
private:
    QLabel *titleLabel;
    QLabel *subTitleLabel;
    QLabel *logoLabel;
    QGridLayout *layout;
    QPixmap bannerPixmap;
};

QWizardHeader::QWizardHeader(QWidget *parent)
    : QWidget(parent)
{
    setSizePolicy(QSizePolicy::Expanding, QSizePolicy::Fixed);
    setBackgroundRole(QPalette::Base);

    titleLabel = new QLabel(this);
    titleLabel->setBackgroundRole(QPalette::Base);

    subTitleLabel = new QLabel(this);
    subTitleLabel->setAlignment(Qt::AlignTop | Qt::AlignLeft);
    subTitleLabel->setWordWrap(true);

    logoLabel = new QLabel(this);

    QFont font = titleLabel->font();
    font.setBold(true);
    titleLabel->setFont(font);

    layout = new QGridLayout(this);
    layout->setContentsMargins(QMargins());
    layout->setSpacing(0);

    layout->setRowMinimumHeight(3, 1);
    layout->setRowStretch(4, 1);

    layout->setColumnStretch(2, 1);
    layout->setColumnMinimumWidth(4, 2 * GapBetweenLogoAndRightEdge);
    layout->setColumnMinimumWidth(6, GapBetweenLogoAndRightEdge);

    layout->addWidget(titleLabel, 2, 1, 1, 2);
    layout->addWidget(subTitleLabel, 4, 2);
    layout->addWidget(logoLabel, 1, 5, 5, 1);
}

#if QT_CONFIG(style_windowsvista)
bool QWizardHeader::vistaDisabled() const
{
    bool styleDisabled = false;
    QWizard *wiz = parentWidget() ? qobject_cast <QWizard *>(parentWidget()->parentWidget()) : 0;
    if (wiz) {
        // Designer dosen't support the Vista style for Wizards. This property is used to turn
        // off the Vista style.
        const QVariant v = wiz->property("_q_wizard_vista_off");
        styleDisabled = v.isValid() && v.toBool();
    }
    return styleDisabled;
}
#endif

void QWizardHeader::setup(const QWizardLayoutInfo &info, const QString &title,
                          const QString &subTitle, const QPixmap &logo, const QPixmap &banner,
                          Qt::TextFormat titleFormat, Qt::TextFormat subTitleFormat)
{
    bool modern = ((info.wizStyle == QWizard::ModernStyle)
#if QT_CONFIG(style_windowsvista)
        || ((info.wizStyle == QWizard::AeroStyle
            && QVistaHelper::vistaState() == QVistaHelper::Classic) || vistaDisabled())
#endif
    );

    layout->setRowMinimumHeight(0, modern ? ModernHeaderTopMargin : 0);
    layout->setRowMinimumHeight(1, modern ? info.topLevelMarginTop - ModernHeaderTopMargin - 1 : 0);
    layout->setRowMinimumHeight(6, (modern ? 3 : GapBetweenLogoAndRightEdge) + 2);

    int minColumnWidth0 = modern ? info.topLevelMarginLeft + info.topLevelMarginRight : 0;
    int minColumnWidth1 = modern ? info.topLevelMarginLeft + info.topLevelMarginRight + 1
                                 : info.topLevelMarginLeft + ClassicHMargin;
    layout->setColumnMinimumWidth(0, minColumnWidth0);
    layout->setColumnMinimumWidth(1, minColumnWidth1);

    titleLabel->setTextFormat(titleFormat);
    titleLabel->setText(title);
    logoLabel->setPixmap(logo);

    subTitleLabel->setTextFormat(subTitleFormat);
    subTitleLabel->setText(QLatin1String("Pq\nPq"));
    int desiredSubTitleHeight = subTitleLabel->sizeHint().height();
    subTitleLabel->setText(subTitle);

    if (modern) {
        bannerPixmap = banner;
    } else {
        bannerPixmap = QPixmap();
    }

    if (bannerPixmap.isNull()) {
        /*
            There is no widthForHeight() function, so we simulate it with a loop.
        */
        int candidateSubTitleWidth = qMin(512, 2 * QDesktopWidgetPrivate::width() / 3);
        int delta = candidateSubTitleWidth >> 1;
        while (delta > 0) {
            if (subTitleLabel->heightForWidth(candidateSubTitleWidth - delta)
                        <= desiredSubTitleHeight)
                candidateSubTitleWidth -= delta;
            delta >>= 1;
        }

        subTitleLabel->setMinimumSize(candidateSubTitleWidth, desiredSubTitleHeight);

        QSize size = layout->totalMinimumSize();
        setMinimumSize(size);
        setMaximumSize(QWIDGETSIZE_MAX, size.height());
    } else {
        subTitleLabel->setMinimumSize(0, 0);
        setFixedSize(banner.size() + QSize(0, 2));
    }
    updateGeometry();
}

void QWizardHeader::paintEvent(QPaintEvent * /* event */)
{
    QPainter painter(this);
    painter.drawPixmap(0, 0, bannerPixmap);

    int x = width() - 2;
    int y = height() - 2;
    const QPalette &pal = palette();
    painter.setPen(pal.mid().color());
    painter.drawLine(0, y, x, y);
    painter.setPen(pal.base().color());
    painter.drawPoint(x + 1, y);
    painter.drawLine(0, y + 1, x + 1, y + 1);
}

// We save one vtable by basing QWizardRuler on QWizardHeader
class QWizardRuler : public QWizardHeader
{
public:
    inline QWizardRuler(QWidget *parent = nullptr)
        : QWizardHeader(Ruler, parent) {}
};

class QWatermarkLabel : public QLabel
{
public:
    QWatermarkLabel(QWidget *parent, QWidget *sideWidget) : QLabel(parent), m_sideWidget(sideWidget) {
        m_layout = new QVBoxLayout(this);
        if (m_sideWidget)
            m_layout->addWidget(m_sideWidget);
    }

    QSize minimumSizeHint() const override {
        if (!pixmap(Qt::ReturnByValue).isNull())
            return pixmap(Qt::ReturnByValue).size() / pixmap(Qt::ReturnByValue).devicePixelRatio();
        return QFrame::minimumSizeHint();
    }

    void setSideWidget(QWidget *widget) {
        if (m_sideWidget == widget)
            return;
        if (m_sideWidget) {
            m_layout->removeWidget(m_sideWidget);
            m_sideWidget->hide();
        }
        m_sideWidget = widget;
        if (m_sideWidget)
            m_layout->addWidget(m_sideWidget);
    }
    QWidget *sideWidget() const {
        return m_sideWidget;
    }
private:
    QVBoxLayout *m_layout;
    QWidget *m_sideWidget;
};

class QWizardPagePrivate : public QWidgetPrivate
{
    Q_DECLARE_PUBLIC(QWizardPage)

public:
    enum TriState { Tri_Unknown = -1, Tri_False, Tri_True };

    bool cachedIsComplete() const;
    void _q_maybeEmitCompleteChanged();
    void _q_updateCachedCompleteState();

    QWizard *wizard = nullptr;
    QString title;
    QString subTitle;
    QPixmap pixmaps[QWizard::NPixmaps];
    QVector<QWizardField> pendingFields;
    mutable TriState completeState = Tri_Unknown;
    bool explicitlyFinal = false;
    bool commit = false;
    bool initialized = false;
    QMap<int, QString> buttonCustomTexts;
};

bool QWizardPagePrivate::cachedIsComplete() const
{
    Q_Q(const QWizardPage);
    if (completeState == Tri_Unknown)
        completeState = q->isComplete() ? Tri_True : Tri_False;
    return completeState == Tri_True;
}

void QWizardPagePrivate::_q_maybeEmitCompleteChanged()
{
    Q_Q(QWizardPage);
    TriState newState = q->isComplete() ? Tri_True : Tri_False;
    if (newState != completeState)
        emit q->completeChanged();
}

void QWizardPagePrivate::_q_updateCachedCompleteState()
{
    Q_Q(QWizardPage);
    completeState = q->isComplete() ? Tri_True : Tri_False;
}

class QWizardAntiFlickerWidget : public QWidget
{
public:
#if QT_CONFIG(style_windowsvista)
    QWizardPrivate *wizardPrivate;
    QWizardAntiFlickerWidget(QWizard *wizard, QWizardPrivate *wizardPrivate)
        : QWidget(wizard)
        , wizardPrivate(wizardPrivate) {}
protected:
    void paintEvent(QPaintEvent *);
#else
    QWizardAntiFlickerWidget(QWizard *wizard, QWizardPrivate *)
        : QWidget(wizard)
    {}
#endif
};

class QWizardPrivate : public QDialogPrivate
{
    Q_DECLARE_PUBLIC(QWizard)

public:
    typedef QMap<int, QWizardPage *> PageMap;

    enum Direction {
        Backward,
        Forward
    };

    void init();
    void reset();
    void cleanupPagesNotInHistory();
    void addField(const QWizardField &field);
    void removeFieldAt(int index);
    void switchToPage(int newId, Direction direction);
    QWizardLayoutInfo layoutInfoForCurrentPage();
    void recreateLayout(const QWizardLayoutInfo &info);
    void updateLayout();
    void updateMinMaxSizes(const QWizardLayoutInfo &info);
    void updateCurrentPage();
    bool ensureButton(QWizard::WizardButton which) const;
    void connectButton(QWizard::WizardButton which) const;
    void updateButtonTexts();
    void updateButtonLayout();
    void setButtonLayout(const QWizard::WizardButton *array, int size);
    bool buttonLayoutContains(QWizard::WizardButton which);
    void updatePixmap(QWizard::WizardPixmap which);
#if QT_CONFIG(style_windowsvista)
    bool vistaDisabled() const;
    bool isVistaThemeEnabled(QVistaHelper::VistaState state) const;
    bool handleAeroStyleChange();
#endif
    bool isVistaThemeEnabled() const;
    void disableUpdates();
    void enableUpdates();
    void _q_emitCustomButtonClicked();
    void _q_updateButtonStates();
    void _q_handleFieldObjectDestroyed(QObject *);
    void setStyle(QStyle *style);
#ifdef Q_OS_MACX
    static QPixmap findDefaultBackgroundPixmap();
#endif

    PageMap pageMap;
    QVector<QWizardField> fields;
    QMap<QString, int> fieldIndexMap;
    QVector<QWizardDefaultProperty> defaultPropertyTable;
    QList<int> history;
    int start = -1;
    bool startSetByUser = false;
    int current = -1;
    bool canContinue = false;
    bool canFinish = false;
    QWizardLayoutInfo layoutInfo;
    int disableUpdatesCount = 0;

    QWizard::WizardStyle wizStyle = QWizard::ClassicStyle;
    QWizard::WizardOptions opts;
    QMap<int, QString> buttonCustomTexts;
    bool buttonsHaveCustomLayout = false;
    QList<QWizard::WizardButton> buttonsCustomLayout;
    Qt::TextFormat titleFmt = Qt::AutoText;
    Qt::TextFormat subTitleFmt = Qt::AutoText;
    mutable QPixmap defaultPixmaps[QWizard::NPixmaps];

    union {
        // keep in sync with QWizard::WizardButton
        mutable struct {
            QAbstractButton *back;
            QAbstractButton *next;
            QAbstractButton *commit;
            QAbstractButton *finish;
            QAbstractButton *cancel;
            QAbstractButton *help;
        } btn;
        mutable QAbstractButton *btns[QWizard::NButtons];
    };
    QWizardAntiFlickerWidget *antiFlickerWidget = nullptr;
    QWidget *placeholderWidget1 = nullptr;
    QWidget *placeholderWidget2 = nullptr;
    QWizardHeader *headerWidget = nullptr;
    QWatermarkLabel *watermarkLabel = nullptr;
    QWidget *sideWidget = nullptr;
    QFrame *pageFrame = nullptr;
    QLabel *titleLabel = nullptr;
    QLabel *subTitleLabel = nullptr;
    QWizardRuler *bottomRuler = nullptr;

    QVBoxLayout *pageVBoxLayout = nullptr;
    QHBoxLayout *buttonLayout = nullptr;
    QGridLayout *mainLayout = nullptr;

#if QT_CONFIG(style_windowsvista)
    QVistaHelper *vistaHelper = nullptr;
#  if QT_CONFIG(shortcut)
    QPointer<QShortcut> vistaNextShortcut;
#  endif
    bool vistaInitPending = true;
    QVistaHelper::VistaState vistaState = QVistaHelper::Dirty;
    bool vistaStateChanged = false;
    bool inHandleAeroStyleChange = false;
#endif
    int minimumWidth = 0;
    int minimumHeight = 0;
    int maximumWidth = QWIDGETSIZE_MAX;
    int maximumHeight = QWIDGETSIZE_MAX;
};

static QString buttonDefaultText(int wstyle, int which, const QWizardPrivate *wizardPrivate)
{
#if !QT_CONFIG(style_windowsvista)
    Q_UNUSED(wizardPrivate);
#endif
    const bool macStyle = (wstyle == QWizard::MacStyle);
    switch (which) {
    case QWizard::BackButton:
        return macStyle ? QWizard::tr("Go Back") : QWizard::tr("< &Back");
    case QWizard::NextButton:
        if (macStyle)
            return QWizard::tr("Continue");
        else
            return wizardPrivate->isVistaThemeEnabled()
                ? QWizard::tr("&Next") : QWizard::tr("&Next >");
    case QWizard::CommitButton:
        return QWizard::tr("Commit");
    case QWizard::FinishButton:
        return macStyle ? QWizard::tr("Done") : QWizard::tr("&Finish");
    case QWizard::CancelButton:
        return QWizard::tr("Cancel");
    case QWizard::HelpButton:
        return macStyle ? QWizard::tr("Help") : QWizard::tr("&Help");
    default:
        return QString();
    }
}

void QWizardPrivate::init()
{
    Q_Q(QWizard);

    std::fill(btns, btns + QWizard::NButtons, nullptr);

    antiFlickerWidget = new QWizardAntiFlickerWidget(q, this);
    wizStyle = QWizard::WizardStyle(q->style()->styleHint(QStyle::SH_WizardStyle, nullptr, q));
    if (wizStyle == QWizard::MacStyle) {
        opts = (QWizard::NoDefaultButton | QWizard::NoCancelButton);
    } else if (wizStyle == QWizard::ModernStyle) {
        opts = QWizard::HelpButtonOnRight;
    }

#if QT_CONFIG(style_windowsvista)
    vistaHelper = new QVistaHelper(q);
#endif

    // create these buttons right away; create the other buttons as necessary
    ensureButton(QWizard::BackButton);
    ensureButton(QWizard::NextButton);
    ensureButton(QWizard::CommitButton);
    ensureButton(QWizard::FinishButton);

    pageFrame = new QFrame(antiFlickerWidget);
    pageFrame->setSizePolicy(QSizePolicy::Expanding, QSizePolicy::Preferred);

    pageVBoxLayout = new QVBoxLayout(pageFrame);
    pageVBoxLayout->setSpacing(0);
    pageVBoxLayout->addSpacing(0);
    QSpacerItem *spacerItem = new QSpacerItem(0, 0, QSizePolicy::Ignored, QSizePolicy::MinimumExpanding);
    pageVBoxLayout->addItem(spacerItem);

    buttonLayout = new QHBoxLayout;
    mainLayout = new QGridLayout(antiFlickerWidget);
    mainLayout->setSizeConstraint(QLayout::SetNoConstraint);

    updateButtonLayout();

    defaultPropertyTable.reserve(NFallbackDefaultProperties);
    for (uint i = 0; i < NFallbackDefaultProperties; ++i)
        defaultPropertyTable.append(QWizardDefaultProperty(fallbackProperties[i].className,
                                                           fallbackProperties[i].property,
                                                           changed_signal(i)));
}

void QWizardPrivate::reset()
{
    Q_Q(QWizard);
    if (current != -1) {
        q->currentPage()->hide();
        cleanupPagesNotInHistory();
        for (int i = history.count() - 1; i >= 0; --i)
            q->cleanupPage(history.at(i));
        history.clear();
        for (QWizardPage *page : qAsConst(pageMap))
            page->d_func()->initialized = false;

        current = -1;
        emit q->currentIdChanged(-1);
    }
}

void QWizardPrivate::cleanupPagesNotInHistory()
{
    Q_Q(QWizard);

    for (auto it = pageMap.begin(), end = pageMap.end(); it != end; ++it) {
        const auto idx = it.key();
        const auto page = it.value()->d_func();
        if (page->initialized && !history.contains(idx)) {
            q->cleanupPage(idx);
            page->initialized = false;
        }
    }
}

void QWizardPrivate::addField(const QWizardField &field)
{
    Q_Q(QWizard);

    QWizardField myField = field;
    myField.resolve(defaultPropertyTable);

    if (Q_UNLIKELY(fieldIndexMap.contains(myField.name))) {
        qWarning("QWizardPage::addField: Duplicate field '%ls'", qUtf16Printable(myField.name));
        return;
    }

    fieldIndexMap.insert(myField.name, fields.count());
    fields += myField;
    if (myField.mandatory && !myField.changedSignal.isEmpty())
        QObject::connect(myField.object, myField.changedSignal,
                         myField.page, SLOT(_q_maybeEmitCompleteChanged()));
    QObject::connect(
        myField.object, SIGNAL(destroyed(QObject*)), q,
        SLOT(_q_handleFieldObjectDestroyed(QObject*)));
}

void QWizardPrivate::removeFieldAt(int index)
{
    Q_Q(QWizard);

    const QWizardField &field = fields.at(index);
    fieldIndexMap.remove(field.name);
    if (field.mandatory && !field.changedSignal.isEmpty())
        QObject::disconnect(field.object, field.changedSignal,
                            field.page, SLOT(_q_maybeEmitCompleteChanged()));
    QObject::disconnect(
        field.object, SIGNAL(destroyed(QObject*)), q,
        SLOT(_q_handleFieldObjectDestroyed(QObject*)));
    fields.remove(index);
}

void QWizardPrivate::switchToPage(int newId, Direction direction)
{
    Q_Q(QWizard);

    disableUpdates();

    int oldId = current;
    if (QWizardPage *oldPage = q->currentPage()) {
        oldPage->hide();

        if (direction == Backward) {
            if (!(opts & QWizard::IndependentPages)) {
                q->cleanupPage(oldId);
                oldPage->d_func()->initialized = false;
            }
            Q_ASSERT(history.constLast() == oldId);
            history.removeLast();
            Q_ASSERT(history.constLast() == newId);
        }
    }

    current = newId;

    QWizardPage *newPage = q->currentPage();
    if (newPage) {
        if (direction == Forward) {
            if (!newPage->d_func()->initialized) {
                newPage->d_func()->initialized = true;
                q->initializePage(current);
            }
            history.append(current);
        }
        newPage->show();
    }

    canContinue = (q->nextId() != -1);
    canFinish = (newPage && newPage->isFinalPage());

    _q_updateButtonStates();
    updateButtonTexts();

    const QWizard::WizardButton nextOrCommit =
        newPage && newPage->isCommitPage() ? QWizard::CommitButton : QWizard::NextButton;
    QAbstractButton *nextOrFinishButton =
        btns[canContinue ? nextOrCommit : QWizard::FinishButton];
    QWidget *candidate = nullptr;

    /*
        If there is no default button and the Next or Finish button
        is enabled, give focus directly to it as a convenience to the
        user. This is the normal case on OS X.

        Otherwise, give the focus to the new page's first child that
        can handle it. If there is no such child, give the focus to
        Next or Finish.
    */
    if ((opts & QWizard::NoDefaultButton) && nextOrFinishButton->isEnabled()) {
        candidate = nextOrFinishButton;
    } else if (newPage) {
        candidate = iWantTheFocus(newPage);
    }
    if (!candidate)
        candidate = nextOrFinishButton;
    candidate->setFocus();

    if (wizStyle == QWizard::MacStyle)
        q->updateGeometry();

    enableUpdates();
    updateLayout();

    emit q->currentIdChanged(current);
}

// keep in sync with QWizard::WizardButton
static const char * buttonSlots(QWizard::WizardButton which)
{
    switch (which) {
    case QWizard::BackButton:
        return SLOT(back());
    case QWizard::NextButton:
    case QWizard::CommitButton:
        return SLOT(next());
    case QWizard::FinishButton:
        return SLOT(accept());
    case QWizard::CancelButton:
        return SLOT(reject());
    case QWizard::HelpButton:
        return SIGNAL(helpRequested());
    case QWizard::CustomButton1:
    case QWizard::CustomButton2:
    case QWizard::CustomButton3:
    case QWizard::Stretch:
    case QWizard::NoButton:
        Q_UNREACHABLE();
    };
    return nullptr;
};

QWizardLayoutInfo QWizardPrivate::layoutInfoForCurrentPage()
{
    Q_Q(QWizard);
    QStyle *style = q->style();

    QWizardLayoutInfo info;

<<<<<<< HEAD
    const int layoutHorizontalSpacing = style->pixelMetric(QStyle::PM_LayoutHorizontalSpacing);
    info.topLevelMarginLeft = style->pixelMetric(QStyle::PM_LayoutLeftMargin, nullptr, q);
    info.topLevelMarginRight = style->pixelMetric(QStyle::PM_LayoutRightMargin, nullptr, q);
    info.topLevelMarginTop = style->pixelMetric(QStyle::PM_LayoutTopMargin, nullptr, q);
    info.topLevelMarginBottom = style->pixelMetric(QStyle::PM_LayoutBottomMargin, nullptr, q);
    info.childMarginLeft = style->pixelMetric(QStyle::PM_LayoutLeftMargin, nullptr, titleLabel);
    info.childMarginRight = style->pixelMetric(QStyle::PM_LayoutRightMargin, nullptr, titleLabel);
    info.childMarginTop = style->pixelMetric(QStyle::PM_LayoutTopMargin, nullptr, titleLabel);
    info.childMarginBottom = style->pixelMetric(QStyle::PM_LayoutBottomMargin, nullptr, titleLabel);
=======
    QStyleOption option;
    option.initFrom(q);
    const int layoutHorizontalSpacing = style->pixelMetric(QStyle::PM_LayoutHorizontalSpacing, &option);
    info.topLevelMarginLeft = style->pixelMetric(QStyle::PM_LayoutLeftMargin, 0, q);
    info.topLevelMarginRight = style->pixelMetric(QStyle::PM_LayoutRightMargin, 0, q);
    info.topLevelMarginTop = style->pixelMetric(QStyle::PM_LayoutTopMargin, 0, q);
    info.topLevelMarginBottom = style->pixelMetric(QStyle::PM_LayoutBottomMargin, 0, q);
    info.childMarginLeft = style->pixelMetric(QStyle::PM_LayoutLeftMargin, 0, titleLabel);
    info.childMarginRight = style->pixelMetric(QStyle::PM_LayoutRightMargin, 0, titleLabel);
    info.childMarginTop = style->pixelMetric(QStyle::PM_LayoutTopMargin, 0, titleLabel);
    info.childMarginBottom = style->pixelMetric(QStyle::PM_LayoutBottomMargin, 0, titleLabel);
>>>>>>> 875420f1
    info.hspacing = (layoutHorizontalSpacing == -1)
        ? style->layoutSpacing(QSizePolicy::DefaultType, QSizePolicy::DefaultType, Qt::Horizontal)
        : layoutHorizontalSpacing;
    info.vspacing = style->pixelMetric(QStyle::PM_LayoutVerticalSpacing, &option);
    info.buttonSpacing = (layoutHorizontalSpacing == -1)
        ? style->layoutSpacing(QSizePolicy::PushButton, QSizePolicy::PushButton, Qt::Horizontal)
        : layoutHorizontalSpacing;

    if (wizStyle == QWizard::MacStyle)
        info.buttonSpacing = 12;

    info.wizStyle = wizStyle;
    if (info.wizStyle == QWizard::AeroStyle
#if QT_CONFIG(style_windowsvista)
        && (QVistaHelper::vistaState() == QVistaHelper::Classic || vistaDisabled())
#endif
        )
        info.wizStyle = QWizard::ModernStyle;

    QString titleText;
    QString subTitleText;
    QPixmap backgroundPixmap;
    QPixmap watermarkPixmap;

    if (QWizardPage *page = q->currentPage()) {
        titleText = page->title();
        subTitleText = page->subTitle();
        backgroundPixmap = page->pixmap(QWizard::BackgroundPixmap);
        watermarkPixmap = page->pixmap(QWizard::WatermarkPixmap);
    }

    info.header = (info.wizStyle == QWizard::ClassicStyle || info.wizStyle == QWizard::ModernStyle)
        && !(opts & QWizard::IgnoreSubTitles) && !subTitleText.isEmpty();
    info.sideWidget = sideWidget;
    info.watermark = (info.wizStyle != QWizard::MacStyle) && (info.wizStyle != QWizard::AeroStyle)
        && !watermarkPixmap.isNull();
    info.title = !info.header && !titleText.isEmpty();
    info.subTitle = !(opts & QWizard::IgnoreSubTitles) && !info.header && !subTitleText.isEmpty();
    info.extension = (info.watermark || info.sideWidget) && (opts & QWizard::ExtendedWatermarkPixmap);

    return info;
}

void QWizardPrivate::recreateLayout(const QWizardLayoutInfo &info)
{
    Q_Q(QWizard);

    /*
        Start by undoing the main layout.
    */
    for (int i = mainLayout->count() - 1; i >= 0; --i) {
        QLayoutItem *item = mainLayout->takeAt(i);
        if (item->layout()) {
            item->layout()->setParent(nullptr);
        } else {
            delete item;
        }
    }
    for (int i = mainLayout->columnCount() - 1; i >= 0; --i)
        mainLayout->setColumnMinimumWidth(i, 0);
    for (int i = mainLayout->rowCount() - 1; i >= 0; --i)
        mainLayout->setRowMinimumHeight(i, 0);

    /*
        Now, recreate it.
    */

    bool mac = (info.wizStyle == QWizard::MacStyle);
    bool classic = (info.wizStyle == QWizard::ClassicStyle);
    bool modern = (info.wizStyle == QWizard::ModernStyle);
    bool aero = (info.wizStyle == QWizard::AeroStyle);
    int deltaMarginLeft = info.topLevelMarginLeft - info.childMarginLeft;
    int deltaMarginRight = info.topLevelMarginRight - info.childMarginRight;
    int deltaMarginTop = info.topLevelMarginTop - info.childMarginTop;
    int deltaMarginBottom = info.topLevelMarginBottom - info.childMarginBottom;
    int deltaVSpacing = info.topLevelMarginBottom - info.vspacing;

    int row = 0;
    int numColumns;
    if (mac) {
        numColumns = 3;
    } else if (info.watermark || info.sideWidget) {
        numColumns = 2;
    } else {
        numColumns = 1;
    }
    int pageColumn = qMin(1, numColumns - 1);

    if (mac) {
        mainLayout->setContentsMargins(QMargins());
        mainLayout->setSpacing(0);
        buttonLayout->setContentsMargins(MacLayoutLeftMargin, MacButtonTopMargin, MacLayoutRightMargin, MacLayoutBottomMargin);
        pageVBoxLayout->setContentsMargins(7, 7, 7, 7);
    } else {
        if (modern) {
            mainLayout->setContentsMargins(QMargins());
            mainLayout->setSpacing(0);
            pageVBoxLayout->setContentsMargins(deltaMarginLeft, deltaMarginTop,
                                               deltaMarginRight, deltaMarginBottom);
            buttonLayout->setContentsMargins(info.topLevelMarginLeft, info.topLevelMarginTop,
                                             info.topLevelMarginRight, info.topLevelMarginBottom);
        } else {
            mainLayout->setContentsMargins(info.topLevelMarginLeft, info.topLevelMarginTop,
                                           info.topLevelMarginRight, info.topLevelMarginBottom);
            mainLayout->setHorizontalSpacing(info.hspacing);
            mainLayout->setVerticalSpacing(info.vspacing);
            pageVBoxLayout->setContentsMargins(0, 0, 0, 0);
            buttonLayout->setContentsMargins(0, 0, 0, 0);
        }
    }
    buttonLayout->setSpacing(info.buttonSpacing);

    if (info.header) {
        if (!headerWidget)
            headerWidget = new QWizardHeader(antiFlickerWidget);
        headerWidget->setAutoFillBackground(modern);
        mainLayout->addWidget(headerWidget, row++, 0, 1, numColumns);
    }
    if (headerWidget)
        headerWidget->setVisible(info.header);

    int watermarkStartRow = row;

    if (mac)
        mainLayout->setRowMinimumHeight(row++, 10);

    if (info.title) {
        if (!titleLabel) {
            titleLabel = new QLabel(antiFlickerWidget);
            titleLabel->setBackgroundRole(QPalette::Base);
            titleLabel->setWordWrap(true);
        }

        QFont titleFont = q->font();
        titleFont.setPointSize(titleFont.pointSize() + (mac ? 3 : 4));
        titleFont.setBold(true);
        titleLabel->setPalette(QPalette());

        if (aero) {
            // ### hardcoded for now:
            titleFont = QFont(QLatin1String("Segoe UI"), 12);
            QPalette pal(titleLabel->palette());
            pal.setColor(QPalette::Text, QColor(0x00, 0x33, 0x99));
            titleLabel->setPalette(pal);
        }

        titleLabel->setFont(titleFont);
        const int aeroTitleIndent = 25; // ### hardcoded for now - should be calculated somehow
        if (aero)
            titleLabel->setIndent(aeroTitleIndent);
        else if (mac)
            titleLabel->setIndent(2);
        else if (classic)
            titleLabel->setIndent(info.childMarginLeft);
        else
            titleLabel->setIndent(info.topLevelMarginLeft);
        if (modern) {
            if (!placeholderWidget1) {
                placeholderWidget1 = new QWidget(antiFlickerWidget);
                placeholderWidget1->setBackgroundRole(QPalette::Base);
            }
            placeholderWidget1->setFixedHeight(info.topLevelMarginLeft + 2);
            mainLayout->addWidget(placeholderWidget1, row++, pageColumn);
        }
        mainLayout->addWidget(titleLabel, row++, pageColumn);
        if (modern) {
            if (!placeholderWidget2) {
                placeholderWidget2 = new QWidget(antiFlickerWidget);
                placeholderWidget2->setBackgroundRole(QPalette::Base);
            }
            placeholderWidget2->setFixedHeight(5);
            mainLayout->addWidget(placeholderWidget2, row++, pageColumn);
        }
        if (mac)
            mainLayout->setRowMinimumHeight(row++, 7);
    }
    if (placeholderWidget1)
        placeholderWidget1->setVisible(info.title && modern);
    if (placeholderWidget2)
        placeholderWidget2->setVisible(info.title && modern);

    if (info.subTitle) {
        if (!subTitleLabel) {
            subTitleLabel = new QLabel(pageFrame);
            subTitleLabel->setWordWrap(true);

            subTitleLabel->setContentsMargins(info.childMarginLeft , 0,
                                              info.childMarginRight , 0);

            pageVBoxLayout->insertWidget(1, subTitleLabel);
        }
    }

    // ### try to replace with margin.
    changeSpacerSize(pageVBoxLayout, 0, 0, info.subTitle ? info.childMarginLeft : 0);

    int hMargin = mac ? 1 : 0;
    int vMargin = hMargin;

    pageFrame->setFrameStyle(mac ? (QFrame::Box | QFrame::Raised) : QFrame::NoFrame);
    pageFrame->setLineWidth(0);
    pageFrame->setMidLineWidth(hMargin);

    if (info.header) {
        if (modern) {
            hMargin = info.topLevelMarginLeft;
            vMargin = deltaMarginBottom;
        } else if (classic) {
            hMargin = deltaMarginLeft + ClassicHMargin;
            vMargin = 0;
        }
    }

    if (aero) {
        int leftMargin   = 18; // ### hardcoded for now - should be calculated somehow
        int topMargin    = vMargin;
        int rightMargin  = hMargin; // ### for now
        int bottomMargin = vMargin;
        pageFrame->setContentsMargins(leftMargin, topMargin, rightMargin, bottomMargin);
    } else {
        pageFrame->setContentsMargins(hMargin, vMargin, hMargin, vMargin);
    }

    if ((info.watermark || info.sideWidget) && !watermarkLabel) {
        watermarkLabel = new QWatermarkLabel(antiFlickerWidget, sideWidget);
        watermarkLabel->setBackgroundRole(QPalette::Base);
        watermarkLabel->setMinimumHeight(1);
        watermarkLabel->setSizePolicy(QSizePolicy::Fixed, QSizePolicy::Expanding);
        watermarkLabel->setAlignment(Qt::AlignLeft | Qt::AlignTop);
    }

    //bool wasSemiTransparent = pageFrame->testAttribute(Qt::WA_SetPalette);
    const bool wasSemiTransparent =
        pageFrame->palette().brush(QPalette::Window).color().alpha() < 255
        || pageFrame->palette().brush(QPalette::Base).color().alpha() < 255;
    if (mac) {
        if (!wasSemiTransparent) {
            QPalette pal = pageFrame->palette();
            pal.setBrush(QPalette::Window, QColor(255, 255, 255, 153));
            // ### The next line is required to ensure visual semitransparency when
            // ### switching from ModernStyle to MacStyle. See TAG1 below.
            pal.setBrush(QPalette::Base, QColor(255, 255, 255, 153));
            pageFrame->setPalette(pal);
            pageFrame->setAutoFillBackground(true);
            antiFlickerWidget->setAutoFillBackground(false);
        }
    } else {
        if (wasSemiTransparent)
            pageFrame->setPalette(QPalette());

        bool baseBackground = (modern && !info.header); // ### TAG1
        pageFrame->setBackgroundRole(baseBackground ? QPalette::Base : QPalette::Window);

        if (titleLabel)
            titleLabel->setAutoFillBackground(baseBackground);
        pageFrame->setAutoFillBackground(baseBackground);
        if (watermarkLabel)
            watermarkLabel->setAutoFillBackground(baseBackground);
        if (placeholderWidget1)
            placeholderWidget1->setAutoFillBackground(baseBackground);
        if (placeholderWidget2)
            placeholderWidget2->setAutoFillBackground(baseBackground);

        if (aero) {
            QPalette pal = pageFrame->palette();
            pal.setBrush(QPalette::Window, QColor(255, 255, 255));
            pageFrame->setPalette(pal);
            pageFrame->setAutoFillBackground(true);
            pal = antiFlickerWidget->palette();
            pal.setBrush(QPalette::Window, QColor(255, 255, 255));
            antiFlickerWidget->setPalette(pal);
            antiFlickerWidget->setAutoFillBackground(true);
        }
    }

    mainLayout->addWidget(pageFrame, row++, pageColumn);

    int watermarkEndRow = row;
    if (classic)
        mainLayout->setRowMinimumHeight(row++, deltaVSpacing);

    if (aero) {
        buttonLayout->setContentsMargins(9, 9, 9, 9);
        mainLayout->setContentsMargins(0, 11, 0, 0);
    }

    int buttonStartColumn = info.extension ? 1 : 0;
    int buttonNumColumns = info.extension ? 1 : numColumns;

    if (classic || modern) {
        if (!bottomRuler)
            bottomRuler = new QWizardRuler(antiFlickerWidget);
        mainLayout->addWidget(bottomRuler, row++, buttonStartColumn, 1, buttonNumColumns);
    }

    if (classic)
        mainLayout->setRowMinimumHeight(row++, deltaVSpacing);

    mainLayout->addLayout(buttonLayout, row++, buttonStartColumn, 1, buttonNumColumns);

    if (info.watermark || info.sideWidget) {
        if (info.extension)
            watermarkEndRow = row;
        mainLayout->addWidget(watermarkLabel, watermarkStartRow, 0,
                              watermarkEndRow - watermarkStartRow, 1);
    }

    mainLayout->setColumnMinimumWidth(0, mac && !info.watermark ? 181 : 0);
    if (mac)
        mainLayout->setColumnMinimumWidth(2, 21);

    if (headerWidget)
        headerWidget->setVisible(info.header);
    if (titleLabel)
        titleLabel->setVisible(info.title);
    if (subTitleLabel)
        subTitleLabel->setVisible(info.subTitle);
    if (bottomRuler)
        bottomRuler->setVisible(classic || modern);
    if (watermarkLabel)
        watermarkLabel->setVisible(info.watermark || info.sideWidget);

    layoutInfo = info;
}

void QWizardPrivate::updateLayout()
{
    Q_Q(QWizard);

    disableUpdates();

    QWizardLayoutInfo info = layoutInfoForCurrentPage();
    if (layoutInfo != info)
        recreateLayout(info);
    QWizardPage *page = q->currentPage();

    // If the page can expand vertically, let it stretch "infinitely" more
    // than the QSpacerItem at the bottom. Otherwise, let the QSpacerItem
    // stretch "infinitely" more than the page. Change the bottom item's
    // policy accordingly. The case that the page has no layout is basically
    // for Designer, only.
    if (page) {
        bool expandPage = !page->layout();
        if (!expandPage) {
            const QLayoutItem *pageItem = pageVBoxLayout->itemAt(pageVBoxLayout->indexOf(page));
            expandPage = pageItem->expandingDirections() & Qt::Vertical;
        }
        QSpacerItem *bottomSpacer = pageVBoxLayout->itemAt(pageVBoxLayout->count() -  1)->spacerItem();
        Q_ASSERT(bottomSpacer);
        bottomSpacer->changeSize(0, 0, QSizePolicy::Ignored, expandPage ? QSizePolicy::Ignored : QSizePolicy::MinimumExpanding);
        pageVBoxLayout->invalidate();
    }

    if (info.header) {
        Q_ASSERT(page);
        headerWidget->setup(info, page->title(), page->subTitle(),
                            page->pixmap(QWizard::LogoPixmap), page->pixmap(QWizard::BannerPixmap),
                            titleFmt, subTitleFmt);
    }

    if (info.watermark || info.sideWidget) {
        QPixmap pix;
        if (info.watermark) {
            if (page)
                pix = page->pixmap(QWizard::WatermarkPixmap);
            else
                pix = q->pixmap(QWizard::WatermarkPixmap);
        }
        watermarkLabel->setPixmap(pix); // in case there is no watermark and we show the side widget we need to clear the watermark
    }

    if (info.title) {
        Q_ASSERT(page);
        titleLabel->setTextFormat(titleFmt);
        titleLabel->setText(page->title());
    }
    if (info.subTitle) {
        Q_ASSERT(page);
        subTitleLabel->setTextFormat(subTitleFmt);
        subTitleLabel->setText(page->subTitle());
    }

    enableUpdates();
    updateMinMaxSizes(info);
}

void QWizardPrivate::updateMinMaxSizes(const QWizardLayoutInfo &info)
{
    Q_Q(QWizard);

    int extraHeight = 0;
#if QT_CONFIG(style_windowsvista)
    if (isVistaThemeEnabled())
        extraHeight = vistaHelper->titleBarSize() + vistaHelper->topOffset(q);
#endif
    QSize minimumSize = mainLayout->totalMinimumSize() + QSize(0, extraHeight);
    QSize maximumSize = mainLayout->totalMaximumSize();
    if (info.header && headerWidget->maximumWidth() != QWIDGETSIZE_MAX) {
        minimumSize.setWidth(headerWidget->maximumWidth());
        maximumSize.setWidth(headerWidget->maximumWidth());
    }
    if (info.watermark && !info.sideWidget) {
        minimumSize.setHeight(mainLayout->totalSizeHint().height());
    }
    if (q->minimumWidth() == minimumWidth) {
        minimumWidth = minimumSize.width();
        q->setMinimumWidth(minimumWidth);
    }
    if (q->minimumHeight() == minimumHeight) {
        minimumHeight = minimumSize.height();
        q->setMinimumHeight(minimumHeight);
    }
    if (q->maximumWidth() == maximumWidth) {
        maximumWidth = maximumSize.width();
        q->setMaximumWidth(maximumWidth);
    }
    if (q->maximumHeight() == maximumHeight) {
        maximumHeight = maximumSize.height();
        q->setMaximumHeight(maximumHeight);
    }
}

void QWizardPrivate::updateCurrentPage()
{
    Q_Q(QWizard);
    if (q->currentPage()) {
        canContinue = (q->nextId() != -1);
        canFinish = q->currentPage()->isFinalPage();
    } else {
        canContinue = false;
        canFinish = false;
    }
    _q_updateButtonStates();
    updateButtonTexts();
}

static QString object_name_for_button(QWizard::WizardButton which)
{
    switch (which) {
    case QWizard::CommitButton:
        return QLatin1String("qt_wizard_") + QLatin1String("commit");
    case QWizard::FinishButton:
        return QLatin1String("qt_wizard_") + QLatin1String("finish");
    case QWizard::CancelButton:
        return QLatin1String("qt_wizard_") + QLatin1String("cancel");
    case QWizard::BackButton:
    case QWizard::NextButton:
    case QWizard::HelpButton:
    case QWizard::CustomButton1:
    case QWizard::CustomButton2:
    case QWizard::CustomButton3:
        // Make navigation buttons detectable as passive interactor in designer
        return QLatin1String("__qt__passive_wizardbutton") + QString::number(which);
    case QWizard::Stretch:
    case QWizard::NoButton:
    //case QWizard::NStandardButtons:
    //case QWizard::NButtons:
        ;
    }
    Q_UNREACHABLE();
    return QString();
}

bool QWizardPrivate::ensureButton(QWizard::WizardButton which) const
{
    Q_Q(const QWizard);
    if (uint(which) >= QWizard::NButtons)
        return false;

    if (!btns[which]) {
        QPushButton *pushButton = new QPushButton(antiFlickerWidget);
        QStyle *style = q->style();
        if (style != QApplication::style()) // Propagate style
            pushButton->setStyle(style);
        pushButton->setObjectName(object_name_for_button(which));
#ifdef Q_OS_MACX
        pushButton->setAutoDefault(false);
#endif
        pushButton->hide();
#ifdef Q_CC_HPACC
        const_cast<QWizardPrivate *>(this)->btns[which] = pushButton;
#else
        btns[which] = pushButton;
#endif
        if (which < QWizard::NStandardButtons)
            pushButton->setText(buttonDefaultText(wizStyle, which, this));

        connectButton(which);
    }
    return true;
}

void QWizardPrivate::connectButton(QWizard::WizardButton which) const
{
    Q_Q(const QWizard);
    if (which < QWizard::NStandardButtons) {
        QObject::connect(btns[which], SIGNAL(clicked()), q, buttonSlots(which));
    } else {
        QObject::connect(btns[which], SIGNAL(clicked()), q, SLOT(_q_emitCustomButtonClicked()));
    }
}

void QWizardPrivate::updateButtonTexts()
{
    Q_Q(QWizard);
    for (int i = 0; i < QWizard::NButtons; ++i) {
        if (btns[i]) {
            if (q->currentPage() && (q->currentPage()->d_func()->buttonCustomTexts.contains(i)))
                btns[i]->setText(q->currentPage()->d_func()->buttonCustomTexts.value(i));
            else if (buttonCustomTexts.contains(i))
                btns[i]->setText(buttonCustomTexts.value(i));
            else if (i < QWizard::NStandardButtons)
                btns[i]->setText(buttonDefaultText(wizStyle, i, this));
        }
    }
    // Vista: Add shortcut for 'next'. Note: native dialogs use ALT-Right
    // even in RTL mode, so do the same, even if it might be counter-intuitive.
    // The shortcut for 'back' is set in class QVistaBackButton.
#if QT_CONFIG(shortcut) && QT_CONFIG(style_windowsvista)
    if (btns[QWizard::NextButton] && isVistaThemeEnabled()) {
        if (vistaNextShortcut.isNull()) {
            vistaNextShortcut =
                new QShortcut(QKeySequence(Qt::ALT | Qt::Key_Right),
                              btns[QWizard::NextButton], SLOT(animateClick()));
        }
    } else {
        delete vistaNextShortcut;
    }
#endif // shortcut && style_windowsvista
}

void QWizardPrivate::updateButtonLayout()
{
    if (buttonsHaveCustomLayout) {
        QVarLengthArray<QWizard::WizardButton, QWizard::NButtons> array(buttonsCustomLayout.count());
        for (int i = 0; i < buttonsCustomLayout.count(); ++i)
            array[i] = buttonsCustomLayout.at(i);
        setButtonLayout(array.constData(), array.count());
    } else {
        // Positions:
        //     Help Stretch Custom1 Custom2 Custom3 Cancel Back Next Commit Finish Cancel Help

        const int ArraySize = 12;
        QWizard::WizardButton array[ArraySize];
        memset(array, -1, sizeof(array));
        Q_ASSERT(array[0] == QWizard::NoButton);

        if (opts & QWizard::HaveHelpButton) {
            int i = (opts & QWizard::HelpButtonOnRight) ? 11 : 0;
            array[i] = QWizard::HelpButton;
        }
        array[1] = QWizard::Stretch;
        if (opts & QWizard::HaveCustomButton1)
            array[2] = QWizard::CustomButton1;
        if (opts & QWizard::HaveCustomButton2)
            array[3] = QWizard::CustomButton2;
        if (opts & QWizard::HaveCustomButton3)
            array[4] = QWizard::CustomButton3;

        if (!(opts & QWizard::NoCancelButton)) {
            int i = (opts & QWizard::CancelButtonOnLeft) ? 5 : 10;
            array[i] = QWizard::CancelButton;
        }
        array[6] = QWizard::BackButton;
        array[7] = QWizard::NextButton;
        array[8] = QWizard::CommitButton;
        array[9] = QWizard::FinishButton;

        setButtonLayout(array, ArraySize);
    }
}

void QWizardPrivate::setButtonLayout(const QWizard::WizardButton *array, int size)
{
    QWidget *prev = pageFrame;

    for (int i = buttonLayout->count() - 1; i >= 0; --i) {
        QLayoutItem *item = buttonLayout->takeAt(i);
        if (QWidget *widget = item->widget())
            widget->hide();
        delete item;
    }

    for (int i = 0; i < size; ++i) {
        QWizard::WizardButton which = array[i];
        if (which == QWizard::Stretch) {
            buttonLayout->addStretch(1);
        } else if (which != QWizard::NoButton) {
            ensureButton(which);
            buttonLayout->addWidget(btns[which]);

            // Back, Next, Commit, and Finish are handled in _q_updateButtonStates()
            if (which != QWizard::BackButton && which != QWizard::NextButton
                && which != QWizard::CommitButton && which != QWizard::FinishButton)
                btns[which]->show();

            if (prev)
                QWidget::setTabOrder(prev, btns[which]);
            prev = btns[which];
        }
    }

    _q_updateButtonStates();
}

bool QWizardPrivate::buttonLayoutContains(QWizard::WizardButton which)
{
    return !buttonsHaveCustomLayout || buttonsCustomLayout.contains(which);
}

void QWizardPrivate::updatePixmap(QWizard::WizardPixmap which)
{
    Q_Q(QWizard);
    if (which == QWizard::BackgroundPixmap) {
        if (wizStyle == QWizard::MacStyle) {
            q->update();
            q->updateGeometry();
        }
    } else {
        updateLayout();
    }
}

#if QT_CONFIG(style_windowsvista)
bool QWizardPrivate::vistaDisabled() const
{
    Q_Q(const QWizard);
    const QVariant v = q->property("_q_wizard_vista_off");
    return v.isValid() && v.toBool();
}

bool QWizardPrivate::isVistaThemeEnabled(QVistaHelper::VistaState state) const
{
    return wizStyle == QWizard::AeroStyle
        && QVistaHelper::vistaState() == state
        && !vistaDisabled();
}

bool QWizardPrivate::handleAeroStyleChange()
{
    Q_Q(QWizard);

    if (inHandleAeroStyleChange)
        return false; // prevent recursion
    // For top-level wizards, we need the platform window handle for the
    // DWM changes. Delay aero initialization to the show event handling if
    // it does not exist. If we are a child, skip DWM and just make room by
    // moving the antiFlickerWidget.
    const bool isWindow = q->isWindow();
    if (isWindow && (!q->windowHandle() || !q->windowHandle()->handle()))
        return false;
    inHandleAeroStyleChange = true;

    vistaHelper->disconnectBackButton();
    q->removeEventFilter(vistaHelper);

    bool vistaMargins = false;

    if (isVistaThemeEnabled()) {
        const int topOffset = vistaHelper->topOffset(q);
        const int topPadding = vistaHelper->topPadding(q);
        if (isVistaThemeEnabled(QVistaHelper::VistaAero)) {
            if (isWindow) {
                vistaHelper->setDWMTitleBar(QVistaHelper::ExtendedTitleBar);
                q->installEventFilter(vistaHelper);
            }
            q->setMouseTracking(true);
            antiFlickerWidget->move(0, vistaHelper->titleBarSize() + topOffset);
            vistaHelper->backButton()->move(
                0, topOffset // ### should ideally work without the '+ 1'
                - qMin(topOffset, topPadding + 1));
            vistaMargins = true;
            vistaHelper->backButton()->show();
        } else {
            if (isWindow)
                vistaHelper->setDWMTitleBar(QVistaHelper::NormalTitleBar);
            q->setMouseTracking(true);
            antiFlickerWidget->move(0, topOffset);
            vistaHelper->backButton()->move(0, -1); // ### should ideally work with (0, 0)
        }
        if (isWindow)
            vistaHelper->setTitleBarIconAndCaptionVisible(false);
        QObject::connect(
            vistaHelper->backButton(), SIGNAL(clicked()), q, buttonSlots(QWizard::BackButton));
        vistaHelper->backButton()->show();
    } else {
        q->setMouseTracking(true); // ### original value possibly different
#ifndef QT_NO_CURSOR
        q->unsetCursor(); // ### ditto
#endif
        antiFlickerWidget->move(0, 0);
        vistaHelper->hideBackButton();
        if (isWindow)
            vistaHelper->setTitleBarIconAndCaptionVisible(true);
    }

    _q_updateButtonStates();

    vistaHelper->updateCustomMargins(vistaMargins);

    inHandleAeroStyleChange = false;
    return true;
}
#endif

bool QWizardPrivate::isVistaThemeEnabled() const
{
#if QT_CONFIG(style_windowsvista)
    return isVistaThemeEnabled(QVistaHelper::VistaAero)
        || isVistaThemeEnabled(QVistaHelper::VistaBasic);
#else
    return false;
#endif
}

void QWizardPrivate::disableUpdates()
{
    Q_Q(QWizard);
    if (disableUpdatesCount++ == 0) {
        q->setUpdatesEnabled(false);
        antiFlickerWidget->hide();
    }
}

void QWizardPrivate::enableUpdates()
{
    Q_Q(QWizard);
    if (--disableUpdatesCount == 0) {
        antiFlickerWidget->show();
        q->setUpdatesEnabled(true);
    }
}

void QWizardPrivate::_q_emitCustomButtonClicked()
{
    Q_Q(QWizard);
    QObject *button = q->sender();
    for (int i = QWizard::NStandardButtons; i < QWizard::NButtons; ++i) {
        if (btns[i] == button) {
            emit q->customButtonClicked(QWizard::WizardButton(i));
            break;
        }
    }
}

void QWizardPrivate::_q_updateButtonStates()
{
    Q_Q(QWizard);

    disableUpdates();

    const QWizardPage *page = q->currentPage();
    bool complete = page && page->isComplete();

    btn.back->setEnabled(history.count() > 1
                         && !q->page(history.at(history.count() - 2))->isCommitPage()
                         && (!canFinish || !(opts & QWizard::DisabledBackButtonOnLastPage)));
    btn.next->setEnabled(canContinue && complete);
    btn.commit->setEnabled(canContinue && complete);
    btn.finish->setEnabled(canFinish && complete);

    const bool backButtonVisible = buttonLayoutContains(QWizard::BackButton)
        && (history.count() > 1 || !(opts & QWizard::NoBackButtonOnStartPage))
        && (canContinue || !(opts & QWizard::NoBackButtonOnLastPage));
    bool commitPage = page && page->isCommitPage();
    btn.back->setVisible(backButtonVisible);
    btn.next->setVisible(buttonLayoutContains(QWizard::NextButton) && !commitPage
                         && (canContinue || (opts & QWizard::HaveNextButtonOnLastPage)));
    btn.commit->setVisible(buttonLayoutContains(QWizard::CommitButton) && commitPage
                           && canContinue);
    btn.finish->setVisible(buttonLayoutContains(QWizard::FinishButton)
                           && (canFinish || (opts & QWizard::HaveFinishButtonOnEarlyPages)));

    if (!(opts & QWizard::NoCancelButton))
        btn.cancel->setVisible(buttonLayoutContains(QWizard::CancelButton)
                               && (canContinue || !(opts & QWizard::NoCancelButtonOnLastPage)));

    bool useDefault = !(opts & QWizard::NoDefaultButton);
    if (QPushButton *nextPush = qobject_cast<QPushButton *>(btn.next))
        nextPush->setDefault(canContinue && useDefault && !commitPage);
    if (QPushButton *commitPush = qobject_cast<QPushButton *>(btn.commit))
        commitPush->setDefault(canContinue && useDefault && commitPage);
    if (QPushButton *finishPush = qobject_cast<QPushButton *>(btn.finish))
        finishPush->setDefault(!canContinue && useDefault);

#if QT_CONFIG(style_windowsvista)
    if (isVistaThemeEnabled()) {
        vistaHelper->backButton()->setEnabled(btn.back->isEnabled());
        vistaHelper->backButton()->setVisible(backButtonVisible);
        btn.back->setVisible(false);
    }
#endif

    enableUpdates();
}

void QWizardPrivate::_q_handleFieldObjectDestroyed(QObject *object)
{
    int destroyed_index = -1;
    QVector<QWizardField>::iterator it = fields.begin();
    while (it != fields.end()) {
        const QWizardField &field = *it;
        if (field.object == object) {
            destroyed_index = fieldIndexMap.value(field.name, -1);
            fieldIndexMap.remove(field.name);
            it = fields.erase(it);
        } else {
            ++it;
        }
    }
    if (destroyed_index != -1) {
        QMap<QString, int>::iterator it2 = fieldIndexMap.begin();
        while (it2 != fieldIndexMap.end()) {
            int index = it2.value();
            if (index > destroyed_index) {
                QString field_name = it2.key();
                fieldIndexMap.insert(field_name, index-1);
            }
            ++it2;
        }
    }
}

void QWizardPrivate::setStyle(QStyle *style)
{
    for (int i = 0; i < QWizard::NButtons; i++)
        if (btns[i])
            btns[i]->setStyle(style);
    const PageMap::const_iterator pcend = pageMap.constEnd();
    for (PageMap::const_iterator it = pageMap.constBegin(); it != pcend; ++it)
        it.value()->setStyle(style);
}

#ifdef Q_OS_MACX

QPixmap QWizardPrivate::findDefaultBackgroundPixmap()
{
    QGuiApplication *app = qobject_cast<QGuiApplication *>(QCoreApplication::instance());
    if (!app)
        return QPixmap();
    QPlatformNativeInterface *platformNativeInterface = app->platformNativeInterface();
    int at = platformNativeInterface->metaObject()->indexOfMethod("defaultBackgroundPixmapForQWizard()");
    if (at == -1)
        return QPixmap();
    QMetaMethod defaultBackgroundPixmapForQWizard = platformNativeInterface->metaObject()->method(at);
    QPixmap result;
    if (!defaultBackgroundPixmapForQWizard.invoke(platformNativeInterface, Q_RETURN_ARG(QPixmap, result)))
        return QPixmap();
    return result;
}

#endif

#if QT_CONFIG(style_windowsvista)
void QWizardAntiFlickerWidget::paintEvent(QPaintEvent *)
{
    if (wizardPrivate->isVistaThemeEnabled()) {
        int leftMargin, topMargin, rightMargin, bottomMargin;
        wizardPrivate->buttonLayout->getContentsMargins(
            &leftMargin, &topMargin, &rightMargin, &bottomMargin);
        const int buttonLayoutTop = wizardPrivate->buttonLayout->contentsRect().top() - topMargin;
        QPainter painter(this);
        const QBrush brush(QColor(240, 240, 240)); // ### hardcoded for now
        painter.fillRect(0, buttonLayoutTop, width(), height() - buttonLayoutTop, brush);
        painter.setPen(QPen(QBrush(QColor(223, 223, 223)), 0)); // ### hardcoded for now
        painter.drawLine(0, buttonLayoutTop, width(), buttonLayoutTop);
        if (wizardPrivate->isVistaThemeEnabled(QVistaHelper::VistaBasic)) {
            if (window()->isActiveWindow())
                painter.setPen(QPen(QBrush(QColor(169, 191, 214)), 0)); // ### hardcoded for now
            else
                painter.setPen(QPen(QBrush(QColor(182, 193, 204)), 0)); // ### hardcoded for now
            painter.drawLine(0, 0, width(), 0);
        }
    }
}
#endif

/*!
    \class QWizard
    \since 4.3
    \brief The QWizard class provides a framework for wizards.

    \inmodule QtWidgets

    A wizard (also called an assistant on \macos) is a special type
    of input dialog that consists of a sequence of pages. A wizard's
    purpose is to guide the user through a process step by step.
    Wizards are useful for complex or infrequent tasks that users may
    find difficult to learn.

    QWizard inherits QDialog and represents a wizard. Each page is a
    QWizardPage (a QWidget subclass). To create your own wizards, you
    can use these classes directly, or you can subclass them for more
    control.

    Topics:

    \tableofcontents

    \section1 A Trivial Example

    The following example illustrates how to create wizard pages and
    add them to a wizard. For more advanced examples, see
    \l{dialogs/classwizard}{Class Wizard} and \l{dialogs/licensewizard}{License
    Wizard}.

    \snippet dialogs/trivialwizard/trivialwizard.cpp 1
    \snippet dialogs/trivialwizard/trivialwizard.cpp 3
    \dots
    \snippet dialogs/trivialwizard/trivialwizard.cpp 4
    \codeline
    \snippet dialogs/trivialwizard/trivialwizard.cpp 5
    \snippet dialogs/trivialwizard/trivialwizard.cpp 7
    \dots
    \snippet dialogs/trivialwizard/trivialwizard.cpp 8
    \codeline
    \snippet dialogs/trivialwizard/trivialwizard.cpp 10

    \section1 Wizard Look and Feel

    QWizard supports four wizard looks:

    \list
    \li ClassicStyle
    \li ModernStyle
    \li MacStyle
    \li AeroStyle
    \endlist

    You can explicitly set the look to use using setWizardStyle()
    (e.g., if you want the same look on all platforms).

    \table
    \header \li ClassicStyle
            \li ModernStyle
            \li MacStyle
            \li AeroStyle
    \row    \li \inlineimage qtwizard-classic1.png
            \li \inlineimage qtwizard-modern1.png
            \li \inlineimage qtwizard-mac1.png
            \li \inlineimage qtwizard-aero1.png
    \row    \li \inlineimage qtwizard-classic2.png
            \li \inlineimage qtwizard-modern2.png
            \li \inlineimage qtwizard-mac2.png
            \li \inlineimage qtwizard-aero2.png
    \endtable

    Note: AeroStyle has effect only on a Windows Vista system with alpha compositing enabled.
    ModernStyle is used as a fallback when this condition is not met.

    In addition to the wizard style, there are several options that
    control the look and feel of the wizard. These can be set using
    setOption() or setOptions(). For example, HaveHelpButton makes
    QWizard show a \uicontrol Help button along with the other wizard
    buttons.

    You can even change the order of the wizard buttons to any
    arbitrary order using setButtonLayout(), and you can add up to
    three custom buttons (e.g., a \uicontrol Print button) to the button
    row. This is achieved by calling setButton() or setButtonText()
    with CustomButton1, CustomButton2, or CustomButton3 to set up the
    button, and by enabling the HaveCustomButton1, HaveCustomButton2,
    or HaveCustomButton3 options. Whenever the user clicks a custom
    button, customButtonClicked() is emitted. For example:

    \snippet dialogs/licensewizard/licensewizard.cpp 29

    \section1 Elements of a Wizard Page

    Wizards consist of a sequence of \l{QWizardPage}s. At any time,
    only one page is shown. A page has the following attributes:

    \list
    \li A \l{QWizardPage::}{title}.
    \li A \l{QWizardPage::}{subTitle}.
    \li A set of pixmaps, which may or may not be honored, depending
       on the wizard's style:
        \list
        \li WatermarkPixmap (used by ClassicStyle and ModernStyle)
        \li BannerPixmap (used by ModernStyle)
        \li LogoPixmap (used by ClassicStyle and ModernStyle)
        \li BackgroundPixmap (used by MacStyle)
        \endlist
    \endlist

    The diagram belows shows how QWizard renders these attributes,
    assuming they are all present and ModernStyle is used:

    \image qtwizard-nonmacpage.png

    When a \l{QWizardPage::}{subTitle} is set, QWizard displays it
    in a header, in which case it also uses the BannerPixmap and the
    LogoPixmap to decorate the header. The WatermarkPixmap is
    displayed on the left side, below the header. At the bottom,
    there is a row of buttons allowing the user to navigate through
    the pages.

    The page itself (the \l{QWizardPage} widget) occupies the area
    between the header, the watermark, and the button row. Typically,
    the page is a QWizardPage on which a QGridLayout is installed,
    with standard child widgets (\l{QLabel}s, \l{QLineEdit}s, etc.).

    If the wizard's style is MacStyle, the page looks radically
    different:

    \image qtwizard-macpage.png

    The watermark, banner, and logo pixmaps are ignored by the
    MacStyle. If the BackgroundPixmap is set, it is used as the
    background for the wizard; otherwise, a default "assistant" image
    is used.

    The title and subtitle are set by calling
    QWizardPage::setTitle() and QWizardPage::setSubTitle() on the
    individual pages. They may be plain text or HTML (see titleFormat
    and subTitleFormat). The pixmaps can be set globally for the
    entire wizard using setPixmap(), or on a per-page basis using
    QWizardPage::setPixmap().

    \target field mechanism
    \section1 Registering and Using Fields

    In many wizards, the contents of a page may affect the default
    values of the fields of a later page. To make it easy to
    communicate between pages, QWizard supports a "field" mechanism
    that allows you to register a field (e.g., a QLineEdit) on a page
    and to access its value from any page. It is also possible to
    specify mandatory fields (i.e., fields that must be filled before
    the user can advance to the next page).

    To register a field, call QWizardPage::registerField() field.
    For example:

    \snippet dialogs/classwizard/classwizard.cpp 8
    \dots
    \snippet dialogs/classwizard/classwizard.cpp 10
    \snippet dialogs/classwizard/classwizard.cpp 11
    \dots
    \snippet dialogs/classwizard/classwizard.cpp 13

    The above code registers three fields, \c className, \c
    baseClass, and \c qobjectMacro, which are associated with three
    child widgets. The asterisk (\c *) next to \c className denotes a
    mandatory field.

    \target initialize page
    The fields of any page are accessible from any other page. For
    example:

    \snippet dialogs/classwizard/classwizard.cpp 17

    Here, we call QWizardPage::field() to access the contents of the
    \c className field (which was defined in the \c ClassInfoPage)
    and use it to initialize the \c OutputFilePage. The field's
    contents is returned as a QVariant.

    When we create a field using QWizardPage::registerField(), we
    pass a unique field name and a widget. We can also provide a Qt
    property name and a "changed" signal (a signal that is emitted
    when the property changes) as third and fourth arguments;
    however, this is not necessary for the most common Qt widgets,
    such as QLineEdit, QCheckBox, and QComboBox, because QWizard
    knows which properties to look for.

    \target mandatory fields

    If an asterisk (\c *) is appended to the name when the property
    is registered, the field is a \e{mandatory field}. When a page has
    mandatory fields, the \uicontrol Next and/or \uicontrol Finish buttons are
    enabled only when all mandatory fields are filled.

    To consider a field "filled", QWizard simply checks that the
    field's current value doesn't equal the original value (the value
    it had when initializePage() was called). For QLineEdit and
    QAbstractSpinBox subclasses, QWizard also checks that
    \l{QLineEdit::hasAcceptableInput()}{hasAcceptableInput()} returns
    true, to honor any validator or mask.

    QWizard's mandatory field mechanism is provided for convenience.
    A more powerful (but also more cumbersome) alternative is to
    reimplement QWizardPage::isComplete() and to emit the
    QWizardPage::completeChanged() signal whenever the page becomes
    complete or incomplete.

    The enabled/disabled state of the \uicontrol Next and/or \uicontrol Finish
    buttons is one way to perform validation on the user input.
    Another way is to reimplement validateCurrentPage() (or
    QWizardPage::validatePage()) to perform some last-minute
    validation (and show an error message if the user has entered
    incomplete or invalid information). If the function returns \c true,
    the next page is shown (or the wizard finishes); otherwise, the
    current page stays up.

    \section1 Creating Linear Wizards

    Most wizards have a linear structure, with page 1 followed by
    page 2 and so on until the last page. The \l{dialogs/classwizard}{Class
    Wizard} example is such a wizard. With QWizard, linear wizards
    are created by instantiating the \l{QWizardPage}s and inserting
    them using addPage(). By default, the pages are shown in the
    order in which they were added. For example:

    \snippet dialogs/classwizard/classwizard.cpp 0
    \dots
    \snippet dialogs/classwizard/classwizard.cpp 2

    When a page is about to be shown, QWizard calls initializePage()
    (which in turn calls QWizardPage::initializePage()) to fill the
    page with default values. By default, this function does nothing,
    but it can be reimplemented to initialize the page's contents
    based on other pages' fields (see the \l{initialize page}{example
    above}).

    If the user presses \uicontrol Back, cleanupPage() is called (which in
    turn calls QWizardPage::cleanupPage()). The default
    implementation resets the page's fields to their original values
    (the values they had before initializePage() was called). If you
    want the \uicontrol Back button to be non-destructive and keep the
    values entered by the user, simply enable the IndependentPages
    option.

    \section1 Creating Non-Linear Wizards

    Some wizards are more complex in that they allow different
    traversal paths based on the information provided by the user.
    The \l{dialogs/licensewizard}{License Wizard} example illustrates this.
    It provides five wizard pages; depending on which options are
    selected, the user can reach different pages.

    \image licensewizard-flow.png

    In complex wizards, pages are identified by IDs. These IDs are
    typically defined using an enum. For example:

    \snippet dialogs/licensewizard/licensewizard.h 0
    \dots
    \snippet dialogs/licensewizard/licensewizard.h 2
    \dots
    \snippet dialogs/licensewizard/licensewizard.h 3

    The pages are inserted using setPage(), which takes an ID and an
    instance of QWizardPage (or of a subclass):

    \snippet dialogs/licensewizard/licensewizard.cpp 1
    \dots
    \snippet dialogs/licensewizard/licensewizard.cpp 8

    By default, the pages are shown in increasing ID order. To
    provide a dynamic order that depends on the options chosen by the
    user, we must reimplement QWizardPage::nextId(). For example:

    \snippet dialogs/licensewizard/licensewizard.cpp 18
    \codeline
    \snippet dialogs/licensewizard/licensewizard.cpp 23
    \codeline
    \snippet dialogs/licensewizard/licensewizard.cpp 24
    \codeline
    \snippet dialogs/licensewizard/licensewizard.cpp 25
    \codeline
    \snippet dialogs/licensewizard/licensewizard.cpp 26

    It would also be possible to put all the logic in one place, in a
    QWizard::nextId() reimplementation. For example:

    \snippet code/src_gui_dialogs_qwizard.cpp 0

    To start at another page than the page with the lowest ID, call
    setStartId().

    To test whether a page has been visited or not, call
    hasVisitedPage(). For example:

    \snippet dialogs/licensewizard/licensewizard.cpp 27

    \sa QWizardPage, {Class Wizard Example}, {License Wizard Example}
*/

/*!
    \enum QWizard::WizardButton

    This enum specifies the buttons in a wizard.

    \value BackButton  The \uicontrol Back button (\uicontrol {Go Back} on \macos)
    \value NextButton  The \uicontrol Next button (\uicontrol Continue on \macos)
    \value CommitButton  The \uicontrol Commit button
    \value FinishButton  The \uicontrol Finish button (\uicontrol Done on \macos)
    \value CancelButton  The \uicontrol Cancel button (see also NoCancelButton)
    \value HelpButton    The \uicontrol Help button (see also HaveHelpButton)
    \value CustomButton1  The first user-defined button (see also HaveCustomButton1)
    \value CustomButton2  The second user-defined button (see also HaveCustomButton2)
    \value CustomButton3  The third user-defined button (see also HaveCustomButton3)

    The following value is only useful when calling setButtonLayout():

    \value Stretch  A horizontal stretch in the button layout

    \omitvalue NoButton
    \omitvalue NStandardButtons
    \omitvalue NButtons

    \sa setButton(), setButtonText(), setButtonLayout(), customButtonClicked()
*/

/*!
    \enum QWizard::WizardPixmap

    This enum specifies the pixmaps that can be associated with a page.

    \value WatermarkPixmap  The tall pixmap on the left side of a ClassicStyle or ModernStyle page
    \value LogoPixmap  The small pixmap on the right side of a ClassicStyle or ModernStyle page header
    \value BannerPixmap  The pixmap that occupies the background of a ModernStyle page header
    \value BackgroundPixmap  The pixmap that occupies the background of a MacStyle wizard

    \omitvalue NPixmaps

    \sa setPixmap(), QWizardPage::setPixmap(), {Elements of a Wizard Page}
*/

/*!
    \enum QWizard::WizardStyle

    This enum specifies the different looks supported by QWizard.

    \value ClassicStyle  Classic Windows look
    \value ModernStyle  Modern Windows look
    \value MacStyle  \macos look
    \value AeroStyle  Windows Aero look

    \omitvalue NStyles

    \sa setWizardStyle(), WizardOption, {Wizard Look and Feel}
*/

/*!
    \enum QWizard::WizardOption

    This enum specifies various options that affect the look and feel
    of a wizard.

    \value IndependentPages  The pages are independent of each other
                             (i.e., they don't derive values from each
                             other).
    \value IgnoreSubTitles  Don't show any subtitles, even if they are set.
    \value ExtendedWatermarkPixmap  Extend any WatermarkPixmap all the
                                    way down to the window's edge.
    \value NoDefaultButton  Don't make the \uicontrol Next or \uicontrol Finish button the
                            dialog's \l{QPushButton::setDefault()}{default button}.
    \value NoBackButtonOnStartPage  Don't show the \uicontrol Back button on the start page.
    \value NoBackButtonOnLastPage   Don't show the \uicontrol Back button on the last page.
    \value DisabledBackButtonOnLastPage  Disable the \uicontrol Back button on the last page.
    \value HaveNextButtonOnLastPage  Show the (disabled) \uicontrol Next button on the last page.
    \value HaveFinishButtonOnEarlyPages  Show the (disabled) \uicontrol Finish button on non-final pages.
    \value NoCancelButton  Don't show the \uicontrol Cancel button.
    \value CancelButtonOnLeft  Put the \uicontrol Cancel button on the left of \uicontrol Back (rather than on
                               the right of \uicontrol Finish or \uicontrol Next).
    \value HaveHelpButton  Show the \uicontrol Help button.
    \value HelpButtonOnRight  Put the \uicontrol Help button on the far right of the button layout
                              (rather than on the far left).
    \value HaveCustomButton1  Show the first user-defined button (CustomButton1).
    \value HaveCustomButton2  Show the second user-defined button (CustomButton2).
    \value HaveCustomButton3  Show the third user-defined button (CustomButton3).
    \value NoCancelButtonOnLastPage   Don't show the \uicontrol Cancel button on the last page.

    \sa setOptions(), setOption(), testOption()
*/

/*!
    Constructs a wizard with the given \a parent and window \a flags.

    \sa parent(), windowFlags()
*/
QWizard::QWizard(QWidget *parent, Qt::WindowFlags flags)
    : QDialog(*new QWizardPrivate, parent, flags)
{
    Q_D(QWizard);
    d->init();
}

/*!
    Destroys the wizard and its pages, releasing any allocated resources.
*/
QWizard::~QWizard()
{
    Q_D(QWizard);
    delete d->buttonLayout;
}

/*!
    Adds the given \a page to the wizard, and returns the page's ID.

    The ID is guaranteed to be larger than any other ID in the
    QWizard so far.

    \sa setPage(), page(), pageAdded()
*/
int QWizard::addPage(QWizardPage *page)
{
    Q_D(QWizard);
    int theid = 0;
    if (!d->pageMap.isEmpty())
        theid = (d->pageMap.constEnd() - 1).key() + 1;
    setPage(theid, page);
    return theid;
}

/*!
    \fn void QWizard::setPage(int id, QWizardPage *page)

    Adds the given \a page to the wizard with the given \a id.

    \note Adding a page may influence the value of the startId property
    in case it was not set explicitly.

    \sa addPage(), page(), pageAdded()
*/
void QWizard::setPage(int theid, QWizardPage *page)
{
    Q_D(QWizard);

    if (Q_UNLIKELY(!page)) {
        qWarning("QWizard::setPage: Cannot insert null page");
        return;
    }

    if (Q_UNLIKELY(theid == -1)) {
        qWarning("QWizard::setPage: Cannot insert page with ID -1");
        return;
    }

    if (Q_UNLIKELY(d->pageMap.contains(theid))) {
        qWarning("QWizard::setPage: Page with duplicate ID %d ignored", theid);
        return;
    }

    page->setParent(d->pageFrame);

    QVector<QWizardField> &pendingFields = page->d_func()->pendingFields;
    for (int i = 0; i < pendingFields.count(); ++i)
        d->addField(pendingFields.at(i));
    pendingFields.clear();

    connect(page, SIGNAL(completeChanged()), this, SLOT(_q_updateButtonStates()));

    d->pageMap.insert(theid, page);
    page->d_func()->wizard = this;

    int n = d->pageVBoxLayout->count();

    // disable layout to prevent layout updates while adding
    bool pageVBoxLayoutEnabled = d->pageVBoxLayout->isEnabled();
    d->pageVBoxLayout->setEnabled(false);

    d->pageVBoxLayout->insertWidget(n - 1, page);

    // hide new page and reset layout to old status
    page->hide();
    d->pageVBoxLayout->setEnabled(pageVBoxLayoutEnabled);

    if (!d->startSetByUser && d->pageMap.constBegin().key() == theid)
        d->start = theid;
    emit pageAdded(theid);
}

/*!
    Removes the page with the given \a id. cleanupPage() will be called if necessary.

    \note Removing a page may influence the value of the startId property.

    \since 4.5
    \sa addPage(), setPage(), pageRemoved(), startId()
*/
void QWizard::removePage(int id)
{
    Q_D(QWizard);

    QWizardPage *removedPage = nullptr;

    // update startItem accordingly
    if (d->pageMap.count() > 0) { // only if we have any pages
        if (d->start == id) {
            const int firstId = d->pageMap.constBegin().key();
            if (firstId == id) {
                if (d->pageMap.count() > 1)
                    d->start = (++d->pageMap.constBegin()).key(); // secondId
                else
                    d->start = -1; // removing the last page
            } else { // startSetByUser has to be "true" here
                d->start = firstId;
            }
            d->startSetByUser = false;
        }
    }

    if (d->pageMap.contains(id))
        emit pageRemoved(id);

    if (!d->history.contains(id)) {
        // Case 1: removing a page not in the history
        removedPage = d->pageMap.take(id);
        d->updateCurrentPage();
    } else if (id != d->current) {
        // Case 2: removing a page in the history before the current page
        removedPage = d->pageMap.take(id);
        d->history.removeOne(id);
        d->_q_updateButtonStates();
    } else if (d->history.count() == 1) {
        // Case 3: removing the current page which is the first (and only) one in the history
        d->reset();
        removedPage = d->pageMap.take(id);
        if (d->pageMap.isEmpty())
            d->updateCurrentPage();
        else
            restart();
    } else {
        // Case 4: removing the current page which is not the first one in the history
        back();
        removedPage = d->pageMap.take(id);
        d->updateCurrentPage();
    }

    if (removedPage) {
        if (removedPage->d_func()->initialized) {
            cleanupPage(id);
            removedPage->d_func()->initialized = false;
        }

        d->pageVBoxLayout->removeWidget(removedPage);

        for (int i = d->fields.count() - 1; i >= 0; --i) {
            if (d->fields.at(i).page == removedPage) {
                removedPage->d_func()->pendingFields += d->fields.at(i);
                d->removeFieldAt(i);
            }
        }
    }
}

/*!
    \fn QWizardPage *QWizard::page(int id) const

    Returns the page with the given \a id, or \nullptr if there is no
    such page.

    \sa addPage(), setPage()
*/
QWizardPage *QWizard::page(int theid) const
{
    Q_D(const QWizard);
    return d->pageMap.value(theid);
}

/*!
    \fn bool QWizard::hasVisitedPage(int id) const

    Returns \c true if the page history contains page \a id; otherwise,
    returns \c false.

    Pressing \uicontrol Back marks the current page as "unvisited" again.

    \sa visitedPages()
*/
bool QWizard::hasVisitedPage(int theid) const
{
    Q_D(const QWizard);
    return d->history.contains(theid);
}

/*!
    Returns the list of IDs of visited pages, in the order in which the pages
    were visited.

    Pressing \uicontrol Back marks the current page as "unvisited" again.

    \sa hasVisitedPage()
*/
QList<int> QWizard::visitedPages() const
{
    Q_D(const QWizard);
    return d->history;
}

/*!
    Returns the list of page IDs.
   \since 4.5
*/
QList<int> QWizard::pageIds() const
{
  Q_D(const QWizard);
  return d->pageMap.keys();
}

/*!
    \property QWizard::startId
    \brief the ID of the first page

    If this property isn't explicitly set, this property defaults to
    the lowest page ID in this wizard, or -1 if no page has been
    inserted yet.

    \sa restart(), nextId()
*/
void QWizard::setStartId(int theid)
{
    Q_D(QWizard);
    int newStart = theid;
    if (theid == -1)
        newStart = d->pageMap.count() ? d->pageMap.constBegin().key() : -1;

    if (d->start == newStart) {
        d->startSetByUser = theid != -1;
        return;
    }

    if (Q_UNLIKELY(!d->pageMap.contains(newStart))) {
        qWarning("QWizard::setStartId: Invalid page ID %d", newStart);
        return;
    }
    d->start = newStart;
    d->startSetByUser = theid != -1;
}

int QWizard::startId() const
{
    Q_D(const QWizard);
    return d->start;
}

/*!
    Returns a pointer to the current page, or \nullptr if there is no
    current page (e.g., before the wizard is shown).

    This is equivalent to calling page(currentId()).

    \sa page(), currentId(), restart()
*/
QWizardPage *QWizard::currentPage() const
{
    Q_D(const QWizard);
    return page(d->current);
}

/*!
    \property QWizard::currentId
    \brief the ID of the current page

    This property cannot be set directly. To change the current page,
    call next(), back(), or restart().

    By default, this property has a value of -1, indicating that no page is
    currently shown.

    \sa currentPage()
*/
int QWizard::currentId() const
{
    Q_D(const QWizard);
    return d->current;
}

/*!
    Sets the value of the field called \a name to \a value.

    This function can be used to set fields on any page of the wizard.

    \sa QWizardPage::registerField(), QWizardPage::setField(), field()
*/
void QWizard::setField(const QString &name, const QVariant &value)
{
    Q_D(QWizard);

    int index = d->fieldIndexMap.value(name, -1);
    if (Q_UNLIKELY(index == -1)) {
        qWarning("QWizard::setField: No such field '%ls'", qUtf16Printable(name));
        return;
    }

    const QWizardField &field = d->fields.at(index);
    if (Q_UNLIKELY(!field.object->setProperty(field.property, value)))
        qWarning("QWizard::setField: Couldn't write to property '%s'",
                 field.property.constData());
}

/*!
    Returns the value of the field called \a name.

    This function can be used to access fields on any page of the wizard.

    \sa QWizardPage::registerField(), QWizardPage::field(), setField()
*/
QVariant QWizard::field(const QString &name) const
{
    Q_D(const QWizard);

    int index = d->fieldIndexMap.value(name, -1);
    if (Q_UNLIKELY(index == -1)) {
        qWarning("QWizard::field: No such field '%ls'", qUtf16Printable(name));
        return QVariant();
    }

    const QWizardField &field = d->fields.at(index);
    return field.object->property(field.property);
}

/*!
    \property QWizard::wizardStyle
    \brief the look and feel of the wizard

    By default, QWizard uses the AeroStyle on a Windows Vista system with alpha compositing
    enabled, regardless of the current widget style. If this is not the case, the default
    wizard style depends on the current widget style as follows: MacStyle is the default if
    the current widget style is QMacStyle, ModernStyle is the default if the current widget
    style is QWindowsStyle, and ClassicStyle is the default in all other cases.

    \sa {Wizard Look and Feel}, options
*/
void QWizard::setWizardStyle(WizardStyle style)
{
    Q_D(QWizard);

    const bool styleChange = style != d->wizStyle;

#if QT_CONFIG(style_windowsvista)
    const bool aeroStyleChange =
        d->vistaInitPending || d->vistaStateChanged || (styleChange && (style == AeroStyle || d->wizStyle == AeroStyle));
    d->vistaStateChanged = false;
    d->vistaInitPending = false;
#endif

    if (styleChange
#if QT_CONFIG(style_windowsvista)
        || aeroStyleChange
#endif
        ) {
        d->disableUpdates();
        d->wizStyle = style;
        d->updateButtonTexts();
#if QT_CONFIG(style_windowsvista)
        if (aeroStyleChange) {
            //Send a resizeevent since the antiflicker widget probably needs a new size
            //because of the backbutton in the window title
            QResizeEvent ev(geometry().size(), geometry().size());
            QCoreApplication::sendEvent(this, &ev);
        }
#endif
        d->updateLayout();
        updateGeometry();
        d->enableUpdates();
#if QT_CONFIG(style_windowsvista)
        // Delay initialization when activating Aero style fails due to missing native window.
        if (aeroStyleChange && !d->handleAeroStyleChange() && d->wizStyle == AeroStyle)
            d->vistaInitPending = true;
#endif
    }
}

QWizard::WizardStyle QWizard::wizardStyle() const
{
    Q_D(const QWizard);
    return d->wizStyle;
}

/*!
    Sets the given \a option to be enabled if \a on is true;
    otherwise, clears the given \a option.

    \sa options, testOption(), setWizardStyle()
*/
void QWizard::setOption(WizardOption option, bool on)
{
    Q_D(QWizard);
    if (!(d->opts & option) != !on)
        setOptions(d->opts ^ option);
}

/*!
    Returns \c true if the given \a option is enabled; otherwise, returns
    false.

    \sa options, setOption(), setWizardStyle()
*/
bool QWizard::testOption(WizardOption option) const
{
    Q_D(const QWizard);
    return (d->opts & option) != 0;
}

/*!
    \property QWizard::options
    \brief the various options that affect the look and feel of the wizard

    By default, the following options are set (depending on the platform):

    \list
    \li Windows: HelpButtonOnRight.
    \li \macos: NoDefaultButton and NoCancelButton.
    \li X11 and QWS (Qt for Embedded Linux): none.
    \endlist

    \sa wizardStyle
*/
void QWizard::setOptions(WizardOptions options)
{
    Q_D(QWizard);

    WizardOptions changed = (options ^ d->opts);
    if (!changed)
        return;

    d->disableUpdates();

    d->opts = options;
    if ((changed & IndependentPages) && !(d->opts & IndependentPages))
        d->cleanupPagesNotInHistory();

    if (changed & (NoDefaultButton | HaveHelpButton | HelpButtonOnRight | NoCancelButton
                   | CancelButtonOnLeft | HaveCustomButton1 | HaveCustomButton2
                   | HaveCustomButton3)) {
        d->updateButtonLayout();
    } else if (changed & (NoBackButtonOnStartPage | NoBackButtonOnLastPage
                          | HaveNextButtonOnLastPage | HaveFinishButtonOnEarlyPages
                          | DisabledBackButtonOnLastPage | NoCancelButtonOnLastPage)) {
        d->_q_updateButtonStates();
    }

    d->enableUpdates();
    d->updateLayout();
}

QWizard::WizardOptions QWizard::options() const
{
    Q_D(const QWizard);
    return d->opts;
}

/*!
    Sets the text on button \a which to be \a text.

    By default, the text on buttons depends on the wizardStyle. For
    example, on \macos, the \uicontrol Next button is called \uicontrol
    Continue.

    To add extra buttons to the wizard (e.g., a \uicontrol Print button),
    one way is to call setButtonText() with CustomButton1,
    CustomButton2, or CustomButton3 to set their text, and make the
    buttons visible using the HaveCustomButton1, HaveCustomButton2,
    and/or HaveCustomButton3 options.

    Button texts may also be set on a per-page basis using QWizardPage::setButtonText().

    \sa setButton(), button(), setButtonLayout(), setOptions(), QWizardPage::setButtonText()
*/
void QWizard::setButtonText(WizardButton which, const QString &text)
{
    Q_D(QWizard);

    if (!d->ensureButton(which))
        return;

    d->buttonCustomTexts.insert(which, text);

    if (!currentPage() || !currentPage()->d_func()->buttonCustomTexts.contains(which))
        d->btns[which]->setText(text);
}

/*!
    Returns the text on button \a which.

    If a text has ben set using setButtonText(), this text is returned.

    By default, the text on buttons depends on the wizardStyle. For
    example, on \macos, the \uicontrol Next button is called \uicontrol
    Continue.

    \sa button(), setButton(), setButtonText(), QWizardPage::buttonText(),
    QWizardPage::setButtonText()
*/
QString QWizard::buttonText(WizardButton which) const
{
    Q_D(const QWizard);

    if (!d->ensureButton(which))
        return QString();

    if (d->buttonCustomTexts.contains(which))
        return d->buttonCustomTexts.value(which);

    const QString defText = buttonDefaultText(d->wizStyle, which, d);
    if(!defText.isNull())
        return defText;

    return d->btns[which]->text();
}

/*!
    Sets the order in which buttons are displayed to \a layout, where
    \a layout is a list of \l{WizardButton}s.

    The default layout depends on the options (e.g., whether
    HelpButtonOnRight) that are set. You can call this function if
    you need more control over the buttons' layout than what \l
    options already provides.

    You can specify horizontal stretches in the layout using \l
    Stretch.

    Example:

    \snippet code/src_gui_dialogs_qwizard.cpp 1

    \sa setButton(), setButtonText(), setOptions()
*/
void QWizard::setButtonLayout(const QList<WizardButton> &layout)
{
    Q_D(QWizard);

    for (int i = 0; i < layout.count(); ++i) {
        WizardButton button1 = layout.at(i);

        if (button1 == NoButton || button1 == Stretch)
            continue;
        if (!d->ensureButton(button1))
            return;

        // O(n^2), but n is very small
        for (int j = 0; j < i; ++j) {
            WizardButton button2 = layout.at(j);
            if (Q_UNLIKELY(button2 == button1)) {
                qWarning("QWizard::setButtonLayout: Duplicate button in layout");
                return;
            }
        }
    }

    d->buttonsHaveCustomLayout = true;
    d->buttonsCustomLayout = layout;
    d->updateButtonLayout();
}

/*!
    Sets the button corresponding to role \a which to \a button.

    To add extra buttons to the wizard (e.g., a \uicontrol Print button),
    one way is to call setButton() with CustomButton1 to
    CustomButton3, and make the buttons visible using the
    HaveCustomButton1 to HaveCustomButton3 options.

    \sa setButtonText(), setButtonLayout(), options
*/
void QWizard::setButton(WizardButton which, QAbstractButton *button)
{
    Q_D(QWizard);

    if (uint(which) >= NButtons || d->btns[which] == button)
        return;

    if (QAbstractButton *oldButton = d->btns[which]) {
        d->buttonLayout->removeWidget(oldButton);
        delete oldButton;
    }

    d->btns[which] = button;
    if (button) {
        button->setParent(d->antiFlickerWidget);
        d->buttonCustomTexts.insert(which, button->text());
        d->connectButton(which);
    } else {
        d->buttonCustomTexts.remove(which); // ### what about page-specific texts set for 'which'
        d->ensureButton(which);             // (QWizardPage::setButtonText())? Clear them as well?
    }

    d->updateButtonLayout();
}

/*!
    Returns the button corresponding to role \a which.

    \sa setButton(), setButtonText()
*/
QAbstractButton *QWizard::button(WizardButton which) const
{
    Q_D(const QWizard);
#if QT_CONFIG(style_windowsvista)
    if (d->wizStyle == AeroStyle && which == BackButton)
        return d->vistaHelper->backButton();
#endif
    if (!d->ensureButton(which))
        return nullptr;
    return d->btns[which];
}

/*!
    \property QWizard::titleFormat
    \brief the text format used by page titles

    The default format is Qt::AutoText.

    \sa QWizardPage::title, subTitleFormat
*/
void QWizard::setTitleFormat(Qt::TextFormat format)
{
    Q_D(QWizard);
    d->titleFmt = format;
    d->updateLayout();
}

Qt::TextFormat QWizard::titleFormat() const
{
    Q_D(const QWizard);
    return d->titleFmt;
}

/*!
    \property QWizard::subTitleFormat
    \brief the text format used by page subtitles

    The default format is Qt::AutoText.

    \sa QWizardPage::title, titleFormat
*/
void QWizard::setSubTitleFormat(Qt::TextFormat format)
{
    Q_D(QWizard);
    d->subTitleFmt = format;
    d->updateLayout();
}

Qt::TextFormat QWizard::subTitleFormat() const
{
    Q_D(const QWizard);
    return d->subTitleFmt;
}

/*!
    Sets the pixmap for role \a which to \a pixmap.

    The pixmaps are used by QWizard when displaying a page. Which
    pixmaps are actually used depend on the \l{Wizard Look and
    Feel}{wizard style}.

    Pixmaps can also be set for a specific page using
    QWizardPage::setPixmap().

    \sa QWizardPage::setPixmap(), {Elements of a Wizard Page}
*/
void QWizard::setPixmap(WizardPixmap which, const QPixmap &pixmap)
{
    Q_D(QWizard);
    Q_ASSERT(uint(which) < NPixmaps);
    d->defaultPixmaps[which] = pixmap;
    d->updatePixmap(which);
}

/*!
    Returns the pixmap set for role \a which.

    By default, the only pixmap that is set is the BackgroundPixmap on
    \macos version 10.13 and earlier.

    \sa QWizardPage::pixmap(), {Elements of a Wizard Page}
*/
QPixmap QWizard::pixmap(WizardPixmap which) const
{
    Q_D(const QWizard);
    Q_ASSERT(uint(which) < NPixmaps);
#ifdef Q_OS_MACX
    if (which == BackgroundPixmap && d->defaultPixmaps[BackgroundPixmap].isNull())
        d->defaultPixmaps[BackgroundPixmap] = d->findDefaultBackgroundPixmap();
#endif
    return d->defaultPixmaps[which];
}

/*!
    Sets the default property for \a className to be \a property,
    and the associated change signal to be \a changedSignal.

    The default property is used when an instance of \a className (or
    of one of its subclasses) is passed to
    QWizardPage::registerField() and no property is specified.

    QWizard knows the most common Qt widgets. For these (or their
    subclasses), you don't need to specify a \a property or a \a
    changedSignal. The table below lists these widgets:

    \table
    \header \li Widget          \li Property                            \li Change Notification Signal
    \row    \li QAbstractButton \li bool \l{QAbstractButton::}{checked} \li \l{QAbstractButton::}{toggled()}
    \row    \li QAbstractSlider \li int \l{QAbstractSlider::}{value}    \li \l{QAbstractSlider::}{valueChanged()}
    \row    \li QComboBox       \li int \l{QComboBox::}{currentIndex}   \li \l{QComboBox::}{currentIndexChanged()}
    \row    \li QDateTimeEdit   \li QDateTime \l{QDateTimeEdit::}{dateTime} \li \l{QDateTimeEdit::}{dateTimeChanged()}
    \row    \li QLineEdit       \li QString \l{QLineEdit::}{text}       \li \l{QLineEdit::}{textChanged()}
    \row    \li QListWidget     \li int \l{QListWidget::}{currentRow}   \li \l{QListWidget::}{currentRowChanged()}
    \row    \li QSpinBox        \li int \l{QSpinBox::}{value}           \li \l{QSpinBox::}{valueChanged()}
    \endtable

    \sa QWizardPage::registerField()
*/
void QWizard::setDefaultProperty(const char *className, const char *property,
                                 const char *changedSignal)
{
    Q_D(QWizard);
    for (int i = d->defaultPropertyTable.count() - 1; i >= 0; --i) {
        if (qstrcmp(d->defaultPropertyTable.at(i).className, className) == 0) {
            d->defaultPropertyTable.remove(i);
            break;
        }
    }
    d->defaultPropertyTable.append(QWizardDefaultProperty(className, property, changedSignal));
}

/*!
    \since 4.7

    Sets the given \a widget to be shown on the left side of the wizard.
    For styles which use the WatermarkPixmap (ClassicStyle and ModernStyle)
    the side widget is displayed on top of the watermark, for other styles
    or when the watermark is not provided the side widget is displayed
    on the left side of the wizard.

    Passing \nullptr shows no side widget.

    When the \a widget is not \nullptr the wizard reparents it.

    Any previous side widget is hidden.

    You may call setSideWidget() with the same widget at different
    times.

    All widgets set here will be deleted by the wizard when it is
    destroyed unless you separately reparent the widget after setting
    some other side widget (or \nullptr).

    By default, no side widget is present.
*/
void QWizard::setSideWidget(QWidget *widget)
{
    Q_D(QWizard);

    d->sideWidget = widget;
    if (d->watermarkLabel) {
        d->watermarkLabel->setSideWidget(widget);
        d->updateLayout();
    }
}

/*!
    \since 4.7

    Returns the widget on the left side of the wizard or \nullptr.

    By default, no side widget is present.
*/
QWidget *QWizard::sideWidget() const
{
    Q_D(const QWizard);

    return d->sideWidget;
}

/*!
    \reimp
*/
void QWizard::setVisible(bool visible)
{
    Q_D(QWizard);
    if (visible) {
        if (d->current == -1)
            restart();
    }
    QDialog::setVisible(visible);
}

/*!
    \reimp
*/
QSize QWizard::sizeHint() const
{
    Q_D(const QWizard);
    QSize result = d->mainLayout->totalSizeHint();
    QSize extra(500, 360);
    if (d->wizStyle == MacStyle && d->current != -1) {
        QSize pixmap(currentPage()->pixmap(BackgroundPixmap).size());
        extra.setWidth(616);
        if (!pixmap.isNull()) {
            extra.setHeight(pixmap.height());

            /*
                The width isn't always reliable as a size hint, as
                some wizard backgrounds just cover the leftmost area.
                Use a rule of thumb to determine if the width is
                reliable or not.
            */
            if (pixmap.width() >= pixmap.height())
                extra.setWidth(pixmap.width());
        }
    }
    return result.expandedTo(extra);
}

/*!
    \fn void QWizard::currentIdChanged(int id)

    This signal is emitted when the current page changes, with the new
    current \a id.

    \sa currentId(), currentPage()
*/

/*!
    \fn void QWizard::pageAdded(int id)

    \since 4.7

    This signal is emitted whenever a page is added to the
    wizard. The page's \a id is passed as parameter.

    \sa addPage(), setPage(), startId()
*/

/*!
    \fn void QWizard::pageRemoved(int id)

    \since 4.7

    This signal is emitted whenever a page is removed from the
    wizard. The page's \a id is passed as parameter.

    \sa removePage(), startId()
*/

/*!
    \fn void QWizard::helpRequested()

    This signal is emitted when the user clicks the \uicontrol Help button.

    By default, no \uicontrol Help button is shown. Call
    setOption(HaveHelpButton, true) to have one.

    Example:

    \snippet dialogs/licensewizard/licensewizard.cpp 0
    \dots
    \snippet dialogs/licensewizard/licensewizard.cpp 5
    \snippet dialogs/licensewizard/licensewizard.cpp 7
    \dots
    \snippet dialogs/licensewizard/licensewizard.cpp 8
    \codeline
    \snippet dialogs/licensewizard/licensewizard.cpp 10
    \dots
    \snippet dialogs/licensewizard/licensewizard.cpp 12
    \codeline
    \snippet dialogs/licensewizard/licensewizard.cpp 14
    \codeline
    \snippet dialogs/licensewizard/licensewizard.cpp 15

    \sa customButtonClicked()
*/

/*!
    \fn void QWizard::customButtonClicked(int which)

    This signal is emitted when the user clicks a custom button. \a
    which can be CustomButton1, CustomButton2, or CustomButton3.

    By default, no custom button is shown. Call setOption() with
    HaveCustomButton1, HaveCustomButton2, or HaveCustomButton3 to have
    one, and use setButtonText() or setButton() to configure it.

    \sa helpRequested()
*/

/*!
    Goes back to the previous page.

    This is equivalent to pressing the \uicontrol Back button.

    \sa next(), accept(), reject(), restart()
*/
void QWizard::back()
{
    Q_D(QWizard);
    int n = d->history.count() - 2;
    if (n < 0)
        return;
    d->switchToPage(d->history.at(n), QWizardPrivate::Backward);
}

/*!
    Advances to the next page.

    This is equivalent to pressing the \uicontrol Next or \uicontrol Commit button.

    \sa nextId(), back(), accept(), reject(), restart()
*/
void QWizard::next()
{
    Q_D(QWizard);

    if (d->current == -1)
        return;

    if (validateCurrentPage()) {
        int next = nextId();
        if (next != -1) {
            if (Q_UNLIKELY(d->history.contains(next))) {
                qWarning("QWizard::next: Page %d already met", next);
                return;
            }
            if (Q_UNLIKELY(!d->pageMap.contains(next))) {
                qWarning("QWizard::next: No such page %d", next);
                return;
            }
            d->switchToPage(next, QWizardPrivate::Forward);
        }
    }
}

/*!
    Restarts the wizard at the start page. This function is called automatically when the
    wizard is shown.

    \sa startId()
*/
void QWizard::restart()
{
    Q_D(QWizard);
    d->disableUpdates();
    d->reset();
    d->switchToPage(startId(), QWizardPrivate::Forward);
    d->enableUpdates();
}

/*!
    \reimp
*/
bool QWizard::event(QEvent *event)
{
    Q_D(QWizard);
    if (event->type() == QEvent::StyleChange) { // Propagate style
        d->setStyle(style());
        d->updateLayout();
    }
#if QT_CONFIG(style_windowsvista)
    else if (event->type() == QEvent::Show && d->vistaInitPending) {
        d->vistaInitPending = false;
        // Do not force AeroStyle when in Classic theme.
        // Note that d->handleAeroStyleChange() needs to be called in any case as it does some
        // necessary initialization, like ensures that the Aero specific back button is hidden if
        // Aero theme isn't active.
        if (QVistaHelper::vistaState() != QVistaHelper::Classic)
            d->wizStyle = AeroStyle;
        d->handleAeroStyleChange();
    }
    else if (d->isVistaThemeEnabled()) {
        if (event->type() == QEvent::Resize
                || event->type() == QEvent::LayoutDirectionChange) {
            const int buttonLeft = (layoutDirection() == Qt::RightToLeft
                                    ? width() - d->vistaHelper->backButton()->sizeHint().width()
                                    : 0);

            d->vistaHelper->backButton()->move(buttonLeft,
                                               d->vistaHelper->backButton()->y());
        }

        d->vistaHelper->mouseEvent(event);
    }
#endif
    return QDialog::event(event);
}

/*!
    \reimp
*/
void QWizard::resizeEvent(QResizeEvent *event)
{
    Q_D(QWizard);
    int heightOffset = 0;
#if QT_CONFIG(style_windowsvista)
    if (d->isVistaThemeEnabled()) {
        heightOffset = d->vistaHelper->topOffset(this);
        if (d->isVistaThemeEnabled(QVistaHelper::VistaAero))
            heightOffset += d->vistaHelper->titleBarSize();
    }
#endif
    d->antiFlickerWidget->resize(event->size().width(), event->size().height() - heightOffset);
#if QT_CONFIG(style_windowsvista)
    if (d->isVistaThemeEnabled())
        d->vistaHelper->resizeEvent(event);
#endif
    QDialog::resizeEvent(event);
}

/*!
    \reimp
*/
void QWizard::paintEvent(QPaintEvent * event)
{
    Q_D(QWizard);
    if (d->wizStyle == MacStyle && currentPage()) {
        QPixmap backgroundPixmap = currentPage()->pixmap(BackgroundPixmap);
        if (backgroundPixmap.isNull())
            return;

        QPainter painter(this);
        painter.drawPixmap(0, (height() - backgroundPixmap.height()) / 2, backgroundPixmap);
    }
#if QT_CONFIG(style_windowsvista)
    else if (d->isVistaThemeEnabled()) {
        if (d->isVistaThemeEnabled(QVistaHelper::VistaBasic)) {
            QPainter painter(this);
            QColor color = d->vistaHelper->basicWindowFrameColor();
            painter.fillRect(0, 0, width(), QVistaHelper::topOffset(this), color);
        }
        d->vistaHelper->paintEvent(event);
    }
#else
    Q_UNUSED(event);
#endif
}

#if defined(Q_OS_WIN) || defined(Q_CLANG_QDOC)
/*!
    \reimp
*/
#  if QT_VERSION >= QT_VERSION_CHECK(6, 0, 0)
bool QWizard::nativeEvent(const QByteArray &eventType, void *message, qintptr *result)
#  else
bool QWizard::nativeEvent(const QByteArray &eventType, void *message, long *result)
#  endif
{
#if QT_CONFIG(style_windowsvista)
    Q_D(QWizard);
    if (d->isVistaThemeEnabled() && eventType == "windows_generic_MSG") {
        MSG *windowsMessage = static_cast<MSG *>(message);
        const bool winEventResult = d->vistaHelper->handleWinEvent(windowsMessage, result);
        if (QVistaHelper::vistaState() != d->vistaState) {
            // QTBUG-78300: When Qt::AA_NativeWindows is set, delay further
            // window creation until after the platform window creation events.
            if (windowsMessage->message == WM_GETICON) {
                d->vistaStateChanged = true;
                d->vistaState = QVistaHelper::vistaState();
                setWizardStyle(AeroStyle);
            }
        }
        return winEventResult;
    } else {
        return QDialog::nativeEvent(eventType, message, result);
    }
#else
    return QDialog::nativeEvent(eventType, message, result);
#endif
}
#endif

/*!
    \reimp
*/
void QWizard::done(int result)
{
    Q_D(QWizard);
    // canceling leaves the wizard in a known state
    if (result == Rejected) {
        d->reset();
    } else {
        if (!validateCurrentPage())
            return;
    }
    QDialog::done(result);
}

/*!
    \fn void QWizard::initializePage(int id)

    This virtual function is called by QWizard to prepare page \a id
    just before it is shown either as a result of QWizard::restart()
    being called, or as a result of the user clicking \uicontrol Next. (However, if the \l
    QWizard::IndependentPages option is set, this function is only
    called the first time the page is shown.)

    By reimplementing this function, you can ensure that the page's
    fields are properly initialized based on fields from previous
    pages.

    The default implementation calls QWizardPage::initializePage() on
    page(\a id).

    \sa QWizardPage::initializePage(), cleanupPage()
*/
void QWizard::initializePage(int theid)
{
    QWizardPage *page = this->page(theid);
    if (page)
        page->initializePage();
}

/*!
    \fn void QWizard::cleanupPage(int id)

    This virtual function is called by QWizard to clean up page \a id just before the
    user leaves it by clicking \uicontrol Back (unless the \l QWizard::IndependentPages option is set).

    The default implementation calls QWizardPage::cleanupPage() on
    page(\a id).

    \sa QWizardPage::cleanupPage(), initializePage()
*/
void QWizard::cleanupPage(int theid)
{
    QWizardPage *page = this->page(theid);
    if (page)
        page->cleanupPage();
}

/*!
    This virtual function is called by QWizard when the user clicks
    \uicontrol Next or \uicontrol Finish to perform some last-minute validation.
    If it returns \c true, the next page is shown (or the wizard
    finishes); otherwise, the current page stays up.

    The default implementation calls QWizardPage::validatePage() on
    the currentPage().

    When possible, it is usually better style to disable the \uicontrol
    Next or \uicontrol Finish button (by specifying \l{mandatory fields} or
    by reimplementing QWizardPage::isComplete()) than to reimplement
    validateCurrentPage().

    \sa QWizardPage::validatePage(), currentPage()
*/
bool QWizard::validateCurrentPage()
{
    QWizardPage *page = currentPage();
    if (!page)
        return true;

    return page->validatePage();
}

/*!
    This virtual function is called by QWizard to find out which page
    to show when the user clicks the \uicontrol Next button.

    The return value is the ID of the next page, or -1 if no page follows.

    The default implementation calls QWizardPage::nextId() on the
    currentPage().

    By reimplementing this function, you can specify a dynamic page
    order.

    \sa QWizardPage::nextId(), currentPage()
*/
int QWizard::nextId() const
{
    const QWizardPage *page = currentPage();
    if (!page)
        return -1;

    return page->nextId();
}

/*!
    \class QWizardPage
    \since 4.3
    \brief The QWizardPage class is the base class for wizard pages.

    \inmodule QtWidgets

    QWizard represents a wizard. Each page is a QWizardPage. When
    you create your own wizards, you can use QWizardPage directly,
    or you can subclass it for more control.

    A page has the following attributes, which are rendered by
    QWizard: a \l title, a \l subTitle, and a \l{setPixmap()}{set of
    pixmaps}. See \l{Elements of a Wizard Page} for details. Once a
    page is added to the wizard (using QWizard::addPage() or
    QWizard::setPage()), wizard() returns a pointer to the
    associated QWizard object.

    Page provides five virtual functions that can be reimplemented to
    provide custom behavior:

    \list
    \li initializePage() is called to initialize the page's contents
       when the user clicks the wizard's \uicontrol Next button. If you
       want to derive the page's default from what the user entered
       on previous pages, this is the function to reimplement.
    \li cleanupPage() is called to reset the page's contents when the
       user clicks the wizard's \uicontrol Back button.
    \li validatePage() validates the page when the user clicks \uicontrol
       Next or \uicontrol Finish. It is often used to show an error message
       if the user has entered incomplete or invalid information.
    \li nextId() returns the ID of the next page. It is useful when
       \l{creating non-linear wizards}, which allow different
       traversal paths based on the information provided by the user.
    \li isComplete() is called to determine whether the \uicontrol Next
       and/or \uicontrol Finish button should be enabled or disabled. If
       you reimplement isComplete(), also make sure that
       completeChanged() is emitted whenever the complete state
       changes.
    \endlist

    Normally, the \uicontrol Next button and the \uicontrol Finish button of a
    wizard are mutually exclusive. If isFinalPage() returns \c true, \uicontrol
    Finish is available; otherwise, \uicontrol Next is available. By
    default, isFinalPage() is true only when nextId() returns -1. If
    you want to show \uicontrol Next and \uicontrol Final simultaneously for a
    page (letting the user perform an "early finish"), call
    setFinalPage(true) on that page. For wizards that support early
    finishes, you might also want to set the
    \l{QWizard::}{HaveNextButtonOnLastPage} and
    \l{QWizard::}{HaveFinishButtonOnEarlyPages} options on the
    wizard.

    In many wizards, the contents of a page may affect the default
    values of the fields of a later page. To make it easy to
    communicate between pages, QWizard supports a \l{Registering and
    Using Fields}{"field" mechanism} that allows you to register a
    field (e.g., a QLineEdit) on a page and to access its value from
    any page. Fields are global to the entire wizard and make it easy
    for any single page to access information stored by another page,
    without having to put all the logic in QWizard or having the
    pages know explicitly about each other. Fields are registered
    using registerField() and can be accessed at any time using
    field() and setField().

    \sa QWizard, {Class Wizard Example}, {License Wizard Example}
*/

/*!
    Constructs a wizard page with the given \a parent.

    When the page is inserted into a wizard using QWizard::addPage()
    or QWizard::setPage(), the parent is automatically set to be the
    wizard.

    \sa wizard()
*/
QWizardPage::QWizardPage(QWidget *parent)
    : QWidget(*new QWizardPagePrivate, parent, { })
{
    connect(this, SIGNAL(completeChanged()), this, SLOT(_q_updateCachedCompleteState()));
}

/*!
    Destructor.
*/
QWizardPage::~QWizardPage()
{
}

/*!
    \property QWizardPage::title
    \brief the title of the page

    The title is shown by the QWizard, above the actual page. All
    pages should have a title.

    The title may be plain text or HTML, depending on the value of the
    \l{QWizard::titleFormat} property.

    By default, this property contains an empty string.

    \sa subTitle, {Elements of a Wizard Page}
*/
void QWizardPage::setTitle(const QString &title)
{
    Q_D(QWizardPage);
    d->title = title;
    if (d->wizard && d->wizard->currentPage() == this)
        d->wizard->d_func()->updateLayout();
}

QString QWizardPage::title() const
{
    Q_D(const QWizardPage);
    return d->title;
}

/*!
    \property QWizardPage::subTitle
    \brief the subtitle of the page

    The subtitle is shown by the QWizard, between the title and the
    actual page. Subtitles are optional. In
    \l{QWizard::ClassicStyle}{ClassicStyle} and
    \l{QWizard::ModernStyle}{ModernStyle}, using subtitles is
    necessary to make the header appear. In
    \l{QWizard::MacStyle}{MacStyle}, the subtitle is shown as a text
    label just above the actual page.

    The subtitle may be plain text or HTML, depending on the value of
    the \l{QWizard::subTitleFormat} property.

    By default, this property contains an empty string.

    \sa title, QWizard::IgnoreSubTitles, {Elements of a Wizard Page}
*/
void QWizardPage::setSubTitle(const QString &subTitle)
{
    Q_D(QWizardPage);
    d->subTitle = subTitle;
    if (d->wizard && d->wizard->currentPage() == this)
        d->wizard->d_func()->updateLayout();
}

QString QWizardPage::subTitle() const
{
    Q_D(const QWizardPage);
    return d->subTitle;
}

/*!
    Sets the pixmap for role \a which to \a pixmap.

    The pixmaps are used by QWizard when displaying a page. Which
    pixmaps are actually used depend on the \l{Wizard Look and
    Feel}{wizard style}.

    Pixmaps can also be set for the entire wizard using
    QWizard::setPixmap(), in which case they apply for all pages that
    don't specify a pixmap.

    \sa QWizard::setPixmap(), {Elements of a Wizard Page}
*/
void QWizardPage::setPixmap(QWizard::WizardPixmap which, const QPixmap &pixmap)
{
    Q_D(QWizardPage);
    Q_ASSERT(uint(which) < QWizard::NPixmaps);
    d->pixmaps[which] = pixmap;
    if (d->wizard && d->wizard->currentPage() == this)
        d->wizard->d_func()->updatePixmap(which);
}

/*!
    Returns the pixmap set for role \a which.

    Pixmaps can also be set for the entire wizard using
    QWizard::setPixmap(), in which case they apply for all pages that
    don't specify a pixmap.

    \sa QWizard::pixmap(), {Elements of a Wizard Page}
*/
QPixmap QWizardPage::pixmap(QWizard::WizardPixmap which) const
{
    Q_D(const QWizardPage);
    Q_ASSERT(uint(which) < QWizard::NPixmaps);

    const QPixmap &pixmap = d->pixmaps[which];
    if (!pixmap.isNull())
        return pixmap;

    if (wizard())
        return wizard()->pixmap(which);

    return pixmap;
}

/*!
    This virtual function is called by QWizard::initializePage() to
    prepare the page just before it is shown either as a result of QWizard::restart()
    being called, or as a result of the user clicking \uicontrol Next.
    (However, if the \l QWizard::IndependentPages option is set, this function is only
    called the first time the page is shown.)

    By reimplementing this function, you can ensure that the page's
    fields are properly initialized based on fields from previous
    pages. For example:

    \snippet dialogs/classwizard/classwizard.cpp 17

    The default implementation does nothing.

    \sa QWizard::initializePage(), cleanupPage(), QWizard::IndependentPages
*/
void QWizardPage::initializePage()
{
}

/*!
    This virtual function is called by QWizard::cleanupPage() when
    the user leaves the page by clicking \uicontrol Back (unless the \l QWizard::IndependentPages
    option is set).

    The default implementation resets the page's fields to their
    original values (the values they had before initializePage() was
    called).

    \sa QWizard::cleanupPage(), initializePage(), QWizard::IndependentPages
*/
void QWizardPage::cleanupPage()
{
    Q_D(QWizardPage);
    if (d->wizard) {
        const QVector<QWizardField> &fields = d->wizard->d_func()->fields;
        for (const auto &field : fields) {
            if (field.page == this)
                field.object->setProperty(field.property, field.initialValue);
        }
    }
}

/*!
    This virtual function is called by QWizard::validateCurrentPage()
    when the user clicks \uicontrol Next or \uicontrol Finish to perform some
    last-minute validation. If it returns \c true, the next page is shown
    (or the wizard finishes); otherwise, the current page stays up.

    The default implementation returns \c true.

    When possible, it is usually better style to disable the \uicontrol
    Next or \uicontrol Finish button (by specifying \l{mandatory fields} or
    reimplementing isComplete()) than to reimplement validatePage().

    \sa QWizard::validateCurrentPage(), isComplete()
*/
bool QWizardPage::validatePage()
{
    return true;
}

/*!
    This virtual function is called by QWizard to determine whether
    the \uicontrol Next or \uicontrol Finish button should be enabled or
    disabled.

    The default implementation returns \c true if all \l{mandatory
    fields} are filled; otherwise, it returns \c false.

    If you reimplement this function, make sure to emit completeChanged(),
    from the rest of your implementation, whenever the value of isComplete()
    changes. This ensures that QWizard updates the enabled or disabled state of
    its buttons. An example of the reimplementation is
    available \l{http://doc.qt.io/archives/qq/qq22-qwizard.html#validatebeforeitstoolate}
    {here}.

    \sa completeChanged(), isFinalPage()
*/
bool QWizardPage::isComplete() const
{
    Q_D(const QWizardPage);

    if (!d->wizard)
        return true;

    const QVector<QWizardField> &wizardFields = d->wizard->d_func()->fields;
    for (int i = wizardFields.count() - 1; i >= 0; --i) {
        const QWizardField &field = wizardFields.at(i);
        if (field.page == this && field.mandatory) {
            QVariant value = field.object->property(field.property);
            if (value == field.initialValue)
                return false;

#if QT_CONFIG(lineedit)
            if (QLineEdit *lineEdit = qobject_cast<QLineEdit *>(field.object)) {
                if (!lineEdit->hasAcceptableInput())
                    return false;
            }
#endif
#if QT_CONFIG(spinbox)
            if (QAbstractSpinBox *spinBox = qobject_cast<QAbstractSpinBox *>(field.object)) {
                if (!spinBox->hasAcceptableInput())
                    return false;
            }
#endif
        }
    }
    return true;
}

/*!
    Explicitly sets this page to be final if \a finalPage is true.

    After calling setFinalPage(true), isFinalPage() returns \c true and the \uicontrol
    Finish button is visible (and enabled if isComplete() returns
    true).

    After calling setFinalPage(false), isFinalPage() returns \c true if
    nextId() returns -1; otherwise, it returns \c false.

    \sa isComplete(), QWizard::HaveFinishButtonOnEarlyPages
*/
void QWizardPage::setFinalPage(bool finalPage)
{
    Q_D(QWizardPage);
    d->explicitlyFinal = finalPage;
    QWizard *wizard = this->wizard();
    if (wizard && wizard->currentPage() == this)
        wizard->d_func()->updateCurrentPage();
}

/*!
    This function is called by QWizard to determine whether the \uicontrol
    Finish button should be shown for this page or not.

    By default, it returns \c true if there is no next page
    (i.e., nextId() returns -1); otherwise, it returns \c false.

    By explicitly calling setFinalPage(true), you can let the user perform an
    "early finish".

    \sa isComplete(), QWizard::HaveFinishButtonOnEarlyPages
*/
bool QWizardPage::isFinalPage() const
{
    Q_D(const QWizardPage);
    if (d->explicitlyFinal)
        return true;

    QWizard *wizard = this->wizard();
    if (wizard && wizard->currentPage() == this) {
        // try to use the QWizard implementation if possible
        return wizard->nextId() == -1;
    } else {
        return nextId() == -1;
    }
}

/*!
    Sets this page to be a commit page if \a commitPage is true; otherwise,
    sets it to be a normal page.

    A commit page is a page that represents an action which cannot be undone
    by clicking \uicontrol Back or \uicontrol Cancel.

    A \uicontrol Commit button replaces the \uicontrol Next button on a commit page. Clicking this
    button simply calls QWizard::next() just like clicking \uicontrol Next does.

    A page entered directly from a commit page has its \uicontrol Back button disabled.

    \sa isCommitPage()
*/
void QWizardPage::setCommitPage(bool commitPage)
{
    Q_D(QWizardPage);
    d->commit = commitPage;
    QWizard *wizard = this->wizard();
    if (wizard && wizard->currentPage() == this)
        wizard->d_func()->updateCurrentPage();
}

/*!
    Returns \c true if this page is a commit page; otherwise returns \c false.

    \sa setCommitPage()
*/
bool QWizardPage::isCommitPage() const
{
    Q_D(const QWizardPage);
    return d->commit;
}

/*!
    Sets the text on button \a which to be \a text on this page.

    By default, the text on buttons depends on the QWizard::wizardStyle,
    but may be redefined for the wizard as a whole using QWizard::setButtonText().

    \sa buttonText(), QWizard::setButtonText(), QWizard::buttonText()
*/
void QWizardPage::setButtonText(QWizard::WizardButton which, const QString &text)
{
    Q_D(QWizardPage);
    d->buttonCustomTexts.insert(which, text);
    if (wizard() && wizard()->currentPage() == this && wizard()->d_func()->btns[which])
        wizard()->d_func()->btns[which]->setText(text);
}

/*!
    Returns the text on button \a which on this page.

    If a text has ben set using setButtonText(), this text is returned.
    Otherwise, if a text has been set using QWizard::setButtonText(),
    this text is returned.

    By default, the text on buttons depends on the QWizard::wizardStyle.
    For example, on \macos, the \uicontrol Next button is called \uicontrol
    Continue.

    \sa setButtonText(), QWizard::buttonText(), QWizard::setButtonText()
*/
QString QWizardPage::buttonText(QWizard::WizardButton which) const
{
    Q_D(const QWizardPage);

    if (d->buttonCustomTexts.contains(which))
        return d->buttonCustomTexts.value(which);

    if (wizard())
        return wizard()->buttonText(which);

    return QString();
}

/*!
    This virtual function is called by QWizard::nextId() to find
    out which page to show when the user clicks the \uicontrol Next button.

    The return value is the ID of the next page, or -1 if no page follows.

    By default, this function returns the lowest ID greater than the ID
    of the current page, or -1 if there is no such ID.

    By reimplementing this function, you can specify a dynamic page
    order. For example:

    \snippet dialogs/licensewizard/licensewizard.cpp 18

    \sa QWizard::nextId()
*/
int QWizardPage::nextId() const
{
    Q_D(const QWizardPage);

    if (!d->wizard)
        return -1;

    bool foundCurrentPage = false;

    const QWizardPrivate::PageMap &pageMap = d->wizard->d_func()->pageMap;
    QWizardPrivate::PageMap::const_iterator i = pageMap.constBegin();
    QWizardPrivate::PageMap::const_iterator end = pageMap.constEnd();

    for (; i != end; ++i) {
        if (i.value() == this) {
            foundCurrentPage = true;
        } else if (foundCurrentPage) {
            return i.key();
        }
    }
    return -1;
}

/*!
    \fn void QWizardPage::completeChanged()

    This signal is emitted whenever the complete state of the page
    (i.e., the value of isComplete()) changes.

    If you reimplement isComplete(), make sure to emit
    completeChanged() whenever the value of isComplete() changes, to
    ensure that QWizard updates the enabled or disabled state of its
    buttons.

    \sa isComplete()
*/

/*!
    Sets the value of the field called \a name to \a value.

    This function can be used to set fields on any page of the wizard.
    It is equivalent to calling
    wizard()->\l{QWizard::setField()}{setField(\a name, \a value)}.

    \sa QWizard::setField(), field(), registerField()
*/
void QWizardPage::setField(const QString &name, const QVariant &value)
{
    Q_D(QWizardPage);
    if (!d->wizard)
        return;
    d->wizard->setField(name, value);
}

/*!
    Returns the value of the field called \a name.

    This function can be used to access fields on any page of the
    wizard. It is equivalent to calling
    wizard()->\l{QWizard::field()}{field(\a name)}.

    Example:

    \snippet dialogs/classwizard/classwizard.cpp 17

    \sa QWizard::field(), setField(), registerField()
*/
QVariant QWizardPage::field(const QString &name) const
{
    Q_D(const QWizardPage);
    if (!d->wizard)
        return QVariant();
    return d->wizard->field(name);
}

/*!
    Creates a field called \a name associated with the given \a
    property of the given \a widget. From then on, that property
    becomes accessible using field() and setField().

    Fields are global to the entire wizard and make it easy for any
    single page to access information stored by another page, without
    having to put all the logic in QWizard or having the pages know
    explicitly about each other.

    If \a name ends with an asterisk (\c *), the field is a mandatory
    field. When a page has mandatory fields, the \uicontrol Next and/or
    \uicontrol Finish buttons are enabled only when all mandatory fields
    are filled. This requires a \a changedSignal to be specified, to
    tell QWizard to recheck the value stored by the mandatory field.

    QWizard knows the most common Qt widgets. For these (or their
    subclasses), you don't need to specify a \a property or a \a
    changedSignal. The table below lists these widgets:

    \table
    \header \li Widget          \li Property                            \li Change Notification Signal
    \row    \li QAbstractButton \li bool \l{QAbstractButton::}{checked} \li \l{QAbstractButton::}{toggled()}
    \row    \li QAbstractSlider \li int \l{QAbstractSlider::}{value}    \li \l{QAbstractSlider::}{valueChanged()}
    \row    \li QComboBox       \li int \l{QComboBox::}{currentIndex}   \li \l{QComboBox::}{currentIndexChanged()}
    \row    \li QDateTimeEdit   \li QDateTime \l{QDateTimeEdit::}{dateTime} \li \l{QDateTimeEdit::}{dateTimeChanged()}
    \row    \li QLineEdit       \li QString \l{QLineEdit::}{text}       \li \l{QLineEdit::}{textChanged()}
    \row    \li QListWidget     \li int \l{QListWidget::}{currentRow}   \li \l{QListWidget::}{currentRowChanged()}
    \row    \li QSpinBox        \li int \l{QSpinBox::}{value}           \li \l{QSpinBox::}{valueChanged()}
    \endtable

    You can use QWizard::setDefaultProperty() to add entries to this
    table or to override existing entries.

    To consider a field "filled", QWizard simply checks that their
    current value doesn't equal their original value (the value they
    had before initializePage() was called). For QLineEdit, it also
    checks that
    \l{QLineEdit::hasAcceptableInput()}{hasAcceptableInput()} returns
    true, to honor any validator or mask.

    QWizard's mandatory field mechanism is provided for convenience.
    It can be bypassed by reimplementing QWizardPage::isComplete().

    \sa field(), setField(), QWizard::setDefaultProperty()
*/
void QWizardPage::registerField(const QString &name, QWidget *widget, const char *property,
                                const char *changedSignal)
{
    Q_D(QWizardPage);
    QWizardField field(this, name, widget, property, changedSignal);
    if (d->wizard) {
        d->wizard->d_func()->addField(field);
    } else {
        d->pendingFields += field;
    }
}

/*!
    Returns the wizard associated with this page, or \nullptr if this page
    hasn't been inserted into a QWizard yet.

    \sa QWizard::addPage(), QWizard::setPage()
*/
QWizard *QWizardPage::wizard() const
{
    Q_D(const QWizardPage);
    return d->wizard;
}

QT_END_NAMESPACE

#include "moc_qwizard.cpp"<|MERGE_RESOLUTION|>--- conflicted
+++ resolved
@@ -898,8 +898,9 @@
 
     QWizardLayoutInfo info;
 
-<<<<<<< HEAD
-    const int layoutHorizontalSpacing = style->pixelMetric(QStyle::PM_LayoutHorizontalSpacing);
+    QStyleOption option;
+    option.initFrom(q);
+    const int layoutHorizontalSpacing = style->pixelMetric(QStyle::PM_LayoutHorizontalSpacing, &option);
     info.topLevelMarginLeft = style->pixelMetric(QStyle::PM_LayoutLeftMargin, nullptr, q);
     info.topLevelMarginRight = style->pixelMetric(QStyle::PM_LayoutRightMargin, nullptr, q);
     info.topLevelMarginTop = style->pixelMetric(QStyle::PM_LayoutTopMargin, nullptr, q);
@@ -908,19 +909,6 @@
     info.childMarginRight = style->pixelMetric(QStyle::PM_LayoutRightMargin, nullptr, titleLabel);
     info.childMarginTop = style->pixelMetric(QStyle::PM_LayoutTopMargin, nullptr, titleLabel);
     info.childMarginBottom = style->pixelMetric(QStyle::PM_LayoutBottomMargin, nullptr, titleLabel);
-=======
-    QStyleOption option;
-    option.initFrom(q);
-    const int layoutHorizontalSpacing = style->pixelMetric(QStyle::PM_LayoutHorizontalSpacing, &option);
-    info.topLevelMarginLeft = style->pixelMetric(QStyle::PM_LayoutLeftMargin, 0, q);
-    info.topLevelMarginRight = style->pixelMetric(QStyle::PM_LayoutRightMargin, 0, q);
-    info.topLevelMarginTop = style->pixelMetric(QStyle::PM_LayoutTopMargin, 0, q);
-    info.topLevelMarginBottom = style->pixelMetric(QStyle::PM_LayoutBottomMargin, 0, q);
-    info.childMarginLeft = style->pixelMetric(QStyle::PM_LayoutLeftMargin, 0, titleLabel);
-    info.childMarginRight = style->pixelMetric(QStyle::PM_LayoutRightMargin, 0, titleLabel);
-    info.childMarginTop = style->pixelMetric(QStyle::PM_LayoutTopMargin, 0, titleLabel);
-    info.childMarginBottom = style->pixelMetric(QStyle::PM_LayoutBottomMargin, 0, titleLabel);
->>>>>>> 875420f1
     info.hspacing = (layoutHorizontalSpacing == -1)
         ? style->layoutSpacing(QSizePolicy::DefaultType, QSizePolicy::DefaultType, Qt::Horizontal)
         : layoutHorizontalSpacing;
