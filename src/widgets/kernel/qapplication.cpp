/****************************************************************************
**
** Copyright (C) 2013 Digia Plc and/or its subsidiary(-ies).
** Contact: http://www.qt-project.org/legal
**
** This file is part of the QtWidgets module of the Qt Toolkit.
**
** $QT_BEGIN_LICENSE:LGPL$
** Commercial License Usage
** Licensees holding valid commercial Qt licenses may use this file in
** accordance with the commercial license agreement provided with the
** Software or, alternatively, in accordance with the terms contained in
** a written agreement between you and Digia.  For licensing terms and
** conditions see http://qt.digia.com/licensing.  For further information
** use the contact form at http://qt.digia.com/contact-us.
**
** GNU Lesser General Public License Usage
** Alternatively, this file may be used under the terms of the GNU Lesser
** General Public License version 2.1 as published by the Free Software
** Foundation and appearing in the file LICENSE.LGPL included in the
** packaging of this file.  Please review the following information to
** ensure the GNU Lesser General Public License version 2.1 requirements
** will be met: http://www.gnu.org/licenses/old-licenses/lgpl-2.1.html.
**
** In addition, as a special exception, Digia gives you certain additional
** rights.  These rights are described in the Digia Qt LGPL Exception
** version 1.1, included in the file LGPL_EXCEPTION.txt in this package.
**
** GNU General Public License Usage
** Alternatively, this file may be used under the terms of the GNU
** General Public License version 3.0 as published by the Free Software
** Foundation and appearing in the file LICENSE.GPL included in the
** packaging of this file.  Please review the following information to
** ensure the GNU General Public License version 3.0 requirements will be
** met: http://www.gnu.org/copyleft/gpl.html.
**
**
** $QT_END_LICENSE$
**
****************************************************************************/

#include "qplatformdefs.h"
#include "qabstracteventdispatcher.h"
#include "qapplication.h"
#include "qclipboard.h"
#include "qcursor.h"
#include "qdesktopwidget.h"
#include "qdir.h"
#include "qevent.h"
#include "qfile.h"
#include "qfileinfo.h"
#include "qgraphicsscene.h"
#include "qhash.h"
#include "qset.h"
#include "qlayout.h"
#include "qstyle.h"
#include "qstyleoption.h"
#include "qstylefactory.h"
#include "qtextcodec.h"
#include "qtooltip.h"
#include "qtranslator.h"
#include "qvariant.h"
#include "qwidget.h"
#include "private/qdnd_p.h"
#include "private/qguiapplication_p.h"
#include "qcolormap.h"
#include "qdebug.h"
#include "private/qstylesheetstyle_p.h"
#include "private/qstyle_p.h"
#include "qmessagebox.h"
#include "qwidgetwindow_p.h"
#include <QtWidgets/qgraphicsproxywidget.h>
#include <QtGui/qstylehints.h>
#include <QtGui/qinputmethod.h>
#include <qpa/qplatformtheme.h>
#ifndef QT_NO_WHATSTHIS
#include <QtWidgets/QWhatsThis>
#endif

#include "private/qkeymapper_p.h"
#include "private/qaccessiblewidgetfactory_p.h"

#include <qthread.h>
#include <private/qthread_p.h>

#include <private/qfont_p.h>

#include <stdlib.h>

#include "qapplication_p.h"
#include "private/qevent_p.h"
#include "qwidget_p.h"

#include "qgesture.h"
#include "private/qgesturemanager_p.h"
#include <qpa/qplatformfontdatabase.h>

#ifdef Q_OS_WIN
#include <QtCore/qt_windows.h> // for qt_win_display_dc()
#endif

#include "qdatetime.h"

#ifdef Q_OS_WINCE
extern bool qt_wince_is_smartphone(); //qguifunctions_wince.cpp
extern bool qt_wince_is_mobile();     //qguifunctions_wince.cpp
extern bool qt_wince_is_pocket_pc();  //qguifunctions_wince.cpp
#endif

#include <qpa/qplatformwindow.h>

//#define ALIEN_DEBUG

static void initResources()
{
#if defined(Q_OS_WINCE)
    Q_INIT_RESOURCE(qstyle_wince);
#else
    Q_INIT_RESOURCE(qstyle);
#endif
    Q_INIT_RESOURCE(qmessagebox);

}

QT_BEGIN_NAMESPACE

Q_CORE_EXPORT void qt_call_post_routines();

QApplicationPrivate *QApplicationPrivate::self = 0;

static void initSystemPalette()
{
    if (!QApplicationPrivate::sys_pal) {
        QPalette defaultPlatte;
        if (QApplicationPrivate::app_style)
            defaultPlatte = QApplicationPrivate::app_style->standardPalette();
        if (const QPalette *themePalette = QGuiApplicationPrivate::platformTheme()->palette()) {
            QApplicationPrivate::setSystemPalette(themePalette->resolve(defaultPlatte));
            QApplicationPrivate::initializeWidgetPaletteHash();
        } else {
            QApplicationPrivate::setSystemPalette(defaultPlatte);
        }
    }
}

static void clearSystemPalette()
{
    delete QApplicationPrivate::sys_pal;
    QApplicationPrivate::sys_pal = 0;
}

static QByteArray get_style_class_name()
{
    QScopedPointer<QStyle> s(QStyleFactory::create(QApplicationPrivate::desktopStyleKey()));
    if (!s.isNull())
        return s->metaObject()->className();
    return QByteArray();
}

static QByteArray nativeStyleClassName()
{
    static QByteArray name = get_style_class_name();
    return name;
}

#ifdef Q_OS_WINCE
int QApplicationPrivate::autoMaximizeThreshold = -1;
bool QApplicationPrivate::autoSipEnabled = false;
#else
bool QApplicationPrivate::autoSipEnabled = true;
#endif

QApplicationPrivate::QApplicationPrivate(int &argc, char **argv, int flags)
    : QApplicationPrivateBase(argc, argv, flags)
{
    application_type = QApplicationPrivate::Gui;

#ifndef QT_NO_GESTURES
    gestureManager = 0;
    gestureWidget = 0;
#endif // QT_NO_GESTURES

    if (!self)
        self = this;
}

QApplicationPrivate::~QApplicationPrivate()
{
    if (self == this)
        self = 0;
}

void QApplicationPrivate::createEventDispatcher()
{
    QGuiApplicationPrivate::createEventDispatcher();
}

/*!
    \class QApplication
    \brief The QApplication class manages the GUI application's control
    flow and main settings.

    \inmodule QtWidgets

    QApplication specializes QGuiApplication with some functionality needed
    for QWidget-based applications. It handles widget specific initialization,
    finalization.

    For any GUI application using Qt, there is precisely \b one QApplication
    object, no matter whether the application has 0, 1, 2 or more windows at
    any given time. For non-QWidget based Qt applications, use QGuiApplication instead,
    as it does not depend on the \l QtWidgets library.

    Some GUI applications provide a special batch mode ie. provide command line
    arguments for executing tasks without manual intervention. In such non-GUI
    mode, it is often sufficient to instantiate a plain QCoreApplication to
    avoid unnecessarily initializing resources needed for a graphical user
    interface. The following example shows how to dynamically create an
    appropriate type of application instance:

    \snippet code/src_gui_kernel_qapplication.cpp 0

    The QApplication object is accessible through the instance() function that
    returns a pointer equivalent to the global qApp pointer.

    QApplication's main areas of responsibility are:
        \list
            \li  It initializes the application with the user's desktop settings
                such as palette(), font() and doubleClickInterval(). It keeps
                track of these properties in case the user changes the desktop
                globally, for example through some kind of control panel.

            \li  It performs event handling, meaning that it receives events
                from the underlying window system and dispatches them to the
                relevant widgets. By using sendEvent() and postEvent() you can
                send your own events to widgets.

            \li  It parses common command line arguments and sets its internal
                state accordingly. See the \l{QApplication::QApplication()}
                {constructor documentation} below for more details.

            \li  It defines the application's look and feel, which is
                encapsulated in a QStyle object. This can be changed at runtime
                with setStyle().

            \li  It specifies how the application is to allocate colors. See
                setColorSpec() for details.

            \li  It provides localization of strings that are visible to the
                user via translate().

            \li  It provides some magical objects like the desktop() and the
                clipboard().

            \li  It knows about the application's windows. You can ask which
                widget is at a certain position using widgetAt(), get a list of
                topLevelWidgets() and closeAllWindows(), etc.

            \li  It manages the application's mouse cursor handling, see
                setOverrideCursor()
        \endlist

    Since the QApplication object does so much initialization, it \e{must} be
    created before any other objects related to the user interface are created.
    QApplication also deals with common command line arguments. Hence, it is
    usually a good idea to create it \e before any interpretation or
    modification of \c argv is done in the application itself.

    \table
    \header
        \li{2,1} Groups of functions

        \row
        \li  System settings
        \li  desktopSettingsAware(),
            setDesktopSettingsAware(),
            cursorFlashTime(),
            setCursorFlashTime(),
            doubleClickInterval(),
            setDoubleClickInterval(),
            setKeyboardInputInterval(),
            wheelScrollLines(),
            setWheelScrollLines(),
            palette(),
            setPalette(),
            font(),
            setFont(),
            fontMetrics().

        \row
        \li  Event handling
        \li  exec(),
            processEvents(),
            exit(),
            quit().
            sendEvent(),
            postEvent(),
            sendPostedEvents(),
            removePostedEvents(),
            hasPendingEvents(),
            notify().

        \row
        \li  GUI Styles
        \li  style(),
            setStyle().

        \row
        \li  Color usage
        \li  colorSpec(),
            setColorSpec().

        \row
        \li  Text handling
        \li  installTranslator(),
            removeTranslator()
            translate().

        \row
        \li  Widgets
        \li  allWidgets(),
            topLevelWidgets(),
            desktop(),
            activePopupWidget(),
            activeModalWidget(),
            clipboard(),
            focusWidget(),
            activeWindow(),
            widgetAt().

        \row
        \li  Advanced cursor handling
        \li  overrideCursor(),
            setOverrideCursor(),
            restoreOverrideCursor().

        \row
        \li  Miscellaneous
        \li  closeAllWindows(),
            startingUp(),
            closingDown(),
            type().
    \endtable

    \sa QCoreApplication, QAbstractEventDispatcher, QEventLoop, QSettings
*/

/*!
    \enum QApplication::ColorSpec

    \value NormalColor the default color allocation policy
    \value CustomColor the same as NormalColor for X11; allocates colors
    to a palette on demand under Windows
    \value ManyColor the right choice for applications that use thousands of
    colors

    See setColorSpec() for full details.
*/

/*!
    \fn QApplication::setGraphicsSystem(const QString &)
    \obsolete

    This call has no effect.

    Use the QPA framework instead.
*/

/*!
    \fn QWidget *QApplication::topLevelAt(const QPoint &point)

    Returns the top-level widget at the given \a point; returns 0 if
    there is no such widget.
*/
QWidget *QApplication::topLevelAt(const QPoint &pos)
{
    if (const QWindow *window = QGuiApplication::topLevelAt(pos)) {
        if (const QWidgetWindow *widgetWindow = qobject_cast<const QWidgetWindow *>(window))
            return widgetWindow->widget();
    }
    return 0;
}

/*!
    \fn QWidget *QApplication::topLevelAt(int x, int y)

    \overload

    Returns the top-level widget at the point (\a{x}, \a{y}); returns
    0 if there is no such widget.
*/

void qt_init(QApplicationPrivate *priv, int type
   );
void qt_init_tooltip_palette();
void qt_cleanup();

QStyle *QApplicationPrivate::app_style = 0;        // default application style
bool QApplicationPrivate::overrides_native_style = false; // whether native QApplication style is
                                                          // overridden, i.e. not native
QString QApplicationPrivate::styleOverride;        // style override

#ifndef QT_NO_STYLE_STYLESHEET
QString QApplicationPrivate::styleSheet;           // default application stylesheet
#endif
QPointer<QWidget> QApplicationPrivate::leaveAfterRelease = 0;

int QApplicationPrivate::app_cspec = QApplication::NormalColor;

QPalette *QApplicationPrivate::sys_pal = 0;        // default system palette
QPalette *QApplicationPrivate::set_pal = 0;        // default palette set by programmer

QFont *QApplicationPrivate::sys_font = 0;        // default system font
QFont *QApplicationPrivate::set_font = 0;        // default font set by programmer

QWidget *QApplicationPrivate::main_widget = 0;        // main application widget
QWidget *QApplicationPrivate::focus_widget = 0;        // has keyboard input focus
QWidget *QApplicationPrivate::hidden_focus_widget = 0; // will get keyboard input focus after show()
QWidget *QApplicationPrivate::active_window = 0;        // toplevel with keyboard focus
#ifndef QT_NO_WHEELEVENT
int QApplicationPrivate::wheel_scroll_lines;   // number of lines to scroll
#endif
bool qt_in_tab_key_event = false;
int qt_antialiasing_threshold = -1;
QSize QApplicationPrivate::app_strut = QSize(0,0); // no default application strut
int QApplicationPrivate::enabledAnimations = QPlatformTheme::GeneralUiEffect;
bool QApplicationPrivate::widgetCount = false;
#ifdef QT_KEYPAD_NAVIGATION
Qt::NavigationMode QApplicationPrivate::navigationMode = Qt::NavigationModeKeypadTabOrder;
QWidget *QApplicationPrivate::oldEditFocus = 0;
#endif

bool qt_tabletChokeMouse = false;

inline bool QApplicationPrivate::isAlien(QWidget *widget)
{
    return widget && !widget->isWindow();
}

bool Q_WIDGETS_EXPORT qt_tab_all_widgets()
{
    if (const QPlatformTheme *theme = QGuiApplicationPrivate::platformTheme())
        return theme->themeHint(QPlatformTheme::TabAllWidgets).toBool();
    return true;
}

// ######## move to QApplicationPrivate
// Default application palettes and fonts (per widget type)
Q_GLOBAL_STATIC(PaletteHash, app_palettes)
PaletteHash *qt_app_palettes_hash()
{
    return app_palettes();
}

Q_GLOBAL_STATIC(FontHash, app_fonts)
FontHash *qt_app_fonts_hash()
{
    return app_fonts();
}

QWidgetList *QApplicationPrivate::popupWidgets = 0;        // has keyboard input focus

QDesktopWidget *qt_desktopWidget = 0;                // root window widgets

/*!
    \internal
*/
void QApplicationPrivate::process_cmdline()
{
    // process platform-indep command line
    if (!qt_is_gui_used || !argc)
        return;

    int i, j;

    j = 1;
    for (i=1; i<argc; i++) { // if you add anything here, modify QCoreApplication::arguments()
        if (argv[i] && *argv[i] != '-') {
            argv[j++] = argv[i];
            continue;
        }
        QByteArray arg = argv[i];
        if (arg.startsWith("--"))
            arg.remove(0, 1);
        QString s;
        if (arg == "-qdevel" || arg == "-qdebug") {
            // obsolete argument
        } else if (arg.indexOf("-style=", 0) != -1) {
            s = QString::fromLocal8Bit(arg.right(arg.length() - 7).toLower());
        } else if (arg == "-style" && i < argc-1) {
            s = QString::fromLocal8Bit(argv[++i]).toLower();
#ifndef QT_NO_STYLE_STYLESHEET
        } else if (arg == "-stylesheet" && i < argc -1) {
            styleSheet = QLatin1String("file:///");
            styleSheet.append(QString::fromLocal8Bit(argv[++i]));
        } else if (arg.indexOf("-stylesheet=") != -1) {
            styleSheet = QLatin1String("file:///");
            styleSheet.append(QString::fromLocal8Bit(arg.right(arg.length() - 12)));
#endif
        } else if (qstrcmp(arg, "-widgetcount") == 0) {
            widgetCount = true;
        } else {
            argv[j++] = argv[i];
        }
        if (!s.isEmpty()) {
            if (app_style) {
                delete app_style;
                app_style = 0;
            }
            styleOverride = s;
        }
    }

    if(j < argc) {
        argv[j] = 0;
        argc = j;
    }
}

/*!
    Initializes the window system and constructs an application object with
    \a argc command line arguments in \a argv.

    \warning The data referred to by \a argc and \a argv must stay valid for
    the entire lifetime of the QApplication object. In addition, \a argc must
    be greater than zero and \a argv must contain at least one valid character
    string.

    The global \c qApp pointer refers to this application object. Only one
    application object should be created.

    This application object must be constructed before any \l{QPaintDevice}
    {paint devices} (including widgets, pixmaps, bitmaps etc.).

    \note \a argc and \a argv might be changed as Qt removes command line
    arguments that it recognizes.

    All Qt programs automatically support the following command line options:
    \list
        \li  -style= \e style, sets the application GUI style. Possible values
            depend on your system configuration. If you compiled Qt with
            additional styles or have additional styles as plugins these will
            be available to the \c -style command line option.  You can also
            set the style for all Qt applications by setting the
            \c QT_STYLE_OVERRIDE environment variable.
        \li  -style \e style, is the same as listed above.
        \li  -stylesheet= \e stylesheet, sets the application \l styleSheet. The
            value must be a path to a file that contains the Style Sheet.
            \note Relative URLs in the Style Sheet file are relative to the
            Style Sheet file's path.
        \li  -stylesheet \e stylesheet, is the same as listed above.
        \li  -widgetcount, prints debug message at the end about number of
            widgets left undestroyed and maximum number of widgets existed at
            the same time
        \li  -reverse, sets the application's layout direction to
            Qt::RightToLeft
        \li  -qmljsdebugger=, activates the QML/JS debugger with a specified port.
            The value must be of format port:1234[,block], where block is optional
            and will make the application wait until a debugger connects to it.
    \endlist

    \sa arguments()
*/

#ifdef Q_QDOC
QApplication::QApplication(int &argc, char **argv)
#else
QApplication::QApplication(int &argc, char **argv, int _internal)
#endif
    : QGuiApplication(*new QApplicationPrivate(argc, argv, _internal))
{ Q_D(QApplication); d->construct(); }

/*!
    \internal
*/
void QApplicationPrivate::construct()
{
    initResources();

    qt_is_gui_used = (application_type != QApplicationPrivate::Tty);
    process_cmdline();

    // Must be called before initialize()
    qt_init(this, application_type);
    initialize();
    eventDispatcher->startingUp();

#ifdef QT_EVAL
    extern void qt_gui_eval_init(QCoreApplicationPrivate::Type);
    qt_gui_eval_init(application_type);
#endif
<<<<<<< HEAD

#ifndef QT_NO_ACCESSIBILITY
    // factory for accessible interfaces for widgets shipped with Qt
    QAccessible::installFactory(&qAccessibleFactory);
#endif

#ifndef QT_NO_LIBRARY
    if(load_testability) {
        QLibrary testLib(QLatin1String("qttestability"));
        if (testLib.load()) {
            typedef void (*TasInitialize)(void);
            TasInitialize initFunction = (TasInitialize)testLib.resolve("qt_testability_init");
            if (initFunction) {
                initFunction();
            } else {
                qCritical("Library qttestability resolve failed!");
            }
        } else {
            qCritical("Library qttestability load failed!");
        }
    }
#endif
=======
>>>>>>> ffd44acd
}

void qt_init(QApplicationPrivate *priv, int type)
{
    Q_UNUSED(priv);
    Q_UNUSED(type);

    QColormap::initialize();

    qt_init_tooltip_palette();

    QApplicationPrivate::initializeWidgetFontHash();
}

void qt_init_tooltip_palette()
{
#ifndef QT_NO_TOOLTIP
    if (const QPalette *toolTipPalette = QGuiApplicationPrivate::platformTheme()->palette(QPlatformTheme::ToolTipPalette))
        QToolTip::setPalette(*toolTipPalette);
#endif
}

#ifndef QT_NO_STATEMACHINE
void qRegisterGuiStateMachine();
void qUnregisterGuiStateMachine();
#endif
extern void qRegisterWidgetsVariant();

/*!
  \fn void QApplicationPrivate::initialize()

  Initializes the QApplication object, called from the constructors.
*/
void QApplicationPrivate::initialize()
{
    is_app_running = false; // Starting up.

    QWidgetPrivate::mapper = new QWidgetMapper;
    QWidgetPrivate::allWidgets = new QWidgetSet;

    // needed for a static build.
    qRegisterWidgetsVariant();

    if (application_type != QApplicationPrivate::Tty)
        (void) QApplication::style();  // trigger creation of application style
#ifndef QT_NO_STATEMACHINE
    // trigger registering of QStateMachine's GUI types
    qRegisterGuiStateMachine();
#endif

    if (qgetenv("QT_USE_NATIVE_WINDOWS").toInt() > 0)
        QCoreApplication::setAttribute(Qt::AA_NativeWindows);

#ifdef Q_OS_WINCE
#ifdef QT_AUTO_MAXIMIZE_THRESHOLD
    autoMaximizeThreshold = QT_AUTO_MAXIMIZE_THRESHOLD;
#else
    if (qt_wince_is_mobile())
        autoMaximizeThreshold = 50;
    else
        autoMaximizeThreshold = -1;
#endif //QT_AUTO_MAXIMIZE_THRESHOLD
#endif //Q_OS_WINCE

#ifndef QT_NO_WHEELEVENT
    QApplicationPrivate::wheel_scroll_lines = 3;
#endif

    if (qt_is_gui_used)
        initializeMultitouch();

    if (QApplication::desktopSettingsAware())
        if (const QPlatformTheme *theme = QGuiApplicationPrivate::platformTheme())
            QApplicationPrivate::enabledAnimations = theme->themeHint(QPlatformTheme::UiEffects).toInt();

    is_app_running = true; // no longer starting up
}

static void setPossiblePalette(const QPalette *palette, const char *className)
{
    if (palette == 0)
        return;
    QApplicationPrivate::setPalette_helper(*palette, className, false);
}

void QApplicationPrivate::initializeWidgetPaletteHash()
{
    QPlatformTheme *platformTheme = QGuiApplicationPrivate::platformTheme();
    if (!platformTheme)
        return;
    qt_app_palettes_hash()->clear();

    setPossiblePalette(platformTheme->palette(QPlatformTheme::ToolButtonPalette), "QToolButton");
    setPossiblePalette(platformTheme->palette(QPlatformTheme::ButtonPalette), "QAbstractButton");
    setPossiblePalette(platformTheme->palette(QPlatformTheme::CheckBoxPalette), "QCheckBox");
    setPossiblePalette(platformTheme->palette(QPlatformTheme::RadioButtonPalette), "QRadioButton");
    setPossiblePalette(platformTheme->palette(QPlatformTheme::HeaderPalette), "QHeaderView");
    setPossiblePalette(platformTheme->palette(QPlatformTheme::ItemViewPalette), "QAbstractItemView");
    setPossiblePalette(platformTheme->palette(QPlatformTheme::MessageBoxLabelPalette), "QMessageBoxLabel");
    setPossiblePalette(platformTheme->palette(QPlatformTheme::TabBarPalette), "QTabBar");
    setPossiblePalette(platformTheme->palette(QPlatformTheme::LabelPalette), "QLabel");
    setPossiblePalette(platformTheme->palette(QPlatformTheme::GroupBoxPalette), "QGroupBox");
    setPossiblePalette(platformTheme->palette(QPlatformTheme::MenuPalette), "QMenu");
    setPossiblePalette(platformTheme->palette(QPlatformTheme::MenuBarPalette), "QMenuBar");
    setPossiblePalette(platformTheme->palette(QPlatformTheme::TextEditPalette), "QTextEdit");
    setPossiblePalette(platformTheme->palette(QPlatformTheme::TextEditPalette), "QTextControl");
    setPossiblePalette(platformTheme->palette(QPlatformTheme::TextLineEditPalette), "QLineEdit");
}

void QApplicationPrivate::initializeWidgetFontHash()
{
    const QPlatformTheme *theme = QGuiApplicationPrivate::platformTheme();
    if (!theme)
        return;
    FontHash *fontHash = qt_app_fonts_hash();
    fontHash->clear();

    if (const QFont *font = theme->font(QPlatformTheme::MenuFont))
        fontHash->insert(QByteArrayLiteral("QMenu"), *font);
    if (const QFont *font = theme->font(QPlatformTheme::MenuBarFont))
        fontHash->insert(QByteArrayLiteral("QMenuBar"), *font);
    if (const QFont *font = theme->font(QPlatformTheme::MenuItemFont))
        fontHash->insert(QByteArrayLiteral("QMenuItem"), *font);
    if (const QFont *font = theme->font(QPlatformTheme::MessageBoxFont))
        fontHash->insert(QByteArrayLiteral("QMessageBox"), *font);
    if (const QFont *font = theme->font(QPlatformTheme::LabelFont))
        fontHash->insert(QByteArrayLiteral("QLabel"), *font);
    if (const QFont *font = theme->font(QPlatformTheme::TipLabelFont))
        fontHash->insert(QByteArrayLiteral("QTipLabel"), *font);
    if (const QFont *font = theme->font(QPlatformTheme::TitleBarFont))
        fontHash->insert(QByteArrayLiteral("QTitleBar"), *font);
    if (const QFont *font = theme->font(QPlatformTheme::StatusBarFont))
        fontHash->insert(QByteArrayLiteral("QStatusBar"), *font);
    if (const QFont *font = theme->font(QPlatformTheme::MdiSubWindowTitleFont))
        fontHash->insert(QByteArrayLiteral("QMdiSubWindowTitleBar"), *font);
    if (const QFont *font = theme->font(QPlatformTheme::DockWidgetTitleFont))
        fontHash->insert(QByteArrayLiteral("QDockWidgetTitle"), *font);
    if (const QFont *font = theme->font(QPlatformTheme::PushButtonFont))
        fontHash->insert(QByteArrayLiteral("QPushButton"), *font);
    if (const QFont *font = theme->font(QPlatformTheme::CheckBoxFont))
        fontHash->insert(QByteArrayLiteral("QCheckBox"), *font);
    if (const QFont *font = theme->font(QPlatformTheme::RadioButtonFont))
        fontHash->insert(QByteArrayLiteral("QRadioButton"), *font);
    if (const QFont *font = theme->font(QPlatformTheme::ToolButtonFont))
        fontHash->insert(QByteArrayLiteral("QToolButton"), *font);
    if (const QFont *font = theme->font(QPlatformTheme::ItemViewFont))
        fontHash->insert(QByteArrayLiteral("QAbstractItemView"), *font);
    if (const QFont *font = theme->font(QPlatformTheme::ListViewFont))
        fontHash->insert(QByteArrayLiteral("QListViewFont"), *font);
    if (const QFont *font = theme->font(QPlatformTheme::HeaderViewFont))
        fontHash->insert(QByteArrayLiteral("QHeaderViewFont"), *font);
    if (const QFont *font = theme->font(QPlatformTheme::ListBoxFont))
        fontHash->insert(QByteArrayLiteral("QListBox"), *font);
    if (const QFont *font = theme->font(QPlatformTheme::ComboMenuItemFont))
        fontHash->insert(QByteArrayLiteral("QComboMenuItemFont"), *font);
    if (const QFont *font = theme->font(QPlatformTheme::ComboLineEditFont))
        fontHash->insert(QByteArrayLiteral("QComboLineEditFont"), *font);
    if (const QFont *font = theme->font(QPlatformTheme::SmallFont))
        fontHash->insert(QByteArrayLiteral("QSmallFont"), *font);
    if (const QFont *font = theme->font(QPlatformTheme::MiniFont))
        fontHash->insert(QByteArrayLiteral("QMiniFont"), *font);
}

/*****************************************************************************
  Functions returning the active popup and modal widgets.
 *****************************************************************************/

/*!
    Returns the active popup widget.

    A popup widget is a special top-level widget that sets the \c
    Qt::WType_Popup widget flag, e.g. the QMenu widget. When the application
    opens a popup widget, all events are sent to the popup. Normal widgets and
    modal widgets cannot be accessed before the popup widget is closed.

    Only other popup widgets may be opened when a popup widget is shown. The
    popup widgets are organized in a stack. This function returns the active
    popup widget at the top of the stack.

    \sa activeModalWidget(), topLevelWidgets()
*/

QWidget *QApplication::activePopupWidget()
{
    return QApplicationPrivate::popupWidgets && !QApplicationPrivate::popupWidgets->isEmpty() ?
        QApplicationPrivate::popupWidgets->last() : 0;
}


/*!
    Returns the active modal widget.

    A modal widget is a special top-level widget which is a subclass of QDialog
    that specifies the modal parameter of the constructor as true. A modal
    widget must be closed before the user can continue with other parts of the
    program.

    Modal widgets are organized in a stack. This function returns the active
    modal widget at the top of the stack.

    \sa activePopupWidget(), topLevelWidgets()
*/

QWidget *QApplication::activeModalWidget()
{
    QWidgetWindow *widgetWindow = qobject_cast<QWidgetWindow *>(modalWindow());
    return widgetWindow ? widgetWindow->widget() : 0;
}

/*!
    Cleans up any window system resources that were allocated by this
    application. Sets the global variable \c qApp to 0.
*/

QApplication::~QApplication()
{
    Q_D(QApplication);

    //### this should probable be done even later
    qt_call_post_routines();

    // kill timers before closing down the dispatcher
    d->toolTipWakeUp.stop();
    d->toolTipFallAsleep.stop();

    QApplicationPrivate::is_app_closing = true;
    QApplicationPrivate::is_app_running = false;

    delete QWidgetPrivate::mapper;
    QWidgetPrivate::mapper = 0;

    // delete all widgets
    if (QWidgetPrivate::allWidgets) {
        QWidgetSet *mySet = QWidgetPrivate::allWidgets;
        QWidgetPrivate::allWidgets = 0;
        for (QWidgetSet::ConstIterator it = mySet->constBegin(); it != mySet->constEnd(); ++it) {
            QWidget *w = *it;
            if (!w->parent())                        // window
                w->destroy(true, true);
        }
        delete mySet;
    }

    delete qt_desktopWidget;
    qt_desktopWidget = 0;

    delete QApplicationPrivate::app_pal;
    QApplicationPrivate::app_pal = 0;
    clearSystemPalette();
    delete QApplicationPrivate::set_pal;
    QApplicationPrivate::set_pal = 0;
    app_palettes()->clear();

    delete QApplicationPrivate::sys_font;
    QApplicationPrivate::sys_font = 0;
    delete QApplicationPrivate::set_font;
    QApplicationPrivate::set_font = 0;
    app_fonts()->clear();

    delete QApplicationPrivate::app_style;
    QApplicationPrivate::app_style = 0;

#ifndef QT_NO_DRAGANDDROP
    if (qt_is_gui_used)
        delete QDragManager::self();
#endif

    d->cleanupMultitouch();

    qt_cleanup();

    if (QApplicationPrivate::widgetCount)
        qDebug("Widgets left: %i    Max widgets: %i \n", QWidgetPrivate::instanceCounter, QWidgetPrivate::maxInstances);

    QApplicationPrivate::obey_desktop_settings = true;

    QApplicationPrivate::app_strut = QSize(0, 0);
    QApplicationPrivate::enabledAnimations = QPlatformTheme::GeneralUiEffect;
    QApplicationPrivate::widgetCount = false;

#ifndef QT_NO_STATEMACHINE
    // trigger unregistering of QStateMachine's GUI types
    qUnregisterGuiStateMachine();
#endif
}

#if defined(Q_OS_WIN) && !defined(Q_OS_WINRT)
// #fixme: Remove.
static HDC         displayDC        = 0;                // display device context

Q_WIDGETS_EXPORT HDC qt_win_display_dc()                        // get display DC
{
    Q_ASSERT(qApp && qApp->thread() == QThread::currentThread());
    if (!displayDC)
        displayDC = GetDC(0);
    return displayDC;
}
#endif

void qt_cleanup()
{
    QPixmapCache::clear();
    QColormap::cleanup();

    QApplicationPrivate::active_window = 0; //### this should not be necessary
#if defined(Q_OS_WIN) && !defined(Q_OS_WINRT)
    if (displayDC) {
        ReleaseDC(0, displayDC);
        displayDC = 0;
    }
#endif
}

/*!
    \fn QWidget *QApplication::widgetAt(const QPoint &point)

    Returns the widget at global screen position \a point, or 0 if there is no
    Qt widget there.

    This function can be slow.

    \sa QCursor::pos(), QWidget::grabMouse(), QWidget::grabKeyboard()
*/
QWidget *QApplication::widgetAt(const QPoint &p)
{
    QWidget *window = QApplication::topLevelAt(p);
    if (!window)
        return 0;

    QWidget *child = 0;

    if (!window->testAttribute(Qt::WA_TransparentForMouseEvents))
        child = window->childAt(window->mapFromGlobal(p));

    if (child)
        return child;

    if (window->testAttribute(Qt::WA_TransparentForMouseEvents)) {
        //shoot a hole in the widget and try once again,
        //suboptimal on Qt for Embedded Linux where we do
        //know the stacking order of the toplevels.
        int x = p.x();
        int y = p.y();
        QRegion oldmask = window->mask();
        QPoint wpoint = window->mapFromGlobal(QPoint(x, y));
        QRegion newmask = (oldmask.isEmpty() ? QRegion(window->rect()) : oldmask)
                          - QRegion(wpoint.x(), wpoint.y(), 1, 1);
        window->setMask(newmask);
        QWidget *recurse = 0;
        if (QApplication::topLevelAt(p) != window) // verify recursion will terminate
            recurse = widgetAt(x, y);
        if (oldmask.isEmpty())
            window->clearMask();
        else
            window->setMask(oldmask);
        return recurse;
    }
    return window;
}

/*!
    \fn QWidget *QApplication::widgetAt(int x, int y)

    \overload

    Returns the widget at global screen position (\a x, \a y), or 0 if there is
    no Qt widget there.
*/

/*!
    \internal
*/
bool QApplication::compressEvent(QEvent *event, QObject *receiver, QPostEventList *postedEvents)
{
    if ((event->type() == QEvent::UpdateRequest
          || event->type() == QEvent::LayoutRequest
          || event->type() == QEvent::Resize
          || event->type() == QEvent::Move
          || event->type() == QEvent::LanguageChange
          || event->type() == QEvent::InputMethod)) {
        for (QPostEventList::const_iterator it = postedEvents->constBegin(); it != postedEvents->constEnd(); ++it) {
            const QPostEvent &cur = *it;
            if (cur.receiver != receiver || cur.event == 0 || cur.event->type() != event->type())
                continue;
            if (cur.event->type() == QEvent::LayoutRequest
                 || cur.event->type() == QEvent::UpdateRequest) {
                ;
            } else if (cur.event->type() == QEvent::Resize) {
                ((QResizeEvent *)(cur.event))->s = ((QResizeEvent *)event)->s;
            } else if (cur.event->type() == QEvent::Move) {
                ((QMoveEvent *)(cur.event))->p = ((QMoveEvent *)event)->p;
            } else if (cur.event->type() == QEvent::LanguageChange) {
                ;
            } else if ( cur.event->type() == QEvent::InputMethod ) {
                *(QInputMethodEvent *)(cur.event) = *(QInputMethodEvent *)event;
            } else {
                continue;
            }
            delete event;
            return true;
        }
        return false;
    }
    return QGuiApplication::compressEvent(event, receiver, postedEvents);
}

/*!
    \property QApplication::styleSheet
    \brief the application style sheet
    \since 4.2

    By default, this property returns an empty string unless the user specifies
    the \c{-stylesheet} option on the command line when running the application.

    \sa QWidget::setStyle(), {Qt Style Sheets}
*/

/*!
    \property QApplication::autoMaximizeThreshold
    \since 4.4
    \brief defines a threshold for auto maximizing widgets

    \b{The auto maximize threshold is only available as part of Qt for
    Windows CE.}

    This property defines a threshold for the size of a window as a percentage
    of the screen size. If the minimum size hint of a window exceeds the
    threshold, calling show() will cause the window to be maximized
    automatically.

    Setting the threshold to 100 or greater means that the widget will always
    be maximized. Alternatively, setting the threshold to 50 means that the
    widget will be maximized only if the vertical minimum size hint is at least
    50% of the vertical screen size.

    Setting the threshold to -1 disables the feature.

    On Windows CE the default is -1 (i.e., it is disabled).
    On Windows Mobile the default is 40.
*/

/*!
    \property QApplication::autoSipEnabled
    \since 4.5
    \brief toggles automatic SIP (software input panel) visibility

    Set this property to \c true to automatically display the SIP when entering
    widgets that accept keyboard input. This property only affects widgets with
    the WA_InputMethodEnabled attribute set, and is typically used to launch
    a virtual keyboard on devices which have very few or no keys.

    \b{ The property only has an effect on platforms which use software input
    panels, such as Windows CE.}

    The default is platform dependent.
*/

#ifdef Q_OS_WINCE
void QApplication::setAutoMaximizeThreshold(const int threshold)
{
    QApplicationPrivate::autoMaximizeThreshold = threshold;
}

int QApplication::autoMaximizeThreshold() const
{
    return QApplicationPrivate::autoMaximizeThreshold;
}
#endif

void QApplication::setAutoSipEnabled(const bool enabled)
{
    QApplicationPrivate::autoSipEnabled = enabled;
}

bool QApplication::autoSipEnabled() const
{
    return QApplicationPrivate::autoSipEnabled;
}

#ifndef QT_NO_STYLE_STYLESHEET

QString QApplication::styleSheet() const
{
    return QApplicationPrivate::styleSheet;
}

void QApplication::setStyleSheet(const QString& styleSheet)
{
    QApplicationPrivate::styleSheet = styleSheet;
    QStyleSheetStyle *proxy = qobject_cast<QStyleSheetStyle*>(QApplicationPrivate::app_style);
    if (styleSheet.isEmpty()) { // application style sheet removed
        if (!proxy)
            return; // there was no stylesheet before
        setStyle(proxy->base);
    } else if (proxy) { // style sheet update, just repolish
        proxy->repolish(qApp);
    } else { // stylesheet set the first time
        QStyleSheetStyle *newProxy = new QStyleSheetStyle(QApplicationPrivate::app_style);
        QApplicationPrivate::app_style->setParent(newProxy);
        setStyle(newProxy);
    }
}

#endif // QT_NO_STYLE_STYLESHEET

/*!
    Returns the application's style object.

    \sa setStyle(), QStyle
*/
QStyle *QApplication::style()
{
    if (QApplicationPrivate::app_style)
        return QApplicationPrivate::app_style;
    if (!qobject_cast<QApplication *>(QCoreApplication::instance())) {
        Q_ASSERT(!"No style available without QApplication!");
        return 0;
    }

    if (!QApplicationPrivate::app_style) {
        // Compile-time search for default style
        //
        QString style;
        QString envStyle = QString::fromLocal8Bit(qgetenv("QT_STYLE_OVERRIDE"));
        if (!QApplicationPrivate::styleOverride.isEmpty()) {
            style = QApplicationPrivate::styleOverride;
        } else if (!envStyle.isEmpty()) {
            style = envStyle;
        } else {
            style = QApplicationPrivate::desktopStyleKey();
        }

        QStyle *&app_style = QApplicationPrivate::app_style;
        app_style = QStyleFactory::create(style);
        if (!app_style) {
            QStringList styles = QStyleFactory::keys();
            for (int i = 0; i < styles.size(); ++i) {
                if ((app_style = QStyleFactory::create(styles.at(i))))
                    break;
            }
        }
        if (!app_style) {
            Q_ASSERT(!"No styles available!");
            return 0;
        }
        QApplicationPrivate::overrides_native_style =
            app_style->objectName() != QApplicationPrivate::desktopStyleKey();
    }
    // take ownership of the style
    QApplicationPrivate::app_style->setParent(qApp);

    initSystemPalette();

    if (QApplicationPrivate::set_pal) // repolish set palette with the new style
        QApplication::setPalette(*QApplicationPrivate::set_pal);

#ifndef QT_NO_STYLE_STYLESHEET
    if (!QApplicationPrivate::styleSheet.isEmpty()) {
        qApp->setStyleSheet(QApplicationPrivate::styleSheet);
    } else
#endif
        QApplicationPrivate::app_style->polish(qApp);

    return QApplicationPrivate::app_style;
}

/*!
    Sets the application's GUI style to \a style. Ownership of the style object
    is transferred to QApplication, so QApplication will delete the style
    object on application exit or when a new style is set and the old style is
    still the parent of the application object.

    Example usage:
    \snippet code/src_gui_kernel_qapplication.cpp 1

    When switching application styles, the color palette is set back to the
    initial colors or the system defaults. This is necessary since certain
    styles have to adapt the color palette to be fully style-guide compliant.

    Setting the style before a palette has been set, i.e., before creating
    QApplication, will cause the application to use QStyle::standardPalette()
    for the palette.

    \warning Qt style sheets are currently not supported for custom QStyle
    subclasses. We plan to address this in some future release.

    \sa style(), QStyle, setPalette(), desktopSettingsAware()
*/
void QApplication::setStyle(QStyle *style)
{
    if (!style || style == QApplicationPrivate::app_style)
        return;

    QWidgetList all = allWidgets();

    // clean up the old style
    if (QApplicationPrivate::app_style) {
        if (QApplicationPrivate::is_app_running && !QApplicationPrivate::is_app_closing) {
            for (QWidgetList::ConstIterator it = all.constBegin(); it != all.constEnd(); ++it) {
                QWidget *w = *it;
                if (!(w->windowType() == Qt::Desktop) &&        // except desktop
                     w->testAttribute(Qt::WA_WState_Polished)) { // has been polished
                    QApplicationPrivate::app_style->unpolish(w);
                }
            }
        }
        QApplicationPrivate::app_style->unpolish(qApp);
    }

    QStyle *old = QApplicationPrivate::app_style; // save

    QApplicationPrivate::overrides_native_style =
        nativeStyleClassName() == QByteArray(style->metaObject()->className());

#ifndef QT_NO_STYLE_STYLESHEET
    if (!QApplicationPrivate::styleSheet.isEmpty() && !qobject_cast<QStyleSheetStyle *>(style)) {
        // we have a stylesheet already and a new style is being set
        QStyleSheetStyle *newProxy = new QStyleSheetStyle(style);
        style->setParent(newProxy);
        QApplicationPrivate::app_style = newProxy;
    } else
#endif // QT_NO_STYLE_STYLESHEET
        QApplicationPrivate::app_style = style;
    QApplicationPrivate::app_style->setParent(qApp); // take ownership

    // take care of possible palette requirements of certain gui
    // styles. Do it before polishing the application since the style
    // might call QApplication::setPalette() itself
    if (QApplicationPrivate::set_pal) {
        QApplication::setPalette(*QApplicationPrivate::set_pal);
    } else if (QApplicationPrivate::sys_pal) {
        clearSystemPalette();
        initSystemPalette();
        QApplicationPrivate::initializeWidgetPaletteHash();
        QApplicationPrivate::initializeWidgetFontHash();
        QApplicationPrivate::setPalette_helper(*QApplicationPrivate::sys_pal, /*className=*/0, /*clearWidgetPaletteHash=*/false);
    } else if (!QApplicationPrivate::sys_pal) {
        // Initialize the sys_pal if it hasn't happened yet...
        QApplicationPrivate::setSystemPalette(QApplicationPrivate::app_style->standardPalette());
    }

    // initialize the application with the new style
    QApplicationPrivate::app_style->polish(qApp);

    // re-polish existing widgets if necessary
    if (QApplicationPrivate::is_app_running && !QApplicationPrivate::is_app_closing) {
        for (QWidgetList::ConstIterator it1 = all.constBegin(); it1 != all.constEnd(); ++it1) {
            QWidget *w = *it1;
            if (w->windowType() != Qt::Desktop && w->testAttribute(Qt::WA_WState_Polished)) {
                if (w->style() == QApplicationPrivate::app_style)
                    QApplicationPrivate::app_style->polish(w);                // repolish
#ifndef QT_NO_STYLE_STYLESHEET
                else
                    w->setStyleSheet(w->styleSheet()); // touch
#endif
            }
        }

        for (QWidgetList::ConstIterator it2 = all.constBegin(); it2 != all.constEnd(); ++it2) {
            QWidget *w = *it2;
            if (w->windowType() != Qt::Desktop && !w->testAttribute(Qt::WA_SetStyle)) {
                    QEvent e(QEvent::StyleChange);
                    QApplication::sendEvent(w, &e);
                    w->update();
            }
        }
    }

#ifndef QT_NO_STYLE_STYLESHEET
    if (QStyleSheetStyle *oldProxy = qobject_cast<QStyleSheetStyle *>(old)) {
        oldProxy->deref();
    } else
#endif
    if (old && old->parent() == qApp) {
        delete old;
    }

    if (QApplicationPrivate::focus_widget) {
        QFocusEvent in(QEvent::FocusIn, Qt::OtherFocusReason);
        QApplication::sendEvent(QApplicationPrivate::focus_widget->style(), &in);
        QApplicationPrivate::focus_widget->update();
    }
}

/*!
    \overload

    Requests a QStyle object for \a style from the QStyleFactory.

    The string must be one of the QStyleFactory::keys(), typically one of
    "windows", "fusion", "windowsxp", or "macintosh". Style
    names are case insensitive.

    Returns 0 if an unknown \a style is passed, otherwise the QStyle object
    returned is set as the application's GUI style.

    \warning To ensure that the application's style is set correctly, it is
    best to call this function before the QApplication constructor, if
    possible.
*/
QStyle* QApplication::setStyle(const QString& style)
{
    QStyle *s = QStyleFactory::create(style);
    if (!s)
        return 0;

    setStyle(s);
    return s;
}

/*!
    Returns the color specification.

    \sa QApplication::setColorSpec()
*/

int QApplication::colorSpec()
{
    return QApplicationPrivate::app_cspec;
}

/*!
    Sets the color specification for the application to \a spec.

    The color specification controls how the application allocates colors when
    run on a display with a limited amount of colors, e.g. 8 bit / 256 color
    displays.

    The color specification must be set before you create the QApplication
    object.

    The options are:
    \list
        \li  QApplication::NormalColor. This is the default color allocation
            strategy. Use this option if your application uses buttons, menus,
            texts and pixmaps with few colors. With this option, the
            application uses system global colors. This works fine for most
            applications under X11, but on the Windows platform, it may cause
            dithering of non-standard colors.
        \li  QApplication::CustomColor. Use this option if your application
            needs a small number of custom colors. On X11, this option is the
            same as NormalColor. On Windows, Qt creates a Windows palette, and
            allocates colors to it on demand.
        \li  QApplication::ManyColor. Use this option if your application is
            very color hungry, e.g., it requires thousands of colors. \br
            Under X11 the effect is:
            \list
                \li  For 256-color displays which have at best a 256 color true
                    color visual, the default visual is used, and colors are
                    allocated from a color cube. The color cube is the 6x6x6
                    (216 color) "Web palette" (the red, green, and blue
                    components always have one of the following values: 0x00,
                    0x33, 0x66, 0x99, 0xCC, or 0xFF), but the number of colors
                    can be changed by the \e -ncols option. The user can force
                    the application to use the true color visual with the
                    \l{QApplication::QApplication()}{-visual} option.
                \li  For 256-color displays which have a true color visual with
                    more than 256 colors, use that visual. Silicon Graphics X
                    servers this feature, for example. They provide an 8 bit
                    visual by default but can deliver true color when asked.
            \endlist
            On Windows, Qt creates a Windows palette, and fills it with a color
            cube.
    \endlist

    Be aware that the CustomColor and ManyColor choices may lead to colormap
    flashing: The foreground application gets (most) of the available colors,
    while the background windows will look less attractive.

    Example:

    \snippet code/src_gui_kernel_qapplication.cpp 2

    \sa colorSpec()
*/

void QApplication::setColorSpec(int spec)
{
    if (qApp)
        qWarning("QApplication::setColorSpec: This function must be "
                 "called before the QApplication object is created");
    QApplicationPrivate::app_cspec = spec;
}

/*!
    \property QApplication::globalStrut
    \brief the minimum size that any GUI element that the user can interact
           with should have

    For example, no button should be resized to be smaller than the global
    strut size. The strut size should be considered when reimplementing GUI
    controls that may be used on touch-screens or similar I/O devices.

    Example:

    \snippet code/src_gui_kernel_qapplication.cpp 3

    By default, this property contains a QSize object with zero width and height.
*/
QSize QApplication::globalStrut()
{
    return QApplicationPrivate::app_strut;
}

void QApplication::setGlobalStrut(const QSize& strut)
{
    QApplicationPrivate::app_strut = strut;
}


/*!
    \fn QPalette QApplication::palette(const QWidget* widget)
    \overload

    If a \a widget is passed, the default palette for the widget's class is
    returned. This may or may not be the application palette. In most cases
    there is no special palette for certain types of widgets, but one notable
    exception is the popup menu under Windows, if the user has defined a
    special background color for menus in the display settings.

    \sa setPalette(), QWidget::palette()
*/
QPalette QApplication::palette(const QWidget* w)
{
    PaletteHash *hash = app_palettes();
    if (w && hash && hash->size()) {
        QHash<QByteArray, QPalette>::ConstIterator it = hash->constFind(w->metaObject()->className());
        if (it != hash->constEnd())
            return *it;
        for (it = hash->constBegin(); it != hash->constEnd(); ++it) {
            if (w->inherits(it.key()))
                return it.value();
        }
    }
    return palette();
}

/*!
    \overload

    Returns the palette for widgets of the given \a className.

    \sa setPalette(), QWidget::palette()
*/
QPalette QApplication::palette(const char *className)
{
    if (!QApplicationPrivate::app_pal)
        palette();
    PaletteHash *hash = app_palettes();
    if (className && hash && hash->size()) {
        QHash<QByteArray, QPalette>::ConstIterator it = hash->constFind(className);
        if (it != hash->constEnd())
            return *it;
    }
    return *QApplicationPrivate::app_pal;
}

void QApplicationPrivate::setPalette_helper(const QPalette &palette, const char* className, bool clearWidgetPaletteHash)
{
    QPalette pal = palette;

    if (QApplicationPrivate::app_style)
        QApplicationPrivate::app_style->polish(pal); // NB: non-const reference

    bool all = false;
    PaletteHash *hash = app_palettes();
    if (!className) {
        if (QApplicationPrivate::app_pal && pal.isCopyOf(*QApplicationPrivate::app_pal))
            return;
        if (!QApplicationPrivate::app_pal)
            QApplicationPrivate::app_pal = new QPalette(pal);
        else
            *QApplicationPrivate::app_pal = pal;
        if (hash && hash->size()) {
            all = true;
            if (clearWidgetPaletteHash)
                hash->clear();
        }
    } else if (hash) {
        hash->insert(className, pal);
    }

    if (QApplicationPrivate::is_app_running && !QApplicationPrivate::is_app_closing) {
        // Send ApplicationPaletteChange to qApp itself, and to the widgets.
        QEvent e(QEvent::ApplicationPaletteChange);
        QApplication::sendEvent(QApplication::instance(), &e);

        QWidgetList wids = QApplication::allWidgets();
        for (QWidgetList::ConstIterator it = wids.constBegin(); it != wids.constEnd(); ++it) {
            QWidget *w = *it;
            if (all || (!className && w->isWindow()) || w->inherits(className)) // matching class
                QApplication::sendEvent(w, &e);
        }

        // Send to all scenes as well.
#ifndef QT_NO_GRAPHICSVIEW
        QList<QGraphicsScene *> &scenes = qApp->d_func()->scene_list;
        for (QList<QGraphicsScene *>::ConstIterator it = scenes.constBegin();
             it != scenes.constEnd(); ++it) {
            QApplication::sendEvent(*it, &e);
        }
#endif //QT_NO_GRAPHICSVIEW
    }
    if (!className && (!QApplicationPrivate::sys_pal || !palette.isCopyOf(*QApplicationPrivate::sys_pal))) {
        if (!QApplicationPrivate::set_pal)
            QApplicationPrivate::set_pal = new QPalette(palette);
        else
            *QApplicationPrivate::set_pal = palette;
    }
}

/*!
    Changes the default application palette to \a palette.

    If \a className is passed, the change applies only to widgets that inherit
    \a className (as reported by QObject::inherits()). If \a className is left
    0, the change affects all widgets, thus overriding any previously set class
    specific palettes.

    The palette may be changed according to the current GUI style in
    QStyle::polish().

    \warning Do not use this function in conjunction with \l{Qt Style Sheets}.
    When using style sheets, the palette of a widget can be customized using
    the "color", "background-color", "selection-color",
    "selection-background-color" and "alternate-background-color".

    \note Some styles do not use the palette for all drawing, for instance, if
    they make use of native theme engines. This is the case for the Windows XP,
    Windows Vista, and Mac OS X styles.

    \sa QWidget::setPalette(), palette(), QStyle::polish()
*/

void QApplication::setPalette(const QPalette &palette, const char* className)
{
    QApplicationPrivate::setPalette_helper(palette, className, /*clearWidgetPaletteHash=*/ true);
}



void QApplicationPrivate::setSystemPalette(const QPalette &pal)
{
    QPalette adjusted;

#if 0
    // adjust the system palette to avoid dithering
    QColormap cmap = QColormap::instance();
    if (cmap.depths() > 4 && cmap.depths() < 24) {
        for (int g = 0; g < QPalette::NColorGroups; g++)
            for (int i = 0; i < QPalette::NColorRoles; i++) {
                QColor color = pal.color((QPalette::ColorGroup)g, (QPalette::ColorRole)i);
                color = cmap.colorAt(cmap.pixel(color));
                adjusted.setColor((QPalette::ColorGroup)g, (QPalette::ColorRole) i, color);
            }
    }
#else
    adjusted = pal;
#endif

    if (!sys_pal)
        sys_pal = new QPalette(adjusted);
    else
        *sys_pal = adjusted;


    if (!QApplicationPrivate::set_pal)
        QApplication::setPalette(*sys_pal);
}

/*!
    Returns the default application font.

    \sa fontMetrics(), QWidget::font()
*/
QFont QApplication::font()
{
    return QGuiApplication::font();
}

/*!
    \overload

    Returns the default font for the \a widget.

    \sa fontMetrics(), QWidget::setFont()
*/

QFont QApplication::font(const QWidget *widget)
{
    FontHash *hash = app_fonts();

    if (widget && hash  && hash->size()) {
#ifdef Q_OS_MAC
        // short circuit for small and mini controls
        if (widget->testAttribute(Qt::WA_MacSmallSize)) {
            return hash->value(QByteArrayLiteral("QSmallFont"));
        } else if (widget->testAttribute(Qt::WA_MacMiniSize)) {
            return hash->value(QByteArrayLiteral("QMiniFont"));
        }
#endif
        QHash<QByteArray, QFont>::ConstIterator it =
                hash->constFind(widget->metaObject()->className());
        if (it != hash->constEnd())
            return it.value();
        for (it = hash->constBegin(); it != hash->constEnd(); ++it) {
            if (widget->inherits(it.key()))
                return it.value();
        }
    }
    return font();
}

/*!
    \overload

    Returns the font for widgets of the given \a className.

    \sa setFont(), QWidget::font()
*/
QFont QApplication::font(const char *className)
{
    FontHash *hash = app_fonts();
    if (className && hash && hash->size()) {
        QHash<QByteArray, QFont>::ConstIterator it = hash->constFind(className);
        if (it != hash->constEnd())
            return *it;
    }
    return font();
}


/*!
    Changes the default application font to \a font. If \a className is passed,
    the change applies only to classes that inherit \a className (as reported
    by QObject::inherits()).

    On application start-up, the default font depends on the window system. It
    can vary depending on both the window system version and the locale. This
    function lets you override the default font; but overriding may be a bad
    idea because, for example, some locales need extra large fonts to support
    their special characters.

    \warning Do not use this function in conjunction with \l{Qt Style Sheets}.
    The font of an application can be customized using the "font" style sheet
    property. To set a bold font for all QPushButtons, set the application
    styleSheet() as "QPushButton { font: bold }"

    \sa font(), fontMetrics(), QWidget::setFont()
*/

void QApplication::setFont(const QFont &font, const char *className)
{
    bool all = false;
    FontHash *hash = app_fonts();
    if (!className) {
        QGuiApplication::setFont(font);
        if (hash && hash->size()) {
            all = true;
            hash->clear();
        }
    } else if (hash) {
        hash->insert(className, font);
    }
    if (QApplicationPrivate::is_app_running && !QApplicationPrivate::is_app_closing) {
        // Send ApplicationFontChange to qApp itself, and to the widgets.
        QEvent e(QEvent::ApplicationFontChange);
        QApplication::sendEvent(QApplication::instance(), &e);

        QWidgetList wids = QApplication::allWidgets();
        for (QWidgetList::ConstIterator it = wids.constBegin(); it != wids.constEnd(); ++it) {
            QWidget *w = *it;
            if (all || (!className && w->isWindow()) || w->inherits(className)) // matching class
                sendEvent(w, &e);
        }

#ifndef QT_NO_GRAPHICSVIEW
        // Send to all scenes as well.
        QList<QGraphicsScene *> &scenes = qApp->d_func()->scene_list;
        for (QList<QGraphicsScene *>::ConstIterator it = scenes.constBegin();
             it != scenes.constEnd(); ++it) {
            QApplication::sendEvent(*it, &e);
        }
#endif //QT_NO_GRAPHICSVIEW
    }
    if (!className && (!QApplicationPrivate::sys_font || !font.isCopyOf(*QApplicationPrivate::sys_font))) {
        if (!QApplicationPrivate::set_font)
            QApplicationPrivate::set_font = new QFont(font);
        else
            *QApplicationPrivate::set_font = font;
    }
}

/*! \internal
*/
void QApplicationPrivate::setSystemFont(const QFont &font)
{
     if (!sys_font)
        sys_font = new QFont(font);
    else
        *sys_font = font;

    if (!QApplicationPrivate::set_font)
        QApplication::setFont(*sys_font);
}

/*! \internal
*/
QString QApplicationPrivate::desktopStyleKey()
{
    // The platform theme might return a style that is not available, find
    // first valid one.
    if (const QPlatformTheme *theme = QGuiApplicationPrivate::platformTheme()) {
        const QStringList availableKeys = QStyleFactory::keys();
        foreach (const QString &style, theme->themeHint(QPlatformTheme::StyleNames).toStringList())
            if (availableKeys.contains(style, Qt::CaseInsensitive))
                return style;
    }
    return QString();
}

#if QT_VERSION < 0x060000 // remove these forwarders in Qt 6
/*!
    \property QApplication::windowIcon
    \brief the default window icon

    \sa QWidget::setWindowIcon(), {Setting the Application Icon}
*/
QIcon QApplication::windowIcon()
{
    return QGuiApplication::windowIcon();
}

void QApplication::setWindowIcon(const QIcon &icon)
{
    QGuiApplication::setWindowIcon(icon);
}
#endif

void QApplicationPrivate::notifyWindowIconChanged()
{
    QEvent ev(QEvent::ApplicationWindowIconChange);
    const QWidgetList list = QApplication::topLevelWidgets();
    QWindowList windowList = QGuiApplication::topLevelWindows();

    // send to all top-level QWidgets
    for (int i = 0; i < list.size(); ++i) {
        QWidget *w = list.at(i);
        windowList.removeOne(w->windowHandle());
        QCoreApplication::sendEvent(w, &ev);
    }

    // in case there are any plain QWindows in this QApplication-using
    // application, also send the notification to them
    for (int i = 0; i < windowList.size(); ++i)
        QCoreApplication::sendEvent(windowList.at(i), &ev);
}

/*!
    Returns a list of the top-level widgets (windows) in the application.

    \note Some of the top-level widgets may be hidden, for example a tooltip if
    no tooltip is currently shown.

    Example:

    \snippet code/src_gui_kernel_qapplication.cpp 4

    \sa allWidgets(), QWidget::isWindow(), QWidget::isHidden()
*/
QWidgetList QApplication::topLevelWidgets()
{
    QWidgetList list;
    QWidgetList all = allWidgets();

    for (QWidgetList::ConstIterator it = all.constBegin(); it != all.constEnd(); ++it) {
        QWidget *w = *it;
        if (w->isWindow() && w->windowType() != Qt::Desktop)
            list.append(w);
    }
    return list;
}

/*!
    Returns a list of all the widgets in the application.

    The list is empty (QList::isEmpty()) if there are no widgets.

    \note Some of the widgets may be hidden.

    Example:
    \snippet code/src_gui_kernel_qapplication.cpp 5

    \sa topLevelWidgets(), QWidget::isVisible()
*/

QWidgetList QApplication::allWidgets()
{
    if (QWidgetPrivate::allWidgets)
        return QWidgetPrivate::allWidgets->toList();
    return QWidgetList();
}

/*!
    Returns the application widget that has the keyboard input focus, or 0 if
    no widget in this application has the focus.

    \sa QWidget::setFocus(), QWidget::hasFocus(), activeWindow(), focusChanged()
*/

QWidget *QApplication::focusWidget()
{
    return QApplicationPrivate::focus_widget;
}

void QApplicationPrivate::setFocusWidget(QWidget *focus, Qt::FocusReason reason)
{
#ifndef QT_NO_GRAPHICSVIEW
    if (focus && focus->window()->graphicsProxyWidget())
        return;
#endif

    hidden_focus_widget = 0;

    if (focus != focus_widget) {
        if (focus && focus->isHidden()) {
            hidden_focus_widget = focus;
            return;
        }

        if (focus && (reason == Qt::BacktabFocusReason || reason == Qt::TabFocusReason)
            && qt_in_tab_key_event)
            focus->window()->setAttribute(Qt::WA_KeyboardFocusChange);
        else if (focus && reason == Qt::ShortcutFocusReason) {
            focus->window()->setAttribute(Qt::WA_KeyboardFocusChange);
        }
        QWidget *prev = focus_widget;
        focus_widget = focus;

        if(focus_widget)
            focus_widget->d_func()->setFocus_sys();

        if (reason != Qt::NoFocusReason) {

            //send events
            if (prev) {
#ifdef QT_KEYPAD_NAVIGATION
                if (QApplication::keypadNavigationEnabled()) {
                    if (prev->hasEditFocus() && reason != Qt::PopupFocusReason)
                        prev->setEditFocus(false);
                }
#endif
                QFocusEvent out(QEvent::FocusOut, reason);
                QPointer<QWidget> that = prev;
                QApplication::sendEvent(prev, &out);
                if (that)
                    QApplication::sendEvent(that->style(), &out);
            }
            if(focus && QApplicationPrivate::focus_widget == focus) {
                QFocusEvent in(QEvent::FocusIn, reason);
                QPointer<QWidget> that = focus;
                QApplication::sendEvent(focus, &in);
                if (that)
                    QApplication::sendEvent(that->style(), &in);
            }
            emit qApp->focusChanged(prev, focus_widget);
        }
    }
}


/*!
    Returns the application top-level window that has the keyboard input focus,
    or 0 if no application window has the focus. There might be an
    activeWindow() even if there is no focusWidget(), for example if no widget
    in that window accepts key events.

    \sa QWidget::setFocus(), QWidget::hasFocus(), focusWidget()
*/

QWidget *QApplication::activeWindow()
{
    return QApplicationPrivate::active_window;
}

/*!
    Returns display (screen) font metrics for the application font.

    \sa font(), setFont(), QWidget::fontMetrics(), QPainter::fontMetrics()
*/

QFontMetrics QApplication::fontMetrics()
{
    return desktop()->fontMetrics();
}

bool QApplicationPrivate::tryCloseAllWidgetWindows(QWindowList *processedWindows)
{
    Q_ASSERT(processedWindows);
    while (QWidget *w = QApplication::activeModalWidget()) {
        if (!w->isVisible() || w->data->is_closing)
            break;
        QWindow *window = w->windowHandle();
        if (!w->close()) // Qt::WA_DeleteOnClose may cause deletion.
            return false;
        if (window)
            processedWindows->append(window);
    }

    QWidgetList list = QApplication::topLevelWidgets();
    for (int i = 0; i < list.size(); ++i) {
        QWidget *w = list.at(i);
        if (w->isVisible() && w->windowType() != Qt::Desktop &&
                !w->testAttribute(Qt::WA_DontShowOnScreen) && !w->data->is_closing) {
            QWindow *window = w->windowHandle();
            if (!w->close())  // Qt::WA_DeleteOnClose may cause deletion.
                return false;
            if (window)
                processedWindows->append(window);
            list = QApplication::topLevelWidgets();
            i = -1;
        }
    }
    return true;
}

bool QApplicationPrivate::tryCloseAllWindows()
{
    QWindowList processedWindows;
    return QApplicationPrivate::tryCloseAllWidgetWindows(&processedWindows)
        && QGuiApplicationPrivate::tryCloseRemainingWindows(processedWindows);
}

/*!
    Closes all top-level windows.

    This function is particularly useful for applications with many top-level
    windows. It could, for example, be connected to a \uicontrol{Exit} entry in the
    \uicontrol{File} menu:

    \snippet mainwindows/mdi/mainwindow.cpp 0

    The windows are closed in random order, until one window does not accept
    the close event. The application quits when the last window was
    successfully closed; this can be turned off by setting
    \l quitOnLastWindowClosed to false.

    \sa quitOnLastWindowClosed, lastWindowClosed(), QWidget::close(),
    QWidget::closeEvent(), lastWindowClosed(), quit(), topLevelWidgets(),
    QWidget::isWindow()
*/
void QApplication::closeAllWindows()
{
    QWindowList processedWindows;
    QApplicationPrivate::tryCloseAllWidgetWindows(&processedWindows);
}

/*!
    Displays a simple message box about Qt. The message includes the version
    number of Qt being used by the application.

    This is useful for inclusion in the \uicontrol Help menu of an application, as
    shown in the \l{mainwindows/menus}{Menus} example.

    This function is a convenience slot for QMessageBox::aboutQt().
*/
void QApplication::aboutQt()
{
#ifndef QT_NO_MESSAGEBOX
    QMessageBox::aboutQt(activeWindow());
#endif // QT_NO_MESSAGEBOX
}

/*!
    \since 4.1
    \fn void QApplication::focusChanged(QWidget *old, QWidget *now)

    This signal is emitted when the widget that has keyboard focus changed from
    \a old to \a now, i.e., because the user pressed the tab-key, clicked into
    a widget or changed the active window. Both \a old and \a now can be the
    null-pointer.

    The signal is emitted after both widget have been notified about the change
    through QFocusEvent.

    \sa QWidget::setFocus(), QWidget::clearFocus(), Qt::FocusReason
*/

/*!\reimp

*/
bool QApplication::event(QEvent *e)
{
    Q_D(QApplication);
    if(e->type() == QEvent::Close) {
        QCloseEvent *ce = static_cast<QCloseEvent*>(e);
        ce->accept();
        closeAllWindows();

        QWidgetList list = topLevelWidgets();
        for (int i = 0; i < list.size(); ++i) {
            QWidget *w = list.at(i);
            if (w->isVisible() && !(w->windowType() == Qt::Desktop) && !(w->windowType() == Qt::Popup) &&
                 (!(w->windowType() == Qt::Dialog) || !w->parentWidget())) {
                ce->ignore();
                break;
            }
        }
        if (ce->isAccepted()) {
            return true;
        }
#ifndef Q_OS_WIN
    } else if (e->type() == QEvent::LocaleChange) {
        // on Windows the event propagation is taken care by the
        // WM_SETTINGCHANGE event handler.
        QWidgetList list = topLevelWidgets();
        for (int i = 0; i < list.size(); ++i) {
            QWidget *w = list.at(i);
            if (!(w->windowType() == Qt::Desktop)) {
                if (!w->testAttribute(Qt::WA_SetLocale))
                    w->d_func()->setLocale_helper(QLocale(), true);
            }
        }
#endif
    } else if (e->type() == QEvent::Timer) {
        QTimerEvent *te = static_cast<QTimerEvent*>(e);
        Q_ASSERT(te != 0);
        if (te->timerId() == d->toolTipWakeUp.timerId()) {
            d->toolTipWakeUp.stop();
            if (d->toolTipWidget) {
                QWidget *w = d->toolTipWidget->window();
                // show tooltip if WA_AlwaysShowToolTips is set, or if
                // any ancestor of d->toolTipWidget is the active
                // window
                bool showToolTip = w->testAttribute(Qt::WA_AlwaysShowToolTips);
                while (w && !showToolTip) {
                    showToolTip = w->isActiveWindow();
                    w = w->parentWidget();
                    w = w ? w->window() : 0;
                }
                if (showToolTip) {
                    QHelpEvent e(QEvent::ToolTip, d->toolTipPos, d->toolTipGlobalPos);
                    QApplication::sendEvent(d->toolTipWidget, &e);
                    if (e.isAccepted()) {
                        QStyle *s = d->toolTipWidget->style();
                        int sleepDelay = s->styleHint(QStyle::SH_ToolTip_FallAsleepDelay, 0, d->toolTipWidget, 0);
                        d->toolTipFallAsleep.start(sleepDelay, this);
                    }
                }
            }
        } else if (te->timerId() == d->toolTipFallAsleep.timerId()) {
            d->toolTipFallAsleep.stop();
        }
#ifndef QT_NO_WHATSTHIS
    } else if (e->type() == QEvent::EnterWhatsThisMode) {
        QWhatsThis::enterWhatsThisMode();
        return true;
#endif
    }

    if(e->type() == QEvent::LanguageChange) {
        QWidgetList list = topLevelWidgets();
        for (int i = 0; i < list.size(); ++i) {
            QWidget *w = list.at(i);
            if (!(w->windowType() == Qt::Desktop))
                postEvent(w, new QEvent(QEvent::LanguageChange));
        }
    }

    return QGuiApplication::event(e);
}

/*!
   \fn void QApplication::syncX()
    Was used to synchronize with the X server in 4.x, here for source compatibility.
    \internal
    \obsolete
*/

// ### FIXME: topLevelWindows does not contain QWidgets without a parent
// until create_sys is called. So we have to override the
// QGuiApplication::notifyLayoutDirectionChange
// to do the right thing.
void QApplicationPrivate::notifyLayoutDirectionChange()
{
    const QWidgetList list = QApplication::topLevelWidgets();
    QWindowList windowList = QGuiApplication::topLevelWindows();

    // send to all top-level QWidgets
    for (int i = 0; i < list.size(); ++i) {
        QWidget *w = list.at(i);
        windowList.removeAll(w->windowHandle());
        QEvent ev(QEvent::ApplicationLayoutDirectionChange);
        QCoreApplication::sendEvent(w, &ev);
    }

    // in case there are any plain QWindows in this QApplication-using
    // application, also send the notification to them
    for (int i = 0; i < windowList.size(); ++i) {
        QEvent ev(QEvent::ApplicationLayoutDirectionChange);
        QCoreApplication::sendEvent(windowList.at(i), &ev);
    }
}

/*!
    \fn void QApplication::setActiveWindow(QWidget* active)

    Sets the active window to the \a active widget in response to a system
    event. The function is called from the platform specific event handlers.

    \warning This function does \e not set the keyboard focus to the active
    widget. Call QWidget::activateWindow() instead.

    It sets the activeWindow() and focusWidget() attributes and sends proper
    \l{QEvent::WindowActivate}{WindowActivate}/\l{QEvent::WindowDeactivate}
    {WindowDeactivate} and \l{QEvent::FocusIn}{FocusIn}/\l{QEvent::FocusOut}
    {FocusOut} events to all appropriate widgets. The window will then be
    painted in active state (e.g. cursors in line edits will blink), and it
    will have tool tips enabled.

    \sa activeWindow(), QWidget::activateWindow()
*/
void QApplication::setActiveWindow(QWidget* act)
{
    QWidget* window = act?act->window():0;

    if (QApplicationPrivate::active_window == window)
        return;

#ifndef QT_NO_GRAPHICSVIEW
    if (window && window->graphicsProxyWidget()) {
        // Activate the proxy's view->viewport() ?
        return;
    }
#endif

    QWidgetList toBeActivated;
    QWidgetList toBeDeactivated;

    if (QApplicationPrivate::active_window) {
        if (style()->styleHint(QStyle::SH_Widget_ShareActivation, 0, QApplicationPrivate::active_window)) {
            QWidgetList list = topLevelWidgets();
            for (int i = 0; i < list.size(); ++i) {
                QWidget *w = list.at(i);
                if (w->isVisible() && w->isActiveWindow())
                    toBeDeactivated.append(w);
            }
        } else {
            toBeDeactivated.append(QApplicationPrivate::active_window);
        }
    }

    if (QApplicationPrivate::focus_widget) {
        if (QApplicationPrivate::focus_widget->testAttribute(Qt::WA_InputMethodEnabled))
            qApp->inputMethod()->commit();

        QFocusEvent focusAboutToChange(QEvent::FocusAboutToChange, Qt::ActiveWindowFocusReason);
        QApplication::sendEvent(QApplicationPrivate::focus_widget, &focusAboutToChange);
    }

    QApplicationPrivate::active_window = window;

    if (QApplicationPrivate::active_window) {
        if (style()->styleHint(QStyle::SH_Widget_ShareActivation, 0, QApplicationPrivate::active_window)) {
            QWidgetList list = topLevelWidgets();
            for (int i = 0; i < list.size(); ++i) {
                QWidget *w = list.at(i);
                if (w->isVisible() && w->isActiveWindow())
                    toBeActivated.append(w);
            }
        } else {
            toBeActivated.append(QApplicationPrivate::active_window);
        }

    }

    // first the activation/deactivation events
    QEvent activationChange(QEvent::ActivationChange);
    QEvent windowActivate(QEvent::WindowActivate);
    QEvent windowDeactivate(QEvent::WindowDeactivate);

    for (int i = 0; i < toBeActivated.size(); ++i) {
        QWidget *w = toBeActivated.at(i);
        sendSpontaneousEvent(w, &windowActivate);
        sendSpontaneousEvent(w, &activationChange);
    }

    for(int i = 0; i < toBeDeactivated.size(); ++i) {
        QWidget *w = toBeDeactivated.at(i);
        sendSpontaneousEvent(w, &windowDeactivate);
        sendSpontaneousEvent(w, &activationChange);
    }

    if (QApplicationPrivate::popupWidgets == 0) { // !inPopupMode()
        // then focus events
        if (!QApplicationPrivate::active_window && QApplicationPrivate::focus_widget) {
            QApplicationPrivate::setFocusWidget(0, Qt::ActiveWindowFocusReason);
        } else if (QApplicationPrivate::active_window) {
            QWidget *w = QApplicationPrivate::active_window->focusWidget();
            if (w && w->isVisible() /*&& w->focusPolicy() != QWidget::NoFocus*/)
                w->setFocus(Qt::ActiveWindowFocusReason);
            else {
                w = QApplicationPrivate::focusNextPrevChild_helper(QApplicationPrivate::active_window, true);
                if (w) {
                    w->setFocus(Qt::ActiveWindowFocusReason);
                } else {
                    // If the focus widget is not in the activate_window, clear the focus
                    w = QApplicationPrivate::focus_widget;
                    if (!w && QApplicationPrivate::active_window->focusPolicy() != Qt::NoFocus)
                        QApplicationPrivate::setFocusWidget(QApplicationPrivate::active_window, Qt::ActiveWindowFocusReason);
                    else if (!QApplicationPrivate::active_window->isAncestorOf(w))
                        QApplicationPrivate::setFocusWidget(0, Qt::ActiveWindowFocusReason);
                }
            }
        }
    }
}

QWidget *qt_tlw_for_window(QWindow *wnd)
{
    // QTBUG-32177, wnd might be a QQuickView embedded via window container.
    while (wnd && !wnd->isTopLevel()) {
        QWindow *parent = wnd->parent();
        // Don't end up in windows not belonging to this application
        if (parent && parent->type() != Qt::ForeignWindow)
            wnd = wnd->parent();
        else
            break;
    }
    if (wnd)
        foreach (QWidget *tlw, qApp->topLevelWidgets())
            if (tlw->windowHandle() == wnd)
                return tlw;
    return 0;
}

void QApplicationPrivate::notifyActiveWindowChange(QWindow *previous)
{
    Q_UNUSED(previous);
    QWindow *wnd = QGuiApplicationPrivate::focus_window;
    if (inPopupMode()) // some delayed focus event to ignore
        return;
    QWidget *tlw = qt_tlw_for_window(wnd);
    QApplication::setActiveWindow(tlw);
    // QTBUG-37126, Active X controls may set the focus on native child widgets.
    if (wnd && tlw && wnd != tlw->windowHandle()) {
        if (QWidgetWindow *widgetWindow = qobject_cast<QWidgetWindow *>(wnd))
            widgetWindow->widget()->setFocus(Qt::ActiveWindowFocusReason);
    }
}

/*!internal
 * Helper function that returns the new focus widget, but does not set the focus reason.
 * Returns 0 if a new focus widget could not be found.
 * Shared with QGraphicsProxyWidgetPrivate::findFocusChild()
*/
QWidget *QApplicationPrivate::focusNextPrevChild_helper(QWidget *toplevel, bool next,
                                                        bool *wrappingOccurred)
{
    uint focus_flag = qt_tab_all_widgets() ? Qt::TabFocus : Qt::StrongFocus;

    QWidget *f = toplevel->focusWidget();
    if (!f)
        f = toplevel;

    QWidget *w = f;
    QWidget *test = f->d_func()->focus_next;
    bool seenWindow = false;
    bool focusWidgetAfterWindow = false;
    while (test && test != f) {
        if (test->isWindow())
            seenWindow = true;

        if ((test->focusPolicy() & focus_flag) == focus_flag
            && !(test->d_func()->extra && test->d_func()->extra->focus_proxy)
            && test->isVisibleTo(toplevel) && test->isEnabled()
            && !(w->windowType() == Qt::SubWindow && !w->isAncestorOf(test))
            && (toplevel->windowType() != Qt::SubWindow || toplevel->isAncestorOf(test))) {
            w = test;
            if (seenWindow)
                focusWidgetAfterWindow = true;
            if (next)
                break;
        }
        test = test->d_func()->focus_next;
    }

    if (wrappingOccurred != 0)
        *wrappingOccurred = next ? focusWidgetAfterWindow : !focusWidgetAfterWindow;

    if (w == f) {
        if (qt_in_tab_key_event) {
            w->window()->setAttribute(Qt::WA_KeyboardFocusChange);
            w->update();
        }
        return 0;
    }
    return w;
}

/*!
    \fn void QApplicationPrivate::dispatchEnterLeave(QWidget* enter, QWidget* leave, const QPointF &globalPosF)
    \internal

    Creates the proper Enter/Leave event when widget \a enter is entered and
    widget \a leave is left.
 */
void QApplicationPrivate::dispatchEnterLeave(QWidget* enter, QWidget* leave, const QPointF &globalPosF)
{
    const QPoint globalPos = globalPosF.toPoint();
#if 0
    if (leave) {
        QEvent e(QEvent::Leave);
        QApplication::sendEvent(leave, & e);
    }
    if (enter) {
        const QPoint windowPos = enter->window()->mapFromGlobal(globalPos);
        QEnterEvent e(enter->mapFromGlobal(globalPos), windowPos, globalPos);
        QApplication::sendEvent(enter, & e);
    }
    return;
#endif

    QWidget* w ;
    if ((!enter && !leave) || (enter == leave))
        return;
#ifdef ALIEN_DEBUG
    qDebug() << "QApplicationPrivate::dispatchEnterLeave, ENTER:" << enter << "LEAVE:" << leave;
#endif
    QWidgetList leaveList;
    QWidgetList enterList;

    bool sameWindow = leave && enter && leave->window() == enter->window();
    if (leave && !sameWindow) {
        w = leave;
        do {
            leaveList.append(w);
        } while (!w->isWindow() && (w = w->parentWidget()));
    }
    if (enter && !sameWindow) {
        w = enter;
        do {
            enterList.prepend(w);
        } while (!w->isWindow() && (w = w->parentWidget()));
    }
    if (sameWindow) {
        int enterDepth = 0;
        int leaveDepth = 0;
        w = enter;
        while (!w->isWindow() && (w = w->parentWidget()))
            enterDepth++;
        w = leave;
        while (!w->isWindow() && (w = w->parentWidget()))
            leaveDepth++;
        QWidget* wenter = enter;
        QWidget* wleave = leave;
        while (enterDepth > leaveDepth) {
            wenter = wenter->parentWidget();
            enterDepth--;
        }
        while (leaveDepth > enterDepth) {
            wleave = wleave->parentWidget();
            leaveDepth--;
        }
        while (!wenter->isWindow() && wenter != wleave) {
            wenter = wenter->parentWidget();
            wleave = wleave->parentWidget();
        }

        w = leave;
        while (w != wleave) {
            leaveList.append(w);
            w = w->parentWidget();
        }
        w = enter;
        while (w != wenter) {
            enterList.prepend(w);
            w = w->parentWidget();
        }
    }

    QEvent leaveEvent(QEvent::Leave);
    for (int i = 0; i < leaveList.size(); ++i) {
        w = leaveList.at(i);
        if (!QApplication::activeModalWidget() || QApplicationPrivate::tryModalHelper(w, 0)) {
            QApplication::sendEvent(w, &leaveEvent);
            if (w->testAttribute(Qt::WA_Hover) &&
                (!QApplication::activePopupWidget() || QApplication::activePopupWidget() == w->window())) {
                Q_ASSERT(instance());
                QHoverEvent he(QEvent::HoverLeave, QPoint(-1, -1), w->mapFromGlobal(QApplicationPrivate::instance()->hoverGlobalPos),
                               QApplication::keyboardModifiers());
                qApp->d_func()->notify_helper(w, &he);
            }
        }
    }
    if (!enterList.isEmpty()) {
        const QPoint windowPos = enterList.front()->window()->mapFromGlobal(globalPos);
        for (int i = 0; i < enterList.size(); ++i) {
            w = enterList.at(i);
            if (!QApplication::activeModalWidget() || QApplicationPrivate::tryModalHelper(w, 0)) {
                const QPointF localPos = w->mapFromGlobal(globalPos);
                QEnterEvent enterEvent(localPos, windowPos, globalPosF);
                QApplication::sendEvent(w, &enterEvent);
                if (w->testAttribute(Qt::WA_Hover) &&
                        (!QApplication::activePopupWidget() || QApplication::activePopupWidget() == w->window())) {
                    QHoverEvent he(QEvent::HoverEnter, localPos, QPoint(-1, -1),
                                   QApplication::keyboardModifiers());
                    qApp->d_func()->notify_helper(w, &he);
                }
            }
        }
    }

#ifndef QT_NO_CURSOR
    // Update cursor for alien/graphics widgets.

    const bool enterOnAlien = (enter && (isAlien(enter) || enter->testAttribute(Qt::WA_DontShowOnScreen)));
    // Whenever we leave an alien widget on X11/QPA, we need to reset its nativeParentWidget()'s cursor.
    // This is not required on Windows as the cursor is reset on every single mouse move.
    QWidget *parentOfLeavingCursor = 0;
    for (int i = 0; i < leaveList.size(); ++i) {
        w = leaveList.at(i);
        if (!isAlien(w))
            break;
        if (w->testAttribute(Qt::WA_SetCursor)) {
            QWidget *parent = w->parentWidget();
            while (parent && parent->d_func()->data.in_destructor)
                parent = parent->parentWidget();
            parentOfLeavingCursor = parent;
            //continue looping, we need to find the downest alien widget with a cursor.
            // (downest on the screen)
        }
    }
    //check that we will not call qt_x11_enforce_cursor twice with the same native widget
    if (parentOfLeavingCursor && (!enterOnAlien
        || parentOfLeavingCursor->effectiveWinId() != enter->effectiveWinId())) {
#ifndef QT_NO_GRAPHICSVIEW
        if (!parentOfLeavingCursor->window()->graphicsProxyWidget())
#endif
        {
            if (enter == QApplication::desktop()) {
                qt_qpa_set_cursor(enter, true);
            } else {
                qt_qpa_set_cursor(parentOfLeavingCursor, true);
            }
        }
    }
    if (enterOnAlien) {
        QWidget *cursorWidget = enter;
        while (!cursorWidget->isWindow() && !cursorWidget->isEnabled())
            cursorWidget = cursorWidget->parentWidget();

        if (!cursorWidget)
            return;

#ifndef QT_NO_GRAPHICSVIEW
        if (cursorWidget->window()->graphicsProxyWidget()) {
            QWidgetPrivate::nearestGraphicsProxyWidget(cursorWidget)->setCursor(cursorWidget->cursor());
        } else
#endif
        {
            qt_qpa_set_cursor(cursorWidget, true);
        }
    }
#endif
}

/* exported for the benefit of testing tools */
Q_WIDGETS_EXPORT bool qt_tryModalHelper(QWidget *widget, QWidget **rettop)
{
    return QApplicationPrivate::tryModalHelper(widget, rettop);
}

/*! \internal
    Returns \c true if \a widget is blocked by a modal window.
 */
bool QApplicationPrivate::isBlockedByModal(QWidget *widget)
{
    widget = widget->window();
    QWindow *window = widget->windowHandle();
    return window && self->isWindowBlocked(window);
}

bool QApplicationPrivate::isWindowBlocked(QWindow *window, QWindow **blockingWindow) const
{
    QWindow *unused = 0;
    if (!window) {
        qWarning().nospace() << "window == 0 passed.";
        return false;
    }
    if (!blockingWindow)
        blockingWindow = &unused;

    if (modalWindowList.isEmpty()) {
        *blockingWindow = 0;
        return false;
    }
    QWidget *popupWidget = QApplication::activePopupWidget();
    QWindow *popupWindow = popupWidget ? popupWidget->windowHandle() : 0;
    if (popupWindow == window) {
        *blockingWindow = 0;
        return false;
    }

    for (int i = 0; i < modalWindowList.count(); ++i) {
        QWindow *modalWindow = modalWindowList.at(i);

        {
            // check if the modal window is our window or a (transient) parent of our window
            QWindow *w = window;
            while (w) {
                if (w == modalWindow) {
                    *blockingWindow = 0;
                    return false;
                }
                QWindow *p = w->parent();
                if (!p)
                    p = w->transientParent();
                w = p;
            }

            // Embedded in-process windows are not visible in normal parent-child chain,
            // so check the native parent chain, too.
            const QPlatformWindow *platWin = window->handle();
            const QPlatformWindow *modalPlatWin = modalWindow->handle();
            if (platWin && modalPlatWin && platWin->isEmbedded(modalPlatWin))
                return false;
        }

        Qt::WindowModality windowModality = modalWindow->modality();
        QWidgetWindow *modalWidgetWindow = qobject_cast<QWidgetWindow *>(modalWindow);
        if (windowModality == Qt::NonModal) {
            // determine the modality type if it hasn't been set on the
            // modalWindow's widget, this normally happens when waiting for a
            // native dialog. use WindowModal if we are the child of a group
            // leader; otherwise use ApplicationModal.
            QWidget *m = modalWidgetWindow ? modalWidgetWindow->widget() : 0;
            while (m && !m->testAttribute(Qt::WA_GroupLeader)) {
                m = m->parentWidget();
                if (m)
                    m = m->window();
            }
            windowModality = (m && m->testAttribute(Qt::WA_GroupLeader))
                             ? Qt::WindowModal
                             : Qt::ApplicationModal;
        }

        switch (windowModality) {
        case Qt::ApplicationModal:
        {
            QWidgetWindow *widgetWindow = qobject_cast<QWidgetWindow *>(window);
            QWidget *groupLeaderForWidget = widgetWindow ? widgetWindow->widget() : 0;
            while (groupLeaderForWidget && !groupLeaderForWidget->testAttribute(Qt::WA_GroupLeader))
                groupLeaderForWidget = groupLeaderForWidget->parentWidget();

            if (groupLeaderForWidget) {
                // if \a widget has WA_GroupLeader, it can only be blocked by ApplicationModal children
                QWidget *m = modalWidgetWindow ? modalWidgetWindow->widget() : 0;
                while (m && m != groupLeaderForWidget && !m->testAttribute(Qt::WA_GroupLeader))
                    m = m->parentWidget();
                if (m == groupLeaderForWidget) {
                    *blockingWindow = m->windowHandle();
                    return true;
                }
            } else if (modalWindow != window) {
                *blockingWindow = modalWindow;
                return true;
            }
            break;
        }
        case Qt::WindowModal:
        {
            QWindow *w = window;
            do {
                QWindow *m = modalWindow;
                do {
                    if (m == w) {
                        *blockingWindow = m;
                        return true;
                    }
                    QWindow *p = m->parent();
                    if (!p)
                        p = m->transientParent();
                    m = p;
                } while (m);
                QWindow *p = w->parent();
                if (!p)
                    p = w->transientParent();
                w = p;
            } while (w);
            break;
        }
        default:
            Q_ASSERT_X(false, "QApplication", "internal error, a modal window cannot be modeless");
            break;
        }
    }
    *blockingWindow = 0;
    return false;
}

/*!\internal

  Called from qapplication_\e{platform}.cpp, returns \c true
  if the widget should accept the event.
 */
bool QApplicationPrivate::tryModalHelper(QWidget *widget, QWidget **rettop)
{
    QWidget *top = QApplication::activeModalWidget();
    if (rettop)
        *rettop = top;

    // the active popup widget always gets the input event
    if (QApplication::activePopupWidget())
        return true;

    return !isBlockedByModal(widget->window());
}

bool qt_try_modal(QWidget *widget, QEvent::Type type)
{
    QWidget * top = 0;

    if (QApplicationPrivate::tryModalHelper(widget, &top))
        return true;

    bool block_event  = false;

    switch (type) {
#if 0
    case QEvent::Focus:
        if (!static_cast<QWSFocusEvent*>(event)->simpleData.get_focus)
            break;
        // drop through
#endif
    case QEvent::MouseButtonPress:                        // disallow mouse/key events
    case QEvent::MouseButtonRelease:
    case QEvent::MouseMove:
    case QEvent::KeyPress:
    case QEvent::KeyRelease:
        block_event         = true;
        break;
    default:
        break;
    }

    if (block_event && top && top->parentWidget() == 0)
        top->raise();

    return !block_event;
}

bool QApplicationPrivate::modalState()
{
    return !self->modalWindowList.isEmpty();
}

/*
   \internal
*/
QWidget *QApplicationPrivate::pickMouseReceiver(QWidget *candidate, const QPoint &windowPos,
                                                QPoint *pos, QEvent::Type type,
                                                Qt::MouseButtons buttons, QWidget *buttonDown,
                                                QWidget *alienWidget)
{
    Q_ASSERT(candidate);

    QWidget *mouseGrabber = QWidget::mouseGrabber();
    if (((type == QEvent::MouseMove && buttons) || (type == QEvent::MouseButtonRelease))
            && !buttonDown && !mouseGrabber) {
        return 0;
    }

    if (alienWidget && alienWidget->internalWinId())
        alienWidget = 0;

    QWidget *receiver = candidate;

    if (!mouseGrabber)
        mouseGrabber = (buttonDown && !isBlockedByModal(buttonDown)) ? buttonDown : alienWidget;

    if (mouseGrabber && mouseGrabber != candidate) {
        receiver = mouseGrabber;
        *pos = receiver->mapFromGlobal(candidate->mapToGlobal(windowPos));
#ifdef ALIEN_DEBUG
        qDebug() << "  ** receiver adjusted to:" << receiver << "pos:" << pos;
#endif
    }

    return receiver;

}

/*
   \internal
*/
bool QApplicationPrivate::sendMouseEvent(QWidget *receiver, QMouseEvent *event,
                                         QWidget *alienWidget, QWidget *nativeWidget,
                                         QWidget **buttonDown, QPointer<QWidget> &lastMouseReceiver,
                                         bool spontaneous)
{
    Q_ASSERT(receiver);
    Q_ASSERT(event);
    Q_ASSERT(nativeWidget);
    Q_ASSERT(buttonDown);

    if (alienWidget && !isAlien(alienWidget))
        alienWidget = 0;

    QPointer<QWidget> receiverGuard = receiver;
    QPointer<QWidget> nativeGuard = nativeWidget;
    QPointer<QWidget> alienGuard = alienWidget;
    QPointer<QWidget> activePopupWidget = QApplication::activePopupWidget();

    const bool graphicsWidget = nativeWidget->testAttribute(Qt::WA_DontShowOnScreen);

    bool widgetUnderMouse = QRectF(receiver->rect()).contains(event->localPos());

    // Clear the obsolete leaveAfterRelease value, if mouse button has been released but
    // leaveAfterRelease has not been updated.
    // This happens e.g. when modal dialog or popup is shown as a response to button click.
    if (leaveAfterRelease && !*buttonDown && !event->buttons())
        leaveAfterRelease = 0;

    if (*buttonDown) {
        if (!graphicsWidget) {
            // Register the widget that shall receive a leave event
            // after the last button is released.
            if ((alienWidget || !receiver->internalWinId()) && !leaveAfterRelease && !QWidget::mouseGrabber())
                leaveAfterRelease = *buttonDown;
            if (event->type() == QEvent::MouseButtonRelease && !event->buttons())
                *buttonDown = 0;
        }
    } else if (lastMouseReceiver && widgetUnderMouse) {
        // Dispatch enter/leave if we move:
        // 1) from an alien widget to another alien widget or
        //    from a native widget to an alien widget (first OR case)
        // 2) from an alien widget to a native widget (second OR case)
        if ((alienWidget && alienWidget != lastMouseReceiver)
            || (isAlien(lastMouseReceiver) && !alienWidget)) {
            if (activePopupWidget) {
                if (!QWidget::mouseGrabber())
                    dispatchEnterLeave(alienWidget ? alienWidget : nativeWidget, lastMouseReceiver, event->screenPos());
            } else {
                dispatchEnterLeave(receiver, lastMouseReceiver, event->screenPos());
            }

        }
    }

#ifdef ALIEN_DEBUG
    qDebug() << "QApplicationPrivate::sendMouseEvent: receiver:" << receiver
             << "pos:" << event->pos() << "alien" << alienWidget << "button down"
             << *buttonDown << "last" << lastMouseReceiver << "leave after release"
             << leaveAfterRelease;
#endif

    // We need this quard in case someone opens a modal dialog / popup. If that's the case
    // leaveAfterRelease is set to null, but we shall not update lastMouseReceiver.
    const bool wasLeaveAfterRelease = leaveAfterRelease != 0;
    bool result;
    if (spontaneous)
        result = QApplication::sendSpontaneousEvent(receiver, event);
    else
        result = QApplication::sendEvent(receiver, event);

    if (!graphicsWidget && leaveAfterRelease && event->type() == QEvent::MouseButtonRelease
        && !event->buttons() && QWidget::mouseGrabber() != leaveAfterRelease) {
        // Dispatch enter/leave if:
        // 1) the mouse grabber is an alien widget
        // 2) the button is released on an alien widget
        QWidget *enter = 0;
        if (nativeGuard)
            enter = alienGuard ? alienWidget : nativeWidget;
        else // The receiver is typically deleted on mouse release with drag'n'drop.
            enter = QApplication::widgetAt(event->globalPos());
        dispatchEnterLeave(enter, leaveAfterRelease, event->screenPos());
        leaveAfterRelease = 0;
        lastMouseReceiver = enter;
    } else if (!wasLeaveAfterRelease) {
        if (activePopupWidget) {
            if (!QWidget::mouseGrabber())
                lastMouseReceiver = alienGuard ? alienWidget : (nativeGuard ? nativeWidget : 0);
        } else {
            lastMouseReceiver = receiverGuard ? receiver : QApplication::widgetAt(event->globalPos());
        }
    }

    return result;
}

/*
    This function should only be called when the widget changes visibility, i.e.
    when the \a widget is shown, hidden or deleted. This function does nothing
    if the widget is a top-level or native, i.e. not an alien widget. In that
    case enter/leave events are genereated by the underlying windowing system.
*/
extern QPointer<QWidget> qt_last_mouse_receiver;
extern QWidget *qt_button_down;
void QApplicationPrivate::sendSyntheticEnterLeave(QWidget *widget)
{
#ifndef QT_NO_CURSOR
    if (!widget || widget->isWindow())
        return;
    const bool widgetInShow = widget->isVisible() && !widget->data->in_destructor;
    if (!widgetInShow && widget != qt_last_mouse_receiver)
        return; // Widget was not under the cursor when it was hidden/deleted.

    if (widgetInShow && widget->parentWidget()->data->in_show)
        return; // Ingore recursive show.

    QWidget *mouseGrabber = QWidget::mouseGrabber();
    if (mouseGrabber && mouseGrabber != widget)
        return; // Someone else has the grab; enter/leave should not occur.

    QWidget *tlw = widget->window();
    if (tlw->data->in_destructor || tlw->data->is_closing)
        return; // Closing down the business.

    if (widgetInShow && (!qt_last_mouse_receiver || qt_last_mouse_receiver->window() != tlw))
        return; // Mouse cursor not inside the widget's top-level.

    const QPoint globalPos(QCursor::pos());
    QPoint windowPos = tlw->mapFromGlobal(globalPos);

    // Find the current widget under the mouse. If this function was called from
    // the widget's destructor, we have to make sure childAt() doesn't take into
    // account widgets that are about to be destructed.
    QWidget *widgetUnderCursor = tlw->d_func()->childAt_helper(windowPos, widget->data->in_destructor);
    if (!widgetUnderCursor)
        widgetUnderCursor = tlw;
    QPoint pos = widgetUnderCursor->mapFrom(tlw, windowPos);

    if (widgetInShow && widgetUnderCursor != widget && !widget->isAncestorOf(widgetUnderCursor))
        return; // Mouse cursor not inside the widget or any of its children.

    if (widget->data->in_destructor && qt_button_down == widget)
        qt_button_down = 0;

    // Send enter/leave events followed by a mouse move on the entered widget.
    QMouseEvent e(QEvent::MouseMove, pos, windowPos, globalPos, Qt::NoButton, Qt::NoButton, Qt::NoModifier);
    sendMouseEvent(widgetUnderCursor, &e, widgetUnderCursor, tlw, &qt_button_down, qt_last_mouse_receiver);
#endif // QT_NO_CURSOR
}

/*!
    Returns the desktop widget (also called the root window).

    The desktop may be composed of multiple screens, so it would be incorrect,
    for example, to attempt to \e center some widget in the desktop's geometry.
    QDesktopWidget has various functions for obtaining useful geometries upon
    the desktop, such as QDesktopWidget::screenGeometry() and
    QDesktopWidget::availableGeometry().

    On X11, it is also possible to draw on the desktop.
*/
QDesktopWidget *QApplication::desktop()
{
    if (!qt_desktopWidget || // not created yet
         !(qt_desktopWidget->windowType() == Qt::Desktop)) { // reparented away
        qt_desktopWidget = new QDesktopWidget();
    }
    return qt_desktopWidget;
}

/*
  Sets the time after which a drag should start to \a ms ms.

  \sa startDragTime()
*/

void QApplication::setStartDragTime(int ms)
{
    QGuiApplication::styleHints()->setStartDragTime(ms);
}

/*!
    \property QApplication::startDragTime
    \brief the time in milliseconds that a mouse button must be held down
    before a drag and drop operation will begin

    If you support drag and drop in your application, and want to start a drag
    and drop operation after the user has held down a mouse button for a
    certain amount of time, you should use this property's value as the delay.

    Qt also uses this delay internally, e.g. in QTextEdit and QLineEdit, for
    starting a drag.

    The default value is 500 ms.

    \sa startDragDistance(), {Drag and Drop}
*/

int QApplication::startDragTime()
{
    return qApp->styleHints()->startDragTime();
}

/*
    Sets the distance after which a drag should start to \a l pixels.

    \sa startDragDistance()
*/

void QApplication::setStartDragDistance(int l)
{
    QGuiApplication::styleHints()->setStartDragDistance(l);
}

/*!
    \property QApplication::startDragDistance

    If you support drag and drop in your application, and want to start a drag
    and drop operation after the user has moved the cursor a certain distance
    with a button held down, you should use this property's value as the
    minimum distance required.

    For example, if the mouse position of the click is stored in \c startPos
    and the current position (e.g. in the mouse move event) is \c currentPos,
    you can find out if a drag should be started with code like this:

    \snippet code/src_gui_kernel_qapplication.cpp 6

    Qt uses this value internally, e.g. in QFileDialog.

    The default value (if the platform doesn't provide a different default)
    is 10 pixels.

    \sa startDragTime(), QPoint::manhattanLength(), {Drag and Drop}
*/

int QApplication::startDragDistance()
{
    return qApp->styleHints()->startDragDistance();
}

/*!
    Enters the main event loop and waits until exit() is called, then returns
    the value that was set to exit() (which is 0 if exit() is called via
    quit()).

    It is necessary to call this function to start event handling. The main
    event loop receives events from the window system and dispatches these to
    the application widgets.

    Generally, no user interaction can take place before calling exec(). As a
    special case, modal widgets like QMessageBox can be used before calling
    exec(), because modal widgets call exec() to start a local event loop.

    To make your application perform idle processing, i.e., executing a special
    function whenever there are no pending events, use a QTimer with 0 timeout.
    More advanced idle processing schemes can be achieved using processEvents().

    We recommend that you connect clean-up code to the
    \l{QCoreApplication::}{aboutToQuit()} signal, instead of putting it in your
    application's \c{main()} function. This is because, on some platforms the
    QApplication::exec() call may not return. For example, on the Windows
    platform, when the user logs off, the system terminates the process after Qt
    closes all top-level windows. Hence, there is \e{no guarantee} that the
    application will have time to exit its event loop and execute code at the
    end of the \c{main()} function, after the QApplication::exec() call.

    \sa quitOnLastWindowClosed, quit(), exit(), processEvents(),
        QCoreApplication::exec()
*/
int QApplication::exec()
{
    return QGuiApplication::exec();
}

bool QApplicationPrivate::shouldQuit()
{
    /* if there is no non-withdrawn primary window left (except
        the ones without QuitOnClose), we emit the lastWindowClosed
        signal */
    QWidgetList list = QApplication::topLevelWidgets();
    QWindowList processedWindows;
    for (int i = 0; i < list.size(); ++i) {
        QWidget *w = list.at(i);
        if (QWindow *window = w->windowHandle()) { // Menus, popup widgets may not have a QWindow
            processedWindows.push_back(window);
            if (w->isVisible() && !w->parentWidget() && w->testAttribute(Qt::WA_QuitOnClose))
                return false;
        }
    }
    return QGuiApplicationPrivate::shouldQuitInternal(processedWindows);
}

static inline void closeAllPopups()
{
    // Close all popups: In case some popup refuses to close,
    // we give up after 1024 attempts (to avoid an infinite loop).
    int maxiter = 1024;
    QWidget *popup;
    while ((popup = QApplication::activePopupWidget()) && maxiter--)
        popup->close();
}

/*! \reimp
 */
bool QApplication::notify(QObject *receiver, QEvent *e)
{
    Q_D(QApplication);
    // no events are delivered after ~QCoreApplication() has started
    if (QApplicationPrivate::is_app_closing)
        return true;

    if (receiver == 0) {                        // serious error
        qWarning("QApplication::notify: Unexpected null receiver");
        return true;
    }

#ifndef QT_NO_DEBUG
    d->checkReceiverThread(receiver);
#endif

    if (receiver->isWindowType())
        QGuiApplicationPrivate::sendQWindowEventToQPlatformWindow(static_cast<QWindow *>(receiver), e);

    if(e->spontaneous()) {
        // Capture the current mouse and keyboard states. Doing so here is
        // required in order to support Qt Test synthesized events. Real mouse
        // and keyboard state updates from the platform plugin are managed by
        // QGuiApplicationPrivate::process(Mouse|Wheel|Key|Touch|Tablet)Event();
        switch (e->type()) {
        case QEvent::MouseButtonPress:
            {
                QMouseEvent *me = static_cast<QMouseEvent*>(e);
                QApplicationPrivate::modifier_buttons = me->modifiers();
                QApplicationPrivate::mouse_buttons |= me->button();
                break;
            }
        case QEvent::MouseButtonDblClick:
            {
                QMouseEvent *me = static_cast<QMouseEvent*>(e);
                QApplicationPrivate::modifier_buttons = me->modifiers();
                QApplicationPrivate::mouse_buttons |= me->button();
                break;
            }
        case QEvent::MouseButtonRelease:
            {
                QMouseEvent *me = static_cast<QMouseEvent*>(e);
                QApplicationPrivate::modifier_buttons = me->modifiers();
                QApplicationPrivate::mouse_buttons &= ~me->button();
                break;
            }
        case QEvent::KeyPress:
        case QEvent::KeyRelease:
        case QEvent::MouseMove:
#ifndef QT_NO_WHEELEVENT
        case QEvent::Wheel:
#endif
        case QEvent::TouchBegin:
        case QEvent::TouchUpdate:
        case QEvent::TouchEnd:
#ifndef QT_NO_TABLETEVENT
        case QEvent::TabletMove:
        case QEvent::TabletPress:
        case QEvent::TabletRelease:
#endif
            {
                QInputEvent *ie = static_cast<QInputEvent*>(e);
                QApplicationPrivate::modifier_buttons = ie->modifiers();
                break;
            }
        default:
            break;
        }
    }

#ifndef QT_NO_GESTURES
    // walk through parents and check for gestures
    if (d->gestureManager) {
        switch (e->type()) {
        case QEvent::Paint:
        case QEvent::MetaCall:
        case QEvent::DeferredDelete:
        case QEvent::DragEnter: case QEvent::DragMove: case QEvent::DragLeave:
        case QEvent::Drop: case QEvent::DragResponse:
        case QEvent::ChildAdded: case QEvent::ChildPolished:
        case QEvent::ChildRemoved:
        case QEvent::UpdateRequest:
        case QEvent::UpdateLater:
        case QEvent::LocaleChange:
        case QEvent::Style:
        case QEvent::IconDrag:
        case QEvent::StyleChange:
        case QEvent::GraphicsSceneDragEnter:
        case QEvent::GraphicsSceneDragMove:
        case QEvent::GraphicsSceneDragLeave:
        case QEvent::GraphicsSceneDrop:
        case QEvent::DynamicPropertyChange:
        case QEvent::NetworkReplyUpdated:
            break;
        default:
            if (d->gestureManager->thread() == QThread::currentThread()) {
                if (receiver->isWidgetType()) {
                    if (d->gestureManager->filterEvent(static_cast<QWidget *>(receiver), e))
                        return true;
                } else {
                    // a special case for events that go to QGesture objects.
                    // We pass the object to the gesture manager and it'll figure
                    // out if it's QGesture or not.
                    if (d->gestureManager->filterEvent(receiver, e))
                        return true;
                }
            }
            break;
        }
    }
#endif // QT_NO_GESTURES

    switch (e->type()) {
    case QEvent::ApplicationDeactivate:
        // Close all popups (triggers when switching applications
        // by pressing ALT-TAB on Windows, which is not receive as key event.
        closeAllPopups();
        break;
    case QEvent::Wheel: // User input and window activation makes tooltips sleep
    case QEvent::ActivationChange:
    case QEvent::KeyPress:
    case QEvent::KeyRelease:
    case QEvent::FocusOut:
    case QEvent::FocusIn:
    case QEvent::MouseButtonPress:
    case QEvent::MouseButtonRelease:
    case QEvent::MouseButtonDblClick:
        d->toolTipFallAsleep.stop();
        // fall-through
    case QEvent::Leave:
        d->toolTipWakeUp.stop();
    default:
        break;
    }

    switch (e->type()) {
        case QEvent::KeyPress:
            {
                bool isWidget = receiver->isWidgetType();
                bool isWindow = receiver->isWindowType();
                bool isGraphicsWidget = false;
#ifndef QT_NO_GRAPHICSVIEW
                isGraphicsWidget = !isWidget && !isWindow && qobject_cast<QGraphicsWidget *>(receiver);
#endif
                if (!isWidget && !isGraphicsWidget && !isWindow) {
                    return d->notify_helper(receiver, e);
                }

                QKeyEvent* key = static_cast<QKeyEvent*>(e);
#ifndef QT_NO_SHORTCUT
                // Try looking for a Shortcut before sending key events
                QObject *shortcutReceiver = receiver;
                if (!isWidget && isWindow) {
                    QWindow *w = qobject_cast<QWindow *>(receiver);
                    QObject *focus = w ? w->focusObject() : 0;
                    if (focus)
                        shortcutReceiver = focus;
                }
                if (qApp->d_func()->shortcutMap.tryShortcutEvent(shortcutReceiver, key))
                    return true;
#endif
                qt_in_tab_key_event = (key->key() == Qt::Key_Backtab
                        || key->key() == Qt::Key_Tab
                        || key->key() == Qt::Key_Left
                        || key->key() == Qt::Key_Up
                        || key->key() == Qt::Key_Right
                        || key->key() == Qt::Key_Down);

            }
        default:
            break;
    }

    bool res = false;
    if (!receiver->isWidgetType()) {
        res = d->notify_helper(receiver, e);
    } else switch (e->type()) {
    case QEvent::ShortcutOverride:
    case QEvent::KeyPress:
    case QEvent::KeyRelease:
        {
            bool isWidget = receiver->isWidgetType();
            bool isGraphicsWidget = false;
#ifndef QT_NO_GRAPHICSVIEW
            isGraphicsWidget = !isWidget && qobject_cast<QGraphicsWidget *>(receiver);
#endif
            QKeyEvent* key = static_cast<QKeyEvent*>(e);
            bool def = key->isAccepted();
            QPointer<QObject> pr = receiver;
            while (receiver) {
                if (def)
                    key->accept();
                else
                    key->ignore();
                res = d->notify_helper(receiver, e);
                QWidget *w = isWidget ? static_cast<QWidget *>(receiver) : 0;
#ifndef QT_NO_GRAPHICSVIEW
                QGraphicsWidget *gw = isGraphicsWidget ? static_cast<QGraphicsWidget *>(receiver) : 0;
#endif

                if ((res && key->isAccepted())
                    /*
                       QLineEdit will emit a signal on Key_Return, but
                       ignore the event, and sometimes the connected
                       slot deletes the QLineEdit (common in itemview
                       delegates), so we have to check if the widget
                       was destroyed even if the event was ignored (to
                       prevent a crash)

                       note that we don't have to reset pw while
                       propagating (because the original receiver will
                       be destroyed if one of its ancestors is)
                    */
                    || !pr
                    || (isWidget && (w->isWindow() || !w->parentWidget()))
#ifndef QT_NO_GRAPHICSVIEW
                    || (isGraphicsWidget && (gw->isWindow() || !gw->parentWidget()))
#endif
                    ) {
                    break;
                }

#ifndef QT_NO_GRAPHICSVIEW
                receiver = w ? (QObject *)w->parentWidget() : (QObject *)gw->parentWidget();
#else
                receiver = w->parentWidget();
#endif
            }
            qt_in_tab_key_event = false;
        }
        break;
    case QEvent::MouseButtonPress:
    case QEvent::MouseButtonRelease:
    case QEvent::MouseButtonDblClick:
    case QEvent::MouseMove:
        {
            QWidget* w = static_cast<QWidget *>(receiver);

            QMouseEvent* mouse = static_cast<QMouseEvent*>(e);
            QPoint relpos = mouse->pos();

            if (e->spontaneous()) {
                if (e->type() != QEvent::MouseMove)
                    QApplicationPrivate::giveFocusAccordingToFocusPolicy(w, e, relpos);

                // ### Qt 5 These dynamic tool tips should be an OPT-IN feature. Some platforms
                // like Mac OS X (probably others too), can optimize their views by not
                // dispatching mouse move events. We have attributes to control hover,
                // and mouse tracking, but as long as we are deciding to implement this
                // feature without choice of opting-in or out, you ALWAYS have to have
                // tracking enabled. Therefore, the other properties give a false sense of
                // performance enhancement.
                if (e->type() == QEvent::MouseMove && mouse->buttons() == 0) {
                    d->toolTipWidget = w;
                    d->toolTipPos = relpos;
                    d->toolTipGlobalPos = mouse->globalPos();
                    QStyle *s = d->toolTipWidget->style();
                    int wakeDelay = s->styleHint(QStyle::SH_ToolTip_WakeUpDelay, 0, d->toolTipWidget, 0);
                    d->toolTipWakeUp.start(d->toolTipFallAsleep.isActive() ? 20 : wakeDelay, this);
                }
            }

            bool eventAccepted = mouse->isAccepted();

            QPointer<QWidget> pw = w;
            while (w) {
                QMouseEvent me(mouse->type(), relpos, mouse->windowPos(), mouse->globalPos(), mouse->button(), mouse->buttons(),
                               mouse->modifiers());
                me.spont = mouse->spontaneous();
                me.setTimestamp(mouse->timestamp());
                QGuiApplicationPrivate::setMouseEventFlags(&me, mouse->flags());
                // throw away any mouse-tracking-only mouse events
                if (!w->hasMouseTracking()
                    && mouse->type() == QEvent::MouseMove && mouse->buttons() == 0) {
                    // but still send them through all application event filters (normally done by notify_helper)
                    for (int i = 0; d->extraData && i < d->extraData->eventFilters.size(); ++i) {
                        QObject *obj = d->extraData->eventFilters.at(i);
                        if (!obj)
                            continue;
                        if (obj->d_func()->threadData != w->d_func()->threadData) {
                            qWarning("QApplication: Object event filter cannot be in a different thread.");
                            continue;
                        }
                        if (obj->eventFilter(w, w == receiver ? mouse : &me))
                            break;
                    }
                    res = true;
                } else {
                    w->setAttribute(Qt::WA_NoMouseReplay, false);
                    res = d->notify_helper(w, w == receiver ? mouse : &me);
                    e->spont = false;
                }
                eventAccepted = (w == receiver ? mouse : &me)->isAccepted();
                if (res && eventAccepted)
                    break;
                if (w->isWindow() || w->testAttribute(Qt::WA_NoMousePropagation))
                    break;
                relpos += w->pos();
                w = w->parentWidget();
            }

            mouse->setAccepted(eventAccepted);

            if (e->type() == QEvent::MouseMove) {
                if (!pw)
                    break;

                w = static_cast<QWidget *>(receiver);
                relpos = mouse->pos();
                QPoint diff = relpos - w->mapFromGlobal(d->hoverGlobalPos);
                while (w) {
                    if (w->testAttribute(Qt::WA_Hover) &&
                        (!QApplication::activePopupWidget() || QApplication::activePopupWidget() == w->window())) {
                        QHoverEvent he(QEvent::HoverMove, relpos, relpos - diff, mouse->modifiers());
                        d->notify_helper(w, &he);
                    }
                    if (w->isWindow() || w->testAttribute(Qt::WA_NoMousePropagation))
                        break;
                    relpos += w->pos();
                    w = w->parentWidget();
                }
            }

            d->hoverGlobalPos = mouse->globalPos();
        }
        break;
#ifndef QT_NO_WHEELEVENT
    case QEvent::Wheel:
        {
            QWidget* w = static_cast<QWidget *>(receiver);
            QWheelEvent* wheel = static_cast<QWheelEvent*>(e);
            QPoint relpos = wheel->pos();
            bool eventAccepted = wheel->isAccepted();

            if (e->spontaneous() && wheel->phase() == Qt::ScrollUpdate)
                QApplicationPrivate::giveFocusAccordingToFocusPolicy(w, e, relpos);

            while (w) {
                QWheelEvent we(relpos, wheel->globalPos(), wheel->pixelDelta(), wheel->angleDelta(), wheel->delta(), wheel->orientation(), wheel->buttons(),
                               wheel->modifiers(), wheel->phase());
                we.spont = wheel->spontaneous();
                res = d->notify_helper(w, w == receiver ? wheel : &we);
                eventAccepted = ((w == receiver) ? wheel : &we)->isAccepted();
                e->spont = false;
                if ((res && eventAccepted)
                    || w->isWindow() || w->testAttribute(Qt::WA_NoMousePropagation))
                    break;

                relpos += w->pos();
                w = w->parentWidget();
            }
            wheel->setAccepted(eventAccepted);
        }
        break;
#endif
#ifndef QT_NO_CONTEXTMENU
    case QEvent::ContextMenu:
        {
            QWidget* w = static_cast<QWidget *>(receiver);
            QContextMenuEvent *context = static_cast<QContextMenuEvent*>(e);
            QPoint relpos = context->pos();
            bool eventAccepted = context->isAccepted();
            while (w) {
                QContextMenuEvent ce(context->reason(), relpos, context->globalPos(), context->modifiers());
                ce.spont = e->spontaneous();
                res = d->notify_helper(w, w == receiver ? context : &ce);
                eventAccepted = ((w == receiver) ? context : &ce)->isAccepted();
                e->spont = false;

                if ((res && eventAccepted)
                    || w->isWindow() || w->testAttribute(Qt::WA_NoMousePropagation))
                    break;

                relpos += w->pos();
                w = w->parentWidget();
            }
            context->setAccepted(eventAccepted);
        }
        break;
#endif // QT_NO_CONTEXTMENU
#ifndef QT_NO_TABLETEVENT
    case QEvent::TabletMove:
    case QEvent::TabletPress:
    case QEvent::TabletRelease:
        {
            QWidget *w = static_cast<QWidget *>(receiver);
            QTabletEvent *tablet = static_cast<QTabletEvent*>(e);
            QPointF relpos = tablet->posF();
            bool eventAccepted = tablet->isAccepted();
            while (w) {
                QTabletEvent te(tablet->type(), relpos, tablet->globalPosF(),
                                tablet->device(), tablet->pointerType(),
                                tablet->pressure(), tablet->xTilt(), tablet->yTilt(),
                                tablet->tangentialPressure(), tablet->rotation(), tablet->z(),
                                tablet->modifiers(), tablet->uniqueId(), tablet->button(), tablet->buttons());
                te.spont = e->spontaneous();
                res = d->notify_helper(w, w == receiver ? tablet : &te);
                eventAccepted = ((w == receiver) ? tablet : &te)->isAccepted();
                e->spont = false;
                if ((res && eventAccepted)
                     || w->isWindow()
                     || w->testAttribute(Qt::WA_NoMousePropagation))
                    break;

                relpos += w->pos();
                w = w->parentWidget();
            }
            tablet->setAccepted(eventAccepted);
            qt_tabletChokeMouse = tablet->isAccepted();
        }
        break;
#endif // QT_NO_TABLETEVENT

#if !defined(QT_NO_TOOLTIP) || !defined(QT_NO_WHATSTHIS)
    case QEvent::ToolTip:
    case QEvent::WhatsThis:
    case QEvent::QueryWhatsThis:
        {
            QWidget* w = static_cast<QWidget *>(receiver);
            QHelpEvent *help = static_cast<QHelpEvent*>(e);
            QPoint relpos = help->pos();
            bool eventAccepted = help->isAccepted();
            while (w) {
                QHelpEvent he(help->type(), relpos, help->globalPos());
                he.spont = e->spontaneous();
                res = d->notify_helper(w, w == receiver ? help : &he);
                e->spont = false;
                eventAccepted = (w == receiver ? help : &he)->isAccepted();
                if ((res && eventAccepted) || w->isWindow())
                    break;

                relpos += w->pos();
                w = w->parentWidget();
            }
            help->setAccepted(eventAccepted);
        }
        break;
#endif
#if !defined(QT_NO_STATUSTIP) || !defined(QT_NO_WHATSTHIS)
    case QEvent::StatusTip:
    case QEvent::WhatsThisClicked:
        {
            QWidget *w = static_cast<QWidget *>(receiver);
            while (w) {
                res = d->notify_helper(w, e);
                if ((res && e->isAccepted()) || w->isWindow())
                    break;
                w = w->parentWidget();
            }
        }
        break;
#endif

#ifndef QT_NO_DRAGANDDROP
    case QEvent::DragEnter: {
            QWidget* w = static_cast<QWidget *>(receiver);
            QDragEnterEvent *dragEvent = static_cast<QDragEnterEvent *>(e);
#ifndef QT_NO_GRAPHICSVIEW
            // QGraphicsProxyWidget handles its own propagation,
            // and we must not change QDragManagers currentTarget.
            QWExtra *extra = w->window()->d_func()->extra;
            if (extra && extra->proxyWidget) {
                res = d->notify_helper(w, dragEvent);
                break;
            }
#endif
            while (w) {
                if (w->isEnabled() && w->acceptDrops()) {
                    res = d->notify_helper(w, dragEvent);
                    if (res && dragEvent->isAccepted()) {
                        QDragManager::self()->setCurrentTarget(w);
                        break;
                    }
                }
                if (w->isWindow())
                    break;
                dragEvent->p = w->mapToParent(dragEvent->p.toPoint());
                w = w->parentWidget();
            }
        }
        break;
    case QEvent::DragMove:
    case QEvent::Drop:
    case QEvent::DragLeave: {
            QWidget* w = static_cast<QWidget *>(receiver);
#ifndef QT_NO_GRAPHICSVIEW
            // QGraphicsProxyWidget handles its own propagation,
            // and we must not change QDragManagers currentTarget.
            QWExtra *extra = w->window()->d_func()->extra;
            bool isProxyWidget = extra && extra->proxyWidget;
            if (!isProxyWidget)
#endif
                w = qobject_cast<QWidget *>(QDragManager::self()->currentTarget());

            if (!w) {
                    break;
            }
            if (e->type() == QEvent::DragMove || e->type() == QEvent::Drop) {
                QDropEvent *dragEvent = static_cast<QDropEvent *>(e);
                QWidget *origReciver = static_cast<QWidget *>(receiver);
                while (origReciver && w != origReciver) {
                    dragEvent->p = origReciver->mapToParent(dragEvent->p.toPoint());
                    origReciver = origReciver->parentWidget();
                }
            }
            res = d->notify_helper(w, e);
            if (e->type() != QEvent::DragMove
#ifndef QT_NO_GRAPHICSVIEW
                && !isProxyWidget
#endif
                )
                QDragManager::self()->setCurrentTarget(0, e->type() == QEvent::Drop);
        }
        break;
#endif
    case QEvent::TouchBegin:
    // Note: TouchUpdate and TouchEnd events are never propagated
    {
        QWidget *widget = static_cast<QWidget *>(receiver);
        QTouchEvent *touchEvent = static_cast<QTouchEvent *>(e);
        bool eventAccepted = touchEvent->isAccepted();
        bool acceptTouchEvents = widget->testAttribute(Qt::WA_AcceptTouchEvents);

        if (acceptTouchEvents && e->spontaneous()) {
            const QPoint localPos = touchEvent->touchPoints()[0].pos().toPoint();
            QApplicationPrivate::giveFocusAccordingToFocusPolicy(widget, e, localPos);
        }

        while (widget) {
            // first, try to deliver the touch event
            acceptTouchEvents = widget->testAttribute(Qt::WA_AcceptTouchEvents);
            touchEvent->setTarget(widget);
            touchEvent->setAccepted(acceptTouchEvents);
            QPointer<QWidget> p = widget;
            res = acceptTouchEvents && d->notify_helper(widget, touchEvent);
            eventAccepted = touchEvent->isAccepted();
            if (p.isNull()) {
                // widget was deleted
                widget = 0;
            } else {
                widget->setAttribute(Qt::WA_WState_AcceptedTouchBeginEvent, res && eventAccepted);
            }
            touchEvent->spont = false;
            if (res && eventAccepted) {
                // the first widget to accept the TouchBegin gets an implicit grab.
                for (int i = 0; i < touchEvent->touchPoints().count(); ++i) {
                    const QTouchEvent::TouchPoint &touchPoint = touchEvent->touchPoints().at(i);
                    d->activeTouchPoints[QGuiApplicationPrivate::ActiveTouchPointsKey(touchEvent->device(), touchPoint.id())].target = widget;
                }
                break;
            } else if (p.isNull() || widget->isWindow() || widget->testAttribute(Qt::WA_NoMousePropagation)) {
                break;
            }
            QPoint offset = widget->pos();
            widget = widget->parentWidget();
            touchEvent->setTarget(widget);
            for (int i = 0; i < touchEvent->_touchPoints.size(); ++i) {
                QTouchEvent::TouchPoint &pt = touchEvent->_touchPoints[i];
                QRectF rect = pt.rect();
                rect.moveCenter(offset);
                pt.d->rect = rect;
                pt.d->startPos = pt.startPos() + offset;
                pt.d->lastPos = pt.lastPos() + offset;
            }
        }

        touchEvent->setAccepted(eventAccepted);
        break;
    }
    case QEvent::RequestSoftwareInputPanel:
        inputMethod()->show();
        break;
    case QEvent::CloseSoftwareInputPanel:
        inputMethod()->hide();
        break;

#ifndef QT_NO_GESTURES
    case QEvent::NativeGesture:
    {
        // only propagate the first gesture event (after the GID_BEGIN)
        QWidget *w = static_cast<QWidget *>(receiver);
        while (w) {
            e->ignore();
            res = d->notify_helper(w, e);
            if ((res && e->isAccepted()) || w->isWindow())
                break;
            w = w->parentWidget();
        }
        break;
    }
    case QEvent::Gesture:
    case QEvent::GestureOverride:
    {
        if (receiver->isWidgetType()) {
            QWidget *w = static_cast<QWidget *>(receiver);
            QGestureEvent *gestureEvent = static_cast<QGestureEvent *>(e);
            QList<QGesture *> allGestures = gestureEvent->gestures();

            bool eventAccepted = gestureEvent->isAccepted();
            bool wasAccepted = eventAccepted;
            while (w) {
                // send only gestures the widget expects
                QList<QGesture *> gestures;
                QWidgetPrivate *wd = w->d_func();
                for (int i = 0; i < allGestures.size();) {
                    QGesture *g = allGestures.at(i);
                    Qt::GestureType type = g->gestureType();
                    QMap<Qt::GestureType, Qt::GestureFlags>::iterator contextit =
                            wd->gestureContext.find(type);
                    bool deliver = contextit != wd->gestureContext.end() &&
                        (g->state() == Qt::GestureStarted || w == receiver ||
                         (contextit.value() & Qt::ReceivePartialGestures));
                    if (deliver) {
                        allGestures.removeAt(i);
                        gestures.append(g);
                    } else {
                        ++i;
                    }
                }
                if (!gestures.isEmpty()) { // we have gestures for this w
                    QGestureEvent ge(gestures);
                    ge.t = gestureEvent->t;
                    ge.spont = gestureEvent->spont;
                    ge.m_accept = wasAccepted;
                    ge.m_accepted = gestureEvent->m_accepted;
                    res = d->notify_helper(w, &ge);
                    gestureEvent->spont = false;
                    eventAccepted = ge.isAccepted();
                    for (int i = 0; i < gestures.size(); ++i) {
                        QGesture *g = gestures.at(i);
                        // Ignore res [event return value] because handling of multiple gestures
                        // packed into a single QEvent depends on not consuming the event
                        if (eventAccepted || ge.isAccepted(g)) {
                            // if the gesture was accepted, mark the target widget for it
                            gestureEvent->m_targetWidgets[g->gestureType()] = w;
                            gestureEvent->setAccepted(g, true);
                        } else {
                            // if the gesture was explicitly ignored by the application,
                            // put it back so a parent can get it
                            allGestures.append(g);
                        }
                    }
                }
                if (allGestures.isEmpty()) // everything delivered
                    break;
                if (w->isWindow())
                    break;
                w = w->parentWidget();
            }
            foreach (QGesture *g, allGestures)
                gestureEvent->setAccepted(g, false);
            gestureEvent->m_accept = false; // to make sure we check individual gestures
        } else {
            res = d->notify_helper(receiver, e);
        }
        break;
    }
#endif // QT_NO_GESTURES
#ifdef Q_OS_MAC
    // Enable touch events on enter, disable on leave.
    typedef void (*RegisterTouchWindowFn)(QWindow *,  bool);
    case QEvent::Enter:
        if (receiver->isWidgetType()) {
            QWidget *w = static_cast<QWidget *>(receiver);
            if (w->testAttribute(Qt::WA_AcceptTouchEvents)) {
                RegisterTouchWindowFn registerTouchWindow = reinterpret_cast<RegisterTouchWindowFn>
                        (platformNativeInterface()->nativeResourceFunctionForIntegration("registertouchwindow"));
                if (registerTouchWindow)
                    registerTouchWindow(w->window()->windowHandle(), true);
            }
        }
        res = d->notify_helper(receiver, e);
    break;
    case QEvent::Leave:
        if (receiver->isWidgetType()) {
            QWidget *w = static_cast<QWidget *>(receiver);
            if (w->testAttribute(Qt::WA_AcceptTouchEvents)) {
                RegisterTouchWindowFn registerTouchWindow = reinterpret_cast<RegisterTouchWindowFn>
                        (platformNativeInterface()->nativeResourceFunctionForIntegration("registertouchwindow"));
                if (registerTouchWindow)
                    registerTouchWindow(w->window()->windowHandle(), false);
            }
        }
        res = d->notify_helper(receiver, e);
    break;
#endif
    default:
        res = d->notify_helper(receiver, e);
        break;
    }

    return res;
}

bool QApplicationPrivate::notify_helper(QObject *receiver, QEvent * e)
{
    // send to all application event filters
    if (sendThroughApplicationEventFilters(receiver, e))
        return true;

    if (receiver->isWidgetType()) {
        QWidget *widget = static_cast<QWidget *>(receiver);

#if !defined(Q_OS_WINCE) || (defined(GWES_ICONCURS) && !defined(QT_NO_CURSOR))
        // toggle HasMouse widget state on enter and leave
        if ((e->type() == QEvent::Enter || e->type() == QEvent::DragEnter) &&
            (!QApplication::activePopupWidget() || QApplication::activePopupWidget() == widget->window()))
            widget->setAttribute(Qt::WA_UnderMouse, true);
        else if (e->type() == QEvent::Leave || e->type() == QEvent::DragLeave)
            widget->setAttribute(Qt::WA_UnderMouse, false);
#endif

        if (QLayout *layout=widget->d_func()->layout) {
            layout->widgetEvent(e);
        }
    }

    // send to all receiver event filters
    if (sendThroughObjectEventFilters(receiver, e))
        return true;

    // deliver the event
    bool consumed = receiver->event(e);
    QCoreApplicationPrivate::setEventSpontaneous(e, false);
    return consumed;
}

bool QApplicationPrivate::inPopupMode()
{
    return QApplicationPrivate::popupWidgets != 0;
}

static void ungrabKeyboardForPopup(QWidget *popup)
{
    if (QWidget::keyboardGrabber())
        qt_widget_private(QWidget::keyboardGrabber())->stealKeyboardGrab(true);
    else
        qt_widget_private(popup)->stealKeyboardGrab(false);
}

static void ungrabMouseForPopup(QWidget *popup)
{
    if (QWidget::mouseGrabber())
        qt_widget_private(QWidget::mouseGrabber())->stealMouseGrab(true);
    else
        qt_widget_private(popup)->stealMouseGrab(false);
}

static bool popupGrabOk;

static void grabForPopup(QWidget *popup)
{
    Q_ASSERT(popup->testAttribute(Qt::WA_WState_Created));
    popupGrabOk = qt_widget_private(popup)->stealKeyboardGrab(true);
    if (popupGrabOk) {
        popupGrabOk = qt_widget_private(popup)->stealMouseGrab(true);
        if (!popupGrabOk) {
            // transfer grab back to the keyboard grabber if any
            ungrabKeyboardForPopup(popup);
        }
    }
}

extern QWidget *qt_button_down;
extern QWidget *qt_popup_down;
extern bool qt_replay_popup_mouse_event;

void QApplicationPrivate::closePopup(QWidget *popup)
{
    if (!popupWidgets)
        return;
    popupWidgets->removeAll(popup);

     if (popup == qt_popup_down) {
         qt_button_down = 0;
         qt_popup_down = 0;
     }

    if (QApplicationPrivate::popupWidgets->count() == 0) { // this was the last popup
        delete QApplicationPrivate::popupWidgets;
        QApplicationPrivate::popupWidgets = 0;

        if (popupGrabOk) {
            popupGrabOk = false;

            if (popup->geometry().contains(QPoint(QGuiApplicationPrivate::mousePressX,
                                                  QGuiApplicationPrivate::mousePressY))
                || popup->testAttribute(Qt::WA_NoMouseReplay)) {
                // mouse release event or inside
                qt_replay_popup_mouse_event = false;
            } else { // mouse press event
                qt_replay_popup_mouse_event = true;
            }

            // transfer grab back to mouse grabber if any, otherwise release the grab
            ungrabMouseForPopup(popup);

            // transfer grab back to keyboard grabber if any, otherwise release the grab
            ungrabKeyboardForPopup(popup);
        }

        if (active_window) {
            if (QWidget *fw = active_window->focusWidget()) {
                if (fw != QApplication::focusWidget()) {
                    fw->setFocus(Qt::PopupFocusReason);
                } else {
                    QFocusEvent e(QEvent::FocusIn, Qt::PopupFocusReason);
                    QCoreApplication::sendEvent(fw, &e);
                }
            }
        }

    } else {
        // A popup was closed, so the previous popup gets the focus.
        QWidget* aw = QApplicationPrivate::popupWidgets->last();
        if (QWidget *fw = aw->focusWidget())
            fw->setFocus(Qt::PopupFocusReason);

        if (QApplicationPrivate::popupWidgets->count() == 1) // grab mouse/keyboard
            grabForPopup(aw);
    }

}

int openPopupCount = 0;

void QApplicationPrivate::openPopup(QWidget *popup)
{
    openPopupCount++;
    if (!popupWidgets) // create list
        popupWidgets = new QWidgetList;
    popupWidgets->append(popup); // add to end of list

    if (QApplicationPrivate::popupWidgets->count() == 1) // grab mouse/keyboard
        grabForPopup(popup);

    // popups are not focus-handled by the window system (the first
    // popup grabbed the keyboard), so we have to do that manually: A
    // new popup gets the focus
    if (popup->focusWidget()) {
        popup->focusWidget()->setFocus(Qt::PopupFocusReason);
    } else if (popupWidgets->count() == 1) { // this was the first popup
        if (QWidget *fw = QApplication::focusWidget()) {
            QFocusEvent e(QEvent::FocusOut, Qt::PopupFocusReason);
            QApplication::sendEvent(fw, &e);
        }
    }
}

#ifdef QT_KEYPAD_NAVIGATION
/*!
    Sets the kind of focus navigation Qt should use to \a mode.

    This feature is available in Qt for Embedded Linux, and Windows CE
    only.

    \note On Windows CE this feature is disabled by default for touch device
          mkspecs. To enable keypad navigation, build Qt with
          QT_KEYPAD_NAVIGATION defined.

    \since 4.6

    \sa keypadNavigationEnabled()
*/
void QApplication::setNavigationMode(Qt::NavigationMode mode)
{
    QApplicationPrivate::navigationMode = mode;
}

/*!
    Returns what kind of focus navigation Qt is using.

    This feature is available in Qt for Embedded Linux, and Windows CE only.

    \note On Windows CE this feature is disabled by default for touch device
          mkspecs. To enable keypad navigation, build Qt with
          QT_KEYPAD_NAVIGATION defined.

    \since 4.6

    \sa keypadNavigationEnabled()
*/
Qt::NavigationMode QApplication::navigationMode()
{
    return QApplicationPrivate::navigationMode;
}

/*!
    Sets whether Qt should use focus navigation suitable for use with a
    minimal keypad.

    This feature is available in Qt for Embedded Linux, and Windows CE only.

    \note On Windows CE this feature is disabled by default for touch device
          mkspecs. To enable keypad navigation, build Qt with
          QT_KEYPAD_NAVIGATION defined.

    \deprecated

    \sa setNavigationMode()
*/
void QApplication::setKeypadNavigationEnabled(bool enable)
{
    if (enable) {
        QApplication::setNavigationMode(Qt::NavigationModeKeypadTabOrder);
    } else {
        QApplication::setNavigationMode(Qt::NavigationModeNone);
    }
}

/*!
    Returns \c true if Qt is set to use keypad navigation; otherwise returns
    false.  The default value is false.

    This feature is available in Qt for Embedded Linux, and Windows CE only.

    \note On Windows CE this feature is disabled by default for touch device
          mkspecs. To enable keypad navigation, build Qt with
          QT_KEYPAD_NAVIGATION defined.

    \deprecated

    \sa navigationMode()
*/
bool QApplication::keypadNavigationEnabled()
{
    return QApplicationPrivate::navigationMode == Qt::NavigationModeKeypadTabOrder ||
        QApplicationPrivate::navigationMode == Qt::NavigationModeKeypadDirectional;
}
#endif

/*!
    \fn void QApplication::alert(QWidget *widget, int msec)
    \since 4.3

    Causes an alert to be shown for \a widget if the window is not the active
    window. The alert is shown for \a msec miliseconds. If \a msec is zero (the
    default), then the alert is shown indefinitely until the window becomes
    active again.

    Currently this function does nothing on Qt for Embedded Linux.

    On Mac OS X, this works more at the application level and will cause the
    application icon to bounce in the dock.

    On Windows, this causes the window's taskbar entry to flash for a time. If
    \a msec is zero, the flashing will stop and the taskbar entry will turn a
    different color (currently orange).

    On X11, this will cause the window to be marked as "demands attention", the
    window must not be hidden (i.e. not have hide() called on it, but be
    visible in some sort of way) in order for this to work.
*/
void QApplication::alert(QWidget *widget, int duration)
{
    if (widget) {
       if (widget->window()->isActiveWindow() && !(widget->window()->windowState() & Qt::WindowMinimized))
            return;
        if (QWindow *window= QApplicationPrivate::windowForWidget(widget))
            window->alert(duration);
    } else {
        foreach (QWidget *topLevel, topLevelWidgets())
            QApplication::alert(topLevel, duration);
    }
}

/*!
    \property QApplication::cursorFlashTime
    \brief the text cursor's flash (blink) time in milliseconds

    The flash time is the time required to display, invert and restore the
    caret display. Usually the text cursor is displayed for half the cursor
    flash time, then hidden for the same amount of time, but this may vary.

    The default value on X11 is 1000 milliseconds. On Windows, the
    \uicontrol{Control Panel} value is used and setting this property sets the cursor
    flash time for all applications.

    We recommend that widgets do not cache this value as it may change at any
    time if the user changes the global desktop settings.

    \note This property may hold a negative value, for instance if cursor
    blinking is disabled.
*/
void QApplication::setCursorFlashTime(int msecs)
{
    QGuiApplication::styleHints()->setCursorFlashTime(msecs);
}

int QApplication::cursorFlashTime()
{
    return qApp->styleHints()->cursorFlashTime();
}

/*!
    \property QApplication::doubleClickInterval
    \brief the time limit in milliseconds that distinguishes a double click
    from two consecutive mouse clicks

    The default value on X11 is 400 milliseconds. On Windows and Mac OS, the
    operating system's value is used.
*/
void QApplication::setDoubleClickInterval(int ms)
{
    QGuiApplication::styleHints()->setMouseDoubleClickInterval(ms);
}

int QApplication::doubleClickInterval()
{
    return qApp->styleHints()->mouseDoubleClickInterval();
}

/*!
    \fn QApplication::keyboardInputDirection()
    \since 4.2
    \deprecated

    Returns the current keyboard input direction. Replaced with QInputMethod::inputDirection()
    \sa QInputMethod::inputDirection()
*/

/*!
    \property QApplication::keyboardInputInterval
    \brief the time limit in milliseconds that distinguishes a key press
    from two consecutive key presses
    \since 4.2

    The default value on X11 is 400 milliseconds. On Windows and Mac OS, the
    operating system's value is used.
*/
void QApplication::setKeyboardInputInterval(int ms)
{
    QGuiApplication::styleHints()->setKeyboardInputInterval(ms);
}

int QApplication::keyboardInputInterval()
{
    return qApp->styleHints()->keyboardInputInterval();
}

/*!
    \property QApplication::wheelScrollLines
    \brief the number of lines to scroll a widget, when the
    mouse wheel is rotated.

    If the value exceeds the widget's number of visible lines, the widget
    should interpret the scroll operation as a single \e{page up} or
    \e{page down}. If the widget is an \l{QAbstractItemView}{item view class},
    then the result of scrolling one \e line depends on the setting of the
    widget's \l{QAbstractItemView::verticalScrollMode()}{scroll mode}. Scroll
    one \e line can mean \l{QAbstractItemView::ScrollPerItem}{scroll one item}
    or \l{QAbstractItemView::ScrollPerPixel}{scroll one pixel}.

    By default, this property has a value of 3.
*/
#ifndef QT_NO_WHEELEVENT
int QApplication::wheelScrollLines()
{
    return QApplicationPrivate::wheel_scroll_lines;
}

void QApplication::setWheelScrollLines(int lines)
{
    QApplicationPrivate::wheel_scroll_lines = lines;
}
#endif

static inline int uiEffectToFlag(Qt::UIEffect effect)
{
    switch (effect) {
    case Qt::UI_General:
        return QPlatformTheme::GeneralUiEffect;
    case Qt::UI_AnimateMenu:
        return QPlatformTheme::AnimateMenuUiEffect;
    case Qt::UI_FadeMenu:
        return QPlatformTheme::FadeMenuUiEffect;
    case Qt::UI_AnimateCombo:
        return QPlatformTheme::AnimateComboUiEffect;
    case Qt::UI_AnimateTooltip:
        return QPlatformTheme::AnimateTooltipUiEffect;
    case Qt::UI_FadeTooltip:
        return QPlatformTheme::FadeTooltipUiEffect;
    case Qt::UI_AnimateToolBox:
        return QPlatformTheme::AnimateToolBoxUiEffect;
    }
    return 0;
}

/*!
    \fn void QApplication::setEffectEnabled(Qt::UIEffect effect, bool enable)

    Enables the UI effect \a effect if \a enable is true, otherwise the effect
    will not be used.

    \note All effects are disabled on screens running at less than 16-bit color
    depth.

    \sa isEffectEnabled(), Qt::UIEffect, setDesktopSettingsAware()
*/
void QApplication::setEffectEnabled(Qt::UIEffect effect, bool enable)
{
    int effectFlags = uiEffectToFlag(effect);
    if (enable) {
        if (effectFlags & QPlatformTheme::FadeMenuUiEffect)
            effectFlags |= QPlatformTheme::AnimateMenuUiEffect;
        if (effectFlags & QPlatformTheme::FadeTooltipUiEffect)
            effectFlags |= QPlatformTheme::AnimateTooltipUiEffect;
        QApplicationPrivate::enabledAnimations |= effectFlags;
    } else {
        QApplicationPrivate::enabledAnimations &= ~effectFlags;
    }
}

/*!
    \fn bool QApplication::isEffectEnabled(Qt::UIEffect effect)

    Returns \c true if \a effect is enabled; otherwise returns \c false.

    By default, Qt will try to use the desktop settings. To prevent this, call
    setDesktopSettingsAware(false).

    \note All effects are disabled on screens running at less than 16-bit color
    depth.

    \sa setEffectEnabled(), Qt::UIEffect
*/
bool QApplication::isEffectEnabled(Qt::UIEffect effect)
{
    return QColormap::instance().depth() >= 16
           && (QApplicationPrivate::enabledAnimations & QPlatformTheme::GeneralUiEffect)
           && (QApplicationPrivate::enabledAnimations & uiEffectToFlag(effect));
}

/*!
    \fn void QApplication::beep()

    Sounds the bell, using the default volume and sound. The function is \e not
    available in Qt for Embedded Linux.
*/
void QApplication::beep()
{
    QMetaObject::invokeMethod(QGuiApplication::platformNativeInterface(), "beep");
}

/*!
    \macro qApp
    \relates QApplication

    A global pointer referring to the unique application object. It is
    equivalent to the pointer returned by the QCoreApplication::instance()
    function except that, in GUI applications, it is a pointer to a
    QApplication instance.

    Only one application object can be created.

    \sa QCoreApplication::instance()
*/

/*!
    \fn QLocale QApplication::keyboardInputLocale()
    \since 4.2
    \obsolete

    Returns the current keyboard input locale. Replaced with QInputMethod::locale()
*/

bool qt_sendSpontaneousEvent(QObject *receiver, QEvent *event)
{
    return QGuiApplication::sendSpontaneousEvent(receiver, event);
}

void QApplicationPrivate::giveFocusAccordingToFocusPolicy(QWidget *widget, QEvent *event, QPoint localPos)
{
    const bool setFocusOnRelease = QGuiApplication::styleHints()->setFocusOnTouchRelease();
    Qt::FocusPolicy focusPolicy = Qt::ClickFocus;

    switch (event->type()) {
        case QEvent::MouseButtonPress:
        case QEvent::MouseButtonDblClick:
        case QEvent::TouchBegin:
            if (setFocusOnRelease)
                return;
            break;
        case QEvent::MouseButtonRelease:
        case QEvent::TouchEnd:
            if (!setFocusOnRelease)
                return;
            break;
        case QEvent::Wheel:
            focusPolicy = Qt::WheelFocus;
            break;
        default:
            return;
    }

    QWidget *focusWidget = widget;
    while (focusWidget) {
        if (focusWidget->isEnabled()
            && focusWidget->rect().contains(localPos)
            && QApplicationPrivate::shouldSetFocus(focusWidget, focusPolicy)) {
            focusWidget->setFocus(Qt::MouseFocusReason);
            break;
        }
        if (focusWidget->isWindow())
            break;

        // find out whether this widget (or its proxy) already has focus
        QWidget *f = focusWidget;
        if (focusWidget->d_func()->extra && focusWidget->d_func()->extra->focus_proxy)
            f = focusWidget->d_func()->extra->focus_proxy;
        // if it has, stop here.
        // otherwise a click on the focused widget would remove its focus if ClickFocus isn't set
        if (f->hasFocus())
            break;

        localPos += focusWidget->pos();
        focusWidget = focusWidget->parentWidget();
    }
}

bool QApplicationPrivate::shouldSetFocus(QWidget *w, Qt::FocusPolicy policy)
{
    QWidget *f = w;
    while (f->d_func()->extra && f->d_func()->extra->focus_proxy)
        f = f->d_func()->extra->focus_proxy;

    if ((w->focusPolicy() & policy) != policy)
        return false;
    if (w != f && (f->focusPolicy() & policy) != policy)
        return false;
    return true;
}

void QApplicationPrivate::updateTouchPointsForWidget(QWidget *widget, QTouchEvent *touchEvent)
{
    for (int i = 0; i < touchEvent->touchPoints().count(); ++i) {
        QTouchEvent::TouchPoint &touchPoint = touchEvent->_touchPoints[i];

        // preserve the sub-pixel resolution
        QRectF rect = touchPoint.screenRect();
        const QPointF screenPos = rect.center();
        const QPointF delta = screenPos - screenPos.toPoint();

        rect.moveCenter(widget->mapFromGlobal(screenPos.toPoint()) + delta);
        touchPoint.d->rect = rect;
        touchPoint.d->startPos = widget->mapFromGlobal(touchPoint.startScreenPos().toPoint()) + delta;
        touchPoint.d->lastPos = widget->mapFromGlobal(touchPoint.lastScreenPos().toPoint()) + delta;
    }
}

void QApplicationPrivate::initializeMultitouch()
{
    initializeMultitouch_sys();
}

void QApplicationPrivate::initializeMultitouch_sys()
{
}

void QApplicationPrivate::cleanupMultitouch()
{
    cleanupMultitouch_sys();
}

void QApplicationPrivate::cleanupMultitouch_sys()
{
}

QWidget *QApplicationPrivate::findClosestTouchPointTarget(QTouchDevice *device, const QPointF &screenPos)
{
    int closestTouchPointId = -1;
    QObject *closestTarget = 0;
    qreal closestDistance = qreal(0.);
    QHash<ActiveTouchPointsKey, ActiveTouchPointsValue>::const_iterator it = activeTouchPoints.constBegin(),
            ite = activeTouchPoints.constEnd();
    while (it != ite) {
        if (it.key().device == device) {
            const QTouchEvent::TouchPoint &touchPoint = it->touchPoint;
            qreal dx = screenPos.x() - touchPoint.screenPos().x();
            qreal dy = screenPos.y() - touchPoint.screenPos().y();
            qreal distance = dx * dx + dy * dy;
            if (closestTouchPointId == -1 || distance < closestDistance) {
                closestTouchPointId = touchPoint.id();
                closestDistance = distance;
                closestTarget = it.value().target.data();
            }
        }
        ++it;
    }
    return static_cast<QWidget *>(closestTarget);
}

bool QApplicationPrivate::translateRawTouchEvent(QWidget *window,
                                                 QTouchDevice *device,
                                                 const QList<QTouchEvent::TouchPoint> &touchPoints,
                                                 ulong timestamp)
{
    QApplicationPrivate *d = self;
    typedef QPair<Qt::TouchPointStates, QList<QTouchEvent::TouchPoint> > StatesAndTouchPoints;
    QHash<QWidget *, StatesAndTouchPoints> widgetsNeedingEvents;

    for (int i = 0; i < touchPoints.count(); ++i) {
        QTouchEvent::TouchPoint touchPoint = touchPoints.at(i);
        // explicitly detach from the original touch point that we got, so even
        // if the touchpoint structs are reused, we will make a copy that we'll
        // deliver to the user (which might want to store the struct for later use).
        touchPoint.d = touchPoint.d->detach();

        // update state
        QPointer<QObject> target;
        ActiveTouchPointsKey touchInfoKey(device, touchPoint.id());
        ActiveTouchPointsValue &touchInfo = d->activeTouchPoints[touchInfoKey];
        if (touchPoint.state() == Qt::TouchPointPressed) {
            if (device->type() == QTouchDevice::TouchPad) {
                // on touch-pads, send all touch points to the same widget
                target = d->activeTouchPoints.isEmpty()
                        ? QPointer<QObject>()
                        : d->activeTouchPoints.constBegin().value().target;
            }

            if (!target) {
                // determine which widget this event will go to
                if (!window)
                    window = QApplication::topLevelAt(touchPoint.screenPos().toPoint());
                if (!window)
                    continue;
                target = window->childAt(window->mapFromGlobal(touchPoint.screenPos().toPoint()));
                if (!target)
                    target = window;
            }

            if (device->type() == QTouchDevice::TouchScreen) {
                QWidget *closestWidget = d->findClosestTouchPointTarget(device, touchPoint.screenPos());
                QWidget *widget = static_cast<QWidget *>(target.data());
                if (closestWidget
                        && (widget->isAncestorOf(closestWidget) || closestWidget->isAncestorOf(widget))) {
                    target = closestWidget;
                }
            }

            touchInfo.target = target;
        } else {
            target = touchInfo.target;
            if (!target)
                continue;
        }
        Q_ASSERT(target.data() != 0);

        StatesAndTouchPoints &maskAndPoints = widgetsNeedingEvents[static_cast<QWidget *>(target.data())];
        maskAndPoints.first |= touchPoint.state();
        maskAndPoints.second.append(touchPoint);
    }

    if (widgetsNeedingEvents.isEmpty())
        return false;

    bool accepted = false;
    QHash<QWidget *, StatesAndTouchPoints>::ConstIterator it = widgetsNeedingEvents.constBegin();
    const QHash<QWidget *, StatesAndTouchPoints>::ConstIterator end = widgetsNeedingEvents.constEnd();
    for (; it != end; ++it) {
        QWidget *widget = it.key();
        if (!QApplicationPrivate::tryModalHelper(widget, 0))
            continue;

        QEvent::Type eventType;
        switch (it.value().first) {
        case Qt::TouchPointPressed:
            eventType = QEvent::TouchBegin;
            break;
        case Qt::TouchPointReleased:
            eventType = QEvent::TouchEnd;
            break;
        case Qt::TouchPointStationary:
            // don't send the event if nothing changed
            continue;
        default:
            eventType = QEvent::TouchUpdate;
            break;
        }

        QTouchEvent touchEvent(eventType,
                               device,
                               QApplication::keyboardModifiers(),
                               it.value().first,
                               it.value().second);
        updateTouchPointsForWidget(widget, &touchEvent);
        touchEvent.setTimestamp(timestamp);
        touchEvent.setWindow(window->windowHandle());
        touchEvent.setTarget(widget);

        switch (touchEvent.type()) {
        case QEvent::TouchBegin:
        {
            // if the TouchBegin handler recurses, we assume that means the event
            // has been implicitly accepted and continue to send touch events
            if (QApplication::sendSpontaneousEvent(widget, &touchEvent) && touchEvent.isAccepted()) {
                accepted = true;
                widget->setAttribute(Qt::WA_WState_AcceptedTouchBeginEvent);
            }
            break;
        }
        default:
            if (widget->testAttribute(Qt::WA_WState_AcceptedTouchBeginEvent)
#ifndef QT_NO_GESTURES
                || QGestureManager::gesturePending(widget)
#endif
                ) {
                if (touchEvent.type() == QEvent::TouchEnd)
                    widget->setAttribute(Qt::WA_WState_AcceptedTouchBeginEvent, false);
                if (QApplication::sendSpontaneousEvent(widget, &touchEvent) && touchEvent.isAccepted())
                    accepted = true;
            }
            break;
        }
    }
    return accepted;
}

void QApplicationPrivate::translateTouchCancel(QTouchDevice *device, ulong timestamp)
{
    QTouchEvent touchEvent(QEvent::TouchCancel, device, QApplication::keyboardModifiers());
    touchEvent.setTimestamp(timestamp);
    QHash<ActiveTouchPointsKey, ActiveTouchPointsValue>::const_iterator it
            = self->activeTouchPoints.constBegin(), ite = self->activeTouchPoints.constEnd();
    QSet<QWidget *> widgetsNeedingCancel;
    while (it != ite) {
        QWidget *widget = static_cast<QWidget *>(it->target.data());
        if (widget)
            widgetsNeedingCancel.insert(widget);
        ++it;
    }
    for (QSet<QWidget *>::const_iterator widIt = widgetsNeedingCancel.constBegin(),
         widItEnd = widgetsNeedingCancel.constEnd(); widIt != widItEnd; ++widIt) {
        QWidget *widget = *widIt;
        touchEvent.setWindow(widget->windowHandle());
        touchEvent.setTarget(widget);
        QApplication::sendSpontaneousEvent(widget, &touchEvent);
    }
}

void QApplicationPrivate::notifyThemeChanged()
{
    QGuiApplicationPrivate::notifyThemeChanged();
    clearSystemPalette();
    initSystemPalette();
    qt_init_tooltip_palette();
}

#ifndef QT_NO_DRAGANDDROP
void QApplicationPrivate::notifyDragStarted(const QDrag *drag)
{
    // Prevent pickMouseReceiver() from using the widget where the drag was started after a drag operation.
    QGuiApplicationPrivate::notifyDragStarted(drag);
    qt_button_down = 0;
}
#endif // QT_NO_DRAGANDDROP

#ifndef QT_NO_GESTURES
QGestureManager* QGestureManager::instance()
{
    QApplicationPrivate *qAppPriv = QApplicationPrivate::instance();
    if (!qAppPriv)
        return 0;
    if (!qAppPriv->gestureManager)
        qAppPriv->gestureManager = new QGestureManager(qApp);
    return qAppPriv->gestureManager;
}
#endif // QT_NO_GESTURES

QPixmap QApplicationPrivate::applyQIconStyleHelper(QIcon::Mode mode, const QPixmap& base) const
{
    QStyleOption opt(0);
    opt.palette = QGuiApplication::palette();
    return QApplication::style()->generatedIconPixmap(mode, base, &opt);
}

QT_END_NAMESPACE

#include "moc_qapplication.cpp"<|MERGE_RESOLUTION|>--- conflicted
+++ resolved
@@ -589,31 +589,11 @@
     extern void qt_gui_eval_init(QCoreApplicationPrivate::Type);
     qt_gui_eval_init(application_type);
 #endif
-<<<<<<< HEAD
-
 #ifndef QT_NO_ACCESSIBILITY
     // factory for accessible interfaces for widgets shipped with Qt
     QAccessible::installFactory(&qAccessibleFactory);
 #endif
 
-#ifndef QT_NO_LIBRARY
-    if(load_testability) {
-        QLibrary testLib(QLatin1String("qttestability"));
-        if (testLib.load()) {
-            typedef void (*TasInitialize)(void);
-            TasInitialize initFunction = (TasInitialize)testLib.resolve("qt_testability_init");
-            if (initFunction) {
-                initFunction();
-            } else {
-                qCritical("Library qttestability resolve failed!");
-            }
-        } else {
-            qCritical("Library qttestability load failed!");
-        }
-    }
-#endif
-=======
->>>>>>> ffd44acd
 }
 
 void qt_init(QApplicationPrivate *priv, int type)
