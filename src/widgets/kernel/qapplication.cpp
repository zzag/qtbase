/****************************************************************************
**
** Copyright (C) 2016 The Qt Company Ltd.
** Contact: https://www.qt.io/licensing/
**
** This file is part of the QtWidgets module of the Qt Toolkit.
**
** $QT_BEGIN_LICENSE:LGPL$
** Commercial License Usage
** Licensees holding valid commercial Qt licenses may use this file in
** accordance with the commercial license agreement provided with the
** Software or, alternatively, in accordance with the terms contained in
** a written agreement between you and The Qt Company. For licensing terms
** and conditions see https://www.qt.io/terms-conditions. For further
** information use the contact form at https://www.qt.io/contact-us.
**
** GNU Lesser General Public License Usage
** Alternatively, this file may be used under the terms of the GNU Lesser
** General Public License version 3 as published by the Free Software
** Foundation and appearing in the file LICENSE.LGPL3 included in the
** packaging of this file. Please review the following information to
** ensure the GNU Lesser General Public License version 3 requirements
** will be met: https://www.gnu.org/licenses/lgpl-3.0.html.
**
** GNU General Public License Usage
** Alternatively, this file may be used under the terms of the GNU
** General Public License version 2.0 or (at your option) the GNU General
** Public license version 3 or any later version approved by the KDE Free
** Qt Foundation. The licenses are as published by the Free Software
** Foundation and appearing in the file LICENSE.GPL2 and LICENSE.GPL3
** included in the packaging of this file. Please review the following
** information to ensure the GNU General Public License requirements will
** be met: https://www.gnu.org/licenses/gpl-2.0.html and
** https://www.gnu.org/licenses/gpl-3.0.html.
**
** $QT_END_LICENSE$
**
****************************************************************************/

#include "qplatformdefs.h"
#include "qabstracteventdispatcher.h"
#include "qapplication.h"
#include "qclipboard.h"
#include "qcursor.h"
#include "qdesktopwidget.h"
#include "qdir.h"
#include "qevent.h"
#include "qfile.h"
#include "qfileinfo.h"
#if QT_CONFIG(graphicsview)
#include "qgraphicsscene.h"
#include <QtWidgets/qgraphicsproxywidget.h>
#endif
#include "qhash.h"
#include "qset.h"
#include "qlayout.h"
#include "qpixmapcache.h"
#include "qstyle.h"
#include "qstyleoption.h"
#include "qstylefactory.h"
#include "qtooltip.h"
#include "qtranslator.h"
#include "qvariant.h"
#include "qwidget.h"
#if QT_CONFIG(draganddrop)
#include <private/qdnd_p.h>
#endif
#include "private/qguiapplication_p.h"
#include "qcolormap.h"
#include "qdebug.h"
#include "private/qstylesheetstyle_p.h"
#include "private/qstyle_p.h"
#if QT_CONFIG(messagebox)
#include "qmessagebox.h"
#endif
#include "qwidgetwindow_p.h"
#include <QtGui/qstylehints.h>
#include <QtGui/qinputmethod.h>
#include <QtGui/private/qwindow_p.h>
#include <QtGui/qtouchdevice.h>
#include <qpa/qplatformtheme.h>
#if QT_CONFIG(whatsthis)
#include <QtWidgets/QWhatsThis>
#endif

#include "private/qkeymapper_p.h"
#include "private/qaccessiblewidgetfactory_p.h"

#include <qthread.h>
#include <private/qthread_p.h>

#include <private/qfont_p.h>

#include <stdlib.h>

#include "qapplication_p.h"
#include "private/qevent_p.h"
#include "qwidget_p.h"

#include "qgesture.h"
#include "private/qgesturemanager_p.h"
#include <qpa/qplatformfontdatabase.h>

#ifdef Q_OS_WIN
#include <QtCore/qt_windows.h> // for qt_win_display_dc()
#endif

#include "qdatetime.h"

#include <qpa/qplatformwindow.h>

#include <qtwidgets_tracepoints_p.h>

#include <algorithm>
#include <iterator>

//#define ALIEN_DEBUG

static void initResources()
{
    Q_INIT_RESOURCE(qstyle);

#if QT_CONFIG(messagebox)
    Q_INIT_RESOURCE(qmessagebox);
#endif
}

QT_BEGIN_NAMESPACE

// Helper macro for static functions to check on the existence of the application class.
#define CHECK_QAPP_INSTANCE(...) \
    if (Q_LIKELY(QCoreApplication::instance())) { \
    } else { \
        qWarning("Must construct a QApplication first."); \
        return __VA_ARGS__; \
    }

Q_CORE_EXPORT void qt_call_post_routines();
Q_GUI_EXPORT bool qt_sendShortcutOverrideEvent(QObject *o, ulong timestamp, int k, Qt::KeyboardModifiers mods, const QString &text = QString(), bool autorep = false, ushort count = 1);

QApplicationPrivate *QApplicationPrivate::self = nullptr;

static void initSystemPalette()
{
    if (QApplicationPrivate::sys_pal)
        return; // Already initialized

    QPalette defaultPalette;
    if (QApplicationPrivate::app_style)
        defaultPalette = QApplicationPrivate::app_style->standardPalette();

    auto *platformTheme = QGuiApplicationPrivate::platformTheme();
    if (const QPalette *themePalette = platformTheme ? platformTheme->palette() : nullptr) {
        QApplicationPrivate::setSystemPalette(themePalette->resolve(defaultPalette));
        QApplicationPrivate::initializeWidgetPaletteHash();
    } else {
        QApplicationPrivate::setSystemPalette(defaultPalette);
    }
}

static void clearSystemPalette()
{
    delete QApplicationPrivate::sys_pal;
    QApplicationPrivate::sys_pal = nullptr;
}

bool QApplicationPrivate::autoSipEnabled = true;

QApplicationPrivate::QApplicationPrivate(int &argc, char **argv, int flags)
    : QApplicationPrivateBase(argc, argv, flags)
{
    application_type = QApplicationPrivate::Gui;

#ifndef QT_NO_GESTURES
    gestureManager = nullptr;
    gestureWidget = nullptr;
#endif // QT_NO_GESTURES

    if (!self)
        self = this;
}

QApplicationPrivate::~QApplicationPrivate()
{
    if (self == this)
        self = nullptr;
}

void QApplicationPrivate::createEventDispatcher()
{
    QGuiApplicationPrivate::createEventDispatcher();
}

/*!
    \class QApplication
    \brief The QApplication class manages the GUI application's control
    flow and main settings.

    \inmodule QtWidgets

    QApplication specializes QGuiApplication with some functionality needed
    for QWidget-based applications. It handles widget specific initialization,
    finalization.

    For any GUI application using Qt, there is precisely \b one QApplication
    object, no matter whether the application has 0, 1, 2 or more windows at
    any given time. For non-QWidget based Qt applications, use QGuiApplication instead,
    as it does not depend on the \l QtWidgets library.

    Some GUI applications provide a special batch mode ie. provide command line
    arguments for executing tasks without manual intervention. In such non-GUI
    mode, it is often sufficient to instantiate a plain QCoreApplication to
    avoid unnecessarily initializing resources needed for a graphical user
    interface. The following example shows how to dynamically create an
    appropriate type of application instance:

    \snippet code/src_gui_kernel_qapplication.cpp 0

    The QApplication object is accessible through the instance() function that
    returns a pointer equivalent to the global qApp pointer.

    QApplication's main areas of responsibility are:
        \list
            \li  It initializes the application with the user's desktop settings
                such as palette(), font() and doubleClickInterval(). It keeps
                track of these properties in case the user changes the desktop
                globally, for example through some kind of control panel.

            \li  It performs event handling, meaning that it receives events
                from the underlying window system and dispatches them to the
                relevant widgets. By using sendEvent() and postEvent() you can
                send your own events to widgets.

            \li  It parses common command line arguments and sets its internal
                state accordingly. See the \l{QApplication::QApplication()}
                {constructor documentation} below for more details.

            \li  It defines the application's look and feel, which is
                encapsulated in a QStyle object. This can be changed at runtime
                with setStyle().

            \li  It provides localization of strings that are visible to the
                user via translate().

            \li  It provides some magical objects like the desktop() and the
                clipboard().

            \li  It knows about the application's windows. You can ask which
                widget is at a certain position using widgetAt(), get a list of
                topLevelWidgets() and closeAllWindows(), etc.

            \li  It manages the application's mouse cursor handling, see
                setOverrideCursor()
        \endlist

    Since the QApplication object does so much initialization, it \e{must} be
    created before any other objects related to the user interface are created.
    QApplication also deals with common command line arguments. Hence, it is
    usually a good idea to create it \e before any interpretation or
    modification of \c argv is done in the application itself.

    \table
    \header
        \li{2,1} Groups of functions

        \row
        \li  System settings
        \li  desktopSettingsAware(),
            setDesktopSettingsAware(),
            cursorFlashTime(),
            setCursorFlashTime(),
            doubleClickInterval(),
            setDoubleClickInterval(),
            setKeyboardInputInterval(),
            wheelScrollLines(),
            setWheelScrollLines(),
            palette(),
            setPalette(),
            font(),
            setFont(),
            fontMetrics().

        \row
        \li  Event handling
        \li  exec(),
            processEvents(),
            exit(),
            quit().
            sendEvent(),
            postEvent(),
            sendPostedEvents(),
            removePostedEvents(),
            hasPendingEvents(),
            notify().

        \row
        \li  GUI Styles
        \li  style(),
            setStyle().

        \row
        \li  Text handling
        \li  installTranslator(),
            removeTranslator()
            translate().

        \row
        \li  Widgets
        \li  allWidgets(),
            topLevelWidgets(),
            desktop(),
            activePopupWidget(),
            activeModalWidget(),
            clipboard(),
            focusWidget(),
            activeWindow(),
            widgetAt().

        \row
        \li  Advanced cursor handling
        \li  overrideCursor(),
            setOverrideCursor(),
            restoreOverrideCursor().

        \row
        \li  Miscellaneous
        \li  closeAllWindows(),
            startingUp(),
            closingDown().
    \endtable

    \sa QCoreApplication, QAbstractEventDispatcher, QEventLoop, QSettings
*/

#if QT_DEPRECATED_SINCE(5, 8)
// ### fixme: Qt 6: Remove ColorSpec and accessors.
/*!
    \enum QApplication::ColorSpec
    \obsolete

    \value NormalColor the default color allocation policy
    \value CustomColor the same as NormalColor for X11; allocates colors
    to a palette on demand under Windows
    \value ManyColor the right choice for applications that use thousands of
    colors

    See setColorSpec() for full details.
*/
#endif

/*!
    \fn QWidget *QApplication::topLevelAt(const QPoint &point)

    Returns the top-level widget at the given \a point; returns \nullptr if
    there is no such widget.
*/
QWidget *QApplication::topLevelAt(const QPoint &pos)
{
    if (const QWindow *window = QGuiApplication::topLevelAt(pos)) {
        if (const QWidgetWindow *widgetWindow = qobject_cast<const QWidgetWindow *>(window))
            return widgetWindow->widget();
    }
    return nullptr;
}

/*!
    \fn QWidget *QApplication::topLevelAt(int x, int y)

    \overload

    Returns the top-level widget at the point (\a{x}, \a{y}); returns
    0 if there is no such widget.
*/

void qt_init_tooltip_palette();
void qt_cleanup();

QStyle *QApplicationPrivate::app_style = nullptr;        // default application style
#ifndef QT_NO_STYLE_STYLESHEET
QString QApplicationPrivate::styleSheet;           // default application stylesheet
#endif
QPointer<QWidget> QApplicationPrivate::leaveAfterRelease = nullptr;

<<<<<<< HEAD
QPalette *QApplicationPrivate::sys_pal = nullptr;        // default system palette
QPalette *QApplicationPrivate::set_pal = nullptr;        // default palette set by programmer
=======
QPalette *QApplicationPrivate::sys_pal = 0;        // default system palette
>>>>>>> 98f19f00

QFont *QApplicationPrivate::sys_font = nullptr;        // default system font
QFont *QApplicationPrivate::set_font = nullptr;        // default font set by programmer

QWidget *QApplicationPrivate::main_widget = nullptr;        // main application widget
QWidget *QApplicationPrivate::focus_widget = nullptr;        // has keyboard input focus
QWidget *QApplicationPrivate::hidden_focus_widget = nullptr; // will get keyboard input focus after show()
QWidget *QApplicationPrivate::active_window = nullptr;        // toplevel with keyboard focus
#if QT_CONFIG(wheelevent)
QPointer<QWidget> QApplicationPrivate::wheel_widget;
#endif
bool qt_in_tab_key_event = false;
int qt_antialiasing_threshold = -1;
QSize QApplicationPrivate::app_strut = QSize(0,0); // no default application strut
int QApplicationPrivate::enabledAnimations = QPlatformTheme::GeneralUiEffect;
bool QApplicationPrivate::widgetCount = false;
#ifdef QT_KEYPAD_NAVIGATION
Qt::NavigationMode QApplicationPrivate::navigationMode = Qt::NavigationModeKeypadTabOrder;
QWidget *QApplicationPrivate::oldEditFocus = 0;
#endif

inline bool QApplicationPrivate::isAlien(QWidget *widget)
{
    return widget && !widget->isWindow();
}

bool Q_WIDGETS_EXPORT qt_tab_all_widgets()
{
    return QGuiApplication::styleHints()->tabFocusBehavior() == Qt::TabFocusAllControls;
}

// ######## move to QApplicationPrivate
// Default application palettes and fonts (per widget type)
Q_GLOBAL_STATIC(PaletteHash, app_palettes)
Q_GLOBAL_STATIC(FontHash, app_fonts)
// Exported accessors for use outside of this file
PaletteHash *qt_app_palettes_hash() { return app_palettes(); }
FontHash *qt_app_fonts_hash() { return app_fonts(); }

QWidgetList *QApplicationPrivate::popupWidgets = nullptr;        // has keyboard input focus

QDesktopWidget *qt_desktopWidget = nullptr;                // root window widgets

/*!
    \internal
*/
void QApplicationPrivate::process_cmdline()
{
    if (styleOverride.isEmpty() && qEnvironmentVariableIsSet("QT_STYLE_OVERRIDE"))
        styleOverride = QString::fromLocal8Bit(qgetenv("QT_STYLE_OVERRIDE"));

<<<<<<< HEAD
    if (!styleOverride.isEmpty()) {
        if (app_style) {
            delete app_style;
            app_style = nullptr;
        }
    }

=======
>>>>>>> 98f19f00
    // process platform-indep command line
    if (!qt_is_gui_used || !argc)
        return;

    int i, j;

    j = 1;
    for (i=1; i<argc; i++) { // if you add anything here, modify QCoreApplication::arguments()
        if (!argv[i])
            continue;
        if (*argv[i] != '-') {
            argv[j++] = argv[i];
            continue;
        }
        const char *arg = argv[i];
        if (arg[1] == '-') // startsWith("--")
            ++arg;
        if (strcmp(arg, "-qdevel") == 0 || strcmp(arg, "-qdebug") == 0) {
            // obsolete argument
#ifndef QT_NO_STYLE_STYLESHEET
        } else if (strcmp(arg, "-stylesheet") == 0 && i < argc -1) {
            styleSheet = QLatin1String("file:///");
            styleSheet.append(QString::fromLocal8Bit(argv[++i]));
        } else if (strncmp(arg, "-stylesheet=", 12) == 0) {
            styleSheet = QLatin1String("file:///");
            styleSheet.append(QString::fromLocal8Bit(arg + 12));
#endif
        } else if (qstrcmp(arg, "-widgetcount") == 0) {
            widgetCount = true;
        } else {
            argv[j++] = argv[i];
        }
    }

    if(j < argc) {
        argv[j] = nullptr;
        argc = j;
    }
}

/*!
    Initializes the window system and constructs an application object with
    \a argc command line arguments in \a argv.

    \warning The data referred to by \a argc and \a argv must stay valid for
    the entire lifetime of the QApplication object. In addition, \a argc must
    be greater than zero and \a argv must contain at least one valid character
    string.

    The global \c qApp pointer refers to this application object. Only one
    application object should be created.

    This application object must be constructed before any \l{QPaintDevice}
    {paint devices} (including widgets, pixmaps, bitmaps etc.).

    \note \a argc and \a argv might be changed as Qt removes command line
    arguments that it recognizes.

    All Qt programs automatically support the following command line options:
    \list
        \li  -style= \e style, sets the application GUI style. Possible values
            depend on your system configuration. If you compiled Qt with
            additional styles or have additional styles as plugins these will
            be available to the \c -style command line option.  You can also
            set the style for all Qt applications by setting the
            \c QT_STYLE_OVERRIDE environment variable.
        \li  -style \e style, is the same as listed above.
        \li  -stylesheet= \e stylesheet, sets the application \l styleSheet. The
            value must be a path to a file that contains the Style Sheet.
            \note Relative URLs in the Style Sheet file are relative to the
            Style Sheet file's path.
        \li  -stylesheet \e stylesheet, is the same as listed above.
        \li  -widgetcount, prints debug message at the end about number of
            widgets left undestroyed and maximum number of widgets existed at
            the same time
        \li  -reverse, sets the application's layout direction to
            Qt::RightToLeft
        \li  -qmljsdebugger=, activates the QML/JS debugger with a specified port.
            The value must be of format port:1234[,block], where block is optional
            and will make the application wait until a debugger connects to it.
    \endlist

    \sa QCoreApplication::arguments()
*/

#ifdef Q_QDOC
QApplication::QApplication(int &argc, char **argv)
#else
QApplication::QApplication(int &argc, char **argv, int _internal)
#endif
    : QGuiApplication(*new QApplicationPrivate(argc, argv, _internal))
{
    Q_D(QApplication);
    d->init();
}

/*!
    \internal
*/
void QApplicationPrivate::init()
{
#if defined(Q_OS_MACOS)
    QMacAutoReleasePool pool;
#endif

    QGuiApplicationPrivate::init();

    initResources();

    qt_is_gui_used = (application_type != QApplicationPrivate::Tty);
    process_cmdline();

    // Must be called before initialize()
    QColormap::initialize();
    if (sys_pal) {
        // Now that we have a platform theme we need to reset
        // the system palette to pick up the theme colors.
        clearSystemPalette();
        initSystemPalette();
    }
    qt_init_tooltip_palette();
    QApplicationPrivate::initializeWidgetFontHash();

    initialize();
    eventDispatcher->startingUp();

#ifndef QT_NO_ACCESSIBILITY
    // factory for accessible interfaces for widgets shipped with Qt
    QAccessible::installFactory(&qAccessibleFactory);
#endif

}

void qt_init_tooltip_palette()
{
#ifndef QT_NO_TOOLTIP
    if (const QPalette *toolTipPalette = QGuiApplicationPrivate::platformTheme()->palette(QPlatformTheme::ToolTipPalette))
        QToolTip::setPalette(*toolTipPalette);
#endif
}

#if QT_CONFIG(statemachine)
void qRegisterGuiStateMachine();
void qUnregisterGuiStateMachine();
#endif
extern void qRegisterWidgetsVariant();

/*!
  \fn void QApplicationPrivate::initialize()

  Initializes the QApplication object, called from the constructors.
*/
void QApplicationPrivate::initialize()
{
    is_app_running = false; // Starting up.

    QWidgetPrivate::mapper = new QWidgetMapper;
    QWidgetPrivate::allWidgets = new QWidgetSet;

    // needed for a static build.
    qRegisterWidgetsVariant();

    // needed for widgets in QML
    QAbstractDeclarativeData::setWidgetParent = QWidgetPrivate::setWidgetParentHelper;

    if (application_type != QApplicationPrivate::Tty) {
        if (!styleOverride.isEmpty()) {
            if (auto *style = QStyleFactory::create(styleOverride.toLower())) {
                QApplication::setStyle(style);
            } else {
                qWarning("QApplication: invalid style override '%s' passed, ignoring it.\n"
                    "\tAvailable styles: %s", qPrintable(styleOverride),
                    qPrintable(QStyleFactory::keys().join(QLatin1String(", "))));
            }
        }

        // Trigger default style if none was set already
        Q_UNUSED(QApplication::style());
    }
#if QT_CONFIG(statemachine)
    // trigger registering of QStateMachine's GUI types
    qRegisterGuiStateMachine();
#endif

    if (qEnvironmentVariableIntValue("QT_USE_NATIVE_WINDOWS") > 0)
        QCoreApplication::setAttribute(Qt::AA_NativeWindows);

    if (qt_is_gui_used)
        initializeMultitouch();

    if (QGuiApplication::desktopSettingsAware())
        if (const QPlatformTheme *theme = QGuiApplicationPrivate::platformTheme()) {
            QApplicationPrivate::enabledAnimations = theme->themeHint(QPlatformTheme::UiEffects).toInt();
        }

    is_app_running = true; // no longer starting up
}

static void setPossiblePalette(const QPalette *palette, const char *className)
{
    if (palette == nullptr)
        return;
    QApplicationPrivate::setPalette_helper(*palette, className, false);
}

void QApplicationPrivate::initializeWidgetPaletteHash()
{
    QPlatformTheme *platformTheme = QGuiApplicationPrivate::platformTheme();
    if (!platformTheme)
        return;
    app_palettes()->clear();

    setPossiblePalette(platformTheme->palette(QPlatformTheme::ToolButtonPalette), "QToolButton");
    setPossiblePalette(platformTheme->palette(QPlatformTheme::ButtonPalette), "QAbstractButton");
    setPossiblePalette(platformTheme->palette(QPlatformTheme::CheckBoxPalette), "QCheckBox");
    setPossiblePalette(platformTheme->palette(QPlatformTheme::RadioButtonPalette), "QRadioButton");
    setPossiblePalette(platformTheme->palette(QPlatformTheme::HeaderPalette), "QHeaderView");
    setPossiblePalette(platformTheme->palette(QPlatformTheme::ItemViewPalette), "QAbstractItemView");
    setPossiblePalette(platformTheme->palette(QPlatformTheme::MessageBoxLabelPalette), "QMessageBoxLabel");
    setPossiblePalette(platformTheme->palette(QPlatformTheme::TabBarPalette), "QTabBar");
    setPossiblePalette(platformTheme->palette(QPlatformTheme::LabelPalette), "QLabel");
    setPossiblePalette(platformTheme->palette(QPlatformTheme::GroupBoxPalette), "QGroupBox");
    setPossiblePalette(platformTheme->palette(QPlatformTheme::MenuPalette), "QMenu");
    setPossiblePalette(platformTheme->palette(QPlatformTheme::MenuBarPalette), "QMenuBar");
    setPossiblePalette(platformTheme->palette(QPlatformTheme::TextEditPalette), "QTextEdit");
    setPossiblePalette(platformTheme->palette(QPlatformTheme::TextEditPalette), "QTextControl");
    setPossiblePalette(platformTheme->palette(QPlatformTheme::TextLineEditPalette), "QLineEdit");
}

void QApplicationPrivate::initializeWidgetFontHash()
{
    const QPlatformTheme *theme = QGuiApplicationPrivate::platformTheme();
    if (!theme)
        return;
    FontHash *fontHash = app_fonts();
    fontHash->clear();

    if (const QFont *font = theme->font(QPlatformTheme::MenuFont))
        fontHash->insert(QByteArrayLiteral("QMenu"), *font);
    if (const QFont *font = theme->font(QPlatformTheme::MenuBarFont))
        fontHash->insert(QByteArrayLiteral("QMenuBar"), *font);
    if (const QFont *font = theme->font(QPlatformTheme::MenuItemFont))
        fontHash->insert(QByteArrayLiteral("QMenuItem"), *font);
    if (const QFont *font = theme->font(QPlatformTheme::MessageBoxFont))
        fontHash->insert(QByteArrayLiteral("QMessageBox"), *font);
    if (const QFont *font = theme->font(QPlatformTheme::LabelFont))
        fontHash->insert(QByteArrayLiteral("QLabel"), *font);
    if (const QFont *font = theme->font(QPlatformTheme::TipLabelFont))
        fontHash->insert(QByteArrayLiteral("QTipLabel"), *font);
    if (const QFont *font = theme->font(QPlatformTheme::TitleBarFont))
        fontHash->insert(QByteArrayLiteral("QTitleBar"), *font);
    if (const QFont *font = theme->font(QPlatformTheme::StatusBarFont))
        fontHash->insert(QByteArrayLiteral("QStatusBar"), *font);
    if (const QFont *font = theme->font(QPlatformTheme::MdiSubWindowTitleFont))
        fontHash->insert(QByteArrayLiteral("QMdiSubWindowTitleBar"), *font);
    if (const QFont *font = theme->font(QPlatformTheme::DockWidgetTitleFont))
        fontHash->insert(QByteArrayLiteral("QDockWidgetTitle"), *font);
    if (const QFont *font = theme->font(QPlatformTheme::PushButtonFont))
        fontHash->insert(QByteArrayLiteral("QPushButton"), *font);
    if (const QFont *font = theme->font(QPlatformTheme::CheckBoxFont))
        fontHash->insert(QByteArrayLiteral("QCheckBox"), *font);
    if (const QFont *font = theme->font(QPlatformTheme::RadioButtonFont))
        fontHash->insert(QByteArrayLiteral("QRadioButton"), *font);
    if (const QFont *font = theme->font(QPlatformTheme::ToolButtonFont))
        fontHash->insert(QByteArrayLiteral("QToolButton"), *font);
    if (const QFont *font = theme->font(QPlatformTheme::ItemViewFont))
        fontHash->insert(QByteArrayLiteral("QAbstractItemView"), *font);
    if (const QFont *font = theme->font(QPlatformTheme::ListViewFont))
        fontHash->insert(QByteArrayLiteral("QListView"), *font);
    if (const QFont *font = theme->font(QPlatformTheme::HeaderViewFont))
        fontHash->insert(QByteArrayLiteral("QHeaderView"), *font);
    if (const QFont *font = theme->font(QPlatformTheme::ListBoxFont))
        fontHash->insert(QByteArrayLiteral("QListBox"), *font);
    if (const QFont *font = theme->font(QPlatformTheme::ComboMenuItemFont))
        fontHash->insert(QByteArrayLiteral("QComboMenuItem"), *font);
    if (const QFont *font = theme->font(QPlatformTheme::ComboLineEditFont))
        fontHash->insert(QByteArrayLiteral("QComboLineEdit"), *font);
    if (const QFont *font = theme->font(QPlatformTheme::SmallFont))
        fontHash->insert(QByteArrayLiteral("QSmallFont"), *font);
    if (const QFont *font = theme->font(QPlatformTheme::MiniFont))
        fontHash->insert(QByteArrayLiteral("QMiniFont"), *font);
}

/*****************************************************************************
  Functions returning the active popup and modal widgets.
 *****************************************************************************/

/*!
    Returns the active popup widget.

    A popup widget is a special top-level widget that sets the \c
    Qt::WType_Popup widget flag, e.g. the QMenu widget. When the application
    opens a popup widget, all events are sent to the popup. Normal widgets and
    modal widgets cannot be accessed before the popup widget is closed.

    Only other popup widgets may be opened when a popup widget is shown. The
    popup widgets are organized in a stack. This function returns the active
    popup widget at the top of the stack.

    \sa activeModalWidget(), topLevelWidgets()
*/

QWidget *QApplication::activePopupWidget()
{
    return QApplicationPrivate::popupWidgets && !QApplicationPrivate::popupWidgets->isEmpty() ?
        QApplicationPrivate::popupWidgets->constLast() : nullptr;
}


/*!
    Returns the active modal widget.

    A modal widget is a special top-level widget which is a subclass of QDialog
    that specifies the modal parameter of the constructor as true. A modal
    widget must be closed before the user can continue with other parts of the
    program.

    Modal widgets are organized in a stack. This function returns the active
    modal widget at the top of the stack.

    \sa activePopupWidget(), topLevelWidgets()
*/

QWidget *QApplication::activeModalWidget()
{
    QWidgetWindow *widgetWindow = qobject_cast<QWidgetWindow *>(modalWindow());
    return widgetWindow ? widgetWindow->widget() : nullptr;
}

/*!
    Cleans up any window system resources that were allocated by this
    application. Sets the global variable \c qApp to \nullptr.
*/

QApplication::~QApplication()
{
    Q_D(QApplication);

    //### this should probable be done even later
    qt_call_post_routines();

    // kill timers before closing down the dispatcher
    d->toolTipWakeUp.stop();
    d->toolTipFallAsleep.stop();

    QApplicationPrivate::is_app_closing = true;
    QApplicationPrivate::is_app_running = false;

    delete QWidgetPrivate::mapper;
    QWidgetPrivate::mapper = nullptr;

    // delete all widgets
    if (QWidgetPrivate::allWidgets) {
        QWidgetSet *mySet = QWidgetPrivate::allWidgets;
        QWidgetPrivate::allWidgets = nullptr;
        for (QWidgetSet::ConstIterator it = mySet->constBegin(), cend = mySet->constEnd(); it != cend; ++it) {
            QWidget *w = *it;
            if (!w->parent())                        // window
                w->destroy(true, true);
        }
        delete mySet;
    }

    delete qt_desktopWidget;
    qt_desktopWidget = nullptr;

    delete QApplicationPrivate::app_pal;
    QApplicationPrivate::app_pal = nullptr;
    clearSystemPalette();
<<<<<<< HEAD
    delete QApplicationPrivate::set_pal;
    QApplicationPrivate::set_pal = nullptr;
=======
>>>>>>> 98f19f00
    app_palettes()->clear();

    delete QApplicationPrivate::sys_font;
    QApplicationPrivate::sys_font = nullptr;
    delete QApplicationPrivate::set_font;
    QApplicationPrivate::set_font = nullptr;
    app_fonts()->clear();

    delete QApplicationPrivate::app_style;
    QApplicationPrivate::app_style = nullptr;

#if QT_CONFIG(draganddrop)
    if (qt_is_gui_used)
        delete QDragManager::self();
#endif

    d->cleanupMultitouch();

    qt_cleanup();

    if (QApplicationPrivate::widgetCount)
        qDebug("Widgets left: %i    Max widgets: %i \n", QWidgetPrivate::instanceCounter, QWidgetPrivate::maxInstances);

    QApplicationPrivate::obey_desktop_settings = true;

    QApplicationPrivate::app_strut = QSize(0, 0);
    QApplicationPrivate::enabledAnimations = QPlatformTheme::GeneralUiEffect;
    QApplicationPrivate::widgetCount = false;

#if QT_CONFIG(statemachine)
    // trigger unregistering of QStateMachine's GUI types
    qUnregisterGuiStateMachine();
#endif
}

#if QT_VERSION < QT_VERSION_CHECK(6, 0, 0)
#if defined(Q_OS_WIN) && !defined(Q_OS_WINRT)
// #fixme: Remove.
static HDC         displayDC        = 0;                // display device context

Q_WIDGETS_EXPORT HDC qt_win_display_dc()                        // get display DC
{
    Q_ASSERT(qApp && qApp->thread() == QThread::currentThread());
    if (!displayDC)
        displayDC = GetDC(0);
    return displayDC;
}
#endif
#endif

void qt_cleanup()
{
    QPixmapCache::clear();
    QColormap::cleanup();

    QApplicationPrivate::active_window = nullptr; //### this should not be necessary
#if QT_VERSION < QT_VERSION_CHECK(6, 0, 0)
#if defined(Q_OS_WIN) && !defined(Q_OS_WINRT)
    if (displayDC) {
        ReleaseDC(0, displayDC);
        displayDC = 0;
    }
#endif
#endif
}

/*!
    \fn QWidget *QApplication::widgetAt(const QPoint &point)

    Returns the widget at global screen position \a point, or \nullptr
    if there is no Qt widget there.

    This function can be slow.

    \sa QCursor::pos(), QWidget::grabMouse(), QWidget::grabKeyboard()
*/
QWidget *QApplication::widgetAt(const QPoint &p)
{
    QWidget *window = QApplication::topLevelAt(p);
    if (!window)
        return nullptr;

    QWidget *child = nullptr;

    if (!window->testAttribute(Qt::WA_TransparentForMouseEvents))
        child = window->childAt(window->mapFromGlobal(p));

    if (child)
        return child;

    if (window->testAttribute(Qt::WA_TransparentForMouseEvents)) {
        //shoot a hole in the widget and try once again,
        //suboptimal on Qt for Embedded Linux where we do
        //know the stacking order of the toplevels.
        int x = p.x();
        int y = p.y();
        QRegion oldmask = window->mask();
        QPoint wpoint = window->mapFromGlobal(QPoint(x, y));
        QRegion newmask = (oldmask.isEmpty() ? QRegion(window->rect()) : oldmask)
                          - QRegion(wpoint.x(), wpoint.y(), 1, 1);
        window->setMask(newmask);
        QWidget *recurse = nullptr;
        if (QApplication::topLevelAt(p) != window) // verify recursion will terminate
            recurse = widgetAt(x, y);
        if (oldmask.isEmpty())
            window->clearMask();
        else
            window->setMask(oldmask);
        return recurse;
    }
    return window;
}

/*!
    \fn QWidget *QApplication::widgetAt(int x, int y)

    \overload

    Returns the widget at global screen position (\a x, \a y), or
    \nullptr if there is no Qt widget there.
*/

/*!
    \internal
*/
bool QApplication::compressEvent(QEvent *event, QObject *receiver, QPostEventList *postedEvents)
{
    if ((event->type() == QEvent::UpdateRequest
          || event->type() == QEvent::LayoutRequest
          || event->type() == QEvent::Resize
          || event->type() == QEvent::Move
          || event->type() == QEvent::LanguageChange)) {
        for (QPostEventList::const_iterator it = postedEvents->constBegin(); it != postedEvents->constEnd(); ++it) {
            const QPostEvent &cur = *it;
            if (cur.receiver != receiver || cur.event == nullptr || cur.event->type() != event->type())
                continue;
            if (cur.event->type() == QEvent::LayoutRequest
                 || cur.event->type() == QEvent::UpdateRequest) {
                ;
            } else if (cur.event->type() == QEvent::Resize) {
                ((QResizeEvent *)(cur.event))->s = ((QResizeEvent *)event)->s;
            } else if (cur.event->type() == QEvent::Move) {
                ((QMoveEvent *)(cur.event))->p = ((QMoveEvent *)event)->p;
            } else if (cur.event->type() == QEvent::LanguageChange) {
                ;
            } else {
                continue;
            }
            delete event;
            return true;
        }
        return false;
    }
    return QGuiApplication::compressEvent(event, receiver, postedEvents);
}

/*!
    \property QApplication::styleSheet
    \brief the application style sheet
    \since 4.2

    By default, this property returns an empty string unless the user specifies
    the \c{-stylesheet} option on the command line when running the application.

    \sa QWidget::setStyle(), {Qt Style Sheets}
*/

/*!
    \property QApplication::autoSipEnabled
    \since 4.5
    \brief toggles automatic SIP (software input panel) visibility

    Set this property to \c true to automatically display the SIP when entering
    widgets that accept keyboard input. This property only affects widgets with
    the WA_InputMethodEnabled attribute set, and is typically used to launch
    a virtual keyboard on devices which have very few or no keys.

    \b{ The property only has an effect on platforms that use software input
    panels.}

    The default is platform dependent.
*/
void QApplication::setAutoSipEnabled(const bool enabled)
{
    QApplicationPrivate::autoSipEnabled = enabled;
}

bool QApplication::autoSipEnabled() const
{
    return QApplicationPrivate::autoSipEnabled;
}

#ifndef QT_NO_STYLE_STYLESHEET

QString QApplication::styleSheet() const
{
    return QApplicationPrivate::styleSheet;
}

void QApplication::setStyleSheet(const QString& styleSheet)
{
    QApplicationPrivate::styleSheet = styleSheet;
    QStyleSheetStyle *styleSheetStyle = qt_styleSheet(QApplicationPrivate::app_style);
    if (styleSheet.isEmpty()) { // application style sheet removed
        if (!styleSheetStyle)
            return; // there was no stylesheet before
        setStyle(styleSheetStyle->base);
    } else if (styleSheetStyle) { // style sheet update, just repolish
        styleSheetStyle->repolish(qApp);
    } else { // stylesheet set the first time
        QStyleSheetStyle *newStyleSheetStyle = new QStyleSheetStyle(QApplicationPrivate::app_style);
        QApplicationPrivate::app_style->setParent(newStyleSheetStyle);
        setStyle(newStyleSheetStyle);
    }
}

#endif // QT_NO_STYLE_STYLESHEET

/*!
    Returns the application's style object.

    \sa setStyle(), QStyle
*/
QStyle *QApplication::style()
{
<<<<<<< HEAD
    if (QApplicationPrivate::app_style)
        return QApplicationPrivate::app_style;
    if (!qobject_cast<QApplication *>(QCoreApplication::instance())) {
        Q_ASSERT(!"No style available without QApplication!");
        return nullptr;
    }

=======
>>>>>>> 98f19f00
    if (!QApplicationPrivate::app_style) {
        // Create default style
        if (!qobject_cast<QApplication *>(QCoreApplication::instance())) {
            Q_ASSERT(!"No style available without QApplication!");
            return nullptr;
        }

        auto &defaultStyle = QApplicationPrivate::app_style;

        defaultStyle = QStyleFactory::create(QApplicationPrivate::desktopStyleKey());
        if (!defaultStyle) {
            const QStringList styles = QStyleFactory::keys();
            for (const auto &style : styles) {
                if ((defaultStyle = QStyleFactory::create(style)))
                    break;
            }
        }
        if (!defaultStyle) {
            Q_ASSERT(!"No styles available!");
            return nullptr;
        }

        // Take ownership of the style
        defaultStyle->setParent(qApp);

        initSystemPalette();

        if (testAttribute(Qt::AA_SetPalette))
            defaultStyle->polish(*QGuiApplicationPrivate::app_pal);

#ifndef QT_NO_STYLE_STYLESHEET
        if (!QApplicationPrivate::styleSheet.isEmpty()) {
            qApp->setStyleSheet(QApplicationPrivate::styleSheet);
        } else
#endif
        {
            defaultStyle->polish(qApp);
        }
    }

    return QApplicationPrivate::app_style;
}

/*!
    Sets the application's GUI style to \a style. Ownership of the style object
    is transferred to QApplication, so QApplication will delete the style
    object on application exit or when a new style is set and the old style is
    still the parent of the application object.

    Example usage:
    \snippet code/src_gui_kernel_qapplication.cpp 1

    When switching application styles, the color palette is set back to the
    initial colors or the system defaults. This is necessary since certain
    styles have to adapt the color palette to be fully style-guide compliant.

    Setting the style before a palette has been set, i.e., before creating
    QApplication, will cause the application to use QStyle::standardPalette()
    for the palette.

    \warning Qt style sheets are currently not supported for custom QStyle
    subclasses. We plan to address this in some future release.

    \sa style(), QStyle, setPalette(), desktopSettingsAware()
*/
void QApplication::setStyle(QStyle *style)
{
    if (!style || style == QApplicationPrivate::app_style)
        return;

    QWidgetList all = allWidgets();

    // clean up the old style
    if (QApplicationPrivate::app_style) {
        if (QApplicationPrivate::is_app_running && !QApplicationPrivate::is_app_closing) {
            for (QWidgetList::ConstIterator it = all.constBegin(), cend = all.constEnd(); it != cend; ++it) {
                QWidget *w = *it;
                if (!(w->windowType() == Qt::Desktop) &&        // except desktop
                     w->testAttribute(Qt::WA_WState_Polished)) { // has been polished
                    QApplicationPrivate::app_style->unpolish(w);
                }
            }
        }
        QApplicationPrivate::app_style->unpolish(qApp);
    }

    QStyle *old = QApplicationPrivate::app_style; // save

#ifndef QT_NO_STYLE_STYLESHEET
    if (!QApplicationPrivate::styleSheet.isEmpty() && !qt_styleSheet(style)) {
        // we have a stylesheet already and a new style is being set
        QStyleSheetStyle *newStyleSheetStyle = new QStyleSheetStyle(style);
        style->setParent(newStyleSheetStyle);
        QApplicationPrivate::app_style = newStyleSheetStyle;
    } else
#endif // QT_NO_STYLE_STYLESHEET
        QApplicationPrivate::app_style = style;
    QApplicationPrivate::app_style->setParent(qApp); // take ownership

    // take care of possible palette requirements of certain gui
    // styles. Do it before polishing the application since the style
    // might call QApplication::setPalette() itself
    if (testAttribute(Qt::AA_SetPalette)) {
        QApplicationPrivate::app_style->polish(*QGuiApplicationPrivate::app_pal);
    } else {
        if (QApplicationPrivate::sys_pal)
            clearSystemPalette();
        initSystemPalette();
    }

    // The default widget font hash is based on the platform theme,
    // not the style, but the widget fonts could in theory have been
    // affected by polish of the previous style, without a proper
    // cleanup in unpolish, so reset it now before polishing the
    // new style.
    QApplicationPrivate::initializeWidgetFontHash();

    // initialize the application with the new style
    QApplicationPrivate::app_style->polish(qApp);

    // re-polish existing widgets if necessary
    if (QApplicationPrivate::is_app_running && !QApplicationPrivate::is_app_closing) {
        for (QWidgetList::ConstIterator it = all.constBegin(), cend = all.constEnd(); it != cend; ++it) {
            QWidget *w = *it;
            if (w->windowType() != Qt::Desktop && w->testAttribute(Qt::WA_WState_Polished)) {
                if (w->style() == QApplicationPrivate::app_style)
                    QApplicationPrivate::app_style->polish(w);                // repolish
#ifndef QT_NO_STYLE_STYLESHEET
                else
                    w->setStyleSheet(w->styleSheet()); // touch
#endif
            }
        }

        for (QWidgetList::ConstIterator it = all.constBegin(), cend = all.constEnd(); it != cend; ++it) {
            QWidget *w = *it;
            if (w->windowType() != Qt::Desktop && !w->testAttribute(Qt::WA_SetStyle)) {
                    QEvent e(QEvent::StyleChange);
                    QCoreApplication::sendEvent(w, &e);
                    w->update();
            }
        }
    }

#ifndef QT_NO_STYLE_STYLESHEET
    if (QStyleSheetStyle *oldStyleSheetStyle = qt_styleSheet(old)) {
        oldStyleSheetStyle->deref();
    } else
#endif
    if (old && old->parent() == qApp) {
        delete old;
    }

    if (QApplicationPrivate::focus_widget) {
        QFocusEvent in(QEvent::FocusIn, Qt::OtherFocusReason);
        QCoreApplication::sendEvent(QApplicationPrivate::focus_widget->style(), &in);
        QApplicationPrivate::focus_widget->update();
    }
}

/*!
    \overload

    Requests a QStyle object for \a style from the QStyleFactory.

    The string must be one of the QStyleFactory::keys(), typically one of
    "windows", "windowsvista", "fusion", or "macintosh". Style
    names are case insensitive.

    Returns \nullptr if an unknown \a style is passed, otherwise the QStyle object
    returned is set as the application's GUI style.

    \warning To ensure that the application's style is set correctly, it is
    best to call this function before the QApplication constructor, if
    possible.
*/
QStyle* QApplication::setStyle(const QString& style)
{
    QStyle *s = QStyleFactory::create(style);
    if (!s)
        return nullptr;

    setStyle(s);
    return s;
}

#if QT_DEPRECATED_SINCE(5, 8)
/*!
    Returns the color specification.
    \obsolete

    \sa QApplication::setColorSpec()
*/

int QApplication::colorSpec()
{
    return QApplication::NormalColor;
}

/*!
    Sets the color specification for the application to \a spec.
    \obsolete

    This call has no effect.

    The color specification controls how the application allocates colors when
    run on a display with a limited amount of colors, e.g. 8 bit / 256 color
    displays.

    The color specification must be set before you create the QApplication
    object.

    The options are:
    \list
        \li  QApplication::NormalColor. This is the default color allocation
            strategy. Use this option if your application uses buttons, menus,
            texts and pixmaps with few colors. With this option, the
            application uses system global colors. This works fine for most
            applications under X11, but on the Windows platform, it may cause
            dithering of non-standard colors.
        \li  QApplication::CustomColor. Use this option if your application
            needs a small number of custom colors. On X11, this option is the
            same as NormalColor. On Windows, Qt creates a Windows palette, and
            allocates colors to it on demand.
        \li  QApplication::ManyColor. Use this option if your application is
            very color hungry, e.g., it requires thousands of colors. \br
            Under X11 the effect is:
            \list
                \li  For 256-color displays which have at best a 256 color true
                    color visual, the default visual is used, and colors are
                    allocated from a color cube. The color cube is the 6x6x6
                    (216 color) "Web palette" (the red, green, and blue
                    components always have one of the following values: 0x00,
                    0x33, 0x66, 0x99, 0xCC, or 0xFF), but the number of colors
                    can be changed by the \e -ncols option. The user can force
                    the application to use the true color visual with the
                    \l{QApplication::QApplication()}{-visual} option.
                \li  For 256-color displays which have a true color visual with
                    more than 256 colors, use that visual. Silicon Graphics X
                    servers this feature, for example. They provide an 8 bit
                    visual by default but can deliver true color when asked.
            \endlist
            On Windows, Qt creates a Windows palette, and fills it with a color
            cube.
    \endlist

    Be aware that the CustomColor and ManyColor choices may lead to colormap
    flashing: The foreground application gets (most) of the available colors,
    while the background windows will look less attractive.

    Example:

    \snippet code/src_gui_kernel_qapplication.cpp 2

    \sa colorSpec()
*/

void QApplication::setColorSpec(int spec)
{
    Q_UNUSED(spec)
}
#endif

/*!
    \property QApplication::globalStrut
    \brief the minimum size that any GUI element that the user can interact
           with should have

    For example, no button should be resized to be smaller than the global
    strut size. The strut size should be considered when reimplementing GUI
    controls that may be used on touch-screens or similar I/O devices.

    Example:

    \snippet code/src_gui_kernel_qapplication.cpp 3

    By default, this property contains a QSize object with zero width and height.
*/
QSize QApplication::globalStrut()
{
    return QApplicationPrivate::app_strut;
}

void QApplication::setGlobalStrut(const QSize& strut)
{
    QApplicationPrivate::app_strut = strut;
}


/*!
    \fn QPalette QApplication::palette(const QWidget* widget)

    If a \a widget is passed, the default palette for the widget's class is
    returned. This may or may not be the application palette. In most cases
    there is no special palette for certain types of widgets, but one notable
    exception is the popup menu under Windows, if the user has defined a
    special background color for menus in the display settings.

    \sa setPalette(), QWidget::palette()
*/
QPalette QApplication::palette(const QWidget* w)
{
    typedef PaletteHash::const_iterator PaletteHashConstIt;

    PaletteHash *hash = app_palettes();
    if (w && hash && hash->size()) {
        PaletteHashConstIt it = hash->constFind(w->metaObject()->className());
        const PaletteHashConstIt cend = hash->constEnd();
        if (it != cend)
            return *it;
        for (it = hash->constBegin(); it != cend; ++it) {
            if (w->inherits(it.key()))
                return it.value();
        }
    }
    return palette();
}

/*!
    \overload

    Returns the palette for widgets of the given \a className.

    \sa setPalette(), QWidget::palette()
*/
QPalette QApplication::palette(const char *className)
{
    if (!QApplicationPrivate::app_pal)
        palette();
    PaletteHash *hash = app_palettes();
    if (className && hash && hash->size()) {
        QHash<QByteArray, QPalette>::ConstIterator it = hash->constFind(className);
        if (it != hash->constEnd())
            return *it;
    }
    return *QApplicationPrivate::app_pal;
}

void QApplicationPrivate::setPalette_helper(const QPalette &palette, const char* className, bool clearWidgetPaletteHash)
{
    QPalette pal = palette;

    if (QApplicationPrivate::app_style)
        QApplicationPrivate::app_style->polish(pal); // NB: non-const reference

    bool all = false;
    PaletteHash *hash = app_palettes();
    if (!className) {
        if (QApplicationPrivate::app_pal && pal.isCopyOf(*QApplicationPrivate::app_pal))
            return;
        if (!QApplicationPrivate::app_pal)
            QApplicationPrivate::app_pal = new QPalette(pal);
        else
            *QApplicationPrivate::app_pal = pal;
        if (hash && hash->size()) {
            all = true;
            if (clearWidgetPaletteHash)
                hash->clear();
        }
    } else if (hash) {
        hash->insert(className, pal);
    }

    if (QApplicationPrivate::is_app_running && !QApplicationPrivate::is_app_closing) {
        // Send ApplicationPaletteChange to qApp itself, and to the widgets.
        qApp->d_func()->sendApplicationPaletteChange(all, className);
    }

    if (!className && (!QApplicationPrivate::sys_pal || !palette.isCopyOf(*QApplicationPrivate::sys_pal))) {
        QCoreApplication::setAttribute(Qt::AA_SetPalette);
        emit qGuiApp->paletteChanged(*QGuiApplicationPrivate::app_pal);
    }
}

/*!
    Changes the default application palette to \a palette.

    If \a className is passed, the change applies only to widgets that inherit
    \a className (as reported by QObject::inherits()). If \a className is left
    0, the change affects all widgets, thus overriding any previously set class
    specific palettes.

    The palette may be changed according to the current GUI style in
    QStyle::polish().

    \warning Do not use this function in conjunction with \l{Qt Style Sheets}.
    When using style sheets, the palette of a widget can be customized using
    the "color", "background-color", "selection-color",
    "selection-background-color" and "alternate-background-color".

    \note Some styles do not use the palette for all drawing, for instance, if
    they make use of native theme engines. This is the case for the
    Windows Vista and \macos styles.

    \sa QWidget::setPalette(), palette(), QStyle::polish()
*/

void QApplication::setPalette(const QPalette &palette, const char* className)
{
    QApplicationPrivate::setPalette_helper(palette, className, /*clearWidgetPaletteHash=*/ true);
}



void QApplicationPrivate::setSystemPalette(const QPalette &pal)
{
    if (!sys_pal)
        sys_pal = new QPalette(pal);
    else
        *sys_pal = pal;

    if (!testAttribute(Qt::AA_SetPalette))
        QApplication::setPalette(*sys_pal);
}

/*!
    Returns the default application font.

    \sa fontMetrics(), QWidget::font()
*/
QFont QApplication::font()
{
    return QGuiApplication::font();
}

/*!
    \overload

    Returns the default font for the \a widget.

    \sa fontMetrics(), QWidget::setFont()
*/

QFont QApplication::font(const QWidget *widget)
{
    typedef FontHash::const_iterator FontHashConstIt;

    FontHash *hash = app_fonts();

    if (widget && hash  && hash->size()) {
#ifdef Q_OS_MAC
        // short circuit for small and mini controls
        if (widget->testAttribute(Qt::WA_MacSmallSize)) {
            return hash->value(QByteArrayLiteral("QSmallFont"));
        } else if (widget->testAttribute(Qt::WA_MacMiniSize)) {
            return hash->value(QByteArrayLiteral("QMiniFont"));
        }
#endif
        FontHashConstIt it = hash->constFind(widget->metaObject()->className());
        const FontHashConstIt cend = hash->constEnd();
        if (it != cend)
            return it.value();
        for (it = hash->constBegin(); it != cend; ++it) {
            if (widget->inherits(it.key()))
                return it.value();
        }
    }
    return font();
}

/*!
    \overload

    Returns the font for widgets of the given \a className.

    \sa setFont(), QWidget::font()
*/
QFont QApplication::font(const char *className)
{
    FontHash *hash = app_fonts();
    if (className && hash && hash->size()) {
        QHash<QByteArray, QFont>::ConstIterator it = hash->constFind(className);
        if (it != hash->constEnd())
            return *it;
    }
    return font();
}


/*!
    Changes the default application font to \a font. If \a className is passed,
    the change applies only to classes that inherit \a className (as reported
    by QObject::inherits()).

    On application start-up, the default font depends on the window system. It
    can vary depending on both the window system version and the locale. This
    function lets you override the default font; but overriding may be a bad
    idea because, for example, some locales need extra large fonts to support
    their special characters.

    \warning Do not use this function in conjunction with \l{Qt Style Sheets}.
    The font of an application can be customized using the "font" style sheet
    property. To set a bold font for all QPushButtons, set the application
    styleSheet() as "QPushButton { font: bold }"

    \sa font(), fontMetrics(), QWidget::setFont()
*/

void QApplication::setFont(const QFont &font, const char *className)
{
    bool all = false;
    FontHash *hash = app_fonts();
    if (!className) {
        QGuiApplication::setFont(font);
        if (hash && hash->size()) {
            all = true;
            hash->clear();
        }
    } else if (hash) {
        hash->insert(className, font);
    }
    if (QApplicationPrivate::is_app_running && !QApplicationPrivate::is_app_closing) {
        // Send ApplicationFontChange to qApp itself, and to the widgets.
        QEvent e(QEvent::ApplicationFontChange);
        QCoreApplication::sendEvent(QApplication::instance(), &e);

        QWidgetList wids = QApplication::allWidgets();
        for (QWidgetList::ConstIterator it = wids.constBegin(), cend = wids.constEnd(); it != cend; ++it) {
            QWidget *w = *it;
            if (all || (!className && w->isWindow()) || w->inherits(className)) // matching class
                sendEvent(w, &e);
        }

#if QT_CONFIG(graphicsview)
        // Send to all scenes as well.
        QList<QGraphicsScene *> &scenes = qApp->d_func()->scene_list;
        for (QList<QGraphicsScene *>::ConstIterator it = scenes.constBegin();
             it != scenes.constEnd(); ++it) {
            QCoreApplication::sendEvent(*it, &e);
        }
#endif // QT_CONFIG(graphicsview)
    }
    if (!className && (!QApplicationPrivate::sys_font || !font.isCopyOf(*QApplicationPrivate::sys_font))) {
        if (!QApplicationPrivate::set_font)
            QApplicationPrivate::set_font = new QFont(font);
        else
            *QApplicationPrivate::set_font = font;
    }
}

/*! \internal
*/
void QApplicationPrivate::setSystemFont(const QFont &font)
{
     if (!sys_font)
        sys_font = new QFont(font);
    else
        *sys_font = font;

    if (!QApplicationPrivate::set_font)
        QApplication::setFont(*sys_font);
}

/*! \internal
*/
QString QApplicationPrivate::desktopStyleKey()
{
    // The platform theme might return a style that is not available, find
    // first valid one.
    if (const QPlatformTheme *theme = QGuiApplicationPrivate::platformTheme()) {
        const QStringList availableKeys = QStyleFactory::keys();
        const auto styles = theme->themeHint(QPlatformTheme::StyleNames).toStringList();
        for (const QString &style : styles) {
            if (availableKeys.contains(style, Qt::CaseInsensitive))
                return style;
        }
    }
    return QString();
}

#if QT_VERSION < 0x060000 // remove these forwarders in Qt 6
/*!
    \property QApplication::windowIcon
    \brief the default window icon

    \sa QWidget::setWindowIcon(), {Setting the Application Icon}
*/
QIcon QApplication::windowIcon()
{
    return QGuiApplication::windowIcon();
}

void QApplication::setWindowIcon(const QIcon &icon)
{
    QGuiApplication::setWindowIcon(icon);
}
#endif

void QApplicationPrivate::notifyWindowIconChanged()
{
    QEvent ev(QEvent::ApplicationWindowIconChange);
    const QWidgetList list = QApplication::topLevelWidgets();
    QWindowList windowList = QGuiApplication::topLevelWindows();

    // send to all top-level QWidgets
    for (auto *w : list) {
        windowList.removeOne(w->windowHandle());
        QCoreApplication::sendEvent(w, &ev);
    }

    // in case there are any plain QWindows in this QApplication-using
    // application, also send the notification to them
    for (int i = 0; i < windowList.size(); ++i)
        QCoreApplication::sendEvent(windowList.at(i), &ev);
}

/*!
    Returns a list of the top-level widgets (windows) in the application.

    \note Some of the top-level widgets may be hidden, for example a tooltip if
    no tooltip is currently shown.

    Example:

    \snippet code/src_gui_kernel_qapplication.cpp 4

    \sa allWidgets(), QWidget::isWindow(), QWidget::isHidden()
*/
QWidgetList QApplication::topLevelWidgets()
{
    QWidgetList list;
    if (QWidgetPrivate::allWidgets != nullptr) {
        const auto isTopLevelWidget = [] (const QWidget *w) {
            return w->isWindow() && w->windowType() != Qt::Desktop;
        };
        std::copy_if(QWidgetPrivate::allWidgets->cbegin(), QWidgetPrivate::allWidgets->cend(),
                     std::back_inserter(list), isTopLevelWidget);
    }
    return list;
}

/*!
    Returns a list of all the widgets in the application.

    The list is empty (QList::isEmpty()) if there are no widgets.

    \note Some of the widgets may be hidden.

    Example:
    \snippet code/src_gui_kernel_qapplication.cpp 5

    \sa topLevelWidgets(), QWidget::isVisible()
*/

QWidgetList QApplication::allWidgets()
{
    if (QWidgetPrivate::allWidgets)
        return QWidgetPrivate::allWidgets->values();
    return QWidgetList();
}

/*!
    Returns the application widget that has the keyboard input focus,
    or \nullptr if no widget in this application has the focus.

    \sa QWidget::setFocus(), QWidget::hasFocus(), activeWindow(), focusChanged()
*/

QWidget *QApplication::focusWidget()
{
    return QApplicationPrivate::focus_widget;
}

void QApplicationPrivate::setFocusWidget(QWidget *focus, Qt::FocusReason reason)
{
#if QT_CONFIG(graphicsview)
    if (focus && focus->window()->graphicsProxyWidget())
        return;
#endif

    hidden_focus_widget = nullptr;

    if (focus != focus_widget) {
        if (focus && focus->isHidden()) {
            hidden_focus_widget = focus;
            return;
        }

        if (focus && (reason == Qt::BacktabFocusReason || reason == Qt::TabFocusReason)
            && qt_in_tab_key_event)
            focus->window()->setAttribute(Qt::WA_KeyboardFocusChange);
        else if (focus && reason == Qt::ShortcutFocusReason) {
            focus->window()->setAttribute(Qt::WA_KeyboardFocusChange);
        }
        QWidget *prev = focus_widget;
        focus_widget = focus;

        if(focus_widget)
            focus_widget->d_func()->setFocus_sys();

        if (reason != Qt::NoFocusReason) {

            //send events
            if (prev) {
#ifdef QT_KEYPAD_NAVIGATION
                if (QApplication::keypadNavigationEnabled()) {
                    if (prev->hasEditFocus() && reason != Qt::PopupFocusReason)
                        prev->setEditFocus(false);
                }
#endif
                QFocusEvent out(QEvent::FocusOut, reason);
                QPointer<QWidget> that = prev;
                QCoreApplication::sendEvent(prev, &out);
                if (that)
                    QCoreApplication::sendEvent(that->style(), &out);
            }
            if(focus && QApplicationPrivate::focus_widget == focus) {
                QFocusEvent in(QEvent::FocusIn, reason);
                QPointer<QWidget> that = focus;
                QCoreApplication::sendEvent(focus, &in);
                if (that)
                    QCoreApplication::sendEvent(that->style(), &in);
            }
            emit qApp->focusChanged(prev, focus_widget);
        }
    }
}


/*!
    Returns the application top-level window that has the keyboard input focus,
    or \nullptr if no application window has the focus. There might be an
    activeWindow() even if there is no focusWidget(), for example if no widget
    in that window accepts key events.

    \sa QWidget::setFocus(), QWidget::hasFocus(), focusWidget()
*/

QWidget *QApplication::activeWindow()
{
    return QApplicationPrivate::active_window;
}

/*!
    Returns display (screen) font metrics for the application font.

    \sa font(), setFont(), QWidget::fontMetrics(), QPainter::fontMetrics()
*/

QFontMetrics QApplication::fontMetrics()
{
    return desktop()->fontMetrics();
}

bool QApplicationPrivate::tryCloseAllWidgetWindows(QWindowList *processedWindows)
{
    Q_ASSERT(processedWindows);
    while (QWidget *w = QApplication::activeModalWidget()) {
        if (!w->isVisible() || w->data->is_closing)
            break;
        QWindow *window = w->windowHandle();
        if (!window->close()) // Qt::WA_DeleteOnClose may cause deletion.
            return false;
        if (window)
            processedWindows->append(window);
    }

retry:
    const QWidgetList list = QApplication::topLevelWidgets();
    for (auto *w : list) {
        if (w->isVisible() && w->windowType() != Qt::Desktop &&
                !w->testAttribute(Qt::WA_DontShowOnScreen) && !w->data->is_closing) {
            QWindow *window = w->windowHandle();
            if (!window->close())  // Qt::WA_DeleteOnClose may cause deletion.
                return false;
            if (window)
                processedWindows->append(window);
            goto retry;
        }
    }
    return true;
}

bool QApplicationPrivate::tryCloseAllWindows()
{
    QWindowList processedWindows;
    return QApplicationPrivate::tryCloseAllWidgetWindows(&processedWindows)
        && QGuiApplicationPrivate::tryCloseRemainingWindows(processedWindows);
}

/*!
    Closes all top-level windows.

    This function is particularly useful for applications with many top-level
    windows. It could, for example, be connected to a \uicontrol{Exit} entry in the
    \uicontrol{File} menu:

    \snippet mainwindows/mdi/mainwindow.cpp 0

    The windows are closed in random order, until one window does not accept
    the close event. The application quits when the last window was
    successfully closed; this can be turned off by setting
    \l quitOnLastWindowClosed to false.

    \sa quitOnLastWindowClosed, lastWindowClosed(), QWidget::close(),
    QWidget::closeEvent(), lastWindowClosed(), QCoreApplication::quit(), topLevelWidgets(),
    QWidget::isWindow()
*/
void QApplication::closeAllWindows()
{
    QWindowList processedWindows;
    QApplicationPrivate::tryCloseAllWidgetWindows(&processedWindows);
}

/*!
    Displays a simple message box about Qt. The message includes the version
    number of Qt being used by the application.

    This is useful for inclusion in the \uicontrol Help menu of an application, as
    shown in the \l{mainwindows/menus}{Menus} example.

    This function is a convenience slot for QMessageBox::aboutQt().
*/
void QApplication::aboutQt()
{
#if QT_CONFIG(messagebox)
    QMessageBox::aboutQt(activeWindow());
#endif // QT_CONFIG(messagebox)
}

/*!
    \since 4.1
    \fn void QApplication::focusChanged(QWidget *old, QWidget *now)

    This signal is emitted when the widget that has keyboard focus changed from
    \a old to \a now, i.e., because the user pressed the tab-key, clicked into
    a widget or changed the active window. Both \a old and \a now can be \nullptr.


    The signal is emitted after both widget have been notified about the change
    through QFocusEvent.

    \sa QWidget::setFocus(), QWidget::clearFocus(), Qt::FocusReason
*/

/*!\reimp

*/
bool QApplication::event(QEvent *e)
{
    Q_D(QApplication);
    if (e->type() == QEvent::Quit) {
        closeAllWindows();
        for (auto *w : topLevelWidgets()) {
            if (w->isVisible() && !(w->windowType() == Qt::Desktop) && !(w->windowType() == Qt::Popup) &&
                 (!(w->windowType() == Qt::Dialog) || !w->parentWidget())) {
                e->ignore();
                return true;
            }
        }
        // Explicitly call QCoreApplication instead of QGuiApplication so that
        // we don't let QGuiApplication close any windows we skipped earlier in
        // closeAllWindows(). FIXME: Unify all this close magic through closeAllWindows.
        return QCoreApplication::event(e);
#ifndef Q_OS_WIN
    } else if (e->type() == QEvent::LocaleChange) {
        // on Windows the event propagation is taken care by the
        // WM_SETTINGCHANGE event handler.
        const QWidgetList list = topLevelWidgets();
        for (auto *w : list) {
            if (!(w->windowType() == Qt::Desktop)) {
                if (!w->testAttribute(Qt::WA_SetLocale))
                    w->d_func()->setLocale_helper(QLocale(), true);
            }
        }
#endif
    } else if (e->type() == QEvent::Timer) {
        QTimerEvent *te = static_cast<QTimerEvent*>(e);
        Q_ASSERT(te != nullptr);
        if (te->timerId() == d->toolTipWakeUp.timerId()) {
            d->toolTipWakeUp.stop();
            if (d->toolTipWidget) {
                QWidget *w = d->toolTipWidget->window();
                // show tooltip if WA_AlwaysShowToolTips is set, or if
                // any ancestor of d->toolTipWidget is the active
                // window
                bool showToolTip = w->testAttribute(Qt::WA_AlwaysShowToolTips);
                while (w && !showToolTip) {
                    showToolTip = w->isActiveWindow();
                    w = w->parentWidget();
                    w = w ? w->window() : nullptr;
                }
                if (showToolTip) {
                    QHelpEvent e(QEvent::ToolTip, d->toolTipPos, d->toolTipGlobalPos);
                    QCoreApplication::sendEvent(d->toolTipWidget, &e);
                    if (e.isAccepted()) {
                        QStyle *s = d->toolTipWidget->style();
                        int sleepDelay = s->styleHint(QStyle::SH_ToolTip_FallAsleepDelay, nullptr, d->toolTipWidget, nullptr);
                        d->toolTipFallAsleep.start(sleepDelay, this);
                    }
                }
            }
        } else if (te->timerId() == d->toolTipFallAsleep.timerId()) {
            d->toolTipFallAsleep.stop();
        }
#if QT_CONFIG(whatsthis)
    } else if (e->type() == QEvent::EnterWhatsThisMode) {
        QWhatsThis::enterWhatsThisMode();
        return true;
#endif
    }

    if(e->type() == QEvent::LanguageChange) {
        const QWidgetList list = topLevelWidgets();
        for (auto *w : list) {
            if (!(w->windowType() == Qt::Desktop))
                postEvent(w, new QEvent(QEvent::LanguageChange));
        }
    }

    return QGuiApplication::event(e);
}

// ### FIXME: topLevelWindows does not contain QWidgets without a parent
// until QWidgetPrivate::create is called. So we have to override the
// QGuiApplication::notifyLayoutDirectionChange
// to do the right thing.
void QApplicationPrivate::notifyLayoutDirectionChange()
{
    const QWidgetList list = QApplication::topLevelWidgets();
    QWindowList windowList = QGuiApplication::topLevelWindows();

    // send to all top-level QWidgets
    for (auto *w : list) {
        windowList.removeAll(w->windowHandle());
        QEvent ev(QEvent::ApplicationLayoutDirectionChange);
        QCoreApplication::sendEvent(w, &ev);
    }

    // in case there are any plain QWindows in this QApplication-using
    // application, also send the notification to them
    for (int i = 0; i < windowList.size(); ++i) {
        QEvent ev(QEvent::ApplicationLayoutDirectionChange);
        QCoreApplication::sendEvent(windowList.at(i), &ev);
    }
}

/*!
    \fn void QApplication::setActiveWindow(QWidget* active)

    Sets the active window to the \a active widget in response to a system
    event. The function is called from the platform specific event handlers.

    \warning This function does \e not set the keyboard focus to the active
    widget. Call QWidget::activateWindow() instead.

    It sets the activeWindow() and focusWidget() attributes and sends proper
    \l{QEvent::WindowActivate}{WindowActivate}/\l{QEvent::WindowDeactivate}
    {WindowDeactivate} and \l{QEvent::FocusIn}{FocusIn}/\l{QEvent::FocusOut}
    {FocusOut} events to all appropriate widgets. The window will then be
    painted in active state (e.g. cursors in line edits will blink), and it
    will have tool tips enabled.

    \sa activeWindow(), QWidget::activateWindow()
*/
void QApplication::setActiveWindow(QWidget* act)
{
    QWidget* window = act?act->window():nullptr;

    if (QApplicationPrivate::active_window == window)
        return;

#if QT_CONFIG(graphicsview)
    if (window && window->graphicsProxyWidget()) {
        // Activate the proxy's view->viewport() ?
        return;
    }
#endif

    QWidgetList toBeActivated;
    QWidgetList toBeDeactivated;

    if (QApplicationPrivate::active_window) {
        if (style()->styleHint(QStyle::SH_Widget_ShareActivation, nullptr, QApplicationPrivate::active_window)) {
            const QWidgetList list = topLevelWidgets();
            for (auto *w : list) {
                if (w->isVisible() && w->isActiveWindow())
                    toBeDeactivated.append(w);
            }
        } else {
            toBeDeactivated.append(QApplicationPrivate::active_window);
        }
    }

    if (QApplicationPrivate::focus_widget) {
        if (QApplicationPrivate::focus_widget->testAttribute(Qt::WA_InputMethodEnabled))
            QGuiApplication::inputMethod()->commit();

        QFocusEvent focusAboutToChange(QEvent::FocusAboutToChange, Qt::ActiveWindowFocusReason);
        QCoreApplication::sendEvent(QApplicationPrivate::focus_widget, &focusAboutToChange);
    }

    QApplicationPrivate::active_window = window;

    if (QApplicationPrivate::active_window) {
        if (style()->styleHint(QStyle::SH_Widget_ShareActivation, nullptr, QApplicationPrivate::active_window)) {
            const QWidgetList list = topLevelWidgets();
            for (auto *w : list) {
                if (w->isVisible() && w->isActiveWindow())
                    toBeActivated.append(w);
            }
        } else {
            toBeActivated.append(QApplicationPrivate::active_window);
        }

    }

    // first the activation/deactivation events
    QEvent activationChange(QEvent::ActivationChange);
    QEvent windowActivate(QEvent::WindowActivate);
    QEvent windowDeactivate(QEvent::WindowDeactivate);

    for (int i = 0; i < toBeActivated.size(); ++i) {
        QWidget *w = toBeActivated.at(i);
        sendSpontaneousEvent(w, &windowActivate);
        sendSpontaneousEvent(w, &activationChange);
    }

    for(int i = 0; i < toBeDeactivated.size(); ++i) {
        QWidget *w = toBeDeactivated.at(i);
        sendSpontaneousEvent(w, &windowDeactivate);
        sendSpontaneousEvent(w, &activationChange);
    }

    if (QApplicationPrivate::popupWidgets == nullptr) { // !inPopupMode()
        // then focus events
        if (!QApplicationPrivate::active_window && QApplicationPrivate::focus_widget) {
            QApplicationPrivate::setFocusWidget(nullptr, Qt::ActiveWindowFocusReason);
        } else if (QApplicationPrivate::active_window) {
            QWidget *w = QApplicationPrivate::active_window->focusWidget();
            if (w && w->isVisible() /*&& w->focusPolicy() != QWidget::NoFocus*/)
                w->setFocus(Qt::ActiveWindowFocusReason);
            else {
                w = QApplicationPrivate::focusNextPrevChild_helper(QApplicationPrivate::active_window, true);
                if (w) {
                    w->setFocus(Qt::ActiveWindowFocusReason);
                } else {
                    // If the focus widget is not in the activate_window, clear the focus
                    w = QApplicationPrivate::focus_widget;
                    if (!w && QApplicationPrivate::active_window->focusPolicy() != Qt::NoFocus)
                        QApplicationPrivate::setFocusWidget(QApplicationPrivate::active_window, Qt::ActiveWindowFocusReason);
                    else if (!QApplicationPrivate::active_window->isAncestorOf(w))
                        QApplicationPrivate::setFocusWidget(nullptr, Qt::ActiveWindowFocusReason);
                }
            }
        }
    }
}

QWidget *qt_tlw_for_window(QWindow *wnd)
{
    // QTBUG-32177, wnd might be a QQuickView embedded via window container.
    while (wnd && !wnd->isTopLevel()) {
        QWindow *parent = wnd->parent();
        if (!parent)
            break;

        // Don't end up in windows not belonging to this application
        if (parent->handle() && parent->handle()->isForeignWindow())
            break;

        wnd = wnd->parent();
    }
    if (wnd) {
        const auto tlws = QApplication::topLevelWidgets();
        for (QWidget *tlw : tlws) {
            if (tlw->windowHandle() == wnd)
                return tlw;
        }
    }
    return nullptr;
}

void QApplicationPrivate::notifyActiveWindowChange(QWindow *previous)
{
    Q_UNUSED(previous);
    QWindow *wnd = QGuiApplicationPrivate::focus_window;
    if (inPopupMode()) // some delayed focus event to ignore
        return;
    QWidget *tlw = qt_tlw_for_window(wnd);
    QApplication::setActiveWindow(tlw);
    // QTBUG-37126, Active X controls may set the focus on native child widgets.
    if (wnd && tlw && wnd != tlw->windowHandle()) {
        if (QWidgetWindow *widgetWindow = qobject_cast<QWidgetWindow *>(wnd))
            if (QWidget *widget = widgetWindow->widget())
                if (widget->inherits("QAxHostWidget"))
                    widget->setFocus(Qt::ActiveWindowFocusReason);
    }
}

/*!internal
 * Helper function that returns the new focus widget, but does not set the focus reason.
 * Returns \nullptr if a new focus widget could not be found.
 * Shared with QGraphicsProxyWidgetPrivate::findFocusChild()
*/
QWidget *QApplicationPrivate::focusNextPrevChild_helper(QWidget *toplevel, bool next,
                                                        bool *wrappingOccurred)
{
    uint focus_flag = qt_tab_all_widgets() ? Qt::TabFocus : Qt::StrongFocus;

    QWidget *f = toplevel->focusWidget();
    if (!f)
        f = toplevel;

    QWidget *w = f;
    QWidget *test = f->d_func()->focus_next;
    bool seenWindow = false;
    bool focusWidgetAfterWindow = false;
    while (test && test != f) {
        if (test->isWindow())
            seenWindow = true;

        // If the next focus widget has a focus proxy, we need to check to ensure
        // that the proxy is in the correct parent-child direction (according to
        // \a next). This is to ensure that we can tab in and out of compound widgets
        // without getting stuck in a tab-loop between parent and child.
        QWidget *focusProxy = test->d_func()->deepestFocusProxy();

        if ((test->focusPolicy() & focus_flag) == focus_flag
            && !(next && focusProxy && focusProxy->isAncestorOf(test))
            && !(!next && focusProxy && test->isAncestorOf(focusProxy))
            && test->isVisibleTo(toplevel) && test->isEnabled()
            && !(w->windowType() == Qt::SubWindow && !w->isAncestorOf(test))
            && (toplevel->windowType() != Qt::SubWindow || toplevel->isAncestorOf(test))) {
            w = test;
            if (seenWindow)
                focusWidgetAfterWindow = true;
            if (next)
                break;
        }
        test = test->d_func()->focus_next;
    }

    if (wrappingOccurred != nullptr)
        *wrappingOccurred = next ? focusWidgetAfterWindow : !focusWidgetAfterWindow;

    if (w == f) {
        if (qt_in_tab_key_event) {
            w->window()->setAttribute(Qt::WA_KeyboardFocusChange);
            w->update();
        }
        return nullptr;
    }
    return w;
}

/*!
    \fn void QApplicationPrivate::dispatchEnterLeave(QWidget* enter, QWidget* leave, const QPointF &globalPosF)
    \internal

    Creates the proper Enter/Leave event when widget \a enter is entered and
    widget \a leave is left.
 */
void QApplicationPrivate::dispatchEnterLeave(QWidget* enter, QWidget* leave, const QPointF &globalPosF)
{
#if 0
    if (leave) {
        QEvent e(QEvent::Leave);
        QCoreApplication::sendEvent(leave, & e);
    }
    if (enter) {
        const QPoint windowPos = enter->window()->mapFromGlobal(globalPos);
        QEnterEvent e(enter->mapFromGlobal(globalPos), windowPos, globalPos);
        QCoreApplication::sendEvent(enter, & e);
    }
    return;
#endif

    if ((!enter && !leave) || (enter == leave))
        return;
#ifdef ALIEN_DEBUG
    qDebug() << "QApplicationPrivate::dispatchEnterLeave, ENTER:" << enter << "LEAVE:" << leave;
#endif
    QWidgetList leaveList;
    QWidgetList enterList;

    bool sameWindow = leave && enter && leave->window() == enter->window();
    if (leave && !sameWindow) {
        auto *w = leave;
        do {
            leaveList.append(w);
        } while (!w->isWindow() && (w = w->parentWidget()));
    }
    if (enter && !sameWindow) {
        auto *w = enter;
        do {
            enterList.append(w);
        } while (!w->isWindow() && (w = w->parentWidget()));
    }
    if (sameWindow) {
        int enterDepth = 0;
        int leaveDepth = 0;
        auto *e = enter;
        while (!e->isWindow() && (e = e->parentWidget()))
            enterDepth++;
        auto *l = leave;
        while (!l->isWindow() && (l = l->parentWidget()))
            leaveDepth++;
        QWidget* wenter = enter;
        QWidget* wleave = leave;
        while (enterDepth > leaveDepth) {
            wenter = wenter->parentWidget();
            enterDepth--;
        }
        while (leaveDepth > enterDepth) {
            wleave = wleave->parentWidget();
            leaveDepth--;
        }
        while (!wenter->isWindow() && wenter != wleave) {
            wenter = wenter->parentWidget();
            wleave = wleave->parentWidget();
        }

        for (auto *w = leave; w != wleave; w = w->parentWidget())
            leaveList.append(w);

        for (auto *w = enter; w != wenter; w = w->parentWidget())
            enterList.append(w);
    }

    QEvent leaveEvent(QEvent::Leave);
    for (int i = 0; i < leaveList.size(); ++i) {
        auto *w = leaveList.at(i);
        if (!QApplication::activeModalWidget() || QApplicationPrivate::tryModalHelper(w, nullptr)) {
            QCoreApplication::sendEvent(w, &leaveEvent);
            if (w->testAttribute(Qt::WA_Hover) &&
                (!QApplication::activePopupWidget() || QApplication::activePopupWidget() == w->window())) {
                Q_ASSERT(instance());
                QHoverEvent he(QEvent::HoverLeave, QPoint(-1, -1), w->mapFromGlobal(QApplicationPrivate::instance()->hoverGlobalPos),
                               QGuiApplication::keyboardModifiers());
                qApp->d_func()->notify_helper(w, &he);
            }
        }
    }
    if (!enterList.isEmpty()) {
        // Guard against QGuiApplicationPrivate::lastCursorPosition initialized to qInf(), qInf().
        const QPoint globalPos = qIsInf(globalPosF.x())
            ? QPoint(QWIDGETSIZE_MAX, QWIDGETSIZE_MAX)
            : globalPosF.toPoint();
        const QPoint windowPos = qAsConst(enterList).back()->window()->mapFromGlobal(globalPos);
        for (auto it = enterList.crbegin(), end = enterList.crend(); it != end; ++it) {
            auto *w = *it;
            if (!QApplication::activeModalWidget() || QApplicationPrivate::tryModalHelper(w, nullptr)) {
                const QPointF localPos = w->mapFromGlobal(globalPos);
                QEnterEvent enterEvent(localPos, windowPos, globalPosF);
                QCoreApplication::sendEvent(w, &enterEvent);
                if (w->testAttribute(Qt::WA_Hover) &&
                        (!QApplication::activePopupWidget() || QApplication::activePopupWidget() == w->window())) {
                    QHoverEvent he(QEvent::HoverEnter, localPos, QPoint(-1, -1),
                                   QGuiApplication::keyboardModifiers());
                    qApp->d_func()->notify_helper(w, &he);
                }
            }
        }
    }

#ifndef QT_NO_CURSOR
    // Update cursor for alien/graphics widgets.

    const bool enterOnAlien = (enter && (isAlien(enter) || enter->testAttribute(Qt::WA_DontShowOnScreen)));
    // Whenever we leave an alien widget on X11/QPA, we need to reset its nativeParentWidget()'s cursor.
    // This is not required on Windows as the cursor is reset on every single mouse move.
    QWidget *parentOfLeavingCursor = nullptr;
    for (int i = 0; i < leaveList.size(); ++i) {
        auto *w = leaveList.at(i);
        if (!isAlien(w))
            break;
        if (w->testAttribute(Qt::WA_SetCursor)) {
            QWidget *parent = w->parentWidget();
            while (parent && parent->d_func()->data.in_destructor)
                parent = parent->parentWidget();
            parentOfLeavingCursor = parent;
            //continue looping, we need to find the downest alien widget with a cursor.
            // (downest on the screen)
        }
    }
    //check that we will not call qt_x11_enforce_cursor twice with the same native widget
    if (parentOfLeavingCursor && (!enterOnAlien
        || parentOfLeavingCursor->effectiveWinId() != enter->effectiveWinId())) {
#if QT_CONFIG(graphicsview)
        if (!parentOfLeavingCursor->window()->graphicsProxyWidget())
#endif
        {
            if (enter == QApplication::desktop()) {
                qt_qpa_set_cursor(enter, true);
            } else {
                qt_qpa_set_cursor(parentOfLeavingCursor, true);
            }
        }
    }
    if (enterOnAlien) {
        QWidget *cursorWidget = enter;
        while (!cursorWidget->isWindow() && !cursorWidget->isEnabled())
            cursorWidget = cursorWidget->parentWidget();

        if (!cursorWidget)
            return;

#if QT_CONFIG(graphicsview)
        if (cursorWidget->window()->graphicsProxyWidget()) {
            QWidgetPrivate::nearestGraphicsProxyWidget(cursorWidget)->setCursor(cursorWidget->cursor());
        } else
#endif
        {
            qt_qpa_set_cursor(cursorWidget, true);
        }
    }
#endif
}

/* exported for the benefit of testing tools */
Q_WIDGETS_EXPORT bool qt_tryModalHelper(QWidget *widget, QWidget **rettop)
{
    return QApplicationPrivate::tryModalHelper(widget, rettop);
}

/*! \internal
    Returns \c true if \a widget is blocked by a modal window.
 */
bool QApplicationPrivate::isBlockedByModal(QWidget *widget)
{
    widget = widget->window();
    QWindow *window = widget->windowHandle();
    return window && self->isWindowBlocked(window);
}

bool QApplicationPrivate::isWindowBlocked(QWindow *window, QWindow **blockingWindow) const
{
    QWindow *unused = nullptr;
    if (Q_UNLIKELY(!window)) {
        qWarning().nospace() << "window == 0 passed.";
        return false;
    }
    if (!blockingWindow)
        blockingWindow = &unused;

    if (modalWindowList.isEmpty()) {
        *blockingWindow = nullptr;
        return false;
    }
    QWidget *popupWidget = QApplication::activePopupWidget();
    QWindow *popupWindow = popupWidget ? popupWidget->windowHandle() : nullptr;
    if (popupWindow == window || (!popupWindow && QWindowPrivate::get(window)->isPopup())) {
        *blockingWindow = nullptr;
        return false;
    }

    for (int i = 0; i < modalWindowList.count(); ++i) {
        QWindow *modalWindow = modalWindowList.at(i);

        // A window is not blocked by another modal window if the two are
        // the same, or if the window is a child of the modal window.
        if (window == modalWindow || modalWindow->isAncestorOf(window, QWindow::IncludeTransients)) {
            *blockingWindow = nullptr;
            return false;
        }

        Qt::WindowModality windowModality = modalWindow->modality();
        QWidgetWindow *modalWidgetWindow = qobject_cast<QWidgetWindow *>(modalWindow);
        if (windowModality == Qt::NonModal) {
            // determine the modality type if it hasn't been set on the
            // modalWindow's widget, this normally happens when waiting for a
            // native dialog. use WindowModal if we are the child of a group
            // leader; otherwise use ApplicationModal.
            QWidget *m = modalWidgetWindow ? modalWidgetWindow->widget() : nullptr;
            while (m && !m->testAttribute(Qt::WA_GroupLeader)) {
                m = m->parentWidget();
                if (m)
                    m = m->window();
            }
            windowModality = (m && m->testAttribute(Qt::WA_GroupLeader))
                             ? Qt::WindowModal
                             : Qt::ApplicationModal;
        }

        switch (windowModality) {
        case Qt::ApplicationModal:
        {
            QWidgetWindow *widgetWindow = qobject_cast<QWidgetWindow *>(window);
            QWidget *groupLeaderForWidget = widgetWindow ? widgetWindow->widget() : nullptr;
            while (groupLeaderForWidget && !groupLeaderForWidget->testAttribute(Qt::WA_GroupLeader))
                groupLeaderForWidget = groupLeaderForWidget->parentWidget();

            if (groupLeaderForWidget) {
                // if \a widget has WA_GroupLeader, it can only be blocked by ApplicationModal children
                QWidget *m = modalWidgetWindow ? modalWidgetWindow->widget() : nullptr;
                while (m && m != groupLeaderForWidget && !m->testAttribute(Qt::WA_GroupLeader))
                    m = m->parentWidget();
                if (m == groupLeaderForWidget) {
                    *blockingWindow = m->windowHandle();
                    return true;
                }
            } else if (modalWindow != window) {
                *blockingWindow = modalWindow;
                return true;
            }
            break;
        }
        case Qt::WindowModal:
        {
            QWindow *w = window;
            do {
                QWindow *m = modalWindow;
                do {
                    if (m == w) {
                        *blockingWindow = m;
                        return true;
                    }
                    QWindow *p = m->parent();
                    if (!p)
                        p = m->transientParent();
                    m = p;
                } while (m);
                QWindow *p = w->parent();
                if (!p)
                    p = w->transientParent();
                w = p;
            } while (w);
            break;
        }
        default:
            Q_ASSERT_X(false, "QApplication", "internal error, a modal window cannot be modeless");
            break;
        }
    }
    *blockingWindow = nullptr;
    return false;
}

/*!\internal

  Called from qapplication_\e{platform}.cpp, returns \c true
  if the widget should accept the event.
 */
bool QApplicationPrivate::tryModalHelper(QWidget *widget, QWidget **rettop)
{
    QWidget *top = QApplication::activeModalWidget();
    if (rettop)
        *rettop = top;

    // the active popup widget always gets the input event
    if (QApplication::activePopupWidget())
        return true;

    return !isBlockedByModal(widget->window());
}

bool qt_try_modal(QWidget *widget, QEvent::Type type)
{
    QWidget * top = nullptr;

    if (QApplicationPrivate::tryModalHelper(widget, &top))
        return true;

    bool block_event  = false;

    switch (type) {
#if 0
    case QEvent::Focus:
        if (!static_cast<QWSFocusEvent*>(event)->simpleData.get_focus)
            break;
        // drop through
#endif
    case QEvent::MouseButtonPress:                        // disallow mouse/key events
    case QEvent::MouseButtonRelease:
    case QEvent::MouseMove:
    case QEvent::KeyPress:
    case QEvent::KeyRelease:
        block_event         = true;
        break;
    default:
        break;
    }

    if (block_event && top && top->parentWidget() == nullptr)
        top->raise();

    return !block_event;
}

bool QApplicationPrivate::modalState()
{
    return !self->modalWindowList.isEmpty();
}

/*
   \internal
*/
QWidget *QApplicationPrivate::pickMouseReceiver(QWidget *candidate, const QPoint &windowPos,
                                                QPoint *pos, QEvent::Type type,
                                                Qt::MouseButtons buttons, QWidget *buttonDown,
                                                QWidget *alienWidget)
{
    Q_ASSERT(candidate);

    QWidget *mouseGrabber = QWidget::mouseGrabber();
    if (((type == QEvent::MouseMove && buttons) || (type == QEvent::MouseButtonRelease))
            && !buttonDown && !mouseGrabber) {
        return nullptr;
    }

    if (alienWidget && alienWidget->internalWinId())
        alienWidget = nullptr;

    QWidget *receiver = candidate;

    if (!mouseGrabber)
        mouseGrabber = (buttonDown && !isBlockedByModal(buttonDown)) ? buttonDown : alienWidget;

    if (mouseGrabber && mouseGrabber != candidate) {
        receiver = mouseGrabber;
        *pos = receiver->mapFromGlobal(candidate->mapToGlobal(windowPos));
#ifdef ALIEN_DEBUG
        qDebug() << "  ** receiver adjusted to:" << receiver << "pos:" << pos;
#endif
    }

    return receiver;

}

/*
   \internal
*/
bool QApplicationPrivate::sendMouseEvent(QWidget *receiver, QMouseEvent *event,
                                         QWidget *alienWidget, QWidget *nativeWidget,
                                         QWidget **buttonDown, QPointer<QWidget> &lastMouseReceiver,
                                         bool spontaneous, bool onlyDispatchEnterLeave)
{
    Q_ASSERT(receiver);
    Q_ASSERT(event);
    Q_ASSERT(nativeWidget);
    Q_ASSERT(buttonDown);

    if (alienWidget && !isAlien(alienWidget))
        alienWidget = nullptr;

    QPointer<QWidget> receiverGuard = receiver;
    QPointer<QWidget> nativeGuard = nativeWidget;
    QPointer<QWidget> alienGuard = alienWidget;
    QPointer<QWidget> activePopupWidget = QApplication::activePopupWidget();

    const bool graphicsWidget = nativeWidget->testAttribute(Qt::WA_DontShowOnScreen);

    bool widgetUnderMouse = QRectF(receiver->rect()).contains(event->localPos());

    // Clear the obsolete leaveAfterRelease value, if mouse button has been released but
    // leaveAfterRelease has not been updated.
    // This happens e.g. when modal dialog or popup is shown as a response to button click.
    if (leaveAfterRelease && !*buttonDown && !event->buttons())
        leaveAfterRelease = nullptr;

    if (*buttonDown) {
        if (!graphicsWidget) {
            // Register the widget that shall receive a leave event
            // after the last button is released.
            if ((alienWidget || !receiver->internalWinId()) && !leaveAfterRelease && !QWidget::mouseGrabber())
                leaveAfterRelease = *buttonDown;
            if (event->type() == QEvent::MouseButtonRelease && !event->buttons())
                *buttonDown = nullptr;
        }
    } else if (lastMouseReceiver && widgetUnderMouse) {
        // Dispatch enter/leave if we move:
        // 1) from an alien widget to another alien widget or
        //    from a native widget to an alien widget (first OR case)
        // 2) from an alien widget to a native widget (second OR case)
        if ((alienWidget && alienWidget != lastMouseReceiver)
            || (isAlien(lastMouseReceiver) && !alienWidget)) {
            if (activePopupWidget) {
                if (!QWidget::mouseGrabber())
                    dispatchEnterLeave(alienWidget ? alienWidget : nativeWidget, lastMouseReceiver, event->screenPos());
            } else {
                dispatchEnterLeave(receiver, lastMouseReceiver, event->screenPos());
            }

        }
    }

#ifdef ALIEN_DEBUG
    qDebug() << "QApplicationPrivate::sendMouseEvent: receiver:" << receiver
             << "pos:" << event->pos() << "alien" << alienWidget << "button down"
             << *buttonDown << "last" << lastMouseReceiver << "leave after release"
             << leaveAfterRelease;
#endif

    // We need this quard in case someone opens a modal dialog / popup. If that's the case
    // leaveAfterRelease is set to null, but we shall not update lastMouseReceiver.
    const bool wasLeaveAfterRelease = leaveAfterRelease != nullptr;
    bool result = true;
    // This code is used for sending the synthetic enter/leave events for cases where it is needed
    // due to other events causing the widget under the mouse to change. However in those cases
    // we do not want to send the mouse event associated with this call, so this enables us to
    // not send the unneeded mouse event
    if (!onlyDispatchEnterLeave) {
        if (spontaneous)
            result = QApplication::sendSpontaneousEvent(receiver, event);
        else
            result = QCoreApplication::sendEvent(receiver, event);
    }

    if (!graphicsWidget && leaveAfterRelease && event->type() == QEvent::MouseButtonRelease
        && !event->buttons() && QWidget::mouseGrabber() != leaveAfterRelease) {
        // Dispatch enter/leave if:
        // 1) the mouse grabber is an alien widget
        // 2) the button is released on an alien widget
        QWidget *enter = nullptr;
        if (nativeGuard)
            enter = alienGuard ? alienWidget : nativeWidget;
        else // The receiver is typically deleted on mouse release with drag'n'drop.
            enter = QApplication::widgetAt(event->globalPos());
        dispatchEnterLeave(enter, leaveAfterRelease, event->screenPos());
        leaveAfterRelease = nullptr;
        lastMouseReceiver = enter;
    } else if (!wasLeaveAfterRelease) {
        if (activePopupWidget) {
            if (!QWidget::mouseGrabber())
                lastMouseReceiver = alienGuard ? alienWidget : (nativeGuard ? nativeWidget : nullptr);
        } else {
            lastMouseReceiver = receiverGuard ? receiver : QApplication::widgetAt(event->globalPos());
        }
    }

    return result;
}

/*
    This function should only be called when the widget changes visibility, i.e.
    when the \a widget is shown, hidden or deleted. This function does nothing
    if the widget is a top-level or native, i.e. not an alien widget. In that
    case enter/leave events are genereated by the underlying windowing system.
*/
extern QPointer<QWidget> qt_last_mouse_receiver;
extern Q_WIDGETS_EXPORT QWidget *qt_button_down;
void QApplicationPrivate::sendSyntheticEnterLeave(QWidget *widget)
{
#ifndef QT_NO_CURSOR
    if (!widget || widget->isWindow())
        return;
    const bool widgetInShow = widget->isVisible() && !widget->data->in_destructor;
    if (!widgetInShow && widget != qt_last_mouse_receiver)
        return; // Widget was not under the cursor when it was hidden/deleted.

    if (widgetInShow && widget->parentWidget()->data->in_show)
        return; // Ingore recursive show.

    QWidget *mouseGrabber = QWidget::mouseGrabber();
    if (mouseGrabber && mouseGrabber != widget)
        return; // Someone else has the grab; enter/leave should not occur.

    QWidget *tlw = widget->window();
    if (tlw->data->in_destructor || tlw->data->is_closing)
        return; // Closing down the business.

    if (widgetInShow && (!qt_last_mouse_receiver || qt_last_mouse_receiver->window() != tlw))
        return; // Mouse cursor not inside the widget's top-level.

    const QPoint globalPos(QCursor::pos());
    QPoint windowPos = tlw->mapFromGlobal(globalPos);

    // Find the current widget under the mouse. If this function was called from
    // the widget's destructor, we have to make sure childAt() doesn't take into
    // account widgets that are about to be destructed.
    QWidget *widgetUnderCursor = tlw->d_func()->childAt_helper(windowPos, widget->data->in_destructor);
    if (!widgetUnderCursor)
        widgetUnderCursor = tlw;
    QPoint pos = widgetUnderCursor->mapFrom(tlw, windowPos);

    if (widgetInShow && widgetUnderCursor != widget && !widget->isAncestorOf(widgetUnderCursor))
        return; // Mouse cursor not inside the widget or any of its children.

    if (widget->data->in_destructor && qt_button_down == widget)
        qt_button_down = nullptr;

    // A mouse move is not actually sent, but we utilize the sendMouseEvent() call to send the
    // enter/leave events as appropriate
    QMouseEvent e(QEvent::MouseMove, pos, windowPos, globalPos, Qt::NoButton, Qt::NoButton, Qt::NoModifier);
    sendMouseEvent(widgetUnderCursor, &e, widgetUnderCursor, tlw, &qt_button_down, qt_last_mouse_receiver, true, true);
#else // !QT_NO_CURSOR
    Q_UNUSED(widget);
#endif // QT_NO_CURSOR
}

/*!
    Returns the desktop widget (also called the root window).

    The desktop may be composed of multiple screens, so it would be incorrect,
    for example, to attempt to \e center some widget in the desktop's geometry.
    QDesktopWidget has various functions for obtaining useful geometries upon
    the desktop, such as QDesktopWidget::screenGeometry() and
    QDesktopWidget::availableGeometry().

    On X11, it is also possible to draw on the desktop.
*/
QDesktopWidget *QApplication::desktop()
{
    CHECK_QAPP_INSTANCE(nullptr)
    if (!qt_desktopWidget || // not created yet
         !(qt_desktopWidget->windowType() == Qt::Desktop)) { // reparented away
        qt_desktopWidget = new QDesktopWidget();
    }
    return qt_desktopWidget;
}

/*
  Sets the time after which a drag should start to \a ms ms.

  \sa startDragTime()
*/

void QApplication::setStartDragTime(int ms)
{
    QGuiApplication::styleHints()->setStartDragTime(ms);
}

/*!
    \property QApplication::startDragTime
    \brief the time in milliseconds that a mouse button must be held down
    before a drag and drop operation will begin

    If you support drag and drop in your application, and want to start a drag
    and drop operation after the user has held down a mouse button for a
    certain amount of time, you should use this property's value as the delay.

    Qt also uses this delay internally, e.g. in QTextEdit and QLineEdit, for
    starting a drag.

    The default value is 500 ms.

    \sa startDragDistance(), {Drag and Drop}
*/

int QApplication::startDragTime()
{
    return QGuiApplication::styleHints()->startDragTime();
}

/*
    Sets the distance after which a drag should start to \a l pixels.

    \sa startDragDistance()
*/

void QApplication::setStartDragDistance(int l)
{
    QGuiApplication::styleHints()->setStartDragDistance(l);
}

/*!
    \property QApplication::startDragDistance

    If you support drag and drop in your application, and want to start a drag
    and drop operation after the user has moved the cursor a certain distance
    with a button held down, you should use this property's value as the
    minimum distance required.

    For example, if the mouse position of the click is stored in \c startPos
    and the current position (e.g. in the mouse move event) is \c currentPos,
    you can find out if a drag should be started with code like this:

    \snippet code/src_gui_kernel_qapplication.cpp 7

    Qt uses this value internally, e.g. in QFileDialog.

    The default value (if the platform doesn't provide a different default)
    is 10 pixels.

    \sa startDragTime(), QPoint::manhattanLength(), {Drag and Drop}
*/

int QApplication::startDragDistance()
{
    return QGuiApplication::styleHints()->startDragDistance();
}

/*!
    Enters the main event loop and waits until exit() is called, then returns
    the value that was set to exit() (which is 0 if exit() is called via
    quit()).

    It is necessary to call this function to start event handling. The main
    event loop receives events from the window system and dispatches these to
    the application widgets.

    Generally, no user interaction can take place before calling exec(). As a
    special case, modal widgets like QMessageBox can be used before calling
    exec(), because modal widgets call exec() to start a local event loop.

    To make your application perform idle processing, i.e., executing a special
    function whenever there are no pending events, use a QTimer with 0 timeout.
    More advanced idle processing schemes can be achieved using processEvents().

    We recommend that you connect clean-up code to the
    \l{QCoreApplication::}{aboutToQuit()} signal, instead of putting it in your
    application's \c{main()} function. This is because, on some platforms the
    QApplication::exec() call may not return. For example, on the Windows
    platform, when the user logs off, the system terminates the process after Qt
    closes all top-level windows. Hence, there is \e{no guarantee} that the
    application will have time to exit its event loop and execute code at the
    end of the \c{main()} function, after the QApplication::exec() call.

    \sa quitOnLastWindowClosed, QCoreApplication::quit(), QCoreApplication::exit(),
        QCoreApplication::processEvents(), QCoreApplication::exec()
*/
int QApplication::exec()
{
    return QGuiApplication::exec();
}

bool QApplicationPrivate::shouldQuit()
{
    /* if there is no non-withdrawn primary window left (except
        the ones without QuitOnClose), we emit the lastWindowClosed
        signal */
    QWidgetList list = QApplication::topLevelWidgets();
    QWindowList processedWindows;
    for (int i = 0; i < list.size(); ++i) {
        QWidget *w = list.at(i);
        if (QWindow *window = w->windowHandle()) { // Menus, popup widgets may not have a QWindow
            processedWindows.push_back(window);
            if (w->isVisible() && !w->parentWidget() && w->testAttribute(Qt::WA_QuitOnClose))
                return false;
        }
    }
    return QGuiApplicationPrivate::shouldQuitInternal(processedWindows);
}

static inline void closeAllPopups()
{
    // Close all popups: In case some popup refuses to close,
    // we give up after 1024 attempts (to avoid an infinite loop).
    int maxiter = 1024;
    QWidget *popup;
    while ((popup = QApplication::activePopupWidget()) && maxiter--)
        popup->close();
}

/*! \reimp
 */
bool QApplication::notify(QObject *receiver, QEvent *e)
{
    Q_D(QApplication);
    // no events are delivered after ~QCoreApplication() has started
    if (QApplicationPrivate::is_app_closing)
        return true;

    if (Q_UNLIKELY(!receiver)) {                        // serious error
        qWarning("QApplication::notify: Unexpected null receiver");
        return true;
    }

#ifndef QT_NO_DEBUG
    QCoreApplicationPrivate::checkReceiverThread(receiver);
#endif

    if (receiver->isWindowType()) {
        if (QGuiApplicationPrivate::sendQWindowEventToQPlatformWindow(static_cast<QWindow *>(receiver), e))
            return true; // Platform plugin ate the event
    }

    if(e->spontaneous()) {
        // Capture the current mouse and keyboard states. Doing so here is
        // required in order to support Qt Test synthesized events. Real mouse
        // and keyboard state updates from the platform plugin are managed by
        // QGuiApplicationPrivate::process(Mouse|Wheel|Key|Touch|Tablet)Event();
        // ### FIXME: Qt Test should not call qapp->notify(), but rather route
        // the events through the proper QPA interface. This is required to
        // properly generate all other events such as enter/leave etc.
        switch (e->type()) {
        case QEvent::MouseButtonPress:
            {
                QMouseEvent *me = static_cast<QMouseEvent*>(e);
                QApplicationPrivate::modifier_buttons = me->modifiers();
                QApplicationPrivate::mouse_buttons |= me->button();
                break;
            }
        case QEvent::MouseButtonDblClick:
            {
                QMouseEvent *me = static_cast<QMouseEvent*>(e);
                QApplicationPrivate::modifier_buttons = me->modifiers();
                QApplicationPrivate::mouse_buttons |= me->button();
                break;
            }
        case QEvent::MouseButtonRelease:
            {
                QMouseEvent *me = static_cast<QMouseEvent*>(e);
                QApplicationPrivate::modifier_buttons = me->modifiers();
                QApplicationPrivate::mouse_buttons &= ~me->button();
                break;
            }
        case QEvent::KeyPress:
        case QEvent::KeyRelease:
        case QEvent::MouseMove:
#if QT_CONFIG(wheelevent)
        case QEvent::Wheel:
#endif
        case QEvent::TouchBegin:
        case QEvent::TouchUpdate:
        case QEvent::TouchEnd:
#if QT_CONFIG(tabletevent)
        case QEvent::TabletMove:
        case QEvent::TabletPress:
        case QEvent::TabletRelease:
#endif
            {
                QInputEvent *ie = static_cast<QInputEvent*>(e);
                QApplicationPrivate::modifier_buttons = ie->modifiers();
                break;
            }
        default:
            break;
        }
    }

#ifndef QT_NO_GESTURES
    // walk through parents and check for gestures
    if (d->gestureManager) {
        switch (e->type()) {
        case QEvent::Paint:
        case QEvent::MetaCall:
        case QEvent::DeferredDelete:
        case QEvent::DragEnter: case QEvent::DragMove: case QEvent::DragLeave:
        case QEvent::Drop: case QEvent::DragResponse:
        case QEvent::ChildAdded: case QEvent::ChildPolished:
        case QEvent::ChildRemoved:
        case QEvent::UpdateRequest:
        case QEvent::UpdateLater:
        case QEvent::LocaleChange:
        case QEvent::Style:
        case QEvent::IconDrag:
        case QEvent::StyleChange:
        case QEvent::GraphicsSceneDragEnter:
        case QEvent::GraphicsSceneDragMove:
        case QEvent::GraphicsSceneDragLeave:
        case QEvent::GraphicsSceneDrop:
        case QEvent::DynamicPropertyChange:
        case QEvent::NetworkReplyUpdated:
            break;
        default:
            if (d->gestureManager->thread() == QThread::currentThread()) {
                if (receiver->isWidgetType()) {
                    if (d->gestureManager->filterEvent(static_cast<QWidget *>(receiver), e))
                        return true;
                } else {
                    // a special case for events that go to QGesture objects.
                    // We pass the object to the gesture manager and it'll figure
                    // out if it's QGesture or not.
                    if (d->gestureManager->filterEvent(receiver, e))
                        return true;
                }
            }
            break;
        }
    }
#endif // QT_NO_GESTURES

    switch (e->type()) {
    case QEvent::ApplicationDeactivate:
        // Close all popups (triggers when switching applications
        // by pressing ALT-TAB on Windows, which is not receive as key event.
        closeAllPopups();
        break;
    case QEvent::Wheel: // User input and window activation makes tooltips sleep
    case QEvent::ActivationChange:
    case QEvent::KeyPress:
    case QEvent::KeyRelease:
    case QEvent::FocusOut:
    case QEvent::FocusIn:
    case QEvent::MouseButtonPress:
    case QEvent::MouseButtonRelease:
    case QEvent::MouseButtonDblClick:
        d->toolTipFallAsleep.stop();
        Q_FALLTHROUGH();
    case QEvent::Leave:
        d->toolTipWakeUp.stop();
    default:
        break;
    }

    switch (e->type()) {
        case QEvent::KeyPress: {
            QKeyEvent* keyEvent = static_cast<QKeyEvent*>(e);
            const int key = keyEvent->key();
            // When a key press is received which is not spontaneous then it needs to
            // be manually sent as a shortcut override event to ensure that any
            // matching shortcut is triggered first. This enables emulation/playback
            // of recorded events to still have the same effect.
            if (!e->spontaneous() && receiver->isWidgetType()) {
                if (qt_sendShortcutOverrideEvent(qobject_cast<QWidget *>(receiver), keyEvent->timestamp(),
                                                 key, keyEvent->modifiers(), keyEvent->text(),
                                                 keyEvent->isAutoRepeat(), keyEvent->count()))
                    return true;
            }
            qt_in_tab_key_event = (key == Qt::Key_Backtab
                        || key == Qt::Key_Tab
                        || key == Qt::Key_Left
                        || key == Qt::Key_Up
                        || key == Qt::Key_Right
                        || key == Qt::Key_Down);
        }
        default:
            break;
    }

    bool res = false;
    if (!receiver->isWidgetType()) {
        res = d->notify_helper(receiver, e);
    } else switch (e->type()) {
    case QEvent::ShortcutOverride:
    case QEvent::KeyPress:
    case QEvent::KeyRelease:
        {
            bool isWidget = receiver->isWidgetType();
#if QT_CONFIG(graphicsview)
            const bool isGraphicsWidget = !isWidget && qobject_cast<QGraphicsWidget *>(receiver);
#endif
            QKeyEvent* key = static_cast<QKeyEvent*>(e);
            bool def = key->isAccepted();
            QPointer<QObject> pr = receiver;
            while (receiver) {
                if (def)
                    key->accept();
                else
                    key->ignore();
                QWidget *w = isWidget ? static_cast<QWidget *>(receiver) : nullptr;
#if QT_CONFIG(graphicsview)
                QGraphicsWidget *gw = isGraphicsWidget ? static_cast<QGraphicsWidget *>(receiver) : nullptr;
#endif
                res = d->notify_helper(receiver, e);

                if ((res && key->isAccepted())
                    /*
                       QLineEdit will emit a signal on Key_Return, but
                       ignore the event, and sometimes the connected
                       slot deletes the QLineEdit (common in itemview
                       delegates), so we have to check if the widget
                       was destroyed even if the event was ignored (to
                       prevent a crash)

                       note that we don't have to reset pw while
                       propagating (because the original receiver will
                       be destroyed if one of its ancestors is)
                    */
                    || !pr
                    || (isWidget && (w->isWindow() || !w->parentWidget()))
#if QT_CONFIG(graphicsview)
                    || (isGraphicsWidget && (gw->isWindow() || !gw->parentWidget()))
#endif
                    ) {
                    break;
                }

#if QT_CONFIG(graphicsview)
                receiver = w ? (QObject *)w->parentWidget() : (QObject *)gw->parentWidget();
#else
                receiver = w->parentWidget();
#endif
            }
            qt_in_tab_key_event = false;
        }
        break;
    case QEvent::MouseButtonPress:
    case QEvent::MouseButtonRelease:
    case QEvent::MouseButtonDblClick:
    case QEvent::MouseMove:
        {
            QWidget* w = static_cast<QWidget *>(receiver);

            QMouseEvent* mouse = static_cast<QMouseEvent*>(e);
            QPoint relpos = mouse->pos();

            if (e->spontaneous()) {
                if (e->type() != QEvent::MouseMove)
                    QApplicationPrivate::giveFocusAccordingToFocusPolicy(w, e, relpos);

                // ### Qt 5 These dynamic tool tips should be an OPT-IN feature. Some platforms
                // like OS X (probably others too), can optimize their views by not
                // dispatching mouse move events. We have attributes to control hover,
                // and mouse tracking, but as long as we are deciding to implement this
                // feature without choice of opting-in or out, you ALWAYS have to have
                // tracking enabled. Therefore, the other properties give a false sense of
                // performance enhancement.
                if (e->type() == QEvent::MouseMove && mouse->buttons() == 0
                    && w->rect().contains(relpos)) { // Outside due to mouse grab?
                    d->toolTipWidget = w;
                    d->toolTipPos = relpos;
                    d->toolTipGlobalPos = mouse->globalPos();
                    QStyle *s = d->toolTipWidget->style();
                    int wakeDelay = s->styleHint(QStyle::SH_ToolTip_WakeUpDelay, nullptr, d->toolTipWidget, nullptr);
                    d->toolTipWakeUp.start(d->toolTipFallAsleep.isActive() ? 20 : wakeDelay, this);
                }
            }

            bool eventAccepted = mouse->isAccepted();

            QPointer<QWidget> pw = w;
            while (w) {
                QMouseEvent me(mouse->type(), relpos, mouse->windowPos(), mouse->globalPos(),
                               mouse->button(), mouse->buttons(), mouse->modifiers(), mouse->source());
                me.spont = mouse->spontaneous();
                me.setTimestamp(mouse->timestamp());
                QGuiApplicationPrivate::setMouseEventFlags(&me, mouse->flags());
                // throw away any mouse-tracking-only mouse events
                if (!w->hasMouseTracking()
                    && mouse->type() == QEvent::MouseMove && mouse->buttons() == 0) {
                    // but still send them through all application event filters (normally done by notify_helper)
                    d->sendThroughApplicationEventFilters(w, w == receiver ? mouse : &me);
                    res = true;
                } else {
                    w->setAttribute(Qt::WA_NoMouseReplay, false);
                    res = d->notify_helper(w, w == receiver ? mouse : &me);
                    e->spont = false;
                }
                eventAccepted = (w == receiver ? mouse : &me)->isAccepted();
                if (res && eventAccepted)
                    break;
                if (w->isWindow() || w->testAttribute(Qt::WA_NoMousePropagation))
                    break;
                relpos += w->pos();
                w = w->parentWidget();
            }

            mouse->setAccepted(eventAccepted);

            if (e->type() == QEvent::MouseMove) {
                if (!pw)
                    break;

                w = static_cast<QWidget *>(receiver);
                relpos = mouse->pos();
                QPoint diff = relpos - w->mapFromGlobal(d->hoverGlobalPos);
                while (w) {
                    if (w->testAttribute(Qt::WA_Hover) &&
                        (!QApplication::activePopupWidget() || QApplication::activePopupWidget() == w->window())) {
                        QHoverEvent he(QEvent::HoverMove, relpos, relpos - diff, mouse->modifiers());
                        d->notify_helper(w, &he);
                    }
                    if (w->isWindow() || w->testAttribute(Qt::WA_NoMousePropagation))
                        break;
                    relpos += w->pos();
                    w = w->parentWidget();
                }
            }

            d->hoverGlobalPos = mouse->globalPos();
        }
        break;
#if QT_CONFIG(wheelevent)
    case QEvent::Wheel:
        {
            QWidget* w = static_cast<QWidget *>(receiver);

            // QTBUG-40656, QTBUG-42731: ignore wheel events when a popup (QComboBox) is open.
            if (const QWidget *popup = QApplication::activePopupWidget()) {
                if (w->window() != popup)
                    return true;
            }

            QWheelEvent* wheel = static_cast<QWheelEvent*>(e);
            const bool spontaneous = wheel->spontaneous();
            const Qt::ScrollPhase phase = wheel->phase();

            // Ideally, we should lock on a widget when it starts receiving wheel
            // events. This avoids other widgets to start receiving those events
            // as the mouse cursor hovers them. However, given the way common
            // wheeled mice work, there's no certain way of connecting different
            // wheel events as a stream. This results in the NoScrollPhase case,
            // where we just send the event from the original receiver and up its
            // hierarchy until the event gets accepted.
            //
            // In the case of more evolved input devices, like Apple's trackpad or
            // Magic Mouse, we receive the scroll phase information. This helps us
            // connect wheel events as a stream and therefore makes it easier to
            // lock on the widget onto which the scrolling was initiated.
            //
            // We assume that, when supported, the phase cycle follows the pattern:
            //
            //         ScrollBegin (ScrollUpdate* ScrollEnd)+
            //
            // This means that we can have scrolling sequences (starting with ScrollBegin)
            // or partial sequences (after a ScrollEnd and starting with ScrollUpdate).
            // If wheel_widget is null because it was deleted, we also take the same
            // code path as an initial sequence.
            if (phase == Qt::NoScrollPhase || phase == Qt::ScrollBegin || !QApplicationPrivate::wheel_widget) {

                // A system-generated ScrollBegin event starts a new user scrolling
                // sequence, so we reset wheel_widget in case no one accepts the event
                // or if we didn't get (or missed) a ScrollEnd previously.
                if (spontaneous && phase == Qt::ScrollBegin)
                    QApplicationPrivate::wheel_widget = nullptr;

                QPoint relpos = wheel->position().toPoint();

                if (spontaneous && (phase == Qt::NoScrollPhase || phase == Qt::ScrollUpdate))
                    QApplicationPrivate::giveFocusAccordingToFocusPolicy(w, e, relpos);

#if QT_DEPRECATED_SINCE(5, 14)
QT_WARNING_PUSH
QT_WARNING_DISABLE_DEPRECATED
                QWheelEvent we(relpos, wheel->globalPos(), wheel->pixelDelta(), wheel->angleDelta(), wheel->delta(), wheel->orientation(), wheel->buttons(),
                               wheel->modifiers(), phase, wheel->source(), wheel->inverted());
QT_WARNING_POP
#else
                QWheelEvent we(relpos, wheel->globalPosition(), wheel->pixelDelta(), wheel->angleDelta(), wheel->buttons(),
                               wheel->modifiers(), phase, wheel->inverted(), wheel->source());
#endif
                we.setTimestamp(wheel->timestamp());
                bool eventAccepted;
                do {
                    we.spont = spontaneous && w == receiver;
                    we.ignore();
                    res = d->notify_helper(w, &we);
                    eventAccepted = we.isAccepted();
                    if (res && eventAccepted) {
                        // A new scrolling sequence or partial sequence starts and w has accepted
                        // the event. Therefore, we can set wheel_widget, but only if it's not
                        // the end of a sequence.
                        if (spontaneous && (phase == Qt::ScrollBegin || phase == Qt::ScrollUpdate))
                            QApplicationPrivate::wheel_widget = w;
                        break;
                    }
                    if (w->isWindow() || w->testAttribute(Qt::WA_NoMousePropagation))
                        break;

                    we.p += w->pos();
                    w = w->parentWidget();
                } while (w);
                wheel->setAccepted(eventAccepted);
            } else if (!spontaneous) {
                // wheel_widget may forward the wheel event to a delegate widget,
                // either directly or indirectly (e.g. QAbstractScrollArea will
                // forward to its QScrollBars through viewportEvent()). In that
                // case, the event will not be spontaneous but synthesized, so
                // we can send it straight to the receiver.
                d->notify_helper(w, wheel);
            } else {
                // The phase is either ScrollUpdate or ScrollEnd, and wheel_widget
                // is set. Since it accepted the wheel event previously, we continue
                // sending those events until we get a ScrollEnd, which signifies
                // the end of the natural scrolling sequence.
                const QPoint &relpos = QApplicationPrivate::wheel_widget->mapFromGlobal(wheel->globalPosition().toPoint());
#if QT_DEPRECATED_SINCE(5, 0)
QT_WARNING_PUSH
QT_WARNING_DISABLE_DEPRECATED
                QWheelEvent we(relpos, wheel->globalPos(), wheel->pixelDelta(), wheel->angleDelta(), wheel->delta(), wheel->orientation(), wheel->buttons(),
                               wheel->modifiers(), wheel->phase(), wheel->source());
QT_WARNING_POP
#else
                QWheelEvent we(relpos, wheel->globalPosition(), wheel->pixelDelta(), wheel->angleDelta(), wheel->buttons(),
                               wheel->modifiers(), wheel->phase(), wheel->inverted(), wheel->source());
#endif
                we.setTimestamp(wheel->timestamp());
                we.spont = true;
                we.ignore();
                d->notify_helper(QApplicationPrivate::wheel_widget, &we);
                wheel->setAccepted(we.isAccepted());
                if (phase == Qt::ScrollEnd)
                    QApplicationPrivate::wheel_widget = nullptr;
            }
        }
        break;
#endif
#ifndef QT_NO_CONTEXTMENU
    case QEvent::ContextMenu:
        {
            QWidget* w = static_cast<QWidget *>(receiver);
            QContextMenuEvent *context = static_cast<QContextMenuEvent*>(e);
            QPoint relpos = context->pos();
            bool eventAccepted = context->isAccepted();
            while (w) {
                QContextMenuEvent ce(context->reason(), relpos, context->globalPos(), context->modifiers());
                ce.spont = e->spontaneous();
                res = d->notify_helper(w, w == receiver ? context : &ce);
                eventAccepted = ((w == receiver) ? context : &ce)->isAccepted();
                e->spont = false;

                if ((res && eventAccepted)
                    || w->isWindow() || w->testAttribute(Qt::WA_NoMousePropagation))
                    break;

                relpos += w->pos();
                w = w->parentWidget();
            }
            context->setAccepted(eventAccepted);
        }
        break;
#endif // QT_NO_CONTEXTMENU
#if QT_CONFIG(tabletevent)
    case QEvent::TabletMove:
    case QEvent::TabletPress:
    case QEvent::TabletRelease:
        {
            QWidget *w = static_cast<QWidget *>(receiver);
            QTabletEvent *tablet = static_cast<QTabletEvent*>(e);
            QPointF relpos = tablet->posF();
            bool eventAccepted = tablet->isAccepted();
            while (w) {
                QTabletEvent te(tablet->type(), relpos, tablet->globalPosF(),
                                tablet->device(), tablet->pointerType(),
                                tablet->pressure(), tablet->xTilt(), tablet->yTilt(),
                                tablet->tangentialPressure(), tablet->rotation(), tablet->z(),
                                tablet->modifiers(), tablet->uniqueId(), tablet->button(), tablet->buttons());
                te.spont = e->spontaneous();
                te.setAccepted(false);
                res = d->notify_helper(w, w == receiver ? tablet : &te);
                eventAccepted = ((w == receiver) ? tablet : &te)->isAccepted();
                e->spont = false;
                if ((res && eventAccepted)
                     || w->isWindow()
                     || w->testAttribute(Qt::WA_NoMousePropagation))
                    break;

                relpos += w->pos();
                w = w->parentWidget();
            }
            tablet->setAccepted(eventAccepted);
        }
        break;
#endif // QT_CONFIG(tabletevent)

#if !defined(QT_NO_TOOLTIP) || QT_CONFIG(whatsthis)
    case QEvent::ToolTip:
    case QEvent::WhatsThis:
    case QEvent::QueryWhatsThis:
        {
            QWidget* w = static_cast<QWidget *>(receiver);
            QHelpEvent *help = static_cast<QHelpEvent*>(e);
            QPoint relpos = help->pos();
            bool eventAccepted = help->isAccepted();
            while (w) {
                QHelpEvent he(help->type(), relpos, help->globalPos());
                he.spont = e->spontaneous();
                res = d->notify_helper(w, w == receiver ? help : &he);
                e->spont = false;
                eventAccepted = (w == receiver ? help : &he)->isAccepted();
                if ((res && eventAccepted) || w->isWindow())
                    break;

                relpos += w->pos();
                w = w->parentWidget();
            }
            help->setAccepted(eventAccepted);
        }
        break;
#endif
#if QT_CONFIG(statustip) || QT_CONFIG(whatsthis)
    case QEvent::StatusTip:
    case QEvent::WhatsThisClicked:
        {
            QWidget *w = static_cast<QWidget *>(receiver);
            while (w) {
                res = d->notify_helper(w, e);
                if ((res && e->isAccepted()) || w->isWindow())
                    break;
                w = w->parentWidget();
            }
        }
        break;
#endif

#if QT_CONFIG(draganddrop)
    case QEvent::DragEnter: {
            QWidget* w = static_cast<QWidget *>(receiver);
            QDragEnterEvent *dragEvent = static_cast<QDragEnterEvent *>(e);
#if QT_CONFIG(graphicsview)
            // QGraphicsProxyWidget handles its own propagation,
            // and we must not change QDragManagers currentTarget.
            const auto &extra = w->window()->d_func()->extra;
            if (extra && extra->proxyWidget) {
                res = d->notify_helper(w, dragEvent);
                break;
            }
#endif
            while (w) {
                if (w->isEnabled() && w->acceptDrops()) {
                    res = d->notify_helper(w, dragEvent);
                    if (res && dragEvent->isAccepted()) {
                        QDragManager::self()->setCurrentTarget(w);
                        break;
                    }
                }
                if (w->isWindow())
                    break;
                dragEvent->p = w->mapToParent(dragEvent->p.toPoint());
                w = w->parentWidget();
            }
        }
        break;
    case QEvent::DragMove:
    case QEvent::Drop:
    case QEvent::DragLeave: {
            QWidget* w = static_cast<QWidget *>(receiver);
#if QT_CONFIG(graphicsview)
            // QGraphicsProxyWidget handles its own propagation,
            // and we must not change QDragManagers currentTarget.
            const auto &extra = w->window()->d_func()->extra;
            bool isProxyWidget = extra && extra->proxyWidget;
            if (!isProxyWidget)
#endif
                w = qobject_cast<QWidget *>(QDragManager::self()->currentTarget());

            if (!w) {
                    break;
            }
            if (e->type() == QEvent::DragMove || e->type() == QEvent::Drop) {
                QDropEvent *dragEvent = static_cast<QDropEvent *>(e);
                QWidget *origReciver = static_cast<QWidget *>(receiver);
                while (origReciver && w != origReciver) {
                    dragEvent->p = origReciver->mapToParent(dragEvent->p.toPoint());
                    origReciver = origReciver->parentWidget();
                }
            }
            res = d->notify_helper(w, e);
            if (e->type() != QEvent::DragMove
#if QT_CONFIG(graphicsview)
                && !isProxyWidget
#endif
                )
                QDragManager::self()->setCurrentTarget(nullptr, e->type() == QEvent::Drop);
        }
        break;
#endif
    case QEvent::TouchBegin:
    // Note: TouchUpdate and TouchEnd events are never propagated
    {
        QWidget *widget = static_cast<QWidget *>(receiver);
        QTouchEvent *touchEvent = static_cast<QTouchEvent *>(e);
        bool eventAccepted = touchEvent->isAccepted();
        bool acceptTouchEvents = widget->testAttribute(Qt::WA_AcceptTouchEvents);

        if (acceptTouchEvents && e->spontaneous()) {
            const QPoint localPos = touchEvent->touchPoints()[0].pos().toPoint();
            QApplicationPrivate::giveFocusAccordingToFocusPolicy(widget, e, localPos);
        }

#ifndef QT_NO_GESTURES
        QPointer<QWidget> gesturePendingWidget;
#endif

        while (widget) {
            // first, try to deliver the touch event
            acceptTouchEvents = widget->testAttribute(Qt::WA_AcceptTouchEvents);
            touchEvent->setTarget(widget);
            touchEvent->setAccepted(acceptTouchEvents);
            QPointer<QWidget> p = widget;
            res = acceptTouchEvents && d->notify_helper(widget, touchEvent);
            eventAccepted = touchEvent->isAccepted();
            if (p.isNull()) {
                // widget was deleted
                widget = nullptr;
            } else {
                widget->setAttribute(Qt::WA_WState_AcceptedTouchBeginEvent, res && eventAccepted);
            }
            touchEvent->spont = false;
            if (res && eventAccepted) {
                // the first widget to accept the TouchBegin gets an implicit grab.
                d->activateImplicitTouchGrab(widget, touchEvent);
                break;
            }
#ifndef QT_NO_GESTURES
            if (gesturePendingWidget.isNull() && widget && QGestureManager::gesturePending(widget))
                gesturePendingWidget = widget;
#endif
            if (p.isNull() || widget->isWindow() || widget->testAttribute(Qt::WA_NoMousePropagation))
                break;

            QPoint offset = widget->pos();
            widget = widget->parentWidget();
            touchEvent->setTarget(widget);
            for (int i = 0; i < touchEvent->_touchPoints.size(); ++i) {
                QTouchEvent::TouchPoint &pt = touchEvent->_touchPoints[i];
                pt.d->pos = pt.pos() + offset;
                pt.d->startPos = pt.startPos() + offset;
                pt.d->lastPos = pt.lastPos() + offset;
            }
        }

#ifndef QT_NO_GESTURES
        if (!eventAccepted && !gesturePendingWidget.isNull()) {
            // the first widget subscribed to a gesture gets an implicit grab
            d->activateImplicitTouchGrab(gesturePendingWidget, touchEvent);
        }
#endif

        touchEvent->setAccepted(eventAccepted);
        break;
    }
    case QEvent::TouchUpdate:
    case QEvent::TouchEnd:
    {
        QWidget *widget = static_cast<QWidget *>(receiver);
        // We may get here if the widget is subscribed to a gesture,
        // but has not accepted TouchBegin. Propagate touch events
        // only if TouchBegin has been accepted.
        if (widget->testAttribute(Qt::WA_WState_AcceptedTouchBeginEvent))
            res = d->notify_helper(widget, e);
        break;
    }
    case QEvent::RequestSoftwareInputPanel:
        inputMethod()->show();
        break;
    case QEvent::CloseSoftwareInputPanel:
        inputMethod()->hide();
        break;

#ifndef QT_NO_GESTURES
    case QEvent::NativeGesture:
    {
        // only propagate the first gesture event (after the GID_BEGIN)
        QWidget *w = static_cast<QWidget *>(receiver);
        while (w) {
            e->ignore();
            res = d->notify_helper(w, e);
            if ((res && e->isAccepted()) || w->isWindow())
                break;
            w = w->parentWidget();
        }
        break;
    }
    case QEvent::Gesture:
    case QEvent::GestureOverride:
    {
        if (receiver->isWidgetType()) {
            QWidget *w = static_cast<QWidget *>(receiver);
            QGestureEvent *gestureEvent = static_cast<QGestureEvent *>(e);
            QList<QGesture *> allGestures = gestureEvent->gestures();

            bool eventAccepted = gestureEvent->isAccepted();
            bool wasAccepted = eventAccepted;
            while (w) {
                // send only gestures the widget expects
                QList<QGesture *> gestures;
                QWidgetPrivate *wd = w->d_func();
                for (int i = 0; i < allGestures.size();) {
                    QGesture *g = allGestures.at(i);
                    Qt::GestureType type = g->gestureType();
                    QMap<Qt::GestureType, Qt::GestureFlags>::iterator contextit =
                            wd->gestureContext.find(type);
                    bool deliver = contextit != wd->gestureContext.end() &&
                        (g->state() == Qt::GestureStarted || w == receiver ||
                         (contextit.value() & Qt::ReceivePartialGestures));
                    if (deliver) {
                        allGestures.removeAt(i);
                        gestures.append(g);
                    } else {
                        ++i;
                    }
                }
                if (!gestures.isEmpty()) { // we have gestures for this w
                    QGestureEvent ge(gestures);
                    ge.t = gestureEvent->t;
                    ge.spont = gestureEvent->spont;
                    ge.m_accept = wasAccepted;
                    ge.m_accepted = gestureEvent->m_accepted;
                    res = d->notify_helper(w, &ge);
                    gestureEvent->spont = false;
                    eventAccepted = ge.isAccepted();
                    for (int i = 0; i < gestures.size(); ++i) {
                        QGesture *g = gestures.at(i);
                        // Ignore res [event return value] because handling of multiple gestures
                        // packed into a single QEvent depends on not consuming the event
                        if (eventAccepted || ge.isAccepted(g)) {
                            // if the gesture was accepted, mark the target widget for it
                            gestureEvent->m_targetWidgets[g->gestureType()] = w;
                            gestureEvent->setAccepted(g, true);
                        } else {
                            // if the gesture was explicitly ignored by the application,
                            // put it back so a parent can get it
                            allGestures.append(g);
                        }
                    }
                }
                if (allGestures.isEmpty()) // everything delivered
                    break;
                if (w->isWindow())
                    break;
                w = w->parentWidget();
            }
            for (QGesture *g : qAsConst(allGestures))
                gestureEvent->setAccepted(g, false);
            gestureEvent->m_accept = false; // to make sure we check individual gestures
        } else {
            res = d->notify_helper(receiver, e);
        }
        break;
    }
#endif // QT_NO_GESTURES
#ifdef Q_OS_MAC
    // Enable touch events on enter, disable on leave.
    typedef void (*RegisterTouchWindowFn)(QWindow *,  bool);
    case QEvent::Enter:
        if (receiver->isWidgetType()) {
            QWidget *w = static_cast<QWidget *>(receiver);
            if (w->testAttribute(Qt::WA_AcceptTouchEvents)) {
                RegisterTouchWindowFn registerTouchWindow = reinterpret_cast<RegisterTouchWindowFn>
                        (platformNativeInterface()->nativeResourceFunctionForIntegration("registertouchwindow"));
                if (registerTouchWindow)
                    registerTouchWindow(w->window()->windowHandle(), true);
            }
        }
        res = d->notify_helper(receiver, e);
    break;
    case QEvent::Leave:
        if (receiver->isWidgetType()) {
            QWidget *w = static_cast<QWidget *>(receiver);
            if (w->testAttribute(Qt::WA_AcceptTouchEvents)) {
                RegisterTouchWindowFn registerTouchWindow = reinterpret_cast<RegisterTouchWindowFn>
                        (platformNativeInterface()->nativeResourceFunctionForIntegration("registertouchwindow"));
                if (registerTouchWindow)
                    registerTouchWindow(w->window()->windowHandle(), false);
            }
        }
        res = d->notify_helper(receiver, e);
    break;
#endif
    default:
        res = d->notify_helper(receiver, e);
        break;
    }

    return res;
}

bool QApplicationPrivate::notify_helper(QObject *receiver, QEvent * e)
{
    // These tracepoints (and the whole function, actually) are very similar
    // to the ones in QCoreApplicationPrivate::notify_helper; the reason for their
    // duplication is because tracepoint symbols are not exported by QtCore.
    // If you adjust the tracepoints here, consider adjusting QCoreApplicationPrivate too.
    Q_TRACE(QApplication_notify_entry, receiver, e, e->type());
    bool consumed = false;
    bool filtered = false;
    Q_TRACE_EXIT(QApplication_notify_exit, consumed, filtered);

    // send to all application event filters
    if (threadRequiresCoreApplication()
        && receiver->d_func()->threadData.loadRelaxed()->thread.loadAcquire() == mainThread()
        && sendThroughApplicationEventFilters(receiver, e)) {
        filtered = true;
        return filtered;
    }

    if (receiver->isWidgetType()) {
        QWidget *widget = static_cast<QWidget *>(receiver);

#if !defined(QT_NO_CURSOR)
        // toggle HasMouse widget state on enter and leave
        if ((e->type() == QEvent::Enter || e->type() == QEvent::DragEnter) &&
            (!QApplication::activePopupWidget() || QApplication::activePopupWidget() == widget->window()))
            widget->setAttribute(Qt::WA_UnderMouse, true);
        else if (e->type() == QEvent::Leave || e->type() == QEvent::DragLeave)
            widget->setAttribute(Qt::WA_UnderMouse, false);
#endif

        if (QLayout *layout=widget->d_func()->layout) {
            layout->widgetEvent(e);
        }
    }

    // send to all receiver event filters
    if (sendThroughObjectEventFilters(receiver, e)) {
        filtered = true;
        return filtered;
    }

    // deliver the event
    consumed = receiver->event(e);

    QCoreApplicationPrivate::setEventSpontaneous(e, false);
    return consumed;
}

bool QApplicationPrivate::inPopupMode()
{
    return QApplicationPrivate::popupWidgets != nullptr;
}

static void ungrabKeyboardForPopup(QWidget *popup)
{
    if (QWidget::keyboardGrabber())
        qt_widget_private(QWidget::keyboardGrabber())->stealKeyboardGrab(true);
    else
        qt_widget_private(popup)->stealKeyboardGrab(false);
}

static void ungrabMouseForPopup(QWidget *popup)
{
    if (QWidget::mouseGrabber())
        qt_widget_private(QWidget::mouseGrabber())->stealMouseGrab(true);
    else
        qt_widget_private(popup)->stealMouseGrab(false);
}

static bool popupGrabOk;

static void grabForPopup(QWidget *popup)
{
    Q_ASSERT(popup->testAttribute(Qt::WA_WState_Created));
    popupGrabOk = qt_widget_private(popup)->stealKeyboardGrab(true);
    if (popupGrabOk) {
        popupGrabOk = qt_widget_private(popup)->stealMouseGrab(true);
        if (!popupGrabOk) {
            // transfer grab back to the keyboard grabber if any
            ungrabKeyboardForPopup(popup);
        }
    }
}

extern QWidget *qt_popup_down;
extern bool qt_replay_popup_mouse_event;

void QApplicationPrivate::closePopup(QWidget *popup)
{
    if (!popupWidgets)
        return;
    popupWidgets->removeAll(popup);

     if (popup == qt_popup_down) {
         qt_button_down = nullptr;
         qt_popup_down = nullptr;
     }

    if (QApplicationPrivate::popupWidgets->count() == 0) { // this was the last popup
        delete QApplicationPrivate::popupWidgets;
        QApplicationPrivate::popupWidgets = nullptr;

        if (popupGrabOk) {
            popupGrabOk = false;

            if (popup->geometry().contains(QPoint(QGuiApplicationPrivate::mousePressX,
                                                  QGuiApplicationPrivate::mousePressY))
                || popup->testAttribute(Qt::WA_NoMouseReplay)) {
                // mouse release event or inside
                qt_replay_popup_mouse_event = false;
            } else { // mouse press event
                qt_replay_popup_mouse_event = true;
            }

            // transfer grab back to mouse grabber if any, otherwise release the grab
            ungrabMouseForPopup(popup);

            // transfer grab back to keyboard grabber if any, otherwise release the grab
            ungrabKeyboardForPopup(popup);
        }

        if (active_window) {
            if (QWidget *fw = active_window->focusWidget()) {
                if (fw != QApplication::focusWidget()) {
                    fw->setFocus(Qt::PopupFocusReason);
                } else {
                    QFocusEvent e(QEvent::FocusIn, Qt::PopupFocusReason);
                    QCoreApplication::sendEvent(fw, &e);
                }
            }
        }

    } else {
        // A popup was closed, so the previous popup gets the focus.
        QWidget* aw = QApplicationPrivate::popupWidgets->constLast();
        if (QWidget *fw = aw->focusWidget())
            fw->setFocus(Qt::PopupFocusReason);

        if (QApplicationPrivate::popupWidgets->count() == 1) // grab mouse/keyboard
            grabForPopup(aw);
    }

}

int openPopupCount = 0;

void QApplicationPrivate::openPopup(QWidget *popup)
{
    openPopupCount++;
    if (!popupWidgets) // create list
        popupWidgets = new QWidgetList;
    popupWidgets->append(popup); // add to end of list

    if (QApplicationPrivate::popupWidgets->count() == 1) // grab mouse/keyboard
        grabForPopup(popup);

    // popups are not focus-handled by the window system (the first
    // popup grabbed the keyboard), so we have to do that manually: A
    // new popup gets the focus
    if (popup->focusWidget()) {
        popup->focusWidget()->setFocus(Qt::PopupFocusReason);
    } else if (popupWidgets->count() == 1) { // this was the first popup
        if (QWidget *fw = QApplication::focusWidget()) {
            QFocusEvent e(QEvent::FocusOut, Qt::PopupFocusReason);
            QCoreApplication::sendEvent(fw, &e);
        }
    }
}

#ifdef QT_KEYPAD_NAVIGATION
/*!
    Sets the kind of focus navigation Qt should use to \a mode.

    This feature is available in Qt for Embedded Linux only.

    \since 4.6
*/
void QApplication::setNavigationMode(Qt::NavigationMode mode)
{
    QApplicationPrivate::navigationMode = mode;
}

/*!
    Returns what kind of focus navigation Qt is using.

    This feature is available in Qt for Embedded Linux only.

    \since 4.6
*/
Qt::NavigationMode QApplication::navigationMode()
{
    return QApplicationPrivate::navigationMode;
}

# if QT_DEPRECATED_SINCE(5, 13)
/*!
    Sets whether Qt should use focus navigation suitable for use with a
    minimal keypad.

    This feature is available in Qt for Embedded Linux, and Windows CE only.

    \note On Windows CE this feature is disabled by default for touch device
          mkspecs. To enable keypad navigation, build Qt with
          QT_KEYPAD_NAVIGATION defined.

    \deprecated

    \sa setNavigationMode()
*/
void QApplication::setKeypadNavigationEnabled(bool enable)
{
    if (enable) {
        QApplication::setNavigationMode(Qt::NavigationModeKeypadTabOrder);
    } else {
        QApplication::setNavigationMode(Qt::NavigationModeNone);
    }
}

/*!
    Returns \c true if Qt is set to use keypad navigation; otherwise returns
    false.  The default value is false.

    This feature is available in Qt for Embedded Linux, and Windows CE only.

    \note On Windows CE this feature is disabled by default for touch device
          mkspecs. To enable keypad navigation, build Qt with
          QT_KEYPAD_NAVIGATION defined.

    \deprecated

    \sa navigationMode()
*/
bool QApplication::keypadNavigationEnabled()
{
    return QApplicationPrivate::navigationMode == Qt::NavigationModeKeypadTabOrder ||
        QApplicationPrivate::navigationMode == Qt::NavigationModeKeypadDirectional;
}
# endif
#endif

/*!
    \fn void QApplication::alert(QWidget *widget, int msec)
    \since 4.3

    Causes an alert to be shown for \a widget if the window is not the active
    window. The alert is shown for \a msec miliseconds. If \a msec is zero (the
    default), then the alert is shown indefinitely until the window becomes
    active again.

    Currently this function does nothing on Qt for Embedded Linux.

    On \macos, this works more at the application level and will cause the
    application icon to bounce in the dock.

    On Windows, this causes the window's taskbar entry to flash for a time. If
    \a msec is zero, the flashing will stop and the taskbar entry will turn a
    different color (currently orange).

    On X11, this will cause the window to be marked as "demands attention", the
    window must not be hidden (i.e. not have hide() called on it, but be
    visible in some sort of way) in order for this to work.
*/
void QApplication::alert(QWidget *widget, int duration)
{
    if (widget) {
       if (widget->window()->isActiveWindow() && !(widget->window()->windowState() & Qt::WindowMinimized))
            return;
        if (QWindow *window= QApplicationPrivate::windowForWidget(widget))
            window->alert(duration);
    } else {
        const auto topLevels = topLevelWidgets();
        for (QWidget *topLevel : topLevels)
            QApplication::alert(topLevel, duration);
    }
}

/*!
    \property QApplication::cursorFlashTime
    \brief the text cursor's flash (blink) time in milliseconds

    The flash time is the time required to display, invert and restore the
    caret display. Usually the text cursor is displayed for half the cursor
    flash time, then hidden for the same amount of time, but this may vary.

    The default value on X11 is 1000 milliseconds. On Windows, the
    \uicontrol{Control Panel} value is used and setting this property sets the cursor
    flash time for all applications.

    We recommend that widgets do not cache this value as it may change at any
    time if the user changes the global desktop settings.

    \note This property may hold a negative value, for instance if cursor
    blinking is disabled.
*/
void QApplication::setCursorFlashTime(int msecs)
{
    QGuiApplication::styleHints()->setCursorFlashTime(msecs);
}

int QApplication::cursorFlashTime()
{
    return QGuiApplication::styleHints()->cursorFlashTime();
}

/*!
    \property QApplication::doubleClickInterval
    \brief the time limit in milliseconds that distinguishes a double click
    from two consecutive mouse clicks

    The default value on X11 is 400 milliseconds. On Windows and Mac OS, the
    operating system's value is used.
*/
void QApplication::setDoubleClickInterval(int ms)
{
    QGuiApplication::styleHints()->setMouseDoubleClickInterval(ms);
}

int QApplication::doubleClickInterval()
{
    return QGuiApplication::styleHints()->mouseDoubleClickInterval();
}

/*!
    \property QApplication::keyboardInputInterval
    \brief the time limit in milliseconds that distinguishes a key press
    from two consecutive key presses
    \since 4.2

    The default value on X11 is 400 milliseconds. On Windows and Mac OS, the
    operating system's value is used.
*/
void QApplication::setKeyboardInputInterval(int ms)
{
    QGuiApplication::styleHints()->setKeyboardInputInterval(ms);
}

int QApplication::keyboardInputInterval()
{
    return QGuiApplication::styleHints()->keyboardInputInterval();
}

/*!
    \property QApplication::wheelScrollLines
    \brief the number of lines to scroll a widget, when the
    mouse wheel is rotated.

    If the value exceeds the widget's number of visible lines, the widget
    should interpret the scroll operation as a single \e{page up} or
    \e{page down}. If the widget is an \l{QAbstractItemView}{item view class},
    then the result of scrolling one \e line depends on the setting of the
    widget's \l{QAbstractItemView::verticalScrollMode()}{scroll mode}. Scroll
    one \e line can mean \l{QAbstractItemView::ScrollPerItem}{scroll one item}
    or \l{QAbstractItemView::ScrollPerPixel}{scroll one pixel}.

    By default, this property has a value of 3.

    \sa QStyleHints::wheelScrollLines()
*/
#if QT_CONFIG(wheelevent)
int QApplication::wheelScrollLines()
{
    return styleHints()->wheelScrollLines();
}

void QApplication::setWheelScrollLines(int lines)
{
    styleHints()->setWheelScrollLines(lines);
}
#endif

static inline int uiEffectToFlag(Qt::UIEffect effect)
{
    switch (effect) {
    case Qt::UI_General:
        return QPlatformTheme::GeneralUiEffect;
    case Qt::UI_AnimateMenu:
        return QPlatformTheme::AnimateMenuUiEffect;
    case Qt::UI_FadeMenu:
        return QPlatformTheme::FadeMenuUiEffect;
    case Qt::UI_AnimateCombo:
        return QPlatformTheme::AnimateComboUiEffect;
    case Qt::UI_AnimateTooltip:
        return QPlatformTheme::AnimateTooltipUiEffect;
    case Qt::UI_FadeTooltip:
        return QPlatformTheme::FadeTooltipUiEffect;
    case Qt::UI_AnimateToolBox:
        return QPlatformTheme::AnimateToolBoxUiEffect;
    }
    return 0;
}

/*!
    \fn void QApplication::setEffectEnabled(Qt::UIEffect effect, bool enable)

    Enables the UI effect \a effect if \a enable is true, otherwise the effect
    will not be used.

    \note All effects are disabled on screens running at less than 16-bit color
    depth.

    \sa isEffectEnabled(), Qt::UIEffect, setDesktopSettingsAware()
*/
void QApplication::setEffectEnabled(Qt::UIEffect effect, bool enable)
{
    int effectFlags = uiEffectToFlag(effect);
    if (enable) {
        if (effectFlags & QPlatformTheme::FadeMenuUiEffect)
            effectFlags |= QPlatformTheme::AnimateMenuUiEffect;
        if (effectFlags & QPlatformTheme::FadeTooltipUiEffect)
            effectFlags |= QPlatformTheme::AnimateTooltipUiEffect;
        QApplicationPrivate::enabledAnimations |= effectFlags;
    } else {
        QApplicationPrivate::enabledAnimations &= ~effectFlags;
    }
}

/*!
    \fn bool QApplication::isEffectEnabled(Qt::UIEffect effect)

    Returns \c true if \a effect is enabled; otherwise returns \c false.

    By default, Qt will try to use the desktop settings. To prevent this, call
    setDesktopSettingsAware(false).

    \note All effects are disabled on screens running at less than 16-bit color
    depth.

    \sa setEffectEnabled(), Qt::UIEffect
*/
bool QApplication::isEffectEnabled(Qt::UIEffect effect)
{
    CHECK_QAPP_INSTANCE(false)
    return QColormap::instance().depth() >= 16
           && (QApplicationPrivate::enabledAnimations & QPlatformTheme::GeneralUiEffect)
           && (QApplicationPrivate::enabledAnimations & uiEffectToFlag(effect));
}

/*!
    \fn void QApplication::beep()

    Sounds the bell, using the default volume and sound. The function is \e not
    available in Qt for Embedded Linux.
*/
void QApplication::beep()
{
    QGuiApplicationPrivate::platformIntegration()->beep();
}

/*!
    \macro qApp
    \relates QApplication

    A global pointer referring to the unique application object. It is
    equivalent to QCoreApplication::instance(), but cast as a QApplication pointer,
    so only valid when the unique application object is a QApplication.

    \sa QCoreApplication::instance(), qGuiApp
*/

bool qt_sendSpontaneousEvent(QObject *receiver, QEvent *event)
{
    return QGuiApplication::sendSpontaneousEvent(receiver, event);
}

void QApplicationPrivate::giveFocusAccordingToFocusPolicy(QWidget *widget, QEvent *event, QPoint localPos)
{
    const bool setFocusOnRelease = QGuiApplication::styleHints()->setFocusOnTouchRelease();
    Qt::FocusPolicy focusPolicy = Qt::ClickFocus;
    static QPointer<QWidget> focusedWidgetOnTouchBegin = nullptr;

    switch (event->type()) {
        case QEvent::MouseButtonPress:
        case QEvent::MouseButtonDblClick:
        case QEvent::TouchBegin:
            focusedWidgetOnTouchBegin = QApplication::focusWidget();
            if (setFocusOnRelease)
                return;
            break;
        case QEvent::MouseButtonRelease:
        case QEvent::TouchEnd:
            if (!setFocusOnRelease)
                return;
            if (focusedWidgetOnTouchBegin != QApplication::focusWidget()) {
                // Focus widget was changed while delivering press/move events.
                // To not interfere with application logic, we leave focus as-is
                return;
            }
            break;
        case QEvent::Wheel:
            focusPolicy = Qt::WheelFocus;
            break;
        default:
            return;
    }

    QWidget *focusWidget = widget;
    while (focusWidget) {
        if (focusWidget->isEnabled()
            && focusWidget->rect().contains(localPos)
            && QApplicationPrivate::shouldSetFocus(focusWidget, focusPolicy)) {
            focusWidget->setFocus(Qt::MouseFocusReason);
            break;
        }
        if (focusWidget->isWindow())
            break;

        // find out whether this widget (or its proxy) already has focus
        QWidget *f = focusWidget;
        if (focusWidget->d_func()->extra && focusWidget->d_func()->extra->focus_proxy)
            f = focusWidget->d_func()->extra->focus_proxy;
        // if it has, stop here.
        // otherwise a click on the focused widget would remove its focus if ClickFocus isn't set
        if (f->hasFocus())
            break;

        localPos += focusWidget->pos();
        focusWidget = focusWidget->parentWidget();
    }
}

bool QApplicationPrivate::shouldSetFocus(QWidget *w, Qt::FocusPolicy policy)
{
    QWidget *f = w;
    while (f->d_func()->extra && f->d_func()->extra->focus_proxy)
        f = f->d_func()->extra->focus_proxy;

    if ((w->focusPolicy() & policy) != policy)
        return false;
    if (w != f && (f->focusPolicy() & policy) != policy)
        return false;
    return true;
}

bool QApplicationPrivate::updateTouchPointsForWidget(QWidget *widget, QTouchEvent *touchEvent)
{
    bool containsPress = false;
    for (int i = 0; i < touchEvent->touchPoints().count(); ++i) {
        QTouchEvent::TouchPoint &touchPoint = touchEvent->_touchPoints[i];

        // preserve the sub-pixel resolution
        const QPointF screenPos = touchPoint.screenRect().center();
        const QPointF delta = screenPos - screenPos.toPoint();

        touchPoint.d->pos = widget->mapFromGlobal(screenPos.toPoint()) + delta;
        touchPoint.d->startPos = widget->mapFromGlobal(touchPoint.startScreenPos().toPoint()) + delta;
        touchPoint.d->lastPos = widget->mapFromGlobal(touchPoint.lastScreenPos().toPoint()) + delta;

        if (touchPoint.state() == Qt::TouchPointPressed)
            containsPress = true;
    }
    return containsPress;
}

void QApplicationPrivate::initializeMultitouch()
{
    initializeMultitouch_sys();
}

void QApplicationPrivate::initializeMultitouch_sys()
{
}

void QApplicationPrivate::cleanupMultitouch()
{
    cleanupMultitouch_sys();
}

void QApplicationPrivate::cleanupMultitouch_sys()
{
}

QWidget *QApplicationPrivate::findClosestTouchPointTarget(QTouchDevice *device, const QTouchEvent::TouchPoint &touchPoint)
{
    const QPointF screenPos = touchPoint.screenPos();
    int closestTouchPointId = -1;
    QObject *closestTarget = nullptr;
    qreal closestDistance = qreal(0.);
    QHash<ActiveTouchPointsKey, ActiveTouchPointsValue>::const_iterator it = activeTouchPoints.constBegin(),
            ite = activeTouchPoints.constEnd();
    while (it != ite) {
        if (it.key().device == device && it.key().touchPointId != touchPoint.id()) {
            const QTouchEvent::TouchPoint &touchPoint = it->touchPoint;
            qreal dx = screenPos.x() - touchPoint.screenPos().x();
            qreal dy = screenPos.y() - touchPoint.screenPos().y();
            qreal distance = dx * dx + dy * dy;
            if (closestTouchPointId == -1 || distance < closestDistance) {
                closestTouchPointId = touchPoint.id();
                closestDistance = distance;
                closestTarget = it.value().target.data();
            }
        }
        ++it;
    }
    return static_cast<QWidget *>(closestTarget);
}

void QApplicationPrivate::activateImplicitTouchGrab(QWidget *widget, QTouchEvent *touchEvent)
{
    if (touchEvent->type() != QEvent::TouchBegin)
        return;

    for (int i = 0, tc = touchEvent->touchPoints().count(); i < tc; ++i) {
        const QTouchEvent::TouchPoint &touchPoint = touchEvent->touchPoints().at(i);
        activeTouchPoints[QGuiApplicationPrivate::ActiveTouchPointsKey(touchEvent->device(), touchPoint.id())].target = widget;
    }
}

bool QApplicationPrivate::translateRawTouchEvent(QWidget *window,
                                                 QTouchDevice *device,
                                                 const QList<QTouchEvent::TouchPoint> &touchPoints,
                                                 ulong timestamp)
{
    QApplicationPrivate *d = self;
    typedef QPair<Qt::TouchPointStates, QList<QTouchEvent::TouchPoint> > StatesAndTouchPoints;
    QHash<QWidget *, StatesAndTouchPoints> widgetsNeedingEvents;

    for (int i = 0; i < touchPoints.count(); ++i) {
        QTouchEvent::TouchPoint touchPoint = touchPoints.at(i);
        // explicitly detach from the original touch point that we got, so even
        // if the touchpoint structs are reused, we will make a copy that we'll
        // deliver to the user (which might want to store the struct for later use).
        touchPoint.d = touchPoint.d->detach();

        // update state
        QPointer<QObject> target;
        ActiveTouchPointsKey touchInfoKey(device, touchPoint.id());
        ActiveTouchPointsValue &touchInfo = d->activeTouchPoints[touchInfoKey];
        if (touchPoint.state() == Qt::TouchPointPressed) {
            if (device->type() == QTouchDevice::TouchPad) {
                // on touch-pads, send all touch points to the same widget
                target = d->activeTouchPoints.isEmpty()
                        ? QPointer<QObject>()
                        : d->activeTouchPoints.constBegin().value().target;
            }

            if (!target) {
                // determine which widget this event will go to
                if (!window)
                    window = QApplication::topLevelAt(touchPoint.screenPos().toPoint());
                if (!window)
                    continue;
                target = window->childAt(window->mapFromGlobal(touchPoint.screenPos().toPoint()));
                if (!target)
                    target = window;
            }

            if (device->type() == QTouchDevice::TouchScreen) {
                QWidget *closestWidget = d->findClosestTouchPointTarget(device, touchPoint);
                QWidget *widget = static_cast<QWidget *>(target.data());
                if (closestWidget
                        && (widget->isAncestorOf(closestWidget) || closestWidget->isAncestorOf(widget))) {
                    target = closestWidget;
                }
            }

            touchInfo.target = target;
        } else {
            target = touchInfo.target;
            if (!target)
                continue;
        }
        Q_ASSERT(target.data() != nullptr);

        QWidget *targetWidget = static_cast<QWidget *>(target.data());

#ifdef Q_OS_OSX
        // Single-touch events are normally not sent unless WA_TouchPadAcceptSingleTouchEvents is set.
        // In Qt 4 this check was in OS X-only code. That behavior is preserved here by the #ifdef.
        if (touchPoints.count() == 1
            && device->type() == QTouchDevice::TouchPad
            && !targetWidget->testAttribute(Qt::WA_TouchPadAcceptSingleTouchEvents))
            continue;
#endif

        StatesAndTouchPoints &maskAndPoints = widgetsNeedingEvents[targetWidget];
        maskAndPoints.first |= touchPoint.state();
        maskAndPoints.second.append(touchPoint);
    }

    if (widgetsNeedingEvents.isEmpty())
        return false;

    bool accepted = false;
    QHash<QWidget *, StatesAndTouchPoints>::ConstIterator it = widgetsNeedingEvents.constBegin();
    const QHash<QWidget *, StatesAndTouchPoints>::ConstIterator end = widgetsNeedingEvents.constEnd();
    for (; it != end; ++it) {
        const QPointer<QWidget> widget = it.key();
        if (!QApplicationPrivate::tryModalHelper(widget, nullptr))
            continue;

        QEvent::Type eventType;
        switch (it.value().first) {
        case Qt::TouchPointPressed:
            eventType = QEvent::TouchBegin;
            break;
        case Qt::TouchPointReleased:
            eventType = QEvent::TouchEnd;
            break;
        case Qt::TouchPointStationary:
            // don't send the event if nothing changed
            continue;
        default:
            eventType = QEvent::TouchUpdate;
            break;
        }

        QTouchEvent touchEvent(eventType,
                               device,
                               QGuiApplication::keyboardModifiers(),
                               it.value().first,
                               it.value().second);
        bool containsPress = updateTouchPointsForWidget(widget, &touchEvent);
        touchEvent.setTimestamp(timestamp);
        touchEvent.setWindow(window->windowHandle());
        touchEvent.setTarget(widget);

        if (containsPress)
            widget->setAttribute(Qt::WA_WState_AcceptedTouchBeginEvent);

        switch (touchEvent.type()) {
        case QEvent::TouchBegin:
        {
            // if the TouchBegin handler recurses, we assume that means the event
            // has been implicitly accepted and continue to send touch events
            if (QApplication::sendSpontaneousEvent(widget, &touchEvent) && touchEvent.isAccepted()) {
                accepted = true;
                if (!widget.isNull())
                    widget->setAttribute(Qt::WA_WState_AcceptedTouchBeginEvent);
            }
            break;
        }
        default:
            if (widget->testAttribute(Qt::WA_WState_AcceptedTouchBeginEvent)
#ifndef QT_NO_GESTURES
                || QGestureManager::gesturePending(widget)
#endif
                ) {
                if (QApplication::sendSpontaneousEvent(widget, &touchEvent) && touchEvent.isAccepted())
                    accepted = true;
                // widget can be deleted on TouchEnd
                if (touchEvent.type() == QEvent::TouchEnd && !widget.isNull())
                    widget->setAttribute(Qt::WA_WState_AcceptedTouchBeginEvent, false);
            }
            break;
        }
    }
    return accepted;
}

void QApplicationPrivate::translateTouchCancel(QTouchDevice *device, ulong timestamp)
{
    QTouchEvent touchEvent(QEvent::TouchCancel, device, QGuiApplication::keyboardModifiers());
    touchEvent.setTimestamp(timestamp);
    QHash<ActiveTouchPointsKey, ActiveTouchPointsValue>::const_iterator it
            = self->activeTouchPoints.constBegin(), ite = self->activeTouchPoints.constEnd();
    QSet<QWidget *> widgetsNeedingCancel;
    while (it != ite) {
        QWidget *widget = static_cast<QWidget *>(it->target.data());
        if (widget)
            widgetsNeedingCancel.insert(widget);
        ++it;
    }
    for (QSet<QWidget *>::const_iterator widIt = widgetsNeedingCancel.constBegin(),
         widItEnd = widgetsNeedingCancel.constEnd(); widIt != widItEnd; ++widIt) {
        QWidget *widget = *widIt;
        touchEvent.setWindow(widget->windowHandle());
        touchEvent.setTarget(widget);
        QApplication::sendSpontaneousEvent(widget, &touchEvent);
    }
}

void QApplicationPrivate::notifyThemeChanged()
{
    QGuiApplicationPrivate::notifyThemeChanged();
    clearSystemPalette();
    initSystemPalette();
    qt_init_tooltip_palette();
}

void QApplicationPrivate::sendApplicationPaletteChange(bool toAllWidgets, const char *className)
{
    QGuiApplicationPrivate::sendApplicationPaletteChange();

    QEvent event(QEvent::ApplicationPaletteChange);
    const QWidgetList widgets = QApplication::allWidgets();
    for (auto widget : widgets) {
        if (toAllWidgets || (!className && widget->isWindow()) || (className && widget->inherits(className)))
            QCoreApplication::sendEvent(widget, &event);
    }

#if QT_CONFIG(graphicsview)
    for (auto scene : qAsConst(scene_list))
        QCoreApplication::sendEvent(scene, &event);
#endif // QT_CONFIG(graphicsview)
}

#if QT_CONFIG(draganddrop)
void QApplicationPrivate::notifyDragStarted(const QDrag *drag)
{
    QGuiApplicationPrivate::notifyDragStarted(drag);
    // QTBUG-26145
    // Prevent pickMouseReceiver() from using the widget where the drag was started after a drag operation...
    // QTBUG-56713
    // ...only if qt_button_down is not a QQuickWidget
    if (qt_button_down && !qt_button_down->inherits("QQuickWidget"))
        qt_button_down = nullptr;
}
#endif // QT_CONFIG(draganddrop)

#ifndef QT_NO_GESTURES
QGestureManager* QGestureManager::instance(InstanceCreation ic)
{
    QApplicationPrivate *qAppPriv = QApplicationPrivate::instance();
    if (!qAppPriv)
        return nullptr;
    if (!qAppPriv->gestureManager && ic == ForceCreation)
        qAppPriv->gestureManager = new QGestureManager(qApp);
    return qAppPriv->gestureManager;
}
#endif // QT_NO_GESTURES

QPixmap QApplicationPrivate::applyQIconStyleHelper(QIcon::Mode mode, const QPixmap& base) const
{
    QStyleOption opt(0);
    opt.palette = QGuiApplication::palette();
    return QApplication::style()->generatedIconPixmap(mode, base, &opt);
}

QT_END_NAMESPACE

#include "moc_qapplication.cpp"<|MERGE_RESOLUTION|>--- conflicted
+++ resolved
@@ -381,12 +381,7 @@
 #endif
 QPointer<QWidget> QApplicationPrivate::leaveAfterRelease = nullptr;
 
-<<<<<<< HEAD
 QPalette *QApplicationPrivate::sys_pal = nullptr;        // default system palette
-QPalette *QApplicationPrivate::set_pal = nullptr;        // default palette set by programmer
-=======
-QPalette *QApplicationPrivate::sys_pal = 0;        // default system palette
->>>>>>> 98f19f00
 
 QFont *QApplicationPrivate::sys_font = nullptr;        // default system font
 QFont *QApplicationPrivate::set_font = nullptr;        // default font set by programmer
@@ -438,16 +433,6 @@
     if (styleOverride.isEmpty() && qEnvironmentVariableIsSet("QT_STYLE_OVERRIDE"))
         styleOverride = QString::fromLocal8Bit(qgetenv("QT_STYLE_OVERRIDE"));
 
-<<<<<<< HEAD
-    if (!styleOverride.isEmpty()) {
-        if (app_style) {
-            delete app_style;
-            app_style = nullptr;
-        }
-    }
-
-=======
->>>>>>> 98f19f00
     // process platform-indep command line
     if (!qt_is_gui_used || !argc)
         return;
@@ -817,11 +802,6 @@
     delete QApplicationPrivate::app_pal;
     QApplicationPrivate::app_pal = nullptr;
     clearSystemPalette();
-<<<<<<< HEAD
-    delete QApplicationPrivate::set_pal;
-    QApplicationPrivate::set_pal = nullptr;
-=======
->>>>>>> 98f19f00
     app_palettes()->clear();
 
     delete QApplicationPrivate::sys_font;
@@ -1047,16 +1027,6 @@
 */
 QStyle *QApplication::style()
 {
-<<<<<<< HEAD
-    if (QApplicationPrivate::app_style)
-        return QApplicationPrivate::app_style;
-    if (!qobject_cast<QApplication *>(QCoreApplication::instance())) {
-        Q_ASSERT(!"No style available without QApplication!");
-        return nullptr;
-    }
-
-=======
->>>>>>> 98f19f00
     if (!QApplicationPrivate::app_style) {
         // Create default style
         if (!qobject_cast<QApplication *>(QCoreApplication::instance())) {
