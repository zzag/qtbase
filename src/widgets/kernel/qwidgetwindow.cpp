/****************************************************************************
**
** Copyright (C) 2015 The Qt Company Ltd.
** Contact: http://www.qt.io/licensing/
**
** This file is part of the QtWidgets module of the Qt Toolkit.
**
** $QT_BEGIN_LICENSE:LGPL21$
** Commercial License Usage
** Licensees holding valid commercial Qt licenses may use this file in
** accordance with the commercial license agreement provided with the
** Software or, alternatively, in accordance with the terms contained in
** a written agreement between you and The Qt Company. For licensing terms
** and conditions see http://www.qt.io/terms-conditions. For further
** information use the contact form at http://www.qt.io/contact-us.
**
** GNU Lesser General Public License Usage
** Alternatively, this file may be used under the terms of the GNU Lesser
** General Public License version 2.1 or version 3 as published by the Free
** Software Foundation and appearing in the file LICENSE.LGPLv21 and
** LICENSE.LGPLv3 included in the packaging of this file. Please review the
** following information to ensure the GNU Lesser General Public License
** requirements will be met: https://www.gnu.org/licenses/lgpl.html and
** http://www.gnu.org/licenses/old-licenses/lgpl-2.1.html.
**
** As a special exception, The Qt Company gives you certain additional
** rights. These rights are described in The Qt Company LGPL Exception
** version 1.1, included in the file LGPL_EXCEPTION.txt in this package.
**
** $QT_END_LICENSE$
**
****************************************************************************/

#include "private/qwindow_p.h"
#include "qwidgetwindow_p.h"
#include "qlayout.h"

#include "private/qwidget_p.h"
#include "private/qapplication_p.h"
#ifndef QT_NO_ACCESSIBILITY
#include <QtGui/qaccessible.h>
#endif
#include <private/qwidgetbackingstore_p.h>
#include <qpa/qwindowsysteminterface_p.h>
#include <qpa/qplatformtheme.h>
#include <qpa/qplatformwindow.h>
#include <private/qgesturemanager_p.h>
#include <private/qhighdpiscaling_p.h>

QT_BEGIN_NAMESPACE

Q_WIDGETS_EXPORT extern bool qt_tab_all_widgets();

QWidget *qt_button_down = 0; // widget got last button-down

// popup control
QWidget *qt_popup_down = 0; // popup that contains the pressed widget
extern int openPopupCount;
bool qt_replay_popup_mouse_event = false;
extern bool qt_try_modal(QWidget *widget, QEvent::Type type);

class QWidgetWindowPrivate : public QWindowPrivate
{
    Q_DECLARE_PUBLIC(QWidgetWindow)
public:
    QWindow *eventReceiver() Q_DECL_OVERRIDE {
        Q_Q(QWidgetWindow);
        QWindow *w = q;
        while (w->parent() && qobject_cast<QWidgetWindow *>(w) && qobject_cast<QWidgetWindow *>(w->parent())) {
            w = w->parent();
        }
        return w;
    }

    void clearFocusObject() Q_DECL_OVERRIDE
    {
        Q_Q(QWidgetWindow);
        QWidget *widget = q->widget();
        if (widget && widget->focusWidget())
            widget->focusWidget()->clearFocus();
    }

    QRectF closestAcceptableGeometry(const QRectF &rect) const Q_DECL_OVERRIDE;
};

QRectF QWidgetWindowPrivate::closestAcceptableGeometry(const QRectF &rect) const
{
    Q_Q(const QWidgetWindow);
    const QWidget *widget = q->widget();
    if (!widget->isWindow() || !widget->hasHeightForWidth())
        return QRect();
    const QSize oldSize = rect.size().toSize();
    const QSize newSize = QLayout::closestAcceptableSize(widget, oldSize);
    if (newSize == oldSize)
        return QRectF();
    const int dw = newSize.width() - oldSize.width();
    const int dh = newSize.height() - oldSize.height();
    QRectF result = rect;
    const QRectF currentGeometry(widget->geometry());
    const qreal topOffset = result.top() - currentGeometry.top();
    const qreal bottomOffset = result.bottom() - currentGeometry.bottom();
    if (qAbs(topOffset) > qAbs(bottomOffset))
        result.setTop(result.top() - dh); // top edge drag
    else
        result.setBottom(result.bottom() + dh); // bottom edge drag
    const qreal leftOffset = result.left() - currentGeometry.left();
    const qreal rightOffset = result.right() - currentGeometry.right();
    if (qAbs(leftOffset) > qAbs(rightOffset))
        result.setLeft(result.left() - dw); // left edge drag
    else
        result.setRight(result.right() + dw); // right edge drag
    return result;
}

QWidgetWindow::QWidgetWindow(QWidget *widget)
    : QWindow(*new QWidgetWindowPrivate(), 0)
    , m_widget(widget)
{
    updateObjectName();
    // Enable QOpenGLWidget/QQuickWidget children if the platform plugin supports it,
    // and the application developer has not explicitly disabled it.
    if (QGuiApplicationPrivate::platformIntegration()->hasCapability(QPlatformIntegration::RasterGLSurface)
        && !QApplication::testAttribute(Qt::AA_ForceRasterWidgets)) {
        setSurfaceType(QSurface::RasterGLSurface);
    }
    connect(m_widget, &QObject::objectNameChanged, this, &QWidgetWindow::updateObjectName);
    connect(this, SIGNAL(screenChanged(QScreen*)), this, SLOT(handleScreenChange()));
}

QWidgetWindow::~QWidgetWindow()
{
}

#ifndef QT_NO_ACCESSIBILITY
QAccessibleInterface *QWidgetWindow::accessibleRoot() const
{
    if (m_widget)
        return QAccessible::queryAccessibleInterface(m_widget);
    return 0;
}
#endif

QObject *QWidgetWindow::focusObject() const
{
    QWidget *widget = m_widget->focusWidget();

    if (!widget)
        widget = m_widget;

    if (widget) {
        QObject *focusObj = QWidgetPrivate::get(widget)->focusObject();
        if (focusObj)
            return focusObj;
    }

    return widget;
}

bool QWidgetWindow::event(QEvent *event)
{
    if (m_widget->testAttribute(Qt::WA_DontShowOnScreen)) {
        // \a event is uninteresting for QWidgetWindow, the event was probably
        // generated before WA_DontShowOnScreen was set
        return QCoreApplication::sendEvent(m_widget, event);
    }

    switch (event->type()) {
    case QEvent::Close:
        handleCloseEvent(static_cast<QCloseEvent *>(event));
        return true;

    case QEvent::Enter:
    case QEvent::Leave:
        handleEnterLeaveEvent(event);
        return true;

    // these should not be sent to QWidget, the corresponding events
    // are sent by QApplicationPrivate::notifyActiveWindowChange()
    case QEvent::FocusIn:
        handleFocusInEvent(static_cast<QFocusEvent *>(event));
        // Fallthrough
    case QEvent::FocusOut: {
#ifndef QT_NO_ACCESSIBILITY
        QAccessible::State state;
        state.active = true;
        QAccessibleStateChangeEvent ev(widget(), state);
        QAccessible::updateAccessibility(&ev);
#endif
        return false; }

    case QEvent::FocusAboutToChange:
        if (QApplicationPrivate::focus_widget) {
            if (QApplicationPrivate::focus_widget->testAttribute(Qt::WA_InputMethodEnabled))
                QGuiApplication::inputMethod()->commit();

            QGuiApplication::sendSpontaneousEvent(QApplicationPrivate::focus_widget, event);
        }
        return true;

    case QEvent::KeyPress:
    case QEvent::KeyRelease:
    case QEvent::ShortcutOverride:
        handleKeyEvent(static_cast<QKeyEvent *>(event));
        return true;

    case QEvent::MouseMove:
    case QEvent::MouseButtonPress:
    case QEvent::MouseButtonRelease:
    case QEvent::MouseButtonDblClick:
        handleMouseEvent(static_cast<QMouseEvent *>(event));
        return true;

    case QEvent::NonClientAreaMouseMove:
    case QEvent::NonClientAreaMouseButtonPress:
    case QEvent::NonClientAreaMouseButtonRelease:
    case QEvent::NonClientAreaMouseButtonDblClick:
        handleNonClientAreaMouseEvent(static_cast<QMouseEvent *>(event));
        return true;

    case QEvent::TouchBegin:
    case QEvent::TouchUpdate:
    case QEvent::TouchEnd:
    case QEvent::TouchCancel:
        handleTouchEvent(static_cast<QTouchEvent *>(event));
        return true;

    case QEvent::Move:
        handleMoveEvent(static_cast<QMoveEvent *>(event));
        return true;

    case QEvent::Resize:
        handleResizeEvent(static_cast<QResizeEvent *>(event));
        return true;

#ifndef QT_NO_WHEELEVENT
    case QEvent::Wheel:
        handleWheelEvent(static_cast<QWheelEvent *>(event));
        return true;
#endif

#ifndef QT_NO_DRAGANDDROP
    case QEvent::DragEnter:
    case QEvent::DragMove:
        handleDragEnterMoveEvent(static_cast<QDragMoveEvent *>(event));
        return true;
    case QEvent::DragLeave:
        handleDragLeaveEvent(static_cast<QDragLeaveEvent *>(event));
        return true;
    case QEvent::Drop:
        handleDropEvent(static_cast<QDropEvent *>(event));
        return true;
#endif

    case QEvent::Expose:
        handleExposeEvent(static_cast<QExposeEvent *>(event));
        return true;

    case QEvent::WindowStateChange:
        handleWindowStateChangedEvent(static_cast<QWindowStateChangeEvent *>(event));
        return true;

    case QEvent::ThemeChange: {
        QEvent widgetEvent(QEvent::ThemeChange);
        QGuiApplication::sendSpontaneousEvent(m_widget, &widgetEvent);
    }
        return true;

#ifndef QT_NO_TABLETEVENT
    case QEvent::TabletPress:
    case QEvent::TabletMove:
    case QEvent::TabletRelease:
        handleTabletEvent(static_cast<QTabletEvent *>(event));
        return true;
#endif

#ifndef QT_NO_GESTURES
    case QEvent::NativeGesture:
        handleGestureEvent(static_cast<QNativeGestureEvent *>(event));
        return true;
#endif

#ifndef QT_NO_CONTEXTMENU
    case QEvent::ContextMenu:
        handleContextMenuEvent(static_cast<QContextMenuEvent *>(event));
        return true;
#endif // QT_NO_CONTEXTMENU

    // Handing show events to widgets (see below) here would cause them to be triggered twice
    case QEvent::Show:
    case QEvent::Hide:
        return QWindow::event(event);
    case QEvent::WindowBlocked:
        qt_button_down = 0;
        break;

    case QEvent::UpdateRequest:
        // This is not the same as an UpdateRequest for a QWidget. That just
        // syncs the backing store while here we also must mark as dirty.
        m_widget->repaint();
        return true;

    default:
        break;
    }

    if (QCoreApplication::sendEvent(m_widget, event) && event->type() != QEvent::Timer)
        return true;

    return QWindow::event(event);
}

QPointer<QWidget> qt_last_mouse_receiver = 0;

void QWidgetWindow::handleEnterLeaveEvent(QEvent *event)
{
    if (event->type() == QEvent::Leave) {
        QWidget *enter = 0;
        // Check from window system event queue if the next queued enter targets a window
        // in the same window hierarchy (e.g. enter a child of this window). If so,
        // remove the enter event from queue and handle both in single dispatch.
        QWindowSystemInterfacePrivate::EnterEvent *systemEvent =
            static_cast<QWindowSystemInterfacePrivate::EnterEvent *>
            (QWindowSystemInterfacePrivate::peekWindowSystemEvent(QWindowSystemInterfacePrivate::Enter));
        const QPointF globalPosF = systemEvent ? systemEvent->globalPos : QGuiApplicationPrivate::lastCursorPosition;
        if (systemEvent) {
            if (QWidgetWindow *enterWindow = qobject_cast<QWidgetWindow *>(systemEvent->enter))
            {
                QWindow *thisParent = this;
                QWindow *enterParent = enterWindow;
                while (thisParent->parent())
                    thisParent = thisParent->parent();
                while (enterParent->parent())
                    enterParent = enterParent->parent();
                if (thisParent == enterParent) {
                    QGuiApplicationPrivate::currentMouseWindow = enterWindow;
                    enter = enterWindow->widget();
                    QWindowSystemInterfacePrivate::removeWindowSystemEvent(systemEvent);
                }
            }
        }
        // Enter-leave between sibling widgets is ignored when there is a mousegrabber - this makes
        // both native and non-native widgets work similarly.
        // When mousegrabbing, leaves are only generated if leaving the parent window.
        if (!enter || !QWidget::mouseGrabber()) {
            // Preferred leave target is the last mouse receiver, unless it has native window,
            // in which case it is assumed to receive it's own leave event when relevant.
            QWidget *leave = m_widget;
            if (qt_last_mouse_receiver && !qt_last_mouse_receiver->internalWinId())
                leave = qt_last_mouse_receiver.data();
            QApplicationPrivate::dispatchEnterLeave(enter, leave, globalPosF);
            qt_last_mouse_receiver = enter;
        }
    } else {
        const QEnterEvent *ee = static_cast<QEnterEvent *>(event);
        QWidget *child = m_widget->childAt(ee->pos());
        QWidget *receiver = child ? child : m_widget;
        QApplicationPrivate::dispatchEnterLeave(receiver, 0, ee->screenPos());
        qt_last_mouse_receiver = receiver;
    }
}

QWidget *QWidgetWindow::getFocusWidget(FocusWidgets fw)
{
    QWidget *tlw = m_widget;
    QWidget *w = tlw->nextInFocusChain();

    QWidget *last = tlw;

    uint focus_flag = qt_tab_all_widgets() ? Qt::TabFocus : Qt::StrongFocus;

    while (w != tlw)
    {
        if (((w->focusPolicy() & focus_flag) == focus_flag)
            && w->isVisibleTo(m_widget) && w->isEnabled())
        {
            last = w;
            if (fw == FirstFocusWidget)
                break;
        }
        w = w->nextInFocusChain();
    }

    return last;
}

void QWidgetWindow::handleFocusInEvent(QFocusEvent *e)
{
    QWidget *focusWidget = 0;
    if (e->reason() == Qt::BacktabFocusReason)
        focusWidget = getFocusWidget(LastFocusWidget);
    else if (e->reason() == Qt::TabFocusReason)
        focusWidget = getFocusWidget(FirstFocusWidget);

    if (focusWidget != 0)
        focusWidget->setFocus();
}

void QWidgetWindow::handleNonClientAreaMouseEvent(QMouseEvent *e)
{
    QApplication::sendSpontaneousEvent(m_widget, e);
}

void QWidgetWindow::handleMouseEvent(QMouseEvent *event)
{
    static const QEvent::Type contextMenuTrigger =
        QGuiApplicationPrivate::platformTheme()->themeHint(QPlatformTheme::ContextMenuOnMouseRelease).toBool() ?
        QEvent::MouseButtonRelease : QEvent::MouseButtonPress;
    if (qApp->d_func()->inPopupMode()) {
        QWidget *activePopupWidget = qApp->activePopupWidget();
        QWidget *popup = activePopupWidget;
        QPoint mapped = event->pos();
        if (popup != m_widget)
            mapped = popup->mapFromGlobal(event->globalPos());
        bool releaseAfter = false;
        QWidget *popupChild  = popup->childAt(mapped);

        if (popup != qt_popup_down) {
            qt_button_down = 0;
            qt_popup_down = 0;
        }

        switch (event->type()) {
        case QEvent::MouseButtonPress:
        case QEvent::MouseButtonDblClick:
            qt_button_down = popupChild;
            qt_popup_down = popup;
            break;
        case QEvent::MouseButtonRelease:
            releaseAfter = true;
            break;
        default:
            break; // nothing for mouse move
        }

        int oldOpenPopupCount = openPopupCount;

        if (popup->isEnabled()) {
            // deliver event
            qt_replay_popup_mouse_event = false;
            QWidget *receiver = popup;
            QPoint widgetPos = mapped;
            if (qt_button_down)
                receiver = qt_button_down;
            else if (popupChild)
                receiver = popupChild;
            if (receiver != popup)
                widgetPos = receiver->mapFromGlobal(event->globalPos());
            QWidget *alien = receiver->childAt(receiver->mapFromGlobal(event->globalPos()));
            QMouseEvent e(event->type(), widgetPos, event->windowPos(), event->screenPos(),
                          event->button(), event->buttons(), event->modifiers(), event->source());
            e.setTimestamp(event->timestamp());
            QApplicationPrivate::sendMouseEvent(receiver, &e, alien, receiver->window(), &qt_button_down, qt_last_mouse_receiver);
            qt_last_mouse_receiver = receiver;
        } else {
            // close disabled popups when a mouse button is pressed or released
            switch (event->type()) {
            case QEvent::MouseButtonPress:
            case QEvent::MouseButtonDblClick:
            case QEvent::MouseButtonRelease:
                popup->close();
                break;
            default:
                break;
            }
        }

        if (qApp->activePopupWidget() != activePopupWidget
            && qt_replay_popup_mouse_event
            && QGuiApplicationPrivate::platformIntegration()->styleHint(QPlatformIntegration::ReplayMousePressOutsidePopup).toBool()) {
            if (m_widget->windowType() != Qt::Popup)
                qt_button_down = 0;
            if (event->type() == QEvent::MouseButtonPress) {
                // the popup disappeared, replay the mouse press event
                QWidget *w = QApplication::widgetAt(event->globalPos());
                if (w && !QApplicationPrivate::isBlockedByModal(w)) {
                    // activate window of the widget under mouse pointer
                    if (!w->isActiveWindow()) {
                        w->activateWindow();
                        w->raise();
                    }

                    QWindow *win = w->windowHandle();
                    if (!win)
                        win = w->nativeParentWidget()->windowHandle();
                    if (win) {
                        const QRect globalGeometry = win->isTopLevel()
                            ? win->geometry()
                            : QRect(win->mapToGlobal(QPoint(0, 0)), win->size());
                        if (globalGeometry.contains(event->globalPos())) {
                            // Use postEvent() to ensure the local QEventLoop terminates when called from QMenu::exec()
                            const QPoint localPos = win->mapFromGlobal(event->globalPos());
                            QMouseEvent *e = new QMouseEvent(QEvent::MouseButtonPress, localPos, localPos, event->globalPos(),
                                                             event->button(), event->buttons(), event->modifiers(), event->source());
                            QCoreApplicationPrivate::setEventSpontaneous(e, true);
                            e->setTimestamp(event->timestamp());
                            QCoreApplication::postEvent(win, e);
                        }
                    }
                }
            }
            qt_replay_popup_mouse_event = false;
#ifndef QT_NO_CONTEXTMENU
        } else if (event->type() == contextMenuTrigger
                   && event->button() == Qt::RightButton
                   && (openPopupCount == oldOpenPopupCount)) {
            QWidget *popupEvent = popup;
            if (qt_button_down)
                popupEvent = qt_button_down;
            else if(popupChild)
                popupEvent = popupChild;
            QContextMenuEvent e(QContextMenuEvent::Mouse, mapped, event->globalPos(), event->modifiers());
            QApplication::sendSpontaneousEvent(popupEvent, &e);
        }
#else
            Q_UNUSED(contextMenuTrigger)
            Q_UNUSED(oldOpenPopupCount)
        }
#endif

        if (releaseAfter) {
            qt_button_down = 0;
            qt_popup_down = 0;
        }
        return;
    }

    // modal event handling
    if (QApplicationPrivate::instance()->modalState() && !qt_try_modal(m_widget, event->type()))
        return;

    // which child should have it?
    QWidget *widget = m_widget->childAt(event->pos());
    QPoint mapped = event->pos();

    if (!widget)
        widget = m_widget;

    if (event->type() == QEvent::MouseButtonPress)
        qt_button_down = widget;

    QWidget *receiver = QApplicationPrivate::pickMouseReceiver(m_widget, event->windowPos().toPoint(), &mapped, event->type(), event->buttons(),
                                                               qt_button_down, widget);

    if (!receiver) {
        if (event->type() == QEvent::MouseButtonRelease)
            QApplicationPrivate::mouse_buttons &= ~event->button();
        return;
    }
    if ((event->type() != QEvent::MouseButtonPress)
        || !(event->flags().testFlag(Qt::MouseEventCreatedDoubleClick))) {

        // The preceding statement excludes MouseButtonPress events which caused
        // creation of a MouseButtonDblClick event. QTBUG-25831
        QMouseEvent translated(event->type(), mapped, event->windowPos(), event->screenPos(),
                               event->button(), event->buttons(), event->modifiers(), event->source());
        translated.setTimestamp(event->timestamp());
        QApplicationPrivate::sendMouseEvent(receiver, &translated, widget, m_widget,
                                            &qt_button_down, qt_last_mouse_receiver);
        event->setAccepted(translated.isAccepted());
    }
#ifndef QT_NO_CONTEXTMENU
    if (event->type() == contextMenuTrigger && event->button() == Qt::RightButton
        && m_widget->rect().contains(event->pos())) {
        QContextMenuEvent e(QContextMenuEvent::Mouse, mapped, event->globalPos(), event->modifiers());
        QGuiApplication::sendSpontaneousEvent(receiver, &e);
    }
#endif
}

void QWidgetWindow::handleTouchEvent(QTouchEvent *event)
{
    if (event->type() == QEvent::TouchCancel) {
        QApplicationPrivate::translateTouchCancel(event->device(), event->timestamp());
        event->accept();
    } else if (qApp->d_func()->inPopupMode()) {
        // Ignore touch events for popups. This will cause QGuiApplication to synthesise mouse
        // events instead, which QWidgetWindow::handleMouseEvent will forward correctly:
        event->ignore();
    } else {
        event->setAccepted(QApplicationPrivate::translateRawTouchEvent(m_widget, event->device(), event->touchPoints(), event->timestamp()));
    }
}

void QWidgetWindow::handleKeyEvent(QKeyEvent *event)
{
    if (QApplicationPrivate::instance()->modalState() && !qt_try_modal(m_widget, event->type()))
        return;

    QObject *receiver = QWidget::keyboardGrabber();
    if (!receiver && QApplicationPrivate::inPopupMode()) {
        QWidget *popup = QApplication::activePopupWidget();
        QWidget *popupFocusWidget = popup->focusWidget();
        receiver = popupFocusWidget ? popupFocusWidget : popup;
    }
    if (!receiver)
        receiver = focusObject();
    QGuiApplication::sendSpontaneousEvent(receiver, event);
}

bool QWidgetWindow::updateSize()
{
    bool changed = false;
    if (m_widget->testAttribute(Qt::WA_OutsideWSRange))
        return changed;
    if (m_widget->data->crect.size() != geometry().size()) {
        changed = true;
        m_widget->data->crect.setSize(geometry().size());
    }

    updateMargins();
    return changed;
}

bool QWidgetWindow::updatePos()
{
    bool changed = false;
    if (m_widget->testAttribute(Qt::WA_OutsideWSRange))
        return changed;
    if (m_widget->data->crect.topLeft() != geometry().topLeft()) {
        changed = true;
        m_widget->data->crect.moveTopLeft(geometry().topLeft());
    }
    updateMargins();
    return changed;
}

void QWidgetWindow::updateMargins()
{
    const QMargins margins = frameMargins();
    QTLWExtra *te = m_widget->d_func()->topData();
    te->posIncludesFrame= false;
    te->frameStrut.setCoords(margins.left(), margins.top(), margins.right(), margins.bottom());
    m_widget->data->fstrut_dirty = false;
}

static void sendScreenChangeRecursively(QWidget *widget)
{
    QEvent e(QEvent::ScreenChangeInternal);
    QApplication::sendEvent(widget, &e);
    QWidgetPrivate *d = QWidgetPrivate::get(widget);
    for (int i = 0; i < d->children.size(); ++i) {
        QWidget *w = qobject_cast<QWidget *>(d->children.at(i));
        if (w)
            sendScreenChangeRecursively(w);
    }
}

void QWidgetWindow::handleScreenChange()
{
    // Send an event recursively to the widget and its children.
    sendScreenChangeRecursively(m_widget);

    // Invalidate the backing store buffer and repaint immediately.
    if (screen())
        repaintWindow();
}

void QWidgetWindow::repaintWindow()
{
    if (!m_widget->isVisible() || !m_widget->updatesEnabled() || !m_widget->rect().isValid())
        return;

    QTLWExtra *tlwExtra = m_widget->window()->d_func()->maybeTopData();
    if (tlwExtra && !tlwExtra->inTopLevelResize && tlwExtra->backingStore)
        tlwExtra->backingStoreTracker->markDirty(m_widget->rect(), m_widget,
                                                 QWidgetBackingStore::UpdateNow, QWidgetBackingStore::BufferInvalid);
}

Qt::WindowState effectiveState(Qt::WindowStates state);

// Store normal geometry used for saving application settings.
void QWidgetWindow::updateNormalGeometry()
{
    QTLWExtra *tle = m_widget->d_func()->maybeTopData();
    if (!tle)
        return;
     // Ask platform window, default to widget geometry.
    QRect normalGeometry;
    if (const QPlatformWindow *pw = handle())
        normalGeometry = QHighDpi::fromNativePixels(pw->normalGeometry(), this);
    if (!normalGeometry.isValid() && effectiveState(m_widget->windowState()) == Qt::WindowNoState)
        normalGeometry = m_widget->geometry();
    if (normalGeometry.isValid())
        tle->normalGeometry = normalGeometry;
}

void QWidgetWindow::handleMoveEvent(QMoveEvent *event)
{
    if (updatePos())
        QGuiApplication::sendSpontaneousEvent(m_widget, event);
}

void QWidgetWindow::handleResizeEvent(QResizeEvent *event)
{
    QSize oldSize = m_widget->data->crect.size();

    if (updateSize()) {
        QGuiApplication::sendSpontaneousEvent(m_widget, event);

        if (m_widget->d_func()->paintOnScreen()) {
            QRegion updateRegion(geometry());
            if (m_widget->testAttribute(Qt::WA_StaticContents))
                updateRegion -= QRect(0, 0, oldSize.width(), oldSize.height());
            m_widget->d_func()->syncBackingStore(updateRegion);
        } else {
            m_widget->d_func()->syncBackingStore();
        }
    }
}

void QWidgetWindow::handleCloseEvent(QCloseEvent *event)
{
    bool is_closing = m_widget->d_func()->close_helper(QWidgetPrivate::CloseWithSpontaneousEvent);
    event->setAccepted(is_closing);
    QWindow::event(event); // Call QWindow QCloseEvent handler.
}

#ifndef QT_NO_WHEELEVENT

void QWidgetWindow::handleWheelEvent(QWheelEvent *event)
{
    if (QApplicationPrivate::instance()->modalState() && !qt_try_modal(m_widget, event->type()))
        return;

    // which child should have it?
    QWidget *widget = m_widget->childAt(event->pos());

    if (!widget)
        widget = m_widget;

    QPoint mapped = widget->mapFrom(m_widget, event->pos());

    QWheelEvent translated(mapped, event->globalPos(), event->pixelDelta(), event->angleDelta(), event->delta(), event->orientation(), event->buttons(), event->modifiers(), event->phase(), event->source());
    QGuiApplication::sendSpontaneousEvent(widget, &translated);
}

#endif // QT_NO_WHEELEVENT

#ifndef QT_NO_DRAGANDDROP

void QWidgetWindow::handleDragEnterMoveEvent(QDragMoveEvent *event)
{
     Q_ASSERT(event->type() ==QEvent::DragMove || !m_dragTarget);
    // Find a target widget under mouse that accepts drops (QTBUG-22987).
    QWidget *widget = m_widget->childAt(event->pos());
    if (!widget)
        widget = m_widget;
    for ( ; widget && !widget->isWindow() && !widget->acceptDrops(); widget = widget->parentWidget()) ;
    if (widget && !widget->acceptDrops())
        widget = 0;
    // Target widget unchanged: DragMove
    if (widget && widget == m_dragTarget.data()) {
        Q_ASSERT(event->type() == QEvent::DragMove);
        const QPoint mapped = widget->mapFromGlobal(m_widget->mapToGlobal(event->pos()));
        QDragMoveEvent translated(mapped, event->possibleActions(), event->mimeData(), event->mouseButtons(), event->keyboardModifiers());
        translated.setDropAction(event->dropAction());
        if (event->isAccepted()) { // Handling 'DragEnter' should suffice for the application.
            translated.accept();
            translated.setDropAction(event->dropAction());
        }
        QGuiApplication::sendSpontaneousEvent(widget, &translated);
        if (translated.isAccepted()) {
            event->accept();
        } else {
            event->ignore();
        }
        event->setDropAction(translated.dropAction());
        return;
    }
    // Target widget changed: Send DragLeave to previous, DragEnter to new if there is any
    if (m_dragTarget.data()) {
        QDragLeaveEvent le;
        QGuiApplication::sendSpontaneousEvent(m_dragTarget.data(), &le);
        m_dragTarget = 0;
    }
    if (!widget) {
         event->ignore();
         return;
    }
    m_dragTarget = widget;
    const QPoint mapped = widget->mapFromGlobal(m_widget->mapToGlobal(event->pos()));
    QDragEnterEvent translated(mapped, event->possibleActions(), event->mimeData(), event->mouseButtons(), event->keyboardModifiers());
    QGuiApplication::sendSpontaneousEvent(widget, &translated);
    if (translated.isAccepted()) {
        event->accept();
    } else {
        event->ignore();
    }
    event->setDropAction(translated.dropAction());
}

void QWidgetWindow::handleDragLeaveEvent(QDragLeaveEvent *event)
{
    if (m_dragTarget)
        QGuiApplication::sendSpontaneousEvent(m_dragTarget.data(), event);
    m_dragTarget = 0;
}

void QWidgetWindow::handleDropEvent(QDropEvent *event)
{
<<<<<<< HEAD
    if (Q_UNLIKELY(m_dragTarget.isNull())) {
        qWarning() << Q_FUNC_INFO << m_widget << ": No drag target set.";
=======
    if (m_dragTarget.isNull()) {
        qWarning() << m_widget << ": No drag target set.";
>>>>>>> bf0af8b5
        event->ignore();
        return;
    }
    const QPoint mapped = m_dragTarget.data()->mapFromGlobal(m_widget->mapToGlobal(event->pos()));
    QDropEvent translated(mapped, event->possibleActions(), event->mimeData(), event->mouseButtons(), event->keyboardModifiers());
    QGuiApplication::sendSpontaneousEvent(m_dragTarget.data(), &translated);
    if (translated.isAccepted())
        event->accept();
    event->setDropAction(translated.dropAction());
    m_dragTarget = 0;
}

#endif // QT_NO_DRAGANDDROP

void QWidgetWindow::handleExposeEvent(QExposeEvent *event)
{
    if (isExposed()) {
        m_widget->setAttribute(Qt::WA_Mapped);
        if (!event->region().isNull()) {
            // Exposed native widgets need to be marked dirty to get them repainted correctly.
            if (m_widget->internalWinId() && !m_widget->isWindow() && m_widget->isVisible() && m_widget->updatesEnabled()) {
                if (QWidgetBackingStore *bs = m_widget->d_func()->maybeBackingStore())
                    bs->markDirty(event->region(), m_widget);
            }
            m_widget->d_func()->syncBackingStore(event->region());
        }
    } else {
        m_widget->setAttribute(Qt::WA_Mapped, false);
    }
}

void QWidgetWindow::handleWindowStateChangedEvent(QWindowStateChangeEvent *event)
{
    // QWindow does currently not know 'active'.
    Qt::WindowStates eventState = event->oldState();
    Qt::WindowStates widgetState = m_widget->windowState();
    if (widgetState & Qt::WindowActive)
        eventState |= Qt::WindowActive;

    // Determine the new widget state, remember maximized/full screen
    // during minimized.
    switch (windowState()) {
    case Qt::WindowNoState:
        widgetState &= ~(Qt::WindowMinimized | Qt::WindowMaximized | Qt::WindowFullScreen);
        break;
    case Qt::WindowMinimized:
        widgetState |= Qt::WindowMinimized;
        break;
    case Qt::WindowMaximized:
        updateNormalGeometry();
        widgetState |= Qt::WindowMaximized;
        widgetState &= ~(Qt::WindowMinimized | Qt::WindowFullScreen);
        break;
    case Qt::WindowFullScreen:
        updateNormalGeometry();
        widgetState |= Qt::WindowFullScreen;
        widgetState &= ~(Qt::WindowMinimized);
        break;
    case Qt::WindowActive: // Not handled by QWindow
        break;
    }

    // Sent event if the state changed (that is, it is not triggered by
    // QWidget::setWindowState(), which also sends an event to the widget).
    if (widgetState != int(m_widget->data->window_state)) {
        m_widget->data->window_state = widgetState;
        QWindowStateChangeEvent widgetEvent(eventState);
        QGuiApplication::sendSpontaneousEvent(m_widget, &widgetEvent);
    }
}

bool QWidgetWindow::nativeEvent(const QByteArray &eventType, void *message, long *result)
{
    return m_widget->nativeEvent(eventType, message, result);
}

#ifndef QT_NO_TABLETEVENT
void QWidgetWindow::handleTabletEvent(QTabletEvent *event)
{
    static QPointer<QWidget> qt_tablet_target = 0;
    if (event->type() == QEvent::TabletPress) {
        QWidget *widget = m_widget->childAt(event->pos());
        if (!widget)
            widget = m_widget;

        qt_tablet_target = widget;
    }

    if (qt_tablet_target) {
        QPointF delta = event->globalPosF() - event->globalPos();
        QPointF mapped = qt_tablet_target->mapFromGlobal(event->globalPos()) + delta;
        QTabletEvent ev(event->type(), mapped, event->globalPosF(), event->device(), event->pointerType(),
                        event->pressure(), event->xTilt(), event->yTilt(), event->tangentialPressure(),
                        event->rotation(), event->z(), event->modifiers(), event->uniqueId(), event->button(), event->buttons());
        ev.setTimestamp(event->timestamp());
        QGuiApplication::sendSpontaneousEvent(qt_tablet_target, &ev);
    }

    if (event->type() == QEvent::TabletRelease && event->buttons() == Qt::NoButton)
        qt_tablet_target = 0;
}
#endif // QT_NO_TABLETEVENT

#ifndef QT_NO_GESTURES
void QWidgetWindow::handleGestureEvent(QNativeGestureEvent *e)
{
    // copy-pasted code to find correct widget follows:
    QObject *receiver = 0;
    if (QApplicationPrivate::inPopupMode()) {
        QWidget *popup = QApplication::activePopupWidget();
        QWidget *popupFocusWidget = popup->focusWidget();
        receiver = popupFocusWidget ? popupFocusWidget : popup;
    }
    if (!receiver)
        receiver = QApplication::widgetAt(e->globalPos());
    if (!receiver)
        receiver = m_widget; // last resort

    QApplication::sendSpontaneousEvent(receiver, e);
}
#endif // QT_NO_GESTURES

#ifndef QT_NO_CONTEXTMENU
void QWidgetWindow::handleContextMenuEvent(QContextMenuEvent *e)
{
    // We are only interested in keyboard originating context menu events here,
    // mouse originated context menu events for widgets are generated in mouse handling methods.
    if (e->reason() != QContextMenuEvent::Keyboard)
        return;

    QWidget *fw = QWidget::keyboardGrabber();
    if (!fw) {
        if (QApplication::activePopupWidget()) {
            fw = (QApplication::activePopupWidget()->focusWidget()
                  ? QApplication::activePopupWidget()->focusWidget()
                  : QApplication::activePopupWidget());
        } else if (QApplication::focusWidget()) {
            fw = QApplication::focusWidget();
        } else {
            fw = m_widget;
        }
    }
    if (fw && fw->isEnabled()) {
        QPoint pos = fw->inputMethodQuery(Qt::ImMicroFocus).toRect().center();
        QContextMenuEvent widgetEvent(QContextMenuEvent::Keyboard, pos, fw->mapToGlobal(pos),
                                      e->modifiers());
        QGuiApplication::sendSpontaneousEvent(fw, &widgetEvent);
    }
}
#endif // QT_NO_CONTEXTMENU

void QWidgetWindow::updateObjectName()
{
    QString name = m_widget->objectName();
    if (name.isEmpty())
        name = QString::fromUtf8(m_widget->metaObject()->className()) + QStringLiteral("Class");
    name += QStringLiteral("Window");
    setObjectName(name);
}

QT_END_NAMESPACE<|MERGE_RESOLUTION|>--- conflicted
+++ resolved
@@ -798,13 +798,8 @@
 
 void QWidgetWindow::handleDropEvent(QDropEvent *event)
 {
-<<<<<<< HEAD
     if (Q_UNLIKELY(m_dragTarget.isNull())) {
-        qWarning() << Q_FUNC_INFO << m_widget << ": No drag target set.";
-=======
-    if (m_dragTarget.isNull()) {
         qWarning() << m_widget << ": No drag target set.";
->>>>>>> bf0af8b5
         event->ignore();
         return;
     }
