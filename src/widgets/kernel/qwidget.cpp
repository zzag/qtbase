/****************************************************************************
**
** Copyright (C) 2014 Digia Plc and/or its subsidiary(-ies).
** Contact: http://www.qt-project.org/legal
**
** This file is part of the QtWidgets module of the Qt Toolkit.
**
** $QT_BEGIN_LICENSE:LGPL21$
** Commercial License Usage
** Licensees holding valid commercial Qt licenses may use this file in
** accordance with the commercial license agreement provided with the
** Software or, alternatively, in accordance with the terms contained in
** a written agreement between you and Digia. For licensing terms and
** conditions see http://qt.digia.com/licensing. For further information
** use the contact form at http://qt.digia.com/contact-us.
**
** GNU Lesser General Public License Usage
** Alternatively, this file may be used under the terms of the GNU Lesser
** General Public License version 2.1 or version 3 as published by the Free
** Software Foundation and appearing in the file LICENSE.LGPLv21 and
** LICENSE.LGPLv3 included in the packaging of this file. Please review the
** following information to ensure the GNU Lesser General Public License
** requirements will be met: https://www.gnu.org/licenses/lgpl.html and
** http://www.gnu.org/licenses/old-licenses/lgpl-2.1.html.
**
** In addition, as a special exception, Digia gives you certain additional
** rights. These rights are described in the Digia Qt LGPL Exception
** version 1.1, included in the file LGPL_EXCEPTION.txt in this package.
**
** $QT_END_LICENSE$
**
****************************************************************************/

#include "qapplication.h"
#include "qapplication_p.h"
#include "qbrush.h"
#include "qcursor.h"
#include "qdesktopwidget_p.h"
#include "qevent.h"
#include "qhash.h"
#include "qlayout.h"
#include "qmenu.h"
#include "qmetaobject.h"
#include "qpixmap.h"
#include "qpointer.h"
#include "qstack.h"
#include "qstyle.h"
#include "qstylefactory.h"
#include "qvariant.h"
#include "qwidget.h"
#include "qstyleoption.h"
#include "qstylehints.h"
#ifndef QT_NO_ACCESSIBILITY
# include "qaccessible.h"
#endif
#ifdef Q_DEAD_CODE_FROM_QT4_MAC
# include "qt_mac_p.h"
# include "qt_cocoa_helpers_mac_p.h"
# include "qmainwindow.h"
# include "qtoolbar.h"
# include <private/qmainwindowlayout_p.h>
#endif
#include <qpa/qplatformwindow.h>
#include "private/qwidgetwindow_p.h"
#include "qpainter.h"
#include "qtooltip.h"
#include "qwhatsthis.h"
#include "qdebug.h"
#include "private/qstylesheetstyle_p.h"
#include "private/qstyle_p.h"
#include "qfileinfo.h"
#include <QtGui/qinputmethod.h>
#include <QtGui/qopenglcontext.h>
#include <QtGui/private/qopenglcontext_p.h>

#include <private/qgraphicseffect_p.h>
#include <qbackingstore.h>
#include <private/qwidgetbackingstore_p.h>
#ifdef Q_DEAD_CODE_FROM_QT4_MAC
# include <private/qpaintengine_mac_p.h>
#endif
#include <private/qpaintengine_raster_p.h>

#include "qwidget_p.h"
#include <QtGui/private/qwindow_p.h>
#include "qaction_p.h"
#include "qlayout_p.h"
#include "QtWidgets/qgraphicsproxywidget.h"
#include "QtWidgets/qgraphicsscene.h"
#include "private/qgraphicsproxywidget_p.h"
#include "QtWidgets/qabstractscrollarea.h"
#include "private/qabstractscrollarea_p.h"
#include "private/qevent_p.h"

#include "private/qgesturemanager_p.h"

#ifdef QT_KEYPAD_NAVIGATION
#include "qtabwidget.h" // Needed in inTabWidget()
#endif // QT_KEYPAD_NAVIGATION

#include "qwindowcontainer_p.h"


// widget/widget data creation count
//#define QWIDGET_EXTRA_DEBUG
//#define ALIEN_DEBUG

QT_BEGIN_NAMESPACE

static bool qt_enable_backingstore = true;
#ifdef Q_DEAD_CODE_FROM_QT4_X11
// for compatibility with Qt 4.0
Q_WIDGETS_EXPORT void qt_x11_set_global_double_buffer(bool enable)
{
    qt_enable_backingstore = enable;
}
#endif

#ifdef Q_DEAD_CODE_FROM_QT4_MAC
bool qt_mac_clearDirtyOnWidgetInsideDrawWidget = false;
#endif

static inline bool qRectIntersects(const QRect &r1, const QRect &r2)
{
    return (qMax(r1.left(), r2.left()) <= qMin(r1.right(), r2.right()) &&
            qMax(r1.top(), r2.top()) <= qMin(r1.bottom(), r2.bottom()));
}

static inline bool hasBackingStoreSupport()
{
    return true;
}

#ifdef Q_DEAD_CODE_FROM_QT4_MAC
#  define QT_NO_PAINT_DEBUG
#endif

extern bool qt_sendSpontaneousEvent(QObject*, QEvent*); // qapplication.cpp
extern QDesktopWidget *qt_desktopWidget; // qapplication.cpp

/*!
    \internal
    \class QWidgetBackingStoreTracker
    \brief Class which allows tracking of which widgets are using a given backing store

    QWidgetBackingStoreTracker is a thin wrapper around a QWidgetBackingStore pointer,
    which maintains a list of the QWidgets which are currently using the backing
    store.  This list is modified via the registerWidget and unregisterWidget functions.
 */

QWidgetBackingStoreTracker::QWidgetBackingStoreTracker()
    :   m_ptr(0)
{

}

QWidgetBackingStoreTracker::~QWidgetBackingStoreTracker()
{
    delete m_ptr;
}

/*!
    \internal
    Destroy the contained QWidgetBackingStore, if not null, and clear the list of
    widgets using the backing store, then create a new QWidgetBackingStore, providing
    the QWidget.
 */
void QWidgetBackingStoreTracker::create(QWidget *widget)
{
    destroy();
    m_ptr = new QWidgetBackingStore(widget);
}

/*!
    \internal
    Destroy the contained QWidgetBackingStore, if not null, and clear the list of
    widgets using the backing store.
 */
void QWidgetBackingStoreTracker::destroy()
{
    delete m_ptr;
    m_ptr = 0;
    m_widgets.clear();
}

/*!
    \internal
    Add the widget to the list of widgets currently using the backing store.
    If the widget was already in the list, this function is a no-op.
 */
void QWidgetBackingStoreTracker::registerWidget(QWidget *w)
{
    Q_ASSERT(m_ptr);
    Q_ASSERT(w->internalWinId());
    Q_ASSERT(qt_widget_private(w)->maybeBackingStore() == m_ptr);
    m_widgets.insert(w);
}

/*!
    \internal
    Remove the widget from the list of widgets currently using the backing store.
    If the widget was in the list, and removing it causes the list to be empty,
    the backing store is deleted.
    If the widget was not in the list, this function is a no-op.
 */
void QWidgetBackingStoreTracker::unregisterWidget(QWidget *w)
{
    if (m_widgets.remove(w) && m_widgets.isEmpty()) {
        delete m_ptr;
        m_ptr = 0;
    }
}

/*!
    \internal
    Recursively remove widget and all of its descendents.
 */
void QWidgetBackingStoreTracker::unregisterWidgetSubtree(QWidget *widget)
{
    unregisterWidget(widget);
    foreach (QObject *child, widget->children())
        if (QWidget *childWidget = qobject_cast<QWidget *>(child))
            unregisterWidgetSubtree(childWidget);
}

QWidgetPrivate::QWidgetPrivate(int version)
    : QObjectPrivate(version)
      , extra(0)
      , focus_next(0)
      , focus_prev(0)
      , focus_child(0)
      , layout(0)
      , needsFlush(0)
      , redirectDev(0)
      , widgetItem(0)
      , extraPaintEngine(0)
      , polished(0)
      , graphicsEffect(0)
#if !defined(QT_NO_IM)
      , imHints(Qt::ImhNone)
#endif
#ifndef QT_NO_TOOLTIP
      , toolTipDuration(-1)
#endif
      , inheritedFontResolveMask(0)
      , inheritedPaletteResolveMask(0)
      , leftmargin(0)
      , topmargin(0)
      , rightmargin(0)
      , bottommargin(0)
      , leftLayoutItemMargin(0)
      , topLayoutItemMargin(0)
      , rightLayoutItemMargin(0)
      , bottomLayoutItemMargin(0)
      , hd(0)
      , size_policy(QSizePolicy::Preferred, QSizePolicy::Preferred)
      , fg_role(QPalette::NoRole)
      , bg_role(QPalette::NoRole)
      , dirtyOpaqueChildren(1)
      , isOpaque(0)
      , retainSizeWhenHiddenChanged(0)
      , inDirtyList(0)
      , isScrolled(0)
      , isMoved(0)
      , usesDoubleBufferedGLContext(0)
      , mustHaveWindowHandle(0)
      , renderToTexture(0)
      , textureChildSeen(0)
#ifndef QT_NO_IM
      , inheritsInputMethodHints(0)
#endif
#if defined(Q_OS_WIN)
      , noPaintOnScreen(0)
#endif
#if defined(Q_DEAD_CODE_FROM_QT4_X11)
      , picture(0)
#elif defined(Q_DEAD_CODE_FROM_QT4_WIN)
  #ifndef QT_NO_GESTURES
      , nativeGesturePanEnabled(0)
  #endif
#elif defined(Q_DEAD_CODE_FROM_QT4_MAC)
      , needWindowChange(0)
      , window_event(0)
      , qd_hd(0)
#endif
{
    if (!qApp) {
        qFatal("QWidget: Must construct a QApplication before a QWidget");
        return;
    }

    if (version != QObjectPrivateVersion)
        qFatal("Cannot mix incompatible Qt libraries");

    isWidget = true;
    memset(high_attributes, 0, sizeof(high_attributes));
#ifdef Q_DEAD_CODE_FROM_QT4_MAC
    drawRectOriginalAdded = false;
    originalDrawMethod = true;
    changeMethods = false;
    isInUnifiedToolbar = false;
    unifiedSurface = 0;
    toolbar_ancestor = 0;
    flushRequested = false;
    touchEventsEnabled = false;
#endif // Q_DEAD_CODE_FROM_QT4_MAC
#ifdef QWIDGET_EXTRA_DEBUG
    static int count = 0;
    qDebug() << "widgets" << ++count;
#endif
}


QWidgetPrivate::~QWidgetPrivate()
{
    if (widgetItem)
        widgetItem->wid = 0;

    if (extra)
        deleteExtra();

#ifndef QT_NO_GRAPHICSEFFECT
    delete graphicsEffect;
#endif //QT_NO_GRAPHICSEFFECT
}

/*!
    \internal
*/
void QWidgetPrivate::scrollChildren(int dx, int dy)
{
    Q_Q(QWidget);
    if (q->children().size() > 0) {        // scroll children
        QPoint pd(dx, dy);
        QObjectList childObjects = q->children();
        for (int i = 0; i < childObjects.size(); ++i) { // move all children
            QWidget *w = qobject_cast<QWidget*>(childObjects.at(i));
            if (w && !w->isWindow()) {
                QPoint oldp = w->pos();
                QRect  r(w->pos() + pd, w->size());
                w->data->crect = r;
                if (w->testAttribute(Qt::WA_WState_Created))
                    w->d_func()->setWSGeometry();
                w->d_func()->setDirtyOpaqueRegion();
                QMoveEvent e(r.topLeft(), oldp);
                QApplication::sendEvent(w, &e);
            }
        }
    }
}

void QWidgetPrivate::setWSGeometry()
{
    Q_Q(QWidget);
    if (QWindow *window = q->windowHandle())
        window->setGeometry(data.crect);
}

void QWidgetPrivate::updateWidgetTransform(QEvent *event)
{
    Q_Q(QWidget);
    if (q == qGuiApp->focusObject() || event->type() == QEvent::FocusIn) {
        QTransform t;
        QPoint p = q->mapTo(q->topLevelWidget(), QPoint(0,0));
        t.translate(p.x(), p.y());
        qApp->inputMethod()->setInputItemTransform(t);
        qApp->inputMethod()->setInputItemRectangle(q->rect());
    }
}

#ifdef QT_KEYPAD_NAVIGATION
QPointer<QWidget> QWidgetPrivate::editingWidget;

/*!
    Returns \c true if this widget currently has edit focus; otherwise false.

    This feature is only available in Qt for Embedded Linux.

    \sa setEditFocus(), QApplication::keypadNavigationEnabled()
*/
bool QWidget::hasEditFocus() const
{
    const QWidget* w = this;
    while (w->d_func()->extra && w->d_func()->extra->focus_proxy)
        w = w->d_func()->extra->focus_proxy;
    return QWidgetPrivate::editingWidget == w;
}

/*!
    \fn void QWidget::setEditFocus(bool enable)

    If \a enable is true, make this widget have edit focus, in which
    case Qt::Key_Up and Qt::Key_Down will be delivered to the widget
    normally; otherwise, Qt::Key_Up and Qt::Key_Down are used to
    change focus.

    This feature is only available in Qt for Embedded Linux.

    \sa hasEditFocus(), QApplication::keypadNavigationEnabled()
*/
void QWidget::setEditFocus(bool on)
{
    QWidget *f = this;
    while (f->d_func()->extra && f->d_func()->extra->focus_proxy)
        f = f->d_func()->extra->focus_proxy;

    if (QWidgetPrivate::editingWidget && QWidgetPrivate::editingWidget != f)
        QWidgetPrivate::editingWidget->setEditFocus(false);

    if (on && !f->hasFocus())
        f->setFocus();

    if ((!on && !QWidgetPrivate::editingWidget)
        || (on && QWidgetPrivate::editingWidget == f)) {
        return;
    }

    if (!on && QWidgetPrivate::editingWidget == f) {
        QWidgetPrivate::editingWidget = 0;
        QEvent event(QEvent::LeaveEditFocus);
        QApplication::sendEvent(f, &event);
        QApplication::sendEvent(f->style(), &event);
    } else if (on) {
        QWidgetPrivate::editingWidget = f;
        QEvent event(QEvent::EnterEditFocus);
        QApplication::sendEvent(f, &event);
        QApplication::sendEvent(f->style(), &event);
    }
}
#endif

/*!
    \property QWidget::autoFillBackground
    \brief whether the widget background is filled automatically
    \since 4.1

    If enabled, this property will cause Qt to fill the background of the
    widget before invoking the paint event. The color used is defined by the
    QPalette::Window color role from the widget's \l{QPalette}{palette}.

    In addition, Windows are always filled with QPalette::Window, unless the
    WA_OpaquePaintEvent or WA_NoSystemBackground attributes are set.

    This property cannot be turned off (i.e., set to false) if a widget's
    parent has a static gradient for its background.

    \warning Use this property with caution in conjunction with
    \l{Qt Style Sheets}. When a widget has a style sheet with a valid
    background or a border-image, this property is automatically disabled.

    By default, this property is \c false.

    \sa Qt::WA_OpaquePaintEvent, Qt::WA_NoSystemBackground,
    {QWidget#Transparency and Double Buffering}{Transparency and Double Buffering}
*/
bool QWidget::autoFillBackground() const
{
    Q_D(const QWidget);
    return d->extra && d->extra->autoFillBackground;
}

void QWidget::setAutoFillBackground(bool enabled)
{
    Q_D(QWidget);
    if (!d->extra)
        d->createExtra();
    if (d->extra->autoFillBackground == enabled)
        return;

    d->extra->autoFillBackground = enabled;
    d->updateIsOpaque();
    update();
    d->updateIsOpaque();
}

/*!
    \class QWidget
    \brief The QWidget class is the base class of all user interface objects.

    \ingroup basicwidgets
    \inmodule QtWidgets

    The widget is the atom of the user interface: it receives mouse, keyboard
    and other events from the window system, and paints a representation of
    itself on the screen. Every widget is rectangular, and they are sorted in a
    Z-order. A widget is clipped by its parent and by the widgets in front of
    it.

    A widget that is not embedded in a parent widget is called a window.
    Usually, windows have a frame and a title bar, although it is also possible
    to create windows without such decoration using suitable
    \l{Qt::WindowFlags}{window flags}). In Qt, QMainWindow and the various
    subclasses of QDialog are the most common window types.

    Every widget's constructor accepts one or two standard arguments:

    \list 1
        \li  \c{QWidget *parent = 0} is the parent of the new widget. If it is 0
            (the default), the new widget will be a window. If not, it will be
            a child of \e parent, and be constrained by \e parent's geometry
            (unless you specify Qt::Window as window flag).
        \li  \c{Qt::WindowFlags f = 0} (where available) sets the window flags;
            the default is suitable for almost all widgets, but to get, for
            example, a window without a window system frame, you must use
            special flags.
    \endlist

    QWidget has many member functions, but some of them have little direct
    functionality; for example, QWidget has a font property, but never uses
    this itself. There are many subclasses which provide real functionality,
    such as QLabel, QPushButton, QListWidget, and QTabWidget.


    \section1 Top-Level and Child Widgets

    A widget without a parent widget is always an independent window (top-level
    widget). For these widgets, setWindowTitle() and setWindowIcon() set the
    title bar and icon respectively.

    Non-window widgets are child widgets, displayed within their parent
    widgets. Most widgets in Qt are mainly useful as child widgets. For
    example, it is possible to display a button as a top-level window, but most
    people prefer to put their buttons inside other widgets, such as QDialog.

    \image parent-child-widgets.png A parent widget containing various child widgets.

    The diagram above shows a QGroupBox widget being used to hold various child
    widgets in a layout provided by QGridLayout. The QLabel child widgets have
    been outlined to indicate their full sizes.

    If you want to use a QWidget to hold child widgets you will usually want to
    add a layout to the parent QWidget. See \l{Layout Management} for more
    information.


    \section1 Composite Widgets

    When a widget is used as a container to group a number of child widgets, it
    is known as a composite widget. These can be created by constructing a
    widget with the required visual properties - a QFrame, for example - and
    adding child widgets to it, usually managed by a layout. The above diagram
    shows such a composite widget that was created using Qt Designer.

    Composite widgets can also be created by subclassing a standard widget,
    such as QWidget or QFrame, and adding the necessary layout and child
    widgets in the constructor of the subclass. Many of the \l{Qt Examples}
    {examples provided with Qt} use this approach, and it is also covered in
    the Qt \l{Tutorials}.


    \section1 Custom Widgets and Painting

    Since QWidget is a subclass of QPaintDevice, subclasses can be used to
    display custom content that is composed using a series of painting
    operations with an instance of the QPainter class. This approach contrasts
    with the canvas-style approach used by the \l{Graphics View}
    {Graphics View Framework} where items are added to a scene by the
    application and are rendered by the framework itself.

    Each widget performs all painting operations from within its paintEvent()
    function. This is called whenever the widget needs to be redrawn, either
    as a result of some external change or when requested by the application.

    The \l{widgets/analogclock}{Analog Clock example} shows how a simple widget
    can handle paint events.


    \section1 Size Hints and Size Policies

    When implementing a new widget, it is almost always useful to reimplement
    sizeHint() to provide a reasonable default size for the widget and to set
    the correct size policy with setSizePolicy().

    By default, composite widgets which do not provide a size hint will be
    sized according to the space requirements of their child widgets.

    The size policy lets you supply good default behavior for the layout
    management system, so that other widgets can contain and manage yours
    easily. The default size policy indicates that the size hint represents
    the preferred size of the widget, and this is often good enough for many
    widgets.

    \note The size of top-level widgets are constrained to 2/3 of the desktop's
    height and width. You can resize() the widget manually if these bounds are
    inadequate.


    \section1 Events

    Widgets respond to events that are typically caused by user actions. Qt
    delivers events to widgets by calling specific event handler functions with
    instances of QEvent subclasses containing information about each event.

    If your widget only contains child widgets, you probably do not need to
    implement any event handlers. If you want to detect a mouse click in a
    child widget call the child's underMouse() function inside the widget's
    mousePressEvent().

    The \l{widgets/scribble}{Scribble example} implements a wider set of
    events to handle mouse movement, button presses, and window resizing.

    You will need to supply the behavior and content for your own widgets, but
    here is a brief overview of the events that are relevant to QWidget,
    starting with the most common ones:

    \list
        \li  paintEvent() is called whenever the widget needs to be repainted.
            Every widget displaying custom content must implement it. Painting
            using a QPainter can only take place in a paintEvent() or a
            function called by a paintEvent().
        \li  resizeEvent() is called when the widget has been resized.
        \li  mousePressEvent() is called when a mouse button is pressed while
            the mouse cursor is inside the widget, or when the widget has
            grabbed the mouse using grabMouse(). Pressing the mouse without
            releasing it is effectively the same as calling grabMouse().
        \li  mouseReleaseEvent() is called when a mouse button is released. A
            widget receives mouse release events when it has received the
            corresponding mouse press event. This means that if the user
            presses the mouse inside \e your widget, then drags the mouse
            somewhere else before releasing the mouse button, \e your widget
            receives the release event. There is one exception: if a popup menu
            appears while the mouse button is held down, this popup immediately
            steals the mouse events.
        \li  mouseDoubleClickEvent() is called when the user double-clicks in
            the widget. If the user double-clicks, the widget receives a mouse
            press event, a mouse release event, (a mouse click event,) a second
            mouse press, this event and finally a second mouse release event.
            (Some mouse move events may also be
            received if the mouse is not held steady during this operation.) It
            is \e{not possible} to distinguish a click from a double-click
            until the second click arrives. (This is one reason why most GUI
            books recommend that double-clicks be an extension of
            single-clicks, rather than trigger a different action.)
    \endlist

    Widgets that accept keyboard input need to reimplement a few more event
    handlers:

    \list
        \li  keyPressEvent() is called whenever a key is pressed, and again when
            a key has been held down long enough for it to auto-repeat. The
            \uicontrol Tab and \uicontrol Shift+Tab keys are only passed to the widget if
            they are not used by the focus-change mechanisms. To force those
            keys to be processed by your widget, you must reimplement
            QWidget::event().
        \li  focusInEvent() is called when the widget gains keyboard focus
            (assuming you have called setFocusPolicy()). Well-behaved widgets
            indicate that they own the keyboard focus in a clear but discreet
            way.
        \li  focusOutEvent() is called when the widget loses keyboard focus.
    \endlist

    You may be required to also reimplement some of the less common event
    handlers:

    \list
        \li  mouseMoveEvent() is called whenever the mouse moves while a mouse
            button is held down. This can be useful during drag and drop
            operations. If you call \l{setMouseTracking()}{setMouseTracking}(true),
            you get mouse move events even when no buttons are held down.
            (See also the \l{Drag and Drop} guide.)
        \li  keyReleaseEvent() is called whenever a key is released and while it
            is held down (if the key is auto-repeating). In that case, the
            widget will receive a pair of key release and key press event for
            every repeat. The \uicontrol Tab and \uicontrol Shift+Tab keys are only passed
            to the widget if they are not used by the focus-change mechanisms.
            To force those keys to be processed by your widget, you must
            reimplement QWidget::event().
        \li  wheelEvent() is called whenever the user turns the mouse wheel
            while the widget has the focus.
        \li  enterEvent() is called when the mouse enters the widget's screen
            space. (This excludes screen space owned by any of the widget's
            children.)
        \li  leaveEvent() is called when the mouse leaves the widget's screen
            space. If the mouse enters a child widget it will not cause a
            leaveEvent().
        \li  moveEvent() is called when the widget has been moved relative to
            its parent.
        \li  closeEvent() is called when the user closes the widget (or when
            close() is called).
    \endlist

    There are also some rather obscure events described in the documentation
    for QEvent::Type. To handle these events, you need to reimplement event()
    directly.

    The default implementation of event() handles \uicontrol Tab and \uicontrol Shift+Tab
    (to move the keyboard focus), and passes on most of the other events to
    one of the more specialized handlers above.

    Events and the mechanism used to deliver them are covered in
    \l{The Event System}.

    \section1 Groups of Functions and Properties

    \table
    \header \li Context \li Functions and Properties

    \row \li Window functions \li
        show(),
        hide(),
        raise(),
        lower(),
        close().

    \row \li Top-level windows \li
        \l windowModified, \l windowTitle, \l windowIcon, \l windowIconText,
        \l isActiveWindow, activateWindow(), \l minimized, showMinimized(),
        \l maximized, showMaximized(), \l fullScreen, showFullScreen(),
        showNormal().

    \row \li Window contents \li
        update(),
        repaint(),
        scroll().

    \row \li Geometry \li
        \l pos, x(), y(), \l rect, \l size, width(), height(), move(), resize(),
        \l sizePolicy, sizeHint(), minimumSizeHint(),
        updateGeometry(), layout(),
        \l frameGeometry, \l geometry, \l childrenRect, \l childrenRegion,
        adjustSize(),
        mapFromGlobal(), mapToGlobal(),
        mapFromParent(), mapToParent(),
        \l maximumSize, \l minimumSize, \l sizeIncrement,
        \l baseSize, setFixedSize()

    \row \li Mode \li
        \l visible, isVisibleTo(),
        \l enabled, isEnabledTo(),
        \l modal,
        isWindow(),
        \l mouseTracking,
        \l updatesEnabled,
        visibleRegion().

    \row \li Look and feel \li
        style(),
        setStyle(),
        \l styleSheet,
        \l cursor,
        \l font,
        \l palette,
        backgroundRole(), setBackgroundRole(),
        fontInfo(), fontMetrics().

    \row \li Keyboard focus functions \li
        \l focus, \l focusPolicy,
        setFocus(), clearFocus(), setTabOrder(), setFocusProxy(),
        focusNextChild(), focusPreviousChild().

    \row \li Mouse and keyboard grabbing \li
        grabMouse(), releaseMouse(),
        grabKeyboard(), releaseKeyboard(),
        mouseGrabber(), keyboardGrabber().

    \row \li Event handlers \li
        event(),
        mousePressEvent(),
        mouseReleaseEvent(),
        mouseDoubleClickEvent(),
        mouseMoveEvent(),
        keyPressEvent(),
        keyReleaseEvent(),
        focusInEvent(),
        focusOutEvent(),
        wheelEvent(),
        enterEvent(),
        leaveEvent(),
        paintEvent(),
        moveEvent(),
        resizeEvent(),
        closeEvent(),
        dragEnterEvent(),
        dragMoveEvent(),
        dragLeaveEvent(),
        dropEvent(),
        childEvent(),
        showEvent(),
        hideEvent(),
        customEvent().
        changeEvent(),

    \row \li System functions \li
        parentWidget(), window(), setParent(), winId(),
        find(), metric().

    \row \li Interactive help \li
        setToolTip(), setWhatsThis()

    \endtable


    \section1 Widget Style Sheets

    In addition to the standard widget styles for each platform, widgets can
    also be styled according to rules specified in a \l{styleSheet}
    {style sheet}. This feature enables you to customize the appearance of
    specific widgets to provide visual cues to users about their purpose. For
    example, a button could be styled in a particular way to indicate that it
    performs a destructive action.

    The use of widget style sheets is described in more detail in the
    \l{Qt Style Sheets} document.


    \section1 Transparency and Double Buffering

    Since Qt 4.0, QWidget automatically double-buffers its painting, so there
    is no need to write double-buffering code in paintEvent() to avoid
    flicker.

    Since Qt 4.1, the Qt::WA_ContentsPropagated widget attribute has been
    deprecated. Instead, the contents of parent widgets are propagated by
    default to each of their children as long as Qt::WA_PaintOnScreen is not
    set. Custom widgets can be written to take advantage of this feature by
    updating irregular regions (to create non-rectangular child widgets), or
    painting with colors that have less than full alpha component. The
    following diagram shows how attributes and properties of a custom widget
    can be fine-tuned to achieve different effects.

    \image propagation-custom.png

    In the above diagram, a semi-transparent rectangular child widget with an
    area removed is constructed and added to a parent widget (a QLabel showing
    a pixmap). Then, different properties and widget attributes are set to
    achieve different effects:

    \list
        \li  The left widget has no additional properties or widget attributes
            set. This default state suits most custom widgets using
            transparency, are irregularly-shaped, or do not paint over their
            entire area with an opaque brush.
        \li  The center widget has the \l autoFillBackground property set. This
            property is used with custom widgets that rely on the widget to
            supply a default background, and do not paint over their entire
            area with an opaque brush.
        \li  The right widget has the Qt::WA_OpaquePaintEvent widget attribute
            set. This indicates that the widget will paint over its entire area
            with opaque colors. The widget's area will initially be
            \e{uninitialized}, represented in the diagram with a red diagonal
            grid pattern that shines through the overpainted area. The
            Qt::WA_OpaquePaintArea attribute is useful for widgets that need to
            paint their own specialized contents quickly and do not need a
            default filled background.
    \endlist

    To rapidly update custom widgets with simple background colors, such as
    real-time plotting or graphing widgets, it is better to define a suitable
    background color (using setBackgroundRole() with the
    QPalette::Window role), set the \l autoFillBackground property, and only
    implement the necessary drawing functionality in the widget's paintEvent().

    To rapidly update custom widgets that constantly paint over their entire
    areas with opaque content, e.g., video streaming widgets, it is better to
    set the widget's Qt::WA_OpaquePaintEvent, avoiding any unnecessary overhead
    associated with repainting the widget's background.

    If a widget has both the Qt::WA_OpaquePaintEvent widget attribute \e{and}
    the \l autoFillBackground property set, the Qt::WA_OpaquePaintEvent
    attribute takes precedence. Depending on your requirements, you should
    choose either one of them.

    Since Qt 4.1, the contents of parent widgets are also propagated to
    standard Qt widgets. This can lead to some unexpected results if the
    parent widget is decorated in a non-standard way, as shown in the diagram
    below.

    \image propagation-standard.png

    The scope for customizing the painting behavior of standard Qt widgets,
    without resorting to subclassing, is slightly less than that possible for
    custom widgets. Usually, the desired appearance of a standard widget can be
    achieved by setting its \l autoFillBackground property.


    \section1 Creating Translucent Windows

    Since Qt 4.5, it has been possible to create windows with translucent regions
    on window systems that support compositing.

    To enable this feature in a top-level widget, set its Qt::WA_TranslucentBackground
    attribute with setAttribute() and ensure that its background is painted with
    non-opaque colors in the regions you want to be partially transparent.

    Platform notes:

    \list
    \li X11: This feature relies on the use of an X server that supports ARGB visuals
    and a compositing window manager.
    \li Windows: The widget needs to have the Qt::FramelessWindowHint window flag set
    for the translucency to work.
    \endlist


    \section1 Native Widgets vs Alien Widgets

    Introduced in Qt 4.4, alien widgets are widgets unknown to the windowing
    system. They do not have a native window handle associated with them. This
    feature significantly speeds up widget painting, resizing, and removes flicker.

    Should you require the old behavior with native windows, you can choose
    one of the following options:

    \list 1
        \li  Use the \c{QT_USE_NATIVE_WINDOWS=1} in your environment.
        \li  Set the Qt::AA_NativeWindows attribute on your application. All
            widgets will be native widgets.
        \li  Set the Qt::WA_NativeWindow attribute on widgets: The widget itself
            and all of its ancestors will become native (unless
            Qt::WA_DontCreateNativeAncestors is set).
        \li  Call QWidget::winId to enforce a native window (this implies 3).
        \li  Set the Qt::WA_PaintOnScreen attribute to enforce a native window
            (this implies 3).
    \endlist

    \sa QEvent, QPainter, QGridLayout, QBoxLayout

*/

QWidgetMapper *QWidgetPrivate::mapper = 0;          // widget with wid
QWidgetSet *QWidgetPrivate::allWidgets = 0;         // widgets with no wid


/*****************************************************************************
  QWidget utility functions
 *****************************************************************************/

QRegion qt_dirtyRegion(QWidget *widget)
{
    if (!widget)
        return QRegion();

    QWidgetBackingStore *bs = qt_widget_private(widget)->maybeBackingStore();
    if (!bs)
        return QRegion();

    return bs->dirtyRegion(widget);
}

/*****************************************************************************
  QWidget member functions
 *****************************************************************************/

/*
    Widget state flags:
  \list
  \li Qt::WA_WState_Created The widget has a valid winId().
  \li Qt::WA_WState_Visible The widget is currently visible.
  \li Qt::WA_WState_Hidden The widget is hidden, i.e. it won't
  become visible unless you call show() on it. Qt::WA_WState_Hidden
  implies !Qt::WA_WState_Visible.
  \li Qt::WA_WState_CompressKeys Compress keyboard events.
  \li Qt::WA_WState_BlockUpdates Repaints and updates are disabled.
  \li Qt::WA_WState_InPaintEvent Currently processing a paint event.
  \li Qt::WA_WState_Reparented The widget has been reparented.
  \li Qt::WA_WState_ConfigPending A configuration (resize/move) event is pending.
  \li Qt::WA_WState_DND (Deprecated) The widget supports drag and drop, see setAcceptDrops().
  \endlist
*/

struct QWidgetExceptionCleaner
{
    /* this cleans up when the constructor throws an exception */
    static inline void cleanup(QWidget *that, QWidgetPrivate *d)
    {
#ifdef QT_NO_EXCEPTIONS
        Q_UNUSED(that);
        Q_UNUSED(d);
#else
        QWidgetPrivate::allWidgets->remove(that);
        if (d->focus_next != that) {
            if (d->focus_next)
                d->focus_next->d_func()->focus_prev = d->focus_prev;
            if (d->focus_prev)
                d->focus_prev->d_func()->focus_next = d->focus_next;
        }
#endif
    }
};

/*!
    Constructs a widget which is a child of \a parent, with  widget
    flags set to \a f.

    If \a parent is 0, the new widget becomes a window. If
    \a parent is another widget, this widget becomes a child window
    inside \a parent. The new widget is deleted when its \a parent is
    deleted.

    The widget flags argument, \a f, is normally 0, but it can be set
    to customize the frame of a window (i.e. \a
    parent must be 0). To customize the frame, use a value composed
    from the bitwise OR of any of the \l{Qt::WindowFlags}{window flags}.

    If you add a child widget to an already visible widget you must
    explicitly show the child to make it visible.

    Note that the X11 version of Qt may not be able to deliver all
    combinations of style flags on all systems. This is because on
    X11, Qt can only ask the window manager, and the window manager
    can override the application's settings. On Windows, Qt can set
    whatever flags you want.

    \sa windowFlags
*/
QWidget::QWidget(QWidget *parent, Qt::WindowFlags f)
    : QObject(*new QWidgetPrivate, 0), QPaintDevice()
{
    QT_TRY {
        d_func()->init(parent, f);
    } QT_CATCH(...) {
        QWidgetExceptionCleaner::cleanup(this, d_func());
        QT_RETHROW;
    }
}


/*! \internal
*/
QWidget::QWidget(QWidgetPrivate &dd, QWidget* parent, Qt::WindowFlags f)
    : QObject(dd, 0), QPaintDevice()
{
    Q_D(QWidget);
    QT_TRY {
        d->init(parent, f);
    } QT_CATCH(...) {
        QWidgetExceptionCleaner::cleanup(this, d_func());
        QT_RETHROW;
    }
}

/*!
    \internal
*/
int QWidget::devType() const
{
    return QInternal::Widget;
}


//### w is a "this" ptr, passed as a param because QWorkspace needs special logic
void QWidgetPrivate::adjustFlags(Qt::WindowFlags &flags, QWidget *w)
{
    bool customize =  (flags & (Qt::CustomizeWindowHint
            | Qt::FramelessWindowHint
            | Qt::WindowTitleHint
            | Qt::WindowSystemMenuHint
            | Qt::WindowMinimizeButtonHint
            | Qt::WindowMaximizeButtonHint
            | Qt::WindowCloseButtonHint
            | Qt::WindowContextHelpButtonHint));

    uint type = (flags & Qt::WindowType_Mask);

    if ((type == Qt::Widget || type == Qt::SubWindow) && w && !w->parent()) {
        type = Qt::Window;
        flags |= Qt::Window;
    }

    if (flags & Qt::CustomizeWindowHint) {
        // modify window flags to make them consistent.
        // Only enable this on non-Mac platforms. Since the old way of doing this would
        // interpret WindowSystemMenuHint as a close button and we can't change that behavior
        // we can't just add this in.
#ifndef Q_DEAD_CODE_FROM_QT4_MAC
        if ((flags & (Qt::WindowMinMaxButtonsHint | Qt::WindowCloseButtonHint | Qt::WindowContextHelpButtonHint))
#  ifdef Q_OS_WIN
            && type != Qt::Dialog // QTBUG-2027, allow for menu-less dialogs.
#  endif
           ) {
            flags |= Qt::WindowSystemMenuHint;
#else
        if (flags & (Qt::WindowMinMaxButtonsHint | Qt::WindowCloseButtonHint
                     | Qt::WindowSystemMenuHint)) {
#endif
            flags |= Qt::WindowTitleHint;
            flags &= ~Qt::FramelessWindowHint;
        }
    } else if (customize && !(flags & Qt::FramelessWindowHint)) {
        // if any of the window hints that affect the titlebar are set
        // and the window is supposed to have frame, we add a titlebar
        // and system menu by default.
        flags |= Qt::WindowSystemMenuHint;
        flags |= Qt::WindowTitleHint;
    }
    if (customize)
        ; // don't modify window flags if the user explicitly set them.
    else if (type == Qt::Dialog || type == Qt::Sheet)
#ifndef Q_OS_WINCE
        flags |= Qt::WindowTitleHint | Qt::WindowSystemMenuHint | Qt::WindowContextHelpButtonHint | Qt::WindowCloseButtonHint;
#else
        flags |= Qt::WindowTitleHint | Qt::WindowSystemMenuHint | Qt::WindowCloseButtonHint;
#endif
    else if (type == Qt::Tool)
        flags |= Qt::WindowTitleHint | Qt::WindowSystemMenuHint | Qt::WindowCloseButtonHint;
    else
        flags |= Qt::WindowTitleHint | Qt::WindowSystemMenuHint | Qt::WindowMinimizeButtonHint |
                Qt::WindowMaximizeButtonHint | Qt::WindowCloseButtonHint | Qt::WindowFullscreenButtonHint;
    if (w->testAttribute(Qt::WA_TransparentForMouseEvents))
        flags |= Qt::WindowTransparentForInput;
}

void QWidgetPrivate::init(QWidget *parentWidget, Qt::WindowFlags f)
{
    Q_Q(QWidget);
    if (!qobject_cast<QApplication *>(QCoreApplication::instance()))
        qFatal("QWidget: Cannot create a QWidget without QApplication");

    Q_ASSERT(allWidgets);
    if (allWidgets)
        allWidgets->insert(q);

    int targetScreen = -1;
    if (parentWidget && parentWidget->windowType() == Qt::Desktop) {
        const QDesktopScreenWidget *sw = qobject_cast<const QDesktopScreenWidget *>(parentWidget);
        targetScreen = sw ? sw->screenNumber() : 0;
        parentWidget = 0;
    }

    q->data = &data;

#ifndef QT_NO_THREAD
    if (!parent) {
        Q_ASSERT_X(q->thread() == qApp->thread(), "QWidget",
                   "Widgets must be created in the GUI thread.");
    }
#endif

#if defined(Q_DEAD_CODE_FROM_QT4_X11)
    if (desktopWidget) {
        // make sure the widget is created on the same screen as the
        // programmer specified desktop widget
        xinfo = desktopWidget->d_func()->xinfo;
    }
#endif
    if (targetScreen >= 0) {
        topData()->initialScreenIndex = targetScreen;
        if (QWindow *window = q->windowHandle())
            window->setScreen(QGuiApplication::screens().value(targetScreen, Q_NULLPTR));
    }

    data.fstrut_dirty = true;

    data.winid = 0;
    data.widget_attributes = 0;
    data.window_flags = f;
    data.window_state = 0;
    data.focus_policy = 0;
    data.context_menu_policy = Qt::DefaultContextMenu;
    data.window_modality = Qt::NonModal;

    data.sizehint_forced = 0;
    data.is_closing = 0;
    data.in_show = 0;
    data.in_set_window_state = 0;
    data.in_destructor = false;

    // Widgets with Qt::MSWindowsOwnDC (typically QGLWidget) must have a window handle.
    if (f & Qt::MSWindowsOwnDC) {
        mustHaveWindowHandle = 1;
        q->setAttribute(Qt::WA_NativeWindow);
    }
//#ifdef Q_DEAD_CODE_FROM_QT4_MAC
//    q->setAttribute(Qt::WA_NativeWindow);
//#endif

    q->setAttribute(Qt::WA_QuitOnClose); // might be cleared in adjustQuitOnCloseAttribute()
    adjustQuitOnCloseAttribute();

    q->setAttribute(Qt::WA_WState_Hidden);

    //give potential windows a bigger "pre-initial" size; create_sys() will give them a new size later
    data.crect = parentWidget ? QRect(0,0,100,30) : QRect(0,0,640,480);
    focus_next = focus_prev = q;

    if ((f & Qt::WindowType_Mask) == Qt::Desktop)
        q->create();
    else if (parentWidget)
        q->setParent(parentWidget, data.window_flags);
    else {
        adjustFlags(data.window_flags, q);
        resolveLayoutDirection();
        // opaque system background?
        const QBrush &background = q->palette().brush(QPalette::Window);
        setOpaque(q->isWindow() && background.style() != Qt::NoBrush && background.isOpaque());
    }
    data.fnt = QFont(data.fnt, q);
#if defined(Q_DEAD_CODE_FROM_QT4_X11)
    data.fnt.x11SetScreen(xinfo.screen());
#endif // Q_DEAD_CODE_FROM_QT4_X11

    q->setAttribute(Qt::WA_PendingMoveEvent);
    q->setAttribute(Qt::WA_PendingResizeEvent);

    if (++QWidgetPrivate::instanceCounter > QWidgetPrivate::maxInstances)
        QWidgetPrivate::maxInstances = QWidgetPrivate::instanceCounter;

    if (QApplicationPrivate::testAttribute(Qt::AA_ImmediateWidgetCreation)) // ### fixme: Qt 6: Remove AA_ImmediateWidgetCreation.
        q->create();

    QEvent e(QEvent::Create);
    QApplication::sendEvent(q, &e);
    QApplication::postEvent(q, new QEvent(QEvent::PolishRequest));

    extraPaintEngine = 0;

#ifdef Q_DEAD_CODE_FROM_QT4_MAC
    // If we add a child to the unified toolbar, we have to redirect the painting.
    if (parentWidget && parentWidget->d_func() && parentWidget->d_func()->isInUnifiedToolbar) {
        if (parentWidget->d_func()->unifiedSurface) {
            QWidget *toolbar = parentWidget->d_func()->toolbar_ancestor;
            parentWidget->d_func()->unifiedSurface->recursiveRedirect(toolbar, toolbar, toolbar->d_func()->toolbar_offset);
        }
    }
#endif // Q_DEAD_CODE_FROM_QT4_MAC
}



void QWidgetPrivate::createRecursively()
{
    Q_Q(QWidget);
    q->create(0, true, true);
    for (int i = 0; i < children.size(); ++i) {
        QWidget *child = qobject_cast<QWidget *>(children.at(i));
        if (child && !child->isHidden() && !child->isWindow() && !child->testAttribute(Qt::WA_WState_Created))
            child->d_func()->createRecursively();
    }
}




/*!
    Creates a new widget window if \a window is 0, otherwise sets the
    widget's window to \a window.

    Initializes the window (sets the geometry etc.) if \a
    initializeWindow is true. If \a initializeWindow is false, no
    initialization is performed. This parameter only makes sense if \a
    window is a valid window.

    Destroys the old window if \a destroyOldWindow is true. If \a
    destroyOldWindow is false, you are responsible for destroying the
    window yourself (using platform native code).

    The QWidget constructor calls create(0,true,true) to create a
    window for this widget.
*/

void QWidget::create(WId window, bool initializeWindow, bool destroyOldWindow)
{
    Q_D(QWidget);
    if (testAttribute(Qt::WA_WState_Created) && window == 0 && internalWinId())
        return;

    if (d->data.in_destructor)
        return;

    Qt::WindowType type = windowType();
    Qt::WindowFlags &flags = data->window_flags;

    if ((type == Qt::Widget || type == Qt::SubWindow) && !parentWidget()) {
        type = Qt::Window;
        flags |= Qt::Window;
    }

    if (QWidget *parent = parentWidget()) {
        if (type & Qt::Window) {
            if (!parent->testAttribute(Qt::WA_WState_Created))
                parent->createWinId();
        } else if (testAttribute(Qt::WA_NativeWindow) && !parent->internalWinId()
                   && !testAttribute(Qt::WA_DontCreateNativeAncestors)) {
            // We're about to create a native child widget that doesn't have a native parent;
            // enforce a native handle for the parent unless the Qt::WA_DontCreateNativeAncestors
            // attribute is set.
            d->createWinId(window);
            // Nothing more to do.
            Q_ASSERT(testAttribute(Qt::WA_WState_Created));
            Q_ASSERT(internalWinId());
            return;
        }
    }


    static const bool paintOnScreenEnv = qEnvironmentVariableIntValue("QT_ONSCREEN_PAINT") > 0;
    if (paintOnScreenEnv)
        setAttribute(Qt::WA_PaintOnScreen);

    if (QApplicationPrivate::testAttribute(Qt::AA_NativeWindows))
        setAttribute(Qt::WA_NativeWindow);

#ifdef ALIEN_DEBUG
    qDebug() << "QWidget::create:" << this << "parent:" << parentWidget()
             << "Alien?" << !testAttribute(Qt::WA_NativeWindow);
#endif

#if defined (Q_DEAD_CODE_FROM_QT4_WIN) && !defined(QT_NO_DRAGANDDROP)
    // Unregister the dropsite (if already registered) before we
    // re-create the widget with a native window.
    if (testAttribute(Qt::WA_WState_Created) && !internalWinId() && testAttribute(Qt::WA_NativeWindow)
            && d->extra && d->extra->dropTarget) {
        d->registerDropSite(false);
    }
#endif // defined (Q_DEAD_CODE_FROM_QT4_WIN) && !defined(QT_NO_DRAGANDDROP)

    d->updateIsOpaque();

    setAttribute(Qt::WA_WState_Created);                        // set created flag
    d->create_sys(window, initializeWindow, destroyOldWindow);

    // a real toplevel window needs a backing store
    if (isWindow() && windowType() != Qt::Desktop) {
        d->topData()->backingStoreTracker.destroy();
        if (hasBackingStoreSupport())
            d->topData()->backingStoreTracker.create(this);
    }

    d->setModal_sys();

    if (!isWindow() && parentWidget() && parentWidget()->testAttribute(Qt::WA_DropSiteRegistered))
        setAttribute(Qt::WA_DropSiteRegistered, true);

#ifdef QT_EVAL
    extern void qt_eval_init_widget(QWidget *w);
    qt_eval_init_widget(this);
#endif

    // need to force the resting of the icon after changing parents
    if (testAttribute(Qt::WA_SetWindowIcon))
        d->setWindowIcon_sys();

    if (isWindow() && !d->topData()->iconText.isEmpty())
        d->setWindowIconText_helper(d->topData()->iconText);
    if (isWindow() && !d->topData()->caption.isEmpty())
        d->setWindowTitle_helper(d->topData()->caption);
    if (windowType() != Qt::Desktop) {
        d->updateSystemBackground();

        if (isWindow() && !testAttribute(Qt::WA_SetWindowIcon))
            d->setWindowIcon_sys();
    }

    // Frame strut update needed in cases where there are native widgets such as QGLWidget,
    // as those force native window creation on their ancestors before they are shown.
    // If the strut is not updated, any subsequent move of the top level window before show
    // will cause window frame to be ignored when positioning the window.
    // Note that this only helps on platforms that handle window creation synchronously.
    d->updateFrameStrut();
}

void q_createNativeChildrenAndSetParent(const QWidget *parentWidget)
{
    QObjectList children = parentWidget->children();
    for (int i = 0; i < children.size(); i++) {
        if (children.at(i)->isWidgetType()) {
            const QWidget *childWidget = qobject_cast<const QWidget *>(children.at(i));
            if (childWidget) { // should not be necessary
                if (childWidget->testAttribute(Qt::WA_NativeWindow)) {
                    if (!childWidget->internalWinId())
                        childWidget->winId();
                    if (childWidget->windowHandle()) {
                        if (childWidget->isWindow()) {
                            childWidget->windowHandle()->setTransientParent(parentWidget->window()->windowHandle());
                        } else {
                            childWidget->windowHandle()->setParent(childWidget->nativeParentWidget()->windowHandle());
                        }
                    }
                } else {
                    q_createNativeChildrenAndSetParent(childWidget);
                }
            }
        }
    }

}

void QWidgetPrivate::create_sys(WId window, bool initializeWindow, bool destroyOldWindow)
{
    Q_Q(QWidget);

    Q_UNUSED(window);
    Q_UNUSED(initializeWindow);
    Q_UNUSED(destroyOldWindow);

    Qt::WindowFlags flags = data.window_flags;

    if (!q->testAttribute(Qt::WA_NativeWindow) && !q->isWindow())
        return; // we only care about real toplevels

    QWindow *win = topData()->window;
    // topData() ensures the extra is created but does not ensure 'window' is non-null
    // in case the extra was already valid.
    if (!win) {
        createTLSysExtra();
        win = topData()->window;
    }

    foreach (const QByteArray &propertyName, q->dynamicPropertyNames()) {
        if (!qstrncmp(propertyName, "_q_platform_", 12))
            win->setProperty(propertyName, q->property(propertyName));
    }

    if (q->testAttribute(Qt::WA_ShowWithoutActivating))
        win->setProperty("_q_showWithoutActivating", QVariant(true));
    if (q->testAttribute(Qt::WA_MacAlwaysShowToolWindow))
        win->setProperty("_q_macAlwaysShowToolWindow", QVariant::fromValue(QVariant(true)));
    win->setFlags(data.window_flags);
    fixPosIncludesFrame();
    if (q->testAttribute(Qt::WA_Moved)
        || !QGuiApplicationPrivate::platformIntegration()->hasCapability(QPlatformIntegration::WindowManagement))
        win->setGeometry(q->geometry());
    else
        win->resize(q->size());
    if (win->isTopLevel()) {
        int screenNumber = topData()->initialScreenIndex;
        topData()->initialScreenIndex = -1;
        if (screenNumber < 0) {
            screenNumber = q->windowType() != Qt::Desktop
                ? QApplication::desktop()->screenNumber(q) : 0;
        }
        win->setScreen(QGuiApplication::screens().value(screenNumber, Q_NULLPTR));
    }

    QSurfaceFormat format = win->requestedFormat();
    if ((flags & Qt::Window) && win->surfaceType() != QSurface::OpenGLSurface
            && q->testAttribute(Qt::WA_TranslucentBackground)) {
        format.setAlphaBufferSize(8);
    }
    win->setFormat(format);

    if (QWidget *nativeParent = q->nativeParentWidget()) {
        if (nativeParent->windowHandle()) {
            if (flags & Qt::Window) {
                win->setTransientParent(nativeParent->window()->windowHandle());
                win->setParent(0);
            } else {
                win->setTransientParent(0);
                win->setParent(nativeParent->windowHandle());
            }
        }
    }

    qt_window_private(win)->positionPolicy = topData()->posIncludesFrame ?
        QWindowPrivate::WindowFrameInclusive : QWindowPrivate::WindowFrameExclusive;
    win->create();
    // Enable nonclient-area events for QDockWidget and other NonClientArea-mouse event processing.
    if ((flags & Qt::Desktop) == Qt::Window)
        win->handle()->setFrameStrutEventsEnabled(true);

    data.window_flags = win->flags();

    QBackingStore *store = q->backingStore();

    if (!store) {
        if (win && q->windowType() != Qt::Desktop) {
            if (q->isTopLevel())
                q->setBackingStore(new QBackingStore(win));
        } else {
            q->setAttribute(Qt::WA_PaintOnScreen, true);
        }
    }

    setWindowModified_helper();
    WId id = win->winId();
    // See the QPlatformWindow::winId() documentation
    Q_ASSERT(id != WId(0));
    setWinId(id);

    // Check children and create windows for them if necessary
    q_createNativeChildrenAndSetParent(q);

    if (extra && !extra->mask.isEmpty())
        setMask_sys(extra->mask);

    // If widget is already shown, set window visible, too
    if (q->isVisible())
        win->setVisible(true);
}

#ifdef Q_OS_WIN
static const char activeXNativeParentHandleProperty[] = "_q_embedded_native_parent_handle";
#endif

void QWidgetPrivate::createTLSysExtra()
{
    Q_Q(QWidget);
    if (!extra->topextra->window && (q->testAttribute(Qt::WA_NativeWindow) || q->isWindow())) {
        extra->topextra->window = new QWidgetWindow(q);
        if (extra->minw || extra->minh)
            extra->topextra->window->setMinimumSize(QSize(extra->minw, extra->minh));
        if (extra->maxw != QWIDGETSIZE_MAX || extra->maxh != QWIDGETSIZE_MAX)
            extra->topextra->window->setMaximumSize(QSize(extra->maxw, extra->maxh));
        if (extra->topextra->opacity != 255 && q->isWindow())
            extra->topextra->window->setOpacity(qreal(extra->topextra->opacity) / qreal(255));
#ifdef Q_OS_WIN
        // Pass on native parent handle for Widget embedded into Active X.
        const QVariant activeXNativeParentHandle = q->property(activeXNativeParentHandleProperty);
        if (activeXNativeParentHandle.isValid())
            extra->topextra->window->setProperty(activeXNativeParentHandleProperty, activeXNativeParentHandle);
        if (q->inherits("QTipLabel") || q->inherits("QAlphaWidget"))
            extra->topextra->window->setProperty("_q_windowsDropShadow", QVariant(true));
#endif
    }

}

/*!
    Destroys the widget.

    All this widget's children are deleted first. The application
    exits if this widget is the main widget.
*/

QWidget::~QWidget()
{
    Q_D(QWidget);
    d->data.in_destructor = true;

#if defined (QT_CHECK_STATE)
    if (paintingActive())
        qWarning("QWidget: %s (%s) deleted while being painted", className(), name());
#endif

#ifndef QT_NO_GESTURES
    foreach (Qt::GestureType type, d->gestureContext.keys())
        ungrabGesture(type);
#endif

    // force acceptDrops false before winId is destroyed.
    d->registerDropSite(false);

#ifndef QT_NO_ACTION
    // remove all actions from this widget
    for (int i = 0; i < d->actions.size(); ++i) {
        QActionPrivate *apriv = d->actions.at(i)->d_func();
        apriv->widgets.removeAll(this);
    }
    d->actions.clear();
#endif

#ifndef QT_NO_SHORTCUT
    // Remove all shortcuts grabbed by this
    // widget, unless application is closing
    if (!QApplicationPrivate::is_app_closing && testAttribute(Qt::WA_GrabbedShortcut))
        qApp->d_func()->shortcutMap.removeShortcut(0, this, QKeySequence());
#endif

    // delete layout while we still are a valid widget
    delete d->layout;
    d->layout = 0;
    // Remove myself from focus list

    Q_ASSERT(d->focus_next->d_func()->focus_prev == this);
    Q_ASSERT(d->focus_prev->d_func()->focus_next == this);

    if (d->focus_next != this) {
        d->focus_next->d_func()->focus_prev = d->focus_prev;
        d->focus_prev->d_func()->focus_next = d->focus_next;
        d->focus_next = d->focus_prev = 0;
    }


    QT_TRY {
#ifndef QT_NO_GRAPHICSVIEW
        const QWidget* w = this;
        while (w->d_func()->extra && w->d_func()->extra->focus_proxy)
            w = w->d_func()->extra->focus_proxy;
        QWidget *window = w->window();
        QWExtra *e = window ? window->d_func()->extra : 0;
        if (!e || !e->proxyWidget || (w->parentWidget() && w->parentWidget()->d_func()->focus_child == this))
#endif
        clearFocus();
    } QT_CATCH(...) {
        // swallow this problem because we are in a destructor
    }

    d->setDirtyOpaqueRegion();

    if (isWindow() && isVisible() && internalWinId()) {
        QT_TRY {
            d->close_helper(QWidgetPrivate::CloseNoEvent);
        } QT_CATCH(...) {
            // if we're out of memory, at least hide the window.
            QT_TRY {
                hide();
            } QT_CATCH(...) {
                // and if that also doesn't work, then give up
            }
        }
    }

#if defined(Q_DEAD_CODE_FROM_QT4_WIN) || defined(Q_DEAD_CODE_FROM_QT4_X11)|| defined(Q_DEAD_CODE_FROM_QT4_MAC)
    else if (!internalWinId() && isVisible()) {
        qApp->d_func()->sendSyntheticEnterLeave(this);
    }
#endif
    else if (isVisible()) {
        qApp->d_func()->sendSyntheticEnterLeave(this);
    }

    if (QWidgetBackingStore *bs = d->maybeBackingStore()) {
        bs->removeDirtyWidget(this);
        if (testAttribute(Qt::WA_StaticContents))
            bs->removeStaticWidget(this);
    }

    delete d->needsFlush;
    d->needsFlush = 0;

    // The next 20 lines are duplicated from QObject, but required here
    // since QWidget deletes is children itself
    bool blocked = d->blockSig;
    d->blockSig = 0; // unblock signals so we always emit destroyed()

    if (d->isSignalConnected(0)) {
        QT_TRY {
            emit destroyed(this);
        } QT_CATCH(...) {
            // all the signal/slots connections are still in place - if we don't
            // quit now, we will crash pretty soon.
            qWarning("Detected an unexpected exception in ~QWidget while emitting destroyed().");
            QT_RETHROW;
        }
    }

    if (d->declarativeData) {
        if (QAbstractDeclarativeData::destroyed)
            QAbstractDeclarativeData::destroyed(d->declarativeData, this);
        if (QAbstractDeclarativeData::destroyed_qml1)
            QAbstractDeclarativeData::destroyed_qml1(d->declarativeData, this);
        d->declarativeData = 0;                 // don't activate again in ~QObject
    }

    d->blockSig = blocked;

#ifdef Q_DEAD_CODE_FROM_QT4_MAC
    // QCocoaView holds a pointer back to this widget. Clear it now
    // to make sure it's not followed later on. The lifetime of the
    // QCocoaView might exceed the lifetime of this widget in cases
    // where Cocoa itself holds references to it.
    extern void qt_mac_clearCocoaViewQWidgetPointers(QWidget *);
    qt_mac_clearCocoaViewQWidgetPointers(this);
#endif

    if (!d->children.isEmpty())
        d->deleteChildren();

    QApplication::removePostedEvents(this);

    QT_TRY {
        destroy();                                        // platform-dependent cleanup
    } QT_CATCH(...) {
        // if this fails we can't do anything about it but at least we are not allowed to throw.
    }
    --QWidgetPrivate::instanceCounter;

    if (QWidgetPrivate::allWidgets) // might have been deleted by ~QApplication
        QWidgetPrivate::allWidgets->remove(this);

    QT_TRY {
        QEvent e(QEvent::Destroy);
        QCoreApplication::sendEvent(this, &e);
    } QT_CATCH(const std::exception&) {
        // if this fails we can't do anything about it but at least we are not allowed to throw.
    }
}

int QWidgetPrivate::instanceCounter = 0;  // Current number of widget instances
int QWidgetPrivate::maxInstances = 0;     // Maximum number of widget instances

void QWidgetPrivate::setWinId(WId id)                // set widget identifier
{
    Q_Q(QWidget);
    // the user might create a widget with Qt::Desktop window
    // attribute (or create another QDesktopWidget instance), which
    // will have the same windowid (the root window id) as the
    // qt_desktopWidget. We should not add the second desktop widget
    // to the mapper.
    bool userDesktopWidget = qt_desktopWidget != 0 && qt_desktopWidget != q && q->windowType() == Qt::Desktop;
    if (mapper && data.winid && !userDesktopWidget) {
        mapper->remove(data.winid);
    }

    const WId oldWinId = data.winid;

    data.winid = id;
#if defined(Q_DEAD_CODE_FROM_QT4_X11)
    hd = id; // X11: hd == ident
#endif
    if (mapper && id && !userDesktopWidget) {
        mapper->insert(data.winid, q);
    }

    if(oldWinId != id) {
        QEvent e(QEvent::WinIdChange);
        QCoreApplication::sendEvent(q, &e);
    }
}

void QWidgetPrivate::createTLExtra()
{
    if (!extra)
        createExtra();
    if (!extra->topextra) {
        QTLWExtra* x = extra->topextra = new QTLWExtra;
        x->icon = 0;
        x->backingStore = 0;
        x->sharedPainter = 0;
        x->incw = x->inch = 0;
        x->basew = x->baseh = 0;
        x->frameStrut.setCoords(0, 0, 0, 0);
        x->normalGeometry = QRect(0,0,-1,-1);
        x->savedFlags = 0;
        x->opacity = 255;
        x->posIncludesFrame = 0;
        x->sizeAdjusted = false;
        x->inTopLevelResize = false;
        x->inRepaint = false;
        x->embedded = 0;
        x->window = 0;
        x->shareContext = 0;
<<<<<<< HEAD
        x->screenIndex = 0;
#ifdef Q_DEAD_CODE_FROM_QT4_MAC
=======
        x->initialScreenIndex = -1;
#ifdef Q_WS_MAC
>>>>>>> 0d990b9c
        x->wasMaximized = false;
#endif // Q_DEAD_CODE_FROM_QT4_MAC
#ifdef QWIDGET_EXTRA_DEBUG
        static int count = 0;
        qDebug() << "tlextra" << ++count;
#endif
    }
}

/*!
  \internal
  Creates the widget extra data.
*/

void QWidgetPrivate::createExtra()
{
    if (!extra) {                                // if not exists
        extra = new QWExtra;
        extra->glContext = 0;
        extra->topextra = 0;
#ifndef QT_NO_GRAPHICSVIEW
        extra->proxyWidget = 0;
#endif
#ifndef QT_NO_CURSOR
        extra->curs = 0;
#endif
        extra->minw = 0;
        extra->minh = 0;
        extra->maxw = QWIDGETSIZE_MAX;
        extra->maxh = QWIDGETSIZE_MAX;
        extra->customDpiX = 0;
        extra->customDpiY = 0;
        extra->explicitMinSize = 0;
        extra->explicitMaxSize = 0;
        extra->autoFillBackground = 0;
        extra->nativeChildrenForced = 0;
        extra->inRenderWithPainter = 0;
        extra->hasWindowContainer = false;
        extra->hasMask = 0;
        createSysExtra();
#ifdef QWIDGET_EXTRA_DEBUG
        static int count = 0;
        qDebug() << "extra" << ++count;
#endif
    }
}

void QWidgetPrivate::createSysExtra()
{
}

/*!
  \internal
  Deletes the widget extra data.
*/

void QWidgetPrivate::deleteExtra()
{
    if (extra) {                                // if exists
#ifndef QT_NO_CURSOR
        delete extra->curs;
#endif
        deleteSysExtra();
#ifndef QT_NO_STYLE_STYLESHEET
        // dereference the stylesheet style
        if (QStyleSheetStyle *proxy = qobject_cast<QStyleSheetStyle *>(extra->style))
            proxy->deref();
#endif
        if (extra->topextra) {
            deleteTLSysExtra();
            // extra->topextra->backingStore destroyed in QWidgetPrivate::deleteTLSysExtra()
            delete extra->topextra->icon;
            delete extra->topextra;
        }
        delete extra;
        // extra->xic destroyed in QWidget::destroy()
        extra = 0;
    }
}

void QWidgetPrivate::deleteSysExtra()
{
}

void QWidgetPrivate::deleteTLSysExtra()
{
    if (extra && extra->topextra) {
        //the qplatformbackingstore may hold a reference to the window, so the backingstore
        //needs to be deleted first. If the backingstore holds GL resources, we need to
        // make the context current here, since the platform bs does not have a reference
        // to the widget.

#ifndef QT_NO_OPENGL
        if (textureChildSeen && extra->topextra->shareContext)
            extra->topextra->shareContext->makeCurrent(extra->topextra->window);
#endif
        extra->topextra->backingStoreTracker.destroy();
        delete extra->topextra->backingStore;
        extra->topextra->backingStore = 0;
#ifndef QT_NO_OPENGL
        if (textureChildSeen && extra->topextra->shareContext)
            extra->topextra->shareContext->doneCurrent();
        delete extra->topextra->shareContext;
        extra->topextra->shareContext = 0;
#endif

        //the toplevel might have a context with a "qglcontext associated with it. We need to
        //delete the qglcontext before we delete the qplatformopenglcontext.
        //One unfortunate thing about this is that we potentially create a glContext just to
        //delete it straight afterwards.
        if (extra->topextra->window) {
            extra->topextra->window->destroy();
        }
        setWinId(0);
        delete extra->topextra->window;
        extra->topextra->window = 0;

    }
}

/*
  Returns \c true if there are widgets above this which overlap with
  \a rect, which is in parent's coordinate system (same as crect).
*/

bool QWidgetPrivate::isOverlapped(const QRect &rect) const
{
    Q_Q(const QWidget);

    const QWidget *w = q;
    QRect r = rect;
    while (w) {
        if (w->isWindow())
            return false;
        QWidgetPrivate *pd = w->parentWidget()->d_func();
        bool above = false;
        for (int i = 0; i < pd->children.size(); ++i) {
            QWidget *sibling = qobject_cast<QWidget *>(pd->children.at(i));
            if (!sibling || !sibling->isVisible() || sibling->isWindow())
                continue;
            if (!above) {
                above = (sibling == w);
                continue;
            }

            if (qRectIntersects(sibling->d_func()->effectiveRectFor(sibling->data->crect), r)) {
                const QWExtra *siblingExtra = sibling->d_func()->extra;
                if (siblingExtra && siblingExtra->hasMask && !sibling->d_func()->graphicsEffect
                    && !siblingExtra->mask.translated(sibling->data->crect.topLeft()).intersects(r)) {
                    continue;
                }
                return true;
            }
        }
        w = w->parentWidget();
        r.translate(pd->data.crect.topLeft());
    }
    return false;
}

void QWidgetPrivate::syncBackingStore()
{
    if (paintOnScreen()) {
        repaint_sys(dirty);
        dirty = QRegion();
    } else if (QWidgetBackingStore *bs = maybeBackingStore()) {
        bs->sync();
    }
}

void QWidgetPrivate::syncBackingStore(const QRegion &region)
{
    if (paintOnScreen())
        repaint_sys(region);
    else if (QWidgetBackingStore *bs = maybeBackingStore()) {
        bs->sync(q_func(), region);
    }
}

void QWidgetPrivate::setUpdatesEnabled_helper(bool enable)
{
    Q_Q(QWidget);

    if (enable && !q->isWindow() && q->parentWidget() && !q->parentWidget()->updatesEnabled())
        return; // nothing we can do

    if (enable != q->testAttribute(Qt::WA_UpdatesDisabled))
        return; // nothing to do

    q->setAttribute(Qt::WA_UpdatesDisabled, !enable);
    if (enable)
        q->update();

    Qt::WidgetAttribute attribute = enable ? Qt::WA_ForceUpdatesDisabled : Qt::WA_UpdatesDisabled;
    for (int i = 0; i < children.size(); ++i) {
        QWidget *w = qobject_cast<QWidget *>(children.at(i));
        if (w && !w->isWindow() && !w->testAttribute(attribute))
            w->d_func()->setUpdatesEnabled_helper(enable);
    }
}

/*!
    \internal

    Propagate this widget's palette to all children, except style sheet
    widgets, and windows that don't enable window propagation (palettes don't
    normally propagate to windows).
*/
void QWidgetPrivate::propagatePaletteChange()
{
    Q_Q(QWidget);
    // Propagate a new inherited mask to all children.
#ifndef QT_NO_GRAPHICSVIEW
    if (!q->parentWidget() && extra && extra->proxyWidget) {
        QGraphicsProxyWidget *p = extra->proxyWidget;
        inheritedPaletteResolveMask = p->d_func()->inheritedPaletteResolveMask | p->palette().resolve();
    } else
#endif //QT_NO_GRAPHICSVIEW
        if (q->isWindow() && !q->testAttribute(Qt::WA_WindowPropagation)) {
        inheritedPaletteResolveMask = 0;
    }
    int mask = data.pal.resolve() | inheritedPaletteResolveMask;

    QEvent pc(QEvent::PaletteChange);
    QApplication::sendEvent(q, &pc);
    for (int i = 0; i < children.size(); ++i) {
        QWidget *w = qobject_cast<QWidget*>(children.at(i));
        if (w && !w->testAttribute(Qt::WA_StyleSheet)
            && (!w->isWindow() || w->testAttribute(Qt::WA_WindowPropagation))) {
            QWidgetPrivate *wd = w->d_func();
            wd->inheritedPaletteResolveMask = mask;
            wd->resolvePalette();
        }
    }
}

/*
  Returns the widget's clipping rectangle.
*/
QRect QWidgetPrivate::clipRect() const
{
    Q_Q(const QWidget);
    const QWidget * w = q;
    if (!w->isVisible())
        return QRect();
    QRect r = effectiveRectFor(q->rect());
    int ox = 0;
    int oy = 0;
    while (w
            && w->isVisible()
            && !w->isWindow()
            && w->parentWidget()) {
        ox -= w->x();
        oy -= w->y();
        w = w->parentWidget();
        r &= QRect(ox, oy, w->width(), w->height());
    }
    return r;
}

/*
  Returns the widget's clipping region (without siblings).
*/
QRegion QWidgetPrivate::clipRegion() const
{
    Q_Q(const QWidget);
    if (!q->isVisible())
        return QRegion();
    QRegion r(q->rect());
    const QWidget * w = q;
    const QWidget *ignoreUpTo;
    int ox = 0;
    int oy = 0;
    while (w
           && w->isVisible()
           && !w->isWindow()
           && w->parentWidget()) {
        ox -= w->x();
        oy -= w->y();
        ignoreUpTo = w;
        w = w->parentWidget();
        r &= QRegion(ox, oy, w->width(), w->height());

        int i = 0;
        while(w->d_func()->children.at(i++) != static_cast<const QObject *>(ignoreUpTo))
            ;
        for ( ; i < w->d_func()->children.size(); ++i) {
            if(QWidget *sibling = qobject_cast<QWidget *>(w->d_func()->children.at(i))) {
                if(sibling->isVisible() && !sibling->isWindow()) {
                    QRect siblingRect(ox+sibling->x(), oy+sibling->y(),
                                      sibling->width(), sibling->height());
                    if (qRectIntersects(siblingRect, q->rect()))
                        r -= QRegion(siblingRect);
                }
            }
        }
    }
    return r;
}

void QWidgetPrivate::setSystemClip(QPaintDevice *paintDevice, const QRegion &region)
{
// Transform the system clip region from device-independent pixels to device pixels
    QPaintEngine *paintEngine = paintDevice->paintEngine();
    QTransform scaleTransform;
    const qreal devicePixelRatio = paintDevice->devicePixelRatio();
    scaleTransform.scale(devicePixelRatio, devicePixelRatio);
    paintEngine->d_func()->systemClip = scaleTransform.map(region);
}

#ifndef QT_NO_GRAPHICSEFFECT
void QWidgetPrivate::invalidateGraphicsEffectsRecursively()
{
    Q_Q(QWidget);
    QWidget *w = q;
    do {
        if (w->graphicsEffect()) {
            QWidgetEffectSourcePrivate *sourced =
                static_cast<QWidgetEffectSourcePrivate *>(w->graphicsEffect()->source()->d_func());
            if (!sourced->updateDueToGraphicsEffect)
                w->graphicsEffect()->source()->d_func()->invalidateCache();
        }
        w = w->parentWidget();
    } while (w);
}
#endif //QT_NO_GRAPHICSEFFECT

void QWidgetPrivate::setDirtyOpaqueRegion()
{
    Q_Q(QWidget);

    dirtyOpaqueChildren = true;

#ifndef QT_NO_GRAPHICSEFFECT
    invalidateGraphicsEffectsRecursively();
#endif //QT_NO_GRAPHICSEFFECT

    if (q->isWindow())
        return;

    QWidget *parent = q->parentWidget();
    if (!parent)
        return;

    // TODO: instead of setting dirtyflag, manipulate the dirtyregion directly?
    QWidgetPrivate *pd = parent->d_func();
    if (!pd->dirtyOpaqueChildren)
        pd->setDirtyOpaqueRegion();
}

const QRegion &QWidgetPrivate::getOpaqueChildren() const
{
    if (!dirtyOpaqueChildren)
        return opaqueChildren;

    QWidgetPrivate *that = const_cast<QWidgetPrivate*>(this);
    that->opaqueChildren = QRegion();

    for (int i = 0; i < children.size(); ++i) {
        QWidget *child = qobject_cast<QWidget *>(children.at(i));
        if (!child || !child->isVisible() || child->isWindow())
            continue;

        const QPoint offset = child->geometry().topLeft();
        QWidgetPrivate *childd = child->d_func();
        QRegion r = childd->isOpaque ? child->rect() : childd->getOpaqueChildren();
        if (childd->extra && childd->extra->hasMask)
            r &= childd->extra->mask;
        if (r.isEmpty())
            continue;
        r.translate(offset);
        that->opaqueChildren += r;
    }

    that->opaqueChildren &= q_func()->rect();
    that->dirtyOpaqueChildren = false;

    return that->opaqueChildren;
}

void QWidgetPrivate::subtractOpaqueChildren(QRegion &source, const QRect &clipRect) const
{
    if (children.isEmpty() || clipRect.isEmpty())
        return;

    const QRegion &r = getOpaqueChildren();
    if (!r.isEmpty())
        source -= (r & clipRect);
}

//subtract any relatives that are higher up than me --- this is too expensive !!!
void QWidgetPrivate::subtractOpaqueSiblings(QRegion &sourceRegion, bool *hasDirtySiblingsAbove,
                                            bool alsoNonOpaque) const
{
    Q_Q(const QWidget);
    static int disableSubtractOpaqueSiblings = qEnvironmentVariableIntValue("QT_NO_SUBTRACTOPAQUESIBLINGS");
    if (disableSubtractOpaqueSiblings || q->isWindow())
        return;

#ifdef Q_DEAD_CODE_FROM_QT4_MAC
    if (q->d_func()->isInUnifiedToolbar)
        return;
#endif // Q_DEAD_CODE_FROM_QT4_MAC

    QRect clipBoundingRect;
    bool dirtyClipBoundingRect = true;

    QRegion parentClip;
    bool dirtyParentClip = true;

    QPoint parentOffset = data.crect.topLeft();

    const QWidget *w = q;

    while (w) {
        if (w->isWindow())
            break;
        QWidgetPrivate *pd = w->parentWidget()->d_func();
        const int myIndex = pd->children.indexOf(const_cast<QWidget *>(w));
        const QRect widgetGeometry = w->d_func()->effectiveRectFor(w->data->crect);
        for (int i = myIndex + 1; i < pd->children.size(); ++i) {
            QWidget *sibling = qobject_cast<QWidget *>(pd->children.at(i));
            if (!sibling || !sibling->isVisible() || sibling->isWindow())
                continue;

            const QRect siblingGeometry = sibling->d_func()->effectiveRectFor(sibling->data->crect);
            if (!qRectIntersects(siblingGeometry, widgetGeometry))
                continue;

            if (dirtyClipBoundingRect) {
                clipBoundingRect = sourceRegion.boundingRect();
                dirtyClipBoundingRect = false;
            }

            if (!qRectIntersects(siblingGeometry, clipBoundingRect.translated(parentOffset)))
                continue;

            if (dirtyParentClip) {
                parentClip = sourceRegion.translated(parentOffset);
                dirtyParentClip = false;
            }

            const QPoint siblingPos(sibling->data->crect.topLeft());
            const QRect siblingClipRect(sibling->d_func()->clipRect());
            QRegion siblingDirty(parentClip);
            siblingDirty &= (siblingClipRect.translated(siblingPos));
            const bool hasMask = sibling->d_func()->extra && sibling->d_func()->extra->hasMask
                                 && !sibling->d_func()->graphicsEffect;
            if (hasMask)
                siblingDirty &= sibling->d_func()->extra->mask.translated(siblingPos);
            if (siblingDirty.isEmpty())
                continue;

            if (sibling->d_func()->isOpaque || alsoNonOpaque) {
                if (hasMask) {
                    siblingDirty.translate(-parentOffset);
                    sourceRegion -= siblingDirty;
                } else {
                    sourceRegion -= siblingGeometry.translated(-parentOffset);
                }
            } else {
                if (hasDirtySiblingsAbove)
                    *hasDirtySiblingsAbove = true;
                if (sibling->d_func()->children.isEmpty())
                    continue;
                QRegion opaqueSiblingChildren(sibling->d_func()->getOpaqueChildren());
                opaqueSiblingChildren.translate(-parentOffset + siblingPos);
                sourceRegion -= opaqueSiblingChildren;
            }
            if (sourceRegion.isEmpty())
                return;

            dirtyClipBoundingRect = true;
            dirtyParentClip = true;
        }

        w = w->parentWidget();
        parentOffset += pd->data.crect.topLeft();
        dirtyParentClip = true;
    }
}

void QWidgetPrivate::clipToEffectiveMask(QRegion &region) const
{
    Q_Q(const QWidget);

    const QWidget *w = q;
    QPoint offset;

#ifndef QT_NO_GRAPHICSEFFECT
    if (graphicsEffect) {
        w = q->parentWidget();
        offset -= data.crect.topLeft();
    }
#endif //QT_NO_GRAPHICSEFFECT

    while (w) {
        const QWidgetPrivate *wd = w->d_func();
        if (wd->extra && wd->extra->hasMask)
            region &= (w != q) ? wd->extra->mask.translated(offset) : wd->extra->mask;
        if (w->isWindow())
            return;
        offset -= wd->data.crect.topLeft();
        w = w->parentWidget();
    }
}

bool QWidgetPrivate::paintOnScreen() const
{
#if defined(QT_NO_BACKINGSTORE)
    return true;
#else
    Q_Q(const QWidget);
    if (q->testAttribute(Qt::WA_PaintOnScreen)
            || (!q->isWindow() && q->window()->testAttribute(Qt::WA_PaintOnScreen))) {
        return true;
    }

    return !qt_enable_backingstore;
#endif
}

void QWidgetPrivate::updateIsOpaque()
{
    // hw: todo: only needed if opacity actually changed
    setDirtyOpaqueRegion();

#ifndef QT_NO_GRAPHICSEFFECT
    if (graphicsEffect) {
        // ### We should probably add QGraphicsEffect::isOpaque at some point.
        setOpaque(false);
        return;
    }
#endif //QT_NO_GRAPHICSEFFECT

    Q_Q(QWidget);
#ifdef Q_DEAD_CODE_FROM_QT4_X11
    if (q->testAttribute(Qt::WA_X11OpenGLOverlay)) {
        setOpaque(false);
        return;
    }
#endif

    if (q->testAttribute(Qt::WA_OpaquePaintEvent) || q->testAttribute(Qt::WA_PaintOnScreen)) {
        setOpaque(true);
        return;
    }

    const QPalette &pal = q->palette();

    if (q->autoFillBackground()) {
        const QBrush &autoFillBrush = pal.brush(q->backgroundRole());
        if (autoFillBrush.style() != Qt::NoBrush && autoFillBrush.isOpaque()) {
            setOpaque(true);
            return;
        }
    }

    if (q->isWindow() && !q->testAttribute(Qt::WA_NoSystemBackground)) {
        const QBrush &windowBrush = q->palette().brush(QPalette::Window);
        if (windowBrush.style() != Qt::NoBrush && windowBrush.isOpaque()) {
            setOpaque(true);
            return;
        }
    }
    setOpaque(false);
}

void QWidgetPrivate::setOpaque(bool opaque)
{
    if (isOpaque != opaque) {
        isOpaque = opaque;
        updateIsTranslucent();
    }
}

void QWidgetPrivate::updateIsTranslucent()
{
    Q_Q(QWidget);
    if (QWindow *window = q->windowHandle()) {
        QSurfaceFormat format = window->format();
        const int oldAlpha = format.alphaBufferSize();
        const int newAlpha = q->testAttribute(Qt::WA_TranslucentBackground)? 8 : 0;
        if (oldAlpha != newAlpha) {
            format.setAlphaBufferSize(newAlpha);
            window->setFormat(format);
        }
    }
}

static inline void fillRegion(QPainter *painter, const QRegion &rgn, const QBrush &brush)
{
    Q_ASSERT(painter);

    if (brush.style() == Qt::TexturePattern) {
#ifdef Q_DEAD_CODE_FROM_QT4_MAC
        // Optimize pattern filling on mac by using HITheme directly
        // when filling with the standard widget background.
        // Defined in qmacstyle_mac.cpp
        extern void qt_mac_fill_background(QPainter *painter, const QRegion &rgn, const QBrush &brush);
        qt_mac_fill_background(painter, rgn, brush);
#else
        {
            const QRect rect(rgn.boundingRect());
            painter->setClipRegion(rgn);
            painter->drawTiledPixmap(rect, brush.texture(), rect.topLeft());
        }
#endif // Q_DEAD_CODE_FROM_QT4_MAC

    } else if (brush.gradient()
               && brush.gradient()->coordinateMode() == QGradient::ObjectBoundingMode) {
        painter->save();
        painter->setClipRegion(rgn);
        painter->fillRect(0, 0, painter->device()->width(), painter->device()->height(), brush);
        painter->restore();
    } else {
        const QVector<QRect> &rects = rgn.rects();
        for (int i = 0; i < rects.size(); ++i)
            painter->fillRect(rects.at(i), brush);
    }
}

void QWidgetPrivate::paintBackground(QPainter *painter, const QRegion &rgn, int flags) const
{
    Q_Q(const QWidget);

#ifndef QT_NO_SCROLLAREA
    bool resetBrushOrigin = false;
    QPointF oldBrushOrigin;
    //If we are painting the viewport of a scrollarea, we must apply an offset to the brush in case we are drawing a texture
    QAbstractScrollArea *scrollArea = qobject_cast<QAbstractScrollArea *>(parent);
    if (scrollArea && scrollArea->viewport() == q) {
        QObjectData *scrollPrivate = static_cast<QWidget *>(scrollArea)->d_ptr.data();
        QAbstractScrollAreaPrivate *priv = static_cast<QAbstractScrollAreaPrivate *>(scrollPrivate);
        oldBrushOrigin = painter->brushOrigin();
        resetBrushOrigin = true;
        painter->setBrushOrigin(-priv->contentsOffset());

    }
#endif // QT_NO_SCROLLAREA

    const QBrush autoFillBrush = q->palette().brush(q->backgroundRole());

    if ((flags & DrawAsRoot) && !(q->autoFillBackground() && autoFillBrush.isOpaque())) {
        const QBrush bg = q->palette().brush(QPalette::Window);
        if (!(flags & DontSetCompositionMode)) {
            //copy alpha straight in
            QPainter::CompositionMode oldMode = painter->compositionMode();
            painter->setCompositionMode(QPainter::CompositionMode_Source);
            fillRegion(painter, rgn, bg);
            painter->setCompositionMode(oldMode);
        } else {
            fillRegion(painter, rgn, bg);
        }
    }

    if (q->autoFillBackground())
        fillRegion(painter, rgn, autoFillBrush);

    if (q->testAttribute(Qt::WA_StyledBackground)) {
        painter->setClipRegion(rgn);
        QStyleOption opt;
        opt.initFrom(q);
        q->style()->drawPrimitive(QStyle::PE_Widget, &opt, painter, q);
    }

#ifndef QT_NO_SCROLLAREA
    if (resetBrushOrigin)
        painter->setBrushOrigin(oldBrushOrigin);
#endif // QT_NO_SCROLLAREA
}

/*
  \internal
  This function is called when a widget is hidden or destroyed.
  It resets some application global pointers that should only refer active,
  visible widgets.
*/

#ifdef Q_DEAD_CODE_FROM_QT4_MAC
    extern QPointer<QWidget> qt_button_down;
#else
    extern QWidget *qt_button_down;
#endif

void QWidgetPrivate::deactivateWidgetCleanup()
{
    Q_Q(QWidget);
    // If this was the active application window, reset it
    if (QApplication::activeWindow() == q)
        QApplication::setActiveWindow(0);
    // If the is the active mouse press widget, reset it
    if (q == qt_button_down)
        qt_button_down = 0;
}


/*!
    Returns a pointer to the widget with window identifer/handle \a
    id.

    The window identifier type depends on the underlying window
    system, see \c qwindowdefs.h for the actual definition. If there
    is no widget with this identifier, 0 is returned.
*/

QWidget *QWidget::find(WId id)
{
    return QWidgetPrivate::mapper ? QWidgetPrivate::mapper->value(id, 0) : 0;
}



/*!
    \fn WId QWidget::internalWinId() const
    \internal
    Returns the window system identifier of the widget, or 0 if the widget is not created yet.

*/

/*!
    \fn WId QWidget::winId() const

    Returns the window system identifier of the widget.

    Portable in principle, but if you use it you are probably about to
    do something non-portable. Be careful.

    If a widget is non-native (alien) and winId() is invoked on it, that widget
    will be provided a native handle.

    On Mac OS X, the type returned depends on which framework Qt was linked
    against. If Qt is using Carbon, the {WId} is actually an HIViewRef. If Qt
    is using Cocoa, {WId} is a pointer to an NSView.

    This value may change at run-time. An event with type QEvent::WinIdChange
    will be sent to the widget following a change in window system identifier.

    \sa find()
*/
WId QWidget::winId() const
{
    if (!testAttribute(Qt::WA_WState_Created) || !internalWinId()) {
#ifdef ALIEN_DEBUG
        qDebug() << "QWidget::winId: creating native window for" << this;
#endif
        QWidget *that = const_cast<QWidget*>(this);
        that->setAttribute(Qt::WA_NativeWindow);
        that->d_func()->createWinId();
        return that->data->winid;
    }
    return data->winid;
}


void QWidgetPrivate::createWinId(WId winid)
{
    Q_Q(QWidget);

#ifdef ALIEN_DEBUG
    qDebug() << "QWidgetPrivate::createWinId for" << q << winid;
#endif
    const bool forceNativeWindow = q->testAttribute(Qt::WA_NativeWindow);
    if (!q->testAttribute(Qt::WA_WState_Created) || (forceNativeWindow && !q->internalWinId())) {
        if (!q->isWindow()) {
            QWidget *parent = q->parentWidget();
            QWidgetPrivate *pd = parent->d_func();
            if (forceNativeWindow && !q->testAttribute(Qt::WA_DontCreateNativeAncestors))
                parent->setAttribute(Qt::WA_NativeWindow);
            if (!parent->internalWinId()) {
                pd->createWinId();
            }

            for (int i = 0; i < pd->children.size(); ++i) {
                QWidget *w = qobject_cast<QWidget *>(pd->children.at(i));
                if (w && !w->isWindow() && (!w->testAttribute(Qt::WA_WState_Created)
                                            || (!w->internalWinId() && w->testAttribute(Qt::WA_NativeWindow)))) {
                    if (w!=q) {
                        w->create();
                    } else {
                        w->create(winid);
                        // if the window has already been created, we
                        // need to raise it to its proper stacking position
                        if (winid)
                            w->raise();
                    }
                }
            }
        } else {
            q->create();
        }
    }
}


/*!
\internal
Ensures that the widget has a window system identifier, i.e. that it is known to the windowing system.

*/

void QWidget::createWinId()
{
    Q_D(QWidget);
#ifdef ALIEN_DEBUG
    qDebug()  << "QWidget::createWinId" << this;
#endif
//    qWarning("QWidget::createWinId is obsolete, please fix your code.");
    d->createWinId();
}

/*!
    \since 4.4

    Returns the effective window system identifier of the widget, i.e. the
    native parent's window system identifier.

    If the widget is native, this function returns the native widget ID.
    Otherwise, the window ID of the first native parent widget, i.e., the
    top-level widget that contains this widget, is returned.

    \note We recommend that you do not store this value as it is likely to
    change at run-time.

    \sa nativeParentWidget()
*/
WId QWidget::effectiveWinId() const
{
    const WId id = internalWinId();
    if (id || !testAttribute(Qt::WA_WState_Created))
        return id;
    if (const QWidget *realParent = nativeParentWidget())
        return realParent->internalWinId();
    return 0;
}

/*!
    If this is a native widget, return the associated QWindow.
    Otherwise return null.

    Native widgets include toplevel widgets, QGLWidget, and child widgets
    on which winId() was called.

    \since 5.0

    \sa winId()
*/
QWindow *QWidget::windowHandle() const
{
    Q_D(const QWidget);
    QTLWExtra *extra = d->maybeTopData();
    if (extra)
        return extra->window;

    return 0;
}

#ifndef QT_NO_STYLE_STYLESHEET

/*!
    \property QWidget::styleSheet
    \brief the widget's style sheet
    \since 4.2

    The style sheet contains a textual description of customizations to the
    widget's style, as described in the \l{Qt Style Sheets} document.

    Since Qt 4.5, Qt style sheets fully supports Mac OS X.

    \warning Qt style sheets are currently not supported for custom QStyle
    subclasses. We plan to address this in some future release.

    \sa setStyle(), QApplication::styleSheet, {Qt Style Sheets}
*/
QString QWidget::styleSheet() const
{
    Q_D(const QWidget);
    if (!d->extra)
        return QString();
    return d->extra->styleSheet;
}

void QWidget::setStyleSheet(const QString& styleSheet)
{
    Q_D(QWidget);
    d->createExtra();

    QStyleSheetStyle *proxy = qobject_cast<QStyleSheetStyle *>(d->extra->style);
    d->extra->styleSheet = styleSheet;
    if (styleSheet.isEmpty()) { // stylesheet removed
        if (!proxy)
            return;

        d->inheritStyle();
        return;
    }

    if (proxy) { // style sheet update
        if (d->polished)
            proxy->repolish(this);
        return;
    }

    if (testAttribute(Qt::WA_SetStyle)) {
        d->setStyle_helper(new QStyleSheetStyle(d->extra->style), true);
    } else {
        d->setStyle_helper(new QStyleSheetStyle(0), true);
    }
}

#endif // QT_NO_STYLE_STYLESHEET

/*!
    \sa QWidget::setStyle(), QApplication::setStyle(), QApplication::style()
*/

QStyle *QWidget::style() const
{
    Q_D(const QWidget);

    if (d->extra && d->extra->style)
        return d->extra->style;
    return QApplication::style();
}

/*!
    Sets the widget's GUI style to \a style. The ownership of the style
    object is not transferred.

    If no style is set, the widget uses the application's style,
    QApplication::style() instead.

    Setting a widget's style has no effect on existing or future child
    widgets.

    \warning This function is particularly useful for demonstration
    purposes, where you want to show Qt's styling capabilities. Real
    applications should avoid it and use one consistent GUI style
    instead.

    \warning Qt style sheets are currently not supported for custom QStyle
    subclasses. We plan to address this in some future release.

    \sa style(), QStyle, QApplication::style(), QApplication::setStyle()
*/

void QWidget::setStyle(QStyle *style)
{
    Q_D(QWidget);
    setAttribute(Qt::WA_SetStyle, style != 0);
    d->createExtra();
#ifndef QT_NO_STYLE_STYLESHEET
    if (QStyleSheetStyle *proxy = qobject_cast<QStyleSheetStyle *>(style)) {
        //if for some reason someone try to set a QStyleSheetStyle, ref it
        //(this may happen for exemple in QButtonDialogBox which propagates its style)
        proxy->ref();
        d->setStyle_helper(style, false);
    } else if (qobject_cast<QStyleSheetStyle *>(d->extra->style) || !qApp->styleSheet().isEmpty()) {
        // if we have an application stylesheet or have a proxy already, propagate
        d->setStyle_helper(new QStyleSheetStyle(style), true);
    } else
#endif
        d->setStyle_helper(style, false);
}

void QWidgetPrivate::setStyle_helper(QStyle *newStyle, bool propagate, bool
#ifdef Q_DEAD_CODE_FROM_QT4_MAC
        metalHack
#endif
        )
{
    Q_Q(QWidget);
    QStyle *oldStyle  = q->style();
#ifndef QT_NO_STYLE_STYLESHEET
    QPointer<QStyle> origStyle;
#endif

#ifdef Q_DEAD_CODE_FROM_QT4_MAC
    // the metalhack boolean allows Qt/Mac to do a proper re-polish depending
    // on how the Qt::WA_MacBrushedMetal attribute is set. It is only ever
    // set when changing that attribute and passes the widget's CURRENT style.
    // therefore no need to do a reassignment.
    if (!metalHack)
#endif
    {
        createExtra();

#ifndef QT_NO_STYLE_STYLESHEET
        origStyle = extra->style.data();
#endif
        extra->style = newStyle;
    }

    // repolish
    if (q->windowType() != Qt::Desktop) {
        if (polished) {
            oldStyle->unpolish(q);
#ifdef Q_DEAD_CODE_FROM_QT4_MAC
            if (metalHack)
                macUpdateMetalAttribute();
#endif
            q->style()->polish(q);
#ifdef Q_DEAD_CODE_FROM_QT4_MAC
        } else if (metalHack) {
            macUpdateMetalAttribute();
#endif
        }
    }

    if (propagate) {
        // We copy the list because the order may be modified
        const QObjectList childrenList = children;
        for (int i = 0; i < childrenList.size(); ++i) {
            QWidget *c = qobject_cast<QWidget*>(childrenList.at(i));
            if (c)
                c->d_func()->inheritStyle();
        }
    }

#ifndef QT_NO_STYLE_STYLESHEET
    if (!qobject_cast<QStyleSheetStyle*>(newStyle)) {
        if (const QStyleSheetStyle* cssStyle = qobject_cast<QStyleSheetStyle*>(origStyle.data())) {
            cssStyle->clearWidgetFont(q);
        }
    }
#endif

    QEvent e(QEvent::StyleChange);
    QApplication::sendEvent(q, &e);

#ifndef QT_NO_STYLE_STYLESHEET
    // dereference the old stylesheet style
    if (QStyleSheetStyle *proxy = qobject_cast<QStyleSheetStyle *>(origStyle.data()))
        proxy->deref();
#endif
}

// Inherits style from the current parent and propagates it as necessary
void QWidgetPrivate::inheritStyle()
{
#ifndef QT_NO_STYLE_STYLESHEET
    Q_Q(QWidget);

    QStyleSheetStyle *proxy = extra ? qobject_cast<QStyleSheetStyle *>(extra->style) : 0;

    if (!q->styleSheet().isEmpty()) {
        Q_ASSERT(proxy);
        proxy->repolish(q);
        return;
    }

    QStyle *origStyle = proxy ? proxy->base : (extra ? (QStyle*)extra->style : 0);
    QWidget *parent = q->parentWidget();
    QStyle *parentStyle = (parent && parent->d_func()->extra) ? (QStyle*)parent->d_func()->extra->style : 0;
    // If we have stylesheet on app or parent has stylesheet style, we need
    // to be running a proxy
    if (!qApp->styleSheet().isEmpty() || qobject_cast<QStyleSheetStyle *>(parentStyle)) {
        QStyle *newStyle = parentStyle;
        if (q->testAttribute(Qt::WA_SetStyle))
            newStyle = new QStyleSheetStyle(origStyle);
        else if (QStyleSheetStyle *newProxy = qobject_cast<QStyleSheetStyle *>(parentStyle))
            newProxy->ref();

        setStyle_helper(newStyle, true);
        return;
    }

    // So, we have no stylesheet on parent/app and we have an empty stylesheet
    // we just need our original style back
    if (origStyle == (extra ? (QStyle*)extra->style : 0)) // is it any different?
        return;

    // We could have inherited the proxy from our parent (which has a custom style)
    // In such a case we need to start following the application style (i.e revert
    // the propagation behavior of QStyleSheetStyle)
    if (!q->testAttribute(Qt::WA_SetStyle))
        origStyle = 0;

    setStyle_helper(origStyle, true);
#endif // QT_NO_STYLE_STYLESHEET
}


/*!
    \fn bool QWidget::isWindow() const

    Returns \c true if the widget is an independent window, otherwise
    returns \c false.

    A window is a widget that isn't visually the child of any other
    widget and that usually has a frame and a
    \l{QWidget::setWindowTitle()}{window title}.

    A window can have a \l{QWidget::parentWidget()}{parent widget}.
    It will then be grouped with its parent and deleted when the
    parent is deleted, minimized when the parent is minimized etc. If
    supported by the window manager, it will also have a common
    taskbar entry with its parent.

    QDialog and QMainWindow widgets are by default windows, even if a
    parent widget is specified in the constructor. This behavior is
    specified by the Qt::Window flag.

    \sa window(), isModal(), parentWidget()
*/

/*!
    \property QWidget::modal
    \brief whether the widget is a modal widget

    This property only makes sense for windows. A modal widget
    prevents widgets in all other windows from getting any input.

    By default, this property is \c false.

    \sa isWindow(), windowModality, QDialog
*/

/*!
    \property QWidget::windowModality
    \brief which windows are blocked by the modal widget
    \since 4.1

    This property only makes sense for windows. A modal widget
    prevents widgets in other windows from getting input. The value of
    this property controls which windows are blocked when the widget
    is visible. Changing this property while the window is visible has
    no effect; you must hide() the widget first, then show() it again.

    By default, this property is Qt::NonModal.

    \sa isWindow(), QWidget::modal, QDialog
*/

Qt::WindowModality QWidget::windowModality() const
{
    return static_cast<Qt::WindowModality>(data->window_modality);
}

void QWidget::setWindowModality(Qt::WindowModality windowModality)
{
    data->window_modality = windowModality;
    // setModal_sys() will be called by setAttribute()
    setAttribute(Qt::WA_ShowModal, (data->window_modality != Qt::NonModal));
    setAttribute(Qt::WA_SetWindowModality, true);
}

void QWidgetPrivate::setModal_sys()
{
    Q_Q(QWidget);
    if (q->windowHandle())
        q->windowHandle()->setModality(q->windowModality());
}

/*!
    \fn bool QWidget::underMouse() const

    Returns \c true if the widget is under the mouse cursor; otherwise
    returns \c false.

    This value is not updated properly during drag and drop
    operations.

    \sa enterEvent(), leaveEvent()
*/

/*!
    \property QWidget::minimized
    \brief whether this widget is minimized (iconified)

    This property is only relevant for windows.

    By default, this property is \c false.

    \sa showMinimized(), visible, show(), hide(), showNormal(), maximized
*/
bool QWidget::isMinimized() const
{ return data->window_state & Qt::WindowMinimized; }

/*!
    Shows the widget minimized, as an icon.

    Calling this function only affects \l{isWindow()}{windows}.

    \sa showNormal(), showMaximized(), show(), hide(), isVisible(),
        isMinimized()
*/
void QWidget::showMinimized()
{
    bool isMin = isMinimized();
    if (isMin && isVisible())
        return;

    ensurePolished();

    if (!isMin)
        setWindowState((windowState() & ~Qt::WindowActive) | Qt::WindowMinimized);
    setVisible(true);
}

/*!
    \property QWidget::maximized
    \brief whether this widget is maximized

    This property is only relevant for windows.

    \note Due to limitations on some window systems, this does not always
    report the expected results (e.g., if the user on X11 maximizes the
    window via the window manager, Qt has no way of distinguishing this
    from any other resize). This is expected to improve as window manager
    protocols evolve.

    By default, this property is \c false.

    \sa windowState(), showMaximized(), visible, show(), hide(), showNormal(), minimized
*/
bool QWidget::isMaximized() const
{ return data->window_state & Qt::WindowMaximized; }



/*!
    Returns the current window state. The window state is a OR'ed
    combination of Qt::WindowState: Qt::WindowMinimized,
    Qt::WindowMaximized, Qt::WindowFullScreen, and Qt::WindowActive.

  \sa Qt::WindowState, setWindowState()
 */
Qt::WindowStates QWidget::windowState() const
{
    return Qt::WindowStates(data->window_state);
}

/*!\internal

   The function sets the window state on child widgets similar to
   setWindowState(). The difference is that the window state changed
   event has the isOverride() flag set. It exists mainly to keep
   QWorkspace working.
 */
void QWidget::overrideWindowState(Qt::WindowStates newstate)
{
    QWindowStateChangeEvent e(Qt::WindowStates(data->window_state), true);
    data->window_state  = newstate;
    QApplication::sendEvent(this, &e);
}

Qt::WindowState effectiveState(Qt::WindowStates state)
{
    if (state & Qt::WindowMinimized)
        return Qt::WindowMinimized;
    else if (state & Qt::WindowFullScreen)
        return Qt::WindowFullScreen;
    else if (state & Qt::WindowMaximized)
        return Qt::WindowMaximized;
    return Qt::WindowNoState;
}

/*!
    \fn void QWidget::setWindowState(Qt::WindowStates windowState)

    Sets the window state to \a windowState. The window state is a OR'ed
    combination of Qt::WindowState: Qt::WindowMinimized,
    Qt::WindowMaximized, Qt::WindowFullScreen, and Qt::WindowActive.

    If the window is not visible (i.e. isVisible() returns \c false), the
    window state will take effect when show() is called. For visible
    windows, the change is immediate. For example, to toggle between
    full-screen and normal mode, use the following code:

    \snippet code/src_gui_kernel_qwidget.cpp 0

    In order to restore and activate a minimized window (while
    preserving its maximized and/or full-screen state), use the following:

    \snippet code/src_gui_kernel_qwidget.cpp 1

    Calling this function will hide the widget. You must call show() to make
    the widget visible again.

    \note On some window systems Qt::WindowActive is not immediate, and may be
    ignored in certain cases.

    When the window state changes, the widget receives a changeEvent()
    of type QEvent::WindowStateChange.

    \sa Qt::WindowState, windowState()
*/
void QWidget::setWindowState(Qt::WindowStates newstate)
{
    Q_D(QWidget);
    Qt::WindowStates oldstate = windowState();
    if (oldstate == newstate)
        return;
    if (isWindow() && !testAttribute(Qt::WA_WState_Created))
        create();

    data->window_state = newstate;
    data->in_set_window_state = 1;
    Qt::WindowState newEffectiveState = effectiveState(newstate);
    Qt::WindowState oldEffectiveState = effectiveState(oldstate);
    if (isWindow() && newEffectiveState != oldEffectiveState) {
        // Ensure the initial size is valid, since we store it as normalGeometry below.
        if (!testAttribute(Qt::WA_Resized) && !isVisible())
            adjustSize();

        d->createTLExtra();
        if (oldEffectiveState == Qt::WindowNoState)
            d->topData()->normalGeometry = geometry();

        Q_ASSERT(windowHandle());
        windowHandle()->setWindowState(newEffectiveState);
    }
    data->in_set_window_state = 0;

    if (newstate & Qt::WindowActive)
        activateWindow();

    QWindowStateChangeEvent e(oldstate);
    QApplication::sendEvent(this, &e);
}

/*!
    \property QWidget::fullScreen
    \brief whether the widget is shown in full screen mode

    A widget in full screen mode occupies the whole screen area and does not
    display window decorations, such as a title bar.

    By default, this property is \c false.

    \sa windowState(), minimized, maximized
*/
bool QWidget::isFullScreen() const
{ return data->window_state & Qt::WindowFullScreen; }

/*!
    Shows the widget in full-screen mode.

    Calling this function only affects \l{isWindow()}{windows}.

    To return from full-screen mode, call showNormal().

    Full-screen mode works fine under Windows, but has certain
    problems under X. These problems are due to limitations of the
    ICCCM protocol that specifies the communication between X11
    clients and the window manager. ICCCM simply does not understand
    the concept of non-decorated full-screen windows. Therefore, the
    best we can do is to request a borderless window and place and
    resize it to fill the entire screen. Depending on the window
    manager, this may or may not work. The borderless window is
    requested using MOTIF hints, which are at least partially
    supported by virtually all modern window managers.

    An alternative would be to bypass the window manager entirely and
    create a window with the Qt::X11BypassWindowManagerHint flag. This
    has other severe problems though, like totally broken keyboard focus
    and very strange effects on desktop changes or when the user raises
    other windows.

    X11 window managers that follow modern post-ICCCM specifications
    support full-screen mode properly.

    \sa showNormal(), showMaximized(), show(), hide(), isVisible()
*/
void QWidget::showFullScreen()
{
#ifdef Q_DEAD_CODE_FROM_QT4_MAC
    // If the unified toolbar is enabled, we have to disable it before going fullscreen.
    QMainWindow *mainWindow = qobject_cast<QMainWindow*>(this);
    if (mainWindow && mainWindow->unifiedTitleAndToolBarOnMac()) {
        mainWindow->setUnifiedTitleAndToolBarOnMac(false);
        QMainWindowLayout *mainLayout = qobject_cast<QMainWindowLayout*>(mainWindow->layout());
        mainLayout->activateUnifiedToolbarAfterFullScreen = true;
    }
#endif // Q_DEAD_CODE_FROM_QT4_MAC
    ensurePolished();

    setWindowState((windowState() & ~(Qt::WindowMinimized | Qt::WindowMaximized))
                   | Qt::WindowFullScreen);
    setVisible(true);
#if !defined Q_OS_QNX // On QNX this window will be activated anyway from libscreen
                      // activating it here before libscreen activates it causes problems
    activateWindow();
#endif
}

/*!
    Shows the widget maximized.

    Calling this function only affects \l{isWindow()}{windows}.

    On X11, this function may not work properly with certain window
    managers. See the \l{Window Geometry} documentation for an explanation.

    \sa setWindowState(), showNormal(), showMinimized(), show(), hide(), isVisible()
*/
void QWidget::showMaximized()
{
    ensurePolished();

    setWindowState((windowState() & ~(Qt::WindowMinimized | Qt::WindowFullScreen))
                   | Qt::WindowMaximized);
#ifdef Q_DEAD_CODE_FROM_QT4_MAC
    // If the unified toolbar was enabled before going fullscreen, we have to enable it back.
    QMainWindow *mainWindow = qobject_cast<QMainWindow*>(this);
    if (mainWindow)
    {
        QMainWindowLayout *mainLayout = qobject_cast<QMainWindowLayout*>(mainWindow->layout());
        if (mainLayout->activateUnifiedToolbarAfterFullScreen) {
            mainWindow->setUnifiedTitleAndToolBarOnMac(true);
            mainLayout->activateUnifiedToolbarAfterFullScreen = false;
        }
    }
#endif // Q_DEAD_CODE_FROM_QT4_MAC
    setVisible(true);
}

/*!
    Restores the widget after it has been maximized or minimized.

    Calling this function only affects \l{isWindow()}{windows}.

    \sa setWindowState(), showMinimized(), showMaximized(), show(), hide(), isVisible()
*/
void QWidget::showNormal()
{
    ensurePolished();

    setWindowState(windowState() & ~(Qt::WindowMinimized
                                     | Qt::WindowMaximized
                                     | Qt::WindowFullScreen));
#ifdef Q_DEAD_CODE_FROM_QT4_MAC
    // If the unified toolbar was enabled before going fullscreen, we have to enable it back.
    QMainWindow *mainWindow = qobject_cast<QMainWindow*>(this);
    if (mainWindow)
    {
        QMainWindowLayout *mainLayout = qobject_cast<QMainWindowLayout*>(mainWindow->layout());
        if (mainLayout->activateUnifiedToolbarAfterFullScreen) {
            mainWindow->setUnifiedTitleAndToolBarOnMac(true);
            mainLayout->activateUnifiedToolbarAfterFullScreen = false;
        }
    }
#endif // Q_DEAD_CODE_FROM_QT4_MAC
    setVisible(true);
}

/*!
    Returns \c true if this widget would become enabled if \a ancestor is
    enabled; otherwise returns \c false.



    This is the case if neither the widget itself nor every parent up
    to but excluding \a ancestor has been explicitly disabled.

    isEnabledTo(0) returns false if this widget or any if its ancestors
    was explicitly disabled.

    The word ancestor here means a parent widget within the same window.

    Therefore isEnabledTo(0) stops at this widget's window, unlike
    isEnabled() which also takes parent windows into considerations.

    \sa setEnabled(), enabled
*/

bool QWidget::isEnabledTo(const QWidget *ancestor) const
{
    const QWidget * w = this;
    while (!w->testAttribute(Qt::WA_ForceDisabled)
            && !w->isWindow()
            && w->parentWidget()
            && w->parentWidget() != ancestor)
        w = w->parentWidget();
    return !w->testAttribute(Qt::WA_ForceDisabled);
}

#ifndef QT_NO_ACTION
/*!
    Appends the action \a action to this widget's list of actions.

    All QWidgets have a list of \l{QAction}s, however they can be
    represented graphically in many different ways. The default use of
    the QAction list (as returned by actions()) is to create a context
    QMenu.

    A QWidget should only have one of each action and adding an action
    it already has will not cause the same action to be in the widget twice.

    The ownership of \a action is not transferred to this QWidget.

    \sa removeAction(), insertAction(), actions(), QMenu
*/
void QWidget::addAction(QAction *action)
{
    insertAction(0, action);
}

/*!
    Appends the actions \a actions to this widget's list of actions.

    \sa removeAction(), QMenu, addAction()
*/
void QWidget::addActions(QList<QAction*> actions)
{
    for(int i = 0; i < actions.count(); i++)
        insertAction(0, actions.at(i));
}

/*!
    Inserts the action \a action to this widget's list of actions,
    before the action \a before. It appends the action if \a before is 0 or
    \a before is not a valid action for this widget.

    A QWidget should only have one of each action.

    \sa removeAction(), addAction(), QMenu, contextMenuPolicy, actions()
*/
void QWidget::insertAction(QAction *before, QAction *action)
{
    if(!action) {
        qWarning("QWidget::insertAction: Attempt to insert null action");
        return;
    }

    Q_D(QWidget);
    if(d->actions.contains(action))
        removeAction(action);

    int pos = d->actions.indexOf(before);
    if (pos < 0) {
        before = 0;
        pos = d->actions.size();
    }
    d->actions.insert(pos, action);

    QActionPrivate *apriv = action->d_func();
    apriv->widgets.append(this);

    QActionEvent e(QEvent::ActionAdded, action, before);
    QApplication::sendEvent(this, &e);
}

/*!
    Inserts the actions \a actions to this widget's list of actions,
    before the action \a before. It appends the action if \a before is 0 or
    \a before is not a valid action for this widget.

    A QWidget can have at most one of each action.

    \sa removeAction(), QMenu, insertAction(), contextMenuPolicy
*/
void QWidget::insertActions(QAction *before, QList<QAction*> actions)
{
    for(int i = 0; i < actions.count(); ++i)
        insertAction(before, actions.at(i));
}

/*!
    Removes the action \a action from this widget's list of actions.
    \sa insertAction(), actions(), insertAction()
*/
void QWidget::removeAction(QAction *action)
{
    if (!action)
        return;

    Q_D(QWidget);

    QActionPrivate *apriv = action->d_func();
    apriv->widgets.removeAll(this);

    if (d->actions.removeAll(action)) {
        QActionEvent e(QEvent::ActionRemoved, action);
        QApplication::sendEvent(this, &e);
    }
}

/*!
    Returns the (possibly empty) list of this widget's actions.

    \sa contextMenuPolicy, insertAction(), removeAction()
*/
QList<QAction*> QWidget::actions() const
{
    Q_D(const QWidget);
    return d->actions;
}
#endif // QT_NO_ACTION

/*!
  \fn bool QWidget::isEnabledToTLW() const
  \obsolete

  This function is deprecated. It is equivalent to isEnabled()
*/

/*!
    \property QWidget::enabled
    \brief whether the widget is enabled

    In general an enabled widget handles keyboard and mouse events; a disabled
    widget does not. An exception is made with \l{QAbstractButton}.

    Some widgets display themselves differently when they are
    disabled. For example a button might draw its label grayed out. If
    your widget needs to know when it becomes enabled or disabled, you
    can use the changeEvent() with type QEvent::EnabledChange.

    Disabling a widget implicitly disables all its children. Enabling
    respectively enables all child widgets unless they have been
    explicitly disabled. It it not possible to explicitly enable a child
    widget which is not a window while its parent widget remains disabled.

    By default, this property is \c true.

    \sa isEnabledTo(), QKeyEvent, QMouseEvent, changeEvent()
*/
void QWidget::setEnabled(bool enable)
{
    Q_D(QWidget);
    setAttribute(Qt::WA_ForceDisabled, !enable);
    d->setEnabled_helper(enable);
}

void QWidgetPrivate::setEnabled_helper(bool enable)
{
    Q_Q(QWidget);

    if (enable && !q->isWindow() && q->parentWidget() && !q->parentWidget()->isEnabled())
        return; // nothing we can do

    if (enable != q->testAttribute(Qt::WA_Disabled))
        return; // nothing to do

    q->setAttribute(Qt::WA_Disabled, !enable);
    updateSystemBackground();

    if (!enable && q->window()->focusWidget() == q) {
        bool parentIsEnabled = (!q->parentWidget() || q->parentWidget()->isEnabled());
        if (!parentIsEnabled || !q->focusNextChild())
            q->clearFocus();
    }

    Qt::WidgetAttribute attribute = enable ? Qt::WA_ForceDisabled : Qt::WA_Disabled;
    for (int i = 0; i < children.size(); ++i) {
        QWidget *w = qobject_cast<QWidget *>(children.at(i));
        if (w && !w->testAttribute(attribute))
            w->d_func()->setEnabled_helper(enable);
    }
#if defined(Q_DEAD_CODE_FROM_QT4_X11)
    if (q->testAttribute(Qt::WA_SetCursor) || q->isWindow()) {
        // enforce the windows behavior of clearing the cursor on
        // disabled widgets
        qt_x11_enforce_cursor(q);
    }
#endif
#ifndef QT_NO_CURSOR
    if (q->testAttribute(Qt::WA_SetCursor) || q->isWindow()) {
        // enforce the windows behavior of clearing the cursor on
        // disabled widgets
        qt_qpa_set_cursor(q, false);
    }
#endif
#if defined(Q_DEAD_CODE_FROM_QT4_MAC)
    setEnabled_helper_sys(enable);
#endif
#ifndef QT_NO_IM
    if (q->testAttribute(Qt::WA_InputMethodEnabled) && q->hasFocus()) {
        QWidget *focusWidget = effectiveFocusWidget();

        if (enable) {
            if (focusWidget->testAttribute(Qt::WA_InputMethodEnabled))
                qApp->inputMethod()->update(Qt::ImEnabled);
        } else {
            qApp->inputMethod()->commit();
            qApp->inputMethod()->update(Qt::ImEnabled);
        }
    }
#endif //QT_NO_IM
    QEvent e(QEvent::EnabledChange);
    QApplication::sendEvent(q, &e);
}

/*!
    \property QWidget::acceptDrops
    \brief whether drop events are enabled for this widget

    Setting this property to true announces to the system that this
    widget \e may be able to accept drop events.

    If the widget is the desktop (windowType() == Qt::Desktop), this may
    fail if another application is using the desktop; you can call
    acceptDrops() to test if this occurs.

    \warning Do not modify this property in a drag and drop event handler.

    By default, this property is \c false.

    \sa {Drag and Drop}
*/
bool QWidget::acceptDrops() const
{
    return testAttribute(Qt::WA_AcceptDrops);
}

void QWidget::setAcceptDrops(bool on)
{
    setAttribute(Qt::WA_AcceptDrops, on);

}

void QWidgetPrivate::registerDropSite(bool on)
{
    Q_UNUSED(on);
}

/*!
    Disables widget input events if \a disable is true; otherwise
    enables input events.

    See the \l enabled documentation for more information.

    \sa isEnabledTo(), QKeyEvent, QMouseEvent, changeEvent()
*/
void QWidget::setDisabled(bool disable)
{
    setEnabled(!disable);
}

/*!
    \property QWidget::frameGeometry
    \brief geometry of the widget relative to its parent including any
    window frame

    See the \l{Window Geometry} documentation for an overview of geometry
    issues with windows.

    By default, this property contains a value that depends on the user's
    platform and screen geometry.

    \sa geometry(), x(), y(), pos()
*/
QRect QWidget::frameGeometry() const
{
    Q_D(const QWidget);
    if (isWindow() && ! (windowType() == Qt::Popup)) {
        QRect fs = d->frameStrut();
        return QRect(data->crect.x() - fs.left(),
                     data->crect.y() - fs.top(),
                     data->crect.width() + fs.left() + fs.right(),
                     data->crect.height() + fs.top() + fs.bottom());
    }
    return data->crect;
}

/*!
    \property QWidget::x

    \brief the x coordinate of the widget relative to its parent including
    any window frame

    See the \l{Window Geometry} documentation for an overview of geometry
    issues with windows.

    By default, this property has a value of 0.

    \sa frameGeometry, y, pos
*/
int QWidget::x() const
{
    Q_D(const QWidget);
    if (isWindow() && ! (windowType() == Qt::Popup))
        return data->crect.x() - d->frameStrut().left();
    return data->crect.x();
}

/*!
    \property QWidget::y
    \brief the y coordinate of the widget relative to its parent and
    including any window frame

    See the \l{Window Geometry} documentation for an overview of geometry
    issues with windows.

    By default, this property has a value of 0.

    \sa frameGeometry, x, pos
*/
int QWidget::y() const
{
    Q_D(const QWidget);
    if (isWindow() && ! (windowType() == Qt::Popup))
        return data->crect.y() - d->frameStrut().top();
    return data->crect.y();
}

/*!
    \property QWidget::pos
    \brief the position of the widget within its parent widget

    If the widget is a window, the position is that of the widget on
    the desktop, including its frame.

    When changing the position, the widget, if visible, receives a
    move event (moveEvent()) immediately. If the widget is not
    currently visible, it is guaranteed to receive an event before it
    is shown.

    By default, this property contains a position that refers to the
    origin.

    \warning Calling move() or setGeometry() inside moveEvent() can
    lead to infinite recursion.

    See the \l{Window Geometry} documentation for an overview of geometry
    issues with windows.

    \sa frameGeometry, size, x(), y()
*/
QPoint QWidget::pos() const
{
    Q_D(const QWidget);
    QPoint result = data->crect.topLeft();
    if (isWindow() && ! (windowType() == Qt::Popup))
        if (!d->maybeTopData() || !d->maybeTopData()->posIncludesFrame)
            result -= d->frameStrut().topLeft();
    return result;
}

/*!
    \property QWidget::geometry
    \brief the geometry of the widget relative to its parent and
    excluding the window frame

    When changing the geometry, the widget, if visible, receives a
    move event (moveEvent()) and/or a resize event (resizeEvent())
    immediately. If the widget is not currently visible, it is
    guaranteed to receive appropriate events before it is shown.

    The size component is adjusted if it lies outside the range
    defined by minimumSize() and maximumSize().

    \warning Calling setGeometry() inside resizeEvent() or moveEvent()
    can lead to infinite recursion.

    See the \l{Window Geometry} documentation for an overview of geometry
    issues with windows.

    By default, this property contains a value that depends on the user's
    platform and screen geometry.

    \sa frameGeometry(), rect(), move(), resize(), moveEvent(),
        resizeEvent(), minimumSize(), maximumSize()
*/

/*!
    \property QWidget::normalGeometry

    \brief the geometry of the widget as it will appear when shown as
    a normal (not maximized or full screen) top-level widget

    For child widgets this property always holds an empty rectangle.

    By default, this property contains an empty rectangle.

    \sa QWidget::windowState(), QWidget::geometry
*/

/*!
    \property QWidget::size
    \brief the size of the widget excluding any window frame

    If the widget is visible when it is being resized, it receives a resize event
    (resizeEvent()) immediately. If the widget is not currently
    visible, it is guaranteed to receive an event before it is shown.

    The size is adjusted if it lies outside the range defined by
    minimumSize() and maximumSize().

    By default, this property contains a value that depends on the user's
    platform and screen geometry.

    \warning Calling resize() or setGeometry() inside resizeEvent() can
    lead to infinite recursion.

    \note Setting the size to \c{QSize(0, 0)} will cause the widget to not
    appear on screen. This also applies to windows.

    \sa pos, geometry, minimumSize, maximumSize, resizeEvent(), adjustSize()
*/

/*!
    \property QWidget::width
    \brief the width of the widget excluding any window frame

    See the \l{Window Geometry} documentation for an overview of geometry
    issues with windows.

    \note Do not use this function to find the width of a screen on
    a \l{QDesktopWidget}{multiple screen desktop}. Read
    \l{QDesktopWidget#Screen Geometry}{this note} for details.

    By default, this property contains a value that depends on the user's
    platform and screen geometry.

    \sa geometry, height, size
*/

/*!
    \property QWidget::height
    \brief the height of the widget excluding any window frame

    See the \l{Window Geometry} documentation for an overview of geometry
    issues with windows.

    \note Do not use this function to find the height of a screen
    on a \l{QDesktopWidget}{multiple screen desktop}. Read
    \l{QDesktopWidget#Screen Geometry}{this note} for details.

    By default, this property contains a value that depends on the user's
    platform and screen geometry.

    \sa geometry, width, size
*/

/*!
    \property QWidget::rect
    \brief the internal geometry of the widget excluding any window
    frame

    The rect property equals QRect(0, 0, width(), height()).

    See the \l{Window Geometry} documentation for an overview of geometry
    issues with windows.

    By default, this property contains a value that depends on the user's
    platform and screen geometry.

    \sa size
*/


QRect QWidget::normalGeometry() const
{
    Q_D(const QWidget);
    if (!d->extra || !d->extra->topextra)
        return QRect();

    if (!isMaximized() && !isFullScreen())
        return geometry();

    return d->topData()->normalGeometry;
}


/*!
    \property QWidget::childrenRect
    \brief the bounding rectangle of the widget's children

    Hidden children are excluded.

    By default, for a widget with no children, this property contains a
    rectangle with zero width and height located at the origin.

    \sa childrenRegion(), geometry()
*/

QRect QWidget::childrenRect() const
{
    Q_D(const QWidget);
    QRect r(0, 0, 0, 0);
    for (int i = 0; i < d->children.size(); ++i) {
        QWidget *w = qobject_cast<QWidget *>(d->children.at(i));
        if (w && !w->isWindow() && !w->isHidden())
            r |= w->geometry();
    }
    return r;
}

/*!
    \property QWidget::childrenRegion
    \brief the combined region occupied by the widget's children

    Hidden children are excluded.

    By default, for a widget with no children, this property contains an
    empty region.

    \sa childrenRect(), geometry(), mask()
*/

QRegion QWidget::childrenRegion() const
{
    Q_D(const QWidget);
    QRegion r;
    for (int i = 0; i < d->children.size(); ++i) {
        QWidget *w = qobject_cast<QWidget *>(d->children.at(i));
        if (w && !w->isWindow() && !w->isHidden()) {
            QRegion mask = w->mask();
            if (mask.isEmpty())
                r |= w->geometry();
            else
                r |= mask.translated(w->pos());
        }
    }
    return r;
}


/*!
    \property QWidget::minimumSize
    \brief the widget's minimum size

    The widget cannot be resized to a smaller size than the minimum
    widget size. The widget's size is forced to the minimum size if
    the current size is smaller.

    The minimum size set by this function will override the minimum size
    defined by QLayout. In order to unset the minimum size, use a
    value of \c{QSize(0, 0)}.

    By default, this property contains a size with zero width and height.

    \sa minimumWidth, minimumHeight, maximumSize, sizeIncrement
*/

QSize QWidget::minimumSize() const
{
    Q_D(const QWidget);
    return d->extra ? QSize(d->extra->minw, d->extra->minh) : QSize(0, 0);
}

/*!
    \property QWidget::maximumSize
    \brief the widget's maximum size in pixels

    The widget cannot be resized to a larger size than the maximum
    widget size.

    By default, this property contains a size in which both width and height
    have values of 16777215.

    \note The definition of the \c QWIDGETSIZE_MAX macro limits the maximum size
    of widgets.

    \sa maximumWidth, maximumHeight, minimumSize, sizeIncrement
*/

QSize QWidget::maximumSize() const
{
    Q_D(const QWidget);
    return d->extra ? QSize(d->extra->maxw, d->extra->maxh)
                 : QSize(QWIDGETSIZE_MAX, QWIDGETSIZE_MAX);
}


/*!
    \property QWidget::minimumWidth
    \brief the widget's minimum width in pixels

    This property corresponds to the width held by the \l minimumSize property.

    By default, this property has a value of 0.

    \sa minimumSize, minimumHeight
*/

/*!
    \property QWidget::minimumHeight
    \brief the widget's minimum height in pixels

    This property corresponds to the height held by the \l minimumSize property.

    By default, this property has a value of 0.

    \sa minimumSize, minimumWidth
*/

/*!
    \property QWidget::maximumWidth
    \brief the widget's maximum width in pixels

    This property corresponds to the width held by the \l maximumSize property.

    By default, this property contains a value of 16777215.

    \note The definition of the \c QWIDGETSIZE_MAX macro limits the maximum size
    of widgets.

    \sa maximumSize, maximumHeight
*/

/*!
    \property QWidget::maximumHeight
    \brief the widget's maximum height in pixels

    This property corresponds to the height held by the \l maximumSize property.

    By default, this property contains a value of 16777215.

    \note The definition of the \c QWIDGETSIZE_MAX macro limits the maximum size
    of widgets.

    \sa maximumSize, maximumWidth
*/

/*!
    \property QWidget::sizeIncrement
    \brief the size increment of the widget

    When the user resizes the window, the size will move in steps of
    sizeIncrement().width() pixels horizontally and
    sizeIncrement.height() pixels vertically, with baseSize() as the
    basis. Preferred widget sizes are for non-negative integers \e i
    and \e j:
    \snippet code/src_gui_kernel_qwidget.cpp 2

    Note that while you can set the size increment for all widgets, it
    only affects windows.

    By default, this property contains a size with zero width and height.

    \warning The size increment has no effect under Windows, and may
    be disregarded by the window manager on X11.

    \sa size, minimumSize, maximumSize
*/
QSize QWidget::sizeIncrement() const
{
    Q_D(const QWidget);
    return (d->extra && d->extra->topextra)
        ? QSize(d->extra->topextra->incw, d->extra->topextra->inch)
        : QSize(0, 0);
}

/*!
    \property QWidget::baseSize
    \brief the base size of the widget

    The base size is used to calculate a proper widget size if the
    widget defines sizeIncrement().

    By default, for a newly-created widget, this property contains a size with
    zero width and height.

    \sa setSizeIncrement()
*/

QSize QWidget::baseSize() const
{
    Q_D(const QWidget);
    return (d->extra != 0 && d->extra->topextra != 0)
        ? QSize(d->extra->topextra->basew, d->extra->topextra->baseh)
        : QSize(0, 0);
}

bool QWidgetPrivate::setMinimumSize_helper(int &minw, int &minh)
{
    Q_Q(QWidget);

    int mw = minw, mh = minh;
    if (mw == QWIDGETSIZE_MAX)
        mw = 0;
    if (mh == QWIDGETSIZE_MAX)
        mh = 0;
    if (minw > QWIDGETSIZE_MAX || minh > QWIDGETSIZE_MAX) {
        qWarning("QWidget::setMinimumSize: (%s/%s) "
                "The largest allowed size is (%d,%d)",
                 q->objectName().toLocal8Bit().data(), q->metaObject()->className(), QWIDGETSIZE_MAX,
                QWIDGETSIZE_MAX);
        minw = mw = qMin<int>(minw, QWIDGETSIZE_MAX);
        minh = mh = qMin<int>(minh, QWIDGETSIZE_MAX);
    }
    if (minw < 0 || minh < 0) {
        qWarning("QWidget::setMinimumSize: (%s/%s) Negative sizes (%d,%d) "
                "are not possible",
                q->objectName().toLocal8Bit().data(), q->metaObject()->className(), minw, minh);
        minw = mw = qMax(minw, 0);
        minh = mh = qMax(minh, 0);
    }
    createExtra();
    if (extra->minw == mw && extra->minh == mh)
        return false;
    extra->minw = mw;
    extra->minh = mh;
    extra->explicitMinSize = (mw ? Qt::Horizontal : 0) | (mh ? Qt::Vertical : 0);
    return true;
}

void QWidgetPrivate::setConstraints_sys()
{
    Q_Q(QWidget);
    if (extra && q->windowHandle()) {
        QWindow *win = q->windowHandle();
        QWindowPrivate *winp = qt_window_private(win);

        winp->minimumSize = QSize(extra->minw, extra->minh);
        winp->maximumSize = QSize(extra->maxw, extra->maxh);

        if (extra->topextra) {
            winp->baseSize = QSize(extra->topextra->basew, extra->topextra->baseh);
            winp->sizeIncrement = QSize(extra->topextra->incw, extra->topextra->inch);
        }

        if (winp->platformWindow) {
            fixPosIncludesFrame();
            winp->platformWindow->propagateSizeHints();
        }
    }
}

/*!
    \overload

    This function corresponds to setMinimumSize(QSize(minw, minh)).
    Sets the minimum width to \a minw and the minimum height to \a
    minh.
*/

void QWidget::setMinimumSize(int minw, int minh)
{
    Q_D(QWidget);
    if (!d->setMinimumSize_helper(minw, minh))
        return;

    if (isWindow())
        d->setConstraints_sys();
    if (minw > width() || minh > height()) {
        bool resized = testAttribute(Qt::WA_Resized);
        bool maximized = isMaximized();
        resize(qMax(minw,width()), qMax(minh,height()));
        setAttribute(Qt::WA_Resized, resized); //not a user resize
        if (maximized)
            data->window_state = data->window_state | Qt::WindowMaximized;
    }
#ifndef QT_NO_GRAPHICSVIEW
    if (d->extra) {
        if (d->extra->proxyWidget)
            d->extra->proxyWidget->setMinimumSize(minw, minh);
    }
#endif
    d->updateGeometry_helper(d->extra->minw == d->extra->maxw && d->extra->minh == d->extra->maxh);
}

bool QWidgetPrivate::setMaximumSize_helper(int &maxw, int &maxh)
{
    Q_Q(QWidget);
    if (maxw > QWIDGETSIZE_MAX || maxh > QWIDGETSIZE_MAX) {
        qWarning("QWidget::setMaximumSize: (%s/%s) "
                "The largest allowed size is (%d,%d)",
                 q->objectName().toLocal8Bit().data(), q->metaObject()->className(), QWIDGETSIZE_MAX,
                QWIDGETSIZE_MAX);
        maxw = qMin<int>(maxw, QWIDGETSIZE_MAX);
        maxh = qMin<int>(maxh, QWIDGETSIZE_MAX);
    }
    if (maxw < 0 || maxh < 0) {
        qWarning("QWidget::setMaximumSize: (%s/%s) Negative sizes (%d,%d) "
                "are not possible",
                q->objectName().toLocal8Bit().data(), q->metaObject()->className(), maxw, maxh);
        maxw = qMax(maxw, 0);
        maxh = qMax(maxh, 0);
    }
    createExtra();
    if (extra->maxw == maxw && extra->maxh == maxh)
        return false;
    extra->maxw = maxw;
    extra->maxh = maxh;
    extra->explicitMaxSize = (maxw != QWIDGETSIZE_MAX ? Qt::Horizontal : 0) |
                             (maxh != QWIDGETSIZE_MAX ? Qt::Vertical : 0);
    return true;
}

/*!
    \overload

    This function corresponds to setMaximumSize(QSize(\a maxw, \a
    maxh)). Sets the maximum width to \a maxw and the maximum height
    to \a maxh.
*/
void QWidget::setMaximumSize(int maxw, int maxh)
{
    Q_D(QWidget);
    if (!d->setMaximumSize_helper(maxw, maxh))
        return;

    if (isWindow())
        d->setConstraints_sys();
    if (maxw < width() || maxh < height()) {
        bool resized = testAttribute(Qt::WA_Resized);
        resize(qMin(maxw,width()), qMin(maxh,height()));
        setAttribute(Qt::WA_Resized, resized); //not a user resize
    }

#ifndef QT_NO_GRAPHICSVIEW
    if (d->extra) {
        if (d->extra->proxyWidget)
            d->extra->proxyWidget->setMaximumSize(maxw, maxh);
    }
#endif

    d->updateGeometry_helper(d->extra->minw == d->extra->maxw && d->extra->minh == d->extra->maxh);
}

/*!
    \overload

    Sets the x (width) size increment to \a w and the y (height) size
    increment to \a h.
*/
void QWidget::setSizeIncrement(int w, int h)
{
    Q_D(QWidget);
    d->createTLExtra();
    QTLWExtra* x = d->topData();
    if (x->incw == w && x->inch == h)
        return;
    x->incw = w;
    x->inch = h;
    if (isWindow())
        d->setConstraints_sys();
}

/*!
    \overload

    This corresponds to setBaseSize(QSize(\a basew, \a baseh)). Sets
    the widgets base size to width \a basew and height \a baseh.
*/
void QWidget::setBaseSize(int basew, int baseh)
{
    Q_D(QWidget);
    d->createTLExtra();
    QTLWExtra* x = d->topData();
    if (x->basew == basew && x->baseh == baseh)
        return;
    x->basew = basew;
    x->baseh = baseh;
    if (isWindow())
        d->setConstraints_sys();
}

/*!
    Sets both the minimum and maximum sizes of the widget to \a s,
    thereby preventing it from ever growing or shrinking.

    This will override the default size constraints set by QLayout.

    To remove constraints, set the size to QWIDGETSIZE_MAX.

    Alternatively, if you want the widget to have a
    fixed size based on its contents, you can call
    QLayout::setSizeConstraint(QLayout::SetFixedSize);

    \sa maximumSize, minimumSize
*/

void QWidget::setFixedSize(const QSize & s)
{
    setFixedSize(s.width(), s.height());
}


/*!
    \fn void QWidget::setFixedSize(int w, int h)
    \overload

    Sets the width of the widget to \a w and the height to \a h.
*/

void QWidget::setFixedSize(int w, int h)
{
    Q_D(QWidget);
    bool minSizeSet = d->setMinimumSize_helper(w, h);
    bool maxSizeSet = d->setMaximumSize_helper(w, h);
    if (!minSizeSet && !maxSizeSet)
        return;

    if (isWindow())
        d->setConstraints_sys();
    else
        d->updateGeometry_helper(true);

    if (w != QWIDGETSIZE_MAX || h != QWIDGETSIZE_MAX)
        resize(w, h);
}

void QWidget::setMinimumWidth(int w)
{
    Q_D(QWidget);
    d->createExtra();
    uint expl = d->extra->explicitMinSize | (w ? Qt::Horizontal : 0);
    setMinimumSize(w, minimumSize().height());
    d->extra->explicitMinSize = expl;
}

void QWidget::setMinimumHeight(int h)
{
    Q_D(QWidget);
    d->createExtra();
    uint expl = d->extra->explicitMinSize | (h ? Qt::Vertical : 0);
    setMinimumSize(minimumSize().width(), h);
    d->extra->explicitMinSize = expl;
}

void QWidget::setMaximumWidth(int w)
{
    Q_D(QWidget);
    d->createExtra();
    uint expl = d->extra->explicitMaxSize | (w == QWIDGETSIZE_MAX ? 0 : Qt::Horizontal);
    setMaximumSize(w, maximumSize().height());
    d->extra->explicitMaxSize = expl;
}

void QWidget::setMaximumHeight(int h)
{
    Q_D(QWidget);
    d->createExtra();
    uint expl = d->extra->explicitMaxSize | (h == QWIDGETSIZE_MAX ? 0 : Qt::Vertical);
    setMaximumSize(maximumSize().width(), h);
    d->extra->explicitMaxSize = expl;
}

/*!
    Sets both the minimum and maximum width of the widget to \a w
    without changing the heights. Provided for convenience.

    \sa sizeHint(), minimumSize(), maximumSize(), setFixedSize()
*/

void QWidget::setFixedWidth(int w)
{
    Q_D(QWidget);
    d->createExtra();
    uint explMin = d->extra->explicitMinSize | Qt::Horizontal;
    uint explMax = d->extra->explicitMaxSize | Qt::Horizontal;
    setMinimumSize(w, minimumSize().height());
    setMaximumSize(w, maximumSize().height());
    d->extra->explicitMinSize = explMin;
    d->extra->explicitMaxSize = explMax;
}


/*!
    Sets both the minimum and maximum heights of the widget to \a h
    without changing the widths. Provided for convenience.

    \sa sizeHint(), minimumSize(), maximumSize(), setFixedSize()
*/

void QWidget::setFixedHeight(int h)
{
    Q_D(QWidget);
    d->createExtra();
    uint explMin = d->extra->explicitMinSize | Qt::Vertical;
    uint explMax = d->extra->explicitMaxSize | Qt::Vertical;
    setMinimumSize(minimumSize().width(), h);
    setMaximumSize(maximumSize().width(), h);
    d->extra->explicitMinSize = explMin;
    d->extra->explicitMaxSize = explMax;
}


/*!
    Translates the widget coordinate \a pos to the coordinate system
    of \a parent. The \a parent must not be 0 and must be a parent
    of the calling widget.

    \sa mapFrom(), mapToParent(), mapToGlobal(), underMouse()
*/

QPoint QWidget::mapTo(const QWidget * parent, const QPoint & pos) const
{
    QPoint p = pos;
    if (parent) {
        const QWidget * w = this;
        while (w != parent) {
            Q_ASSERT_X(w, "QWidget::mapTo(const QWidget *parent, const QPoint &pos)",
                       "parent must be in parent hierarchy");
            p = w->mapToParent(p);
            w = w->parentWidget();
        }
    }
    return p;
}


/*!
    Translates the widget coordinate \a pos from the coordinate system
    of \a parent to this widget's coordinate system. The \a parent
    must not be 0 and must be a parent of the calling widget.

    \sa mapTo(), mapFromParent(), mapFromGlobal(), underMouse()
*/

QPoint QWidget::mapFrom(const QWidget * parent, const QPoint & pos) const
{
    QPoint p(pos);
    if (parent) {
        const QWidget * w = this;
        while (w != parent) {
            Q_ASSERT_X(w, "QWidget::mapFrom(const QWidget *parent, const QPoint &pos)",
                       "parent must be in parent hierarchy");

            p = w->mapFromParent(p);
            w = w->parentWidget();
        }
    }
    return p;
}


/*!
    Translates the widget coordinate \a pos to a coordinate in the
    parent widget.

    Same as mapToGlobal() if the widget has no parent.

    \sa mapFromParent(), mapTo(), mapToGlobal(), underMouse()
*/

QPoint QWidget::mapToParent(const QPoint &pos) const
{
    return pos + data->crect.topLeft();
}

/*!
    Translates the parent widget coordinate \a pos to widget
    coordinates.

    Same as mapFromGlobal() if the widget has no parent.

    \sa mapToParent(), mapFrom(), mapFromGlobal(), underMouse()
*/

QPoint QWidget::mapFromParent(const QPoint &pos) const
{
    return pos - data->crect.topLeft();
}


/*!
    Returns the window for this widget, i.e. the next ancestor widget
    that has (or could have) a window-system frame.

    If the widget is a window, the widget itself is returned.

    Typical usage is changing the window title:

    \snippet code/src_gui_kernel_qwidget.cpp 3

    \sa isWindow()
*/

QWidget *QWidget::window() const
{
    QWidget *w = (QWidget *)this;
    QWidget *p = w->parentWidget();
    while (!w->isWindow() && p) {
        w = p;
        p = p->parentWidget();
    }
    return w;
}

/*!
    \since 4.4

    Returns the native parent for this widget, i.e. the next ancestor widget
    that has a system identifier, or 0 if it does not have any native parent.

    \sa effectiveWinId()
*/
QWidget *QWidget::nativeParentWidget() const
{
    QWidget *parent = parentWidget();
    while (parent && !parent->internalWinId())
        parent = parent->parentWidget();
    return parent;
}

/*! \fn QWidget *QWidget::topLevelWidget() const
    \obsolete

    Use window() instead.
*/



/*!
  Returns the background role of the widget.

  The background role defines the brush from the widget's \l palette that
  is used to render the background.

  If no explicit background role is set, the widget inherts its parent
  widget's background role.

  \sa setBackgroundRole(), foregroundRole()
 */
QPalette::ColorRole QWidget::backgroundRole() const
{

    const QWidget *w = this;
    do {
        QPalette::ColorRole role = w->d_func()->bg_role;
        if (role != QPalette::NoRole)
            return role;
        if (w->isWindow() || w->windowType() == Qt::SubWindow)
            break;
        w = w->parentWidget();
    } while (w);
    return QPalette::Window;
}

/*!
  Sets the background role of the widget to \a role.

  The background role defines the brush from the widget's \l palette that
  is used to render the background.

  If \a role is QPalette::NoRole, then the widget inherits its
  parent's background role.

  Note that styles are free to choose any color from the palette.
  You can modify the palette or set a style sheet if you don't
  achieve the result you want with setBackgroundRole().

  \sa backgroundRole(), foregroundRole()
 */

void QWidget::setBackgroundRole(QPalette::ColorRole role)
{
    Q_D(QWidget);
    d->bg_role = role;
    d->updateSystemBackground();
    d->propagatePaletteChange();
    d->updateIsOpaque();
}

/*!
  Returns the foreground role.

  The foreground role defines the color from the widget's \l palette that
  is used to draw the foreground.

  If no explicit foreground role is set, the function returns a role
  that contrasts with the background role.

  \sa setForegroundRole(), backgroundRole()
 */
QPalette::ColorRole QWidget::foregroundRole() const
{
    Q_D(const QWidget);
    QPalette::ColorRole rl = QPalette::ColorRole(d->fg_role);
    if (rl != QPalette::NoRole)
        return rl;
    QPalette::ColorRole role = QPalette::WindowText;
    switch (backgroundRole()) {
    case QPalette::Button:
        role = QPalette::ButtonText;
        break;
    case QPalette::Base:
        role = QPalette::Text;
        break;
    case QPalette::Dark:
    case QPalette::Shadow:
        role = QPalette::Light;
        break;
    case QPalette::Highlight:
        role = QPalette::HighlightedText;
        break;
    case QPalette::ToolTipBase:
        role = QPalette::ToolTipText;
        break;
    default:
        ;
    }
    return role;
}

/*!
  Sets the foreground role of the widget to \a role.

  The foreground role defines the color from the widget's \l palette that
  is used to draw the foreground.

  If \a role is QPalette::NoRole, the widget uses a foreground role
  that contrasts with the background role.

  Note that styles are free to choose any color from the palette.
  You can modify the palette or set a style sheet if you don't
  achieve the result you want with setForegroundRole().

  \sa foregroundRole(), backgroundRole()
 */
void QWidget::setForegroundRole(QPalette::ColorRole role)
{
    Q_D(QWidget);
    d->fg_role = role;
    d->updateSystemBackground();
    d->propagatePaletteChange();
}

/*!
    \property QWidget::palette
    \brief the widget's palette

    This property describes the widget's palette. The palette is used by the
    widget's style when rendering standard components, and is available as a
    means to ensure that custom widgets can maintain consistency with the
    native platform's look and feel. It's common that different platforms, or
    different styles, have different palettes.

    When you assign a new palette to a widget, the color roles from this
    palette are combined with the widget's default palette to form the
    widget's final palette. The palette entry for the widget's background role
    is used to fill the widget's background (see QWidget::autoFillBackground),
    and the foreground role initializes QPainter's pen.

    The default depends on the system environment. QApplication maintains a
    system/theme palette which serves as a default for all widgets.  There may
    also be special palette defaults for certain types of widgets (e.g., on
    Windows XP and Vista, all classes that derive from QMenuBar have a special
    default palette). You can also define default palettes for widgets
    yourself by passing a custom palette and the name of a widget to
    QApplication::setPalette(). Finally, the style always has the option of
    polishing the palette as it's assigned (see QStyle::polish()).

    QWidget propagates explicit palette roles from parent to child. If you
    assign a brush or color to a specific role on a palette and assign that
    palette to a widget, that role will propagate to all the widget's
    children, overriding any system defaults for that role. Note that palettes
    by default don't propagate to windows (see isWindow()) unless the
    Qt::WA_WindowPropagation attribute is enabled.

    QWidget's palette propagation is similar to its font propagation.

    The current style, which is used to render the content of all standard Qt
    widgets, is free to choose colors and brushes from the widget palette, or
    in some cases, to ignore the palette (partially, or completely). In
    particular, certain styles like GTK style, Mac style, Windows XP, and
    Vista style, depend on third party APIs to render the content of widgets,
    and these styles typically do not follow the palette. Because of this,
    assigning roles to a widget's palette is not guaranteed to change the
    appearance of the widget. Instead, you may choose to apply a \l
    styleSheet. You can refer to our Knowledge Base article
    \l{http://qt.nokia.com/developer/knowledgebase/22}{here} for more
    information.

    \warning Do not use this function in conjunction with \l{Qt Style Sheets}.
    When using style sheets, the palette of a widget can be customized using
    the "color", "background-color", "selection-color",
    "selection-background-color" and "alternate-background-color".

    \sa QApplication::palette(), QWidget::font()
*/
const QPalette &QWidget::palette() const
{
    if (!isEnabled()) {
        data->pal.setCurrentColorGroup(QPalette::Disabled);
    } else if ((!isVisible() || isActiveWindow())
#if defined(Q_OS_WIN) && !defined(Q_OS_WINCE) && !defined(Q_OS_WINRT)
        && !QApplicationPrivate::isBlockedByModal(const_cast<QWidget *>(this))
#endif
        ) {
        data->pal.setCurrentColorGroup(QPalette::Active);
    } else {
#ifdef Q_DEAD_CODE_FROM_QT4_MAC
        extern bool qt_mac_can_clickThrough(const QWidget *); //qwidget_mac.cpp
        if (qt_mac_can_clickThrough(this))
            data->pal.setCurrentColorGroup(QPalette::Active);
        else
#endif
            data->pal.setCurrentColorGroup(QPalette::Inactive);
    }
    return data->pal;
}

void QWidget::setPalette(const QPalette &palette)
{
    Q_D(QWidget);
    setAttribute(Qt::WA_SetPalette, palette.resolve() != 0);

    // Determine which palette is inherited from this widget's ancestors and
    // QApplication::palette, resolve this against \a palette (attributes from
    // the inherited palette are copied over this widget's palette). Then
    // propagate this palette to this widget's children.
    QPalette naturalPalette = d->naturalWidgetPalette(d->inheritedPaletteResolveMask);
    QPalette resolvedPalette = palette.resolve(naturalPalette);
    d->setPalette_helper(resolvedPalette);
}

/*!
    \internal

    Returns the palette that the widget \a w inherits from its ancestors and
    QApplication::palette. \a inheritedMask is the combination of the widget's
    ancestors palette request masks (i.e., which attributes from the parent
    widget's palette are implicitly imposed on this widget by the user). Note
    that this font does not take into account the palette set on \a w itself.
*/
QPalette QWidgetPrivate::naturalWidgetPalette(uint inheritedMask) const
{
    Q_Q(const QWidget);
    QPalette naturalPalette = QApplication::palette(q);
    if (!q->testAttribute(Qt::WA_StyleSheet)
        && (!q->isWindow() || q->testAttribute(Qt::WA_WindowPropagation)
#ifndef QT_NO_GRAPHICSVIEW
            || (extra && extra->proxyWidget)
#endif //QT_NO_GRAPHICSVIEW
            )) {
        if (QWidget *p = q->parentWidget()) {
            if (!p->testAttribute(Qt::WA_StyleSheet)) {
                if (!naturalPalette.isCopyOf(QApplication::palette())) {
                    QPalette inheritedPalette = p->palette();
                    inheritedPalette.resolve(inheritedMask);
                    naturalPalette = inheritedPalette.resolve(naturalPalette);
                } else {
                    naturalPalette = p->palette();
                }
            }
        }
#ifndef QT_NO_GRAPHICSVIEW
        else if (extra && extra->proxyWidget) {
            QPalette inheritedPalette = extra->proxyWidget->palette();
            inheritedPalette.resolve(inheritedMask);
            naturalPalette = inheritedPalette.resolve(naturalPalette);
        }
#endif //QT_NO_GRAPHICSVIEW
    }
    naturalPalette.resolve(0);
    return naturalPalette;
}
/*!
    \internal

    Determine which palette is inherited from this widget's ancestors and
    QApplication::palette, resolve this against this widget's palette
    (attributes from the inherited palette are copied over this widget's
    palette). Then propagate this palette to this widget's children.
*/
void QWidgetPrivate::resolvePalette()
{
    QPalette naturalPalette = naturalWidgetPalette(inheritedPaletteResolveMask);
    QPalette resolvedPalette = data.pal.resolve(naturalPalette);
    setPalette_helper(resolvedPalette);
}

void QWidgetPrivate::setPalette_helper(const QPalette &palette)
{
    Q_Q(QWidget);
    if (data.pal == palette && data.pal.resolve() == palette.resolve())
        return;
    data.pal = palette;
    updateSystemBackground();
    propagatePaletteChange();
    updateIsOpaque();
    q->update();
    updateIsOpaque();
}

void QWidgetPrivate::updateSystemBackground()
{
}

/*!
    \property QWidget::font
    \brief the font currently set for the widget

    This property describes the widget's requested font. The font is used by
    the widget's style when rendering standard components, and is available as
    a means to ensure that custom widgets can maintain consistency with the
    native platform's look and feel. It's common that different platforms, or
    different styles, define different fonts for an application.

    When you assign a new font to a widget, the properties from this font are
    combined with the widget's default font to form the widget's final
    font. You can call fontInfo() to get a copy of the widget's final
    font. The final font is also used to initialize QPainter's font.

    The default depends on the system environment. QApplication maintains a
    system/theme font which serves as a default for all widgets.  There may
    also be special font defaults for certain types of widgets. You can also
    define default fonts for widgets yourself by passing a custom font and the
    name of a widget to QApplication::setFont(). Finally, the font is matched
    against Qt's font database to find the best match.

    QWidget propagates explicit font properties from parent to child. If you
    change a specific property on a font and assign that font to a widget,
    that property will propagate to all the widget's children, overriding any
    system defaults for that property. Note that fonts by default don't
    propagate to windows (see isWindow()) unless the Qt::WA_WindowPropagation
    attribute is enabled.

    QWidget's font propagation is similar to its palette propagation.

    The current style, which is used to render the content of all standard Qt
    widgets, is free to choose to use the widget font, or in some cases, to
    ignore it (partially, or completely). In particular, certain styles like
    GTK style, Mac style, Windows XP, and Vista style, apply special
    modifications to the widget font to match the platform's native look and
    feel. Because of this, assigning properties to a widget's font is not
    guaranteed to change the appearance of the widget. Instead, you may choose
    to apply a \l styleSheet.

    \note If \l{Qt Style Sheets} are used on the same widget as setFont(),
    style sheets will take precedence if the settings conflict.

    \sa fontInfo(), fontMetrics()
*/

void QWidget::setFont(const QFont &font)
{
    Q_D(QWidget);

#ifndef QT_NO_STYLE_STYLESHEET
    const QStyleSheetStyle* style;
    if (d->extra && (style = qobject_cast<const QStyleSheetStyle*>(d->extra->style))) {
        style->saveWidgetFont(this, font);
    }
#endif

    setAttribute(Qt::WA_SetFont, font.resolve() != 0);

    // Determine which font is inherited from this widget's ancestors and
    // QApplication::font, resolve this against \a font (attributes from the
    // inherited font are copied over). Then propagate this font to this
    // widget's children.
    QFont naturalFont = d->naturalWidgetFont(d->inheritedFontResolveMask);
    QFont resolvedFont = font.resolve(naturalFont);
    d->setFont_helper(resolvedFont);
}

/*
    \internal

    Returns the font that the widget \a w inherits from its ancestors and
    QApplication::font. \a inheritedMask is the combination of the widget's
    ancestors font request masks (i.e., which attributes from the parent
    widget's font are implicitly imposed on this widget by the user). Note
    that this font does not take into account the font set on \a w itself.

    ### Stylesheet has a different font propagation mechanism. When a stylesheet
        is applied, fonts are not propagated anymore
*/
QFont QWidgetPrivate::naturalWidgetFont(uint inheritedMask) const
{
    Q_Q(const QWidget);
    QFont naturalFont = QApplication::font(q);
    if (!q->testAttribute(Qt::WA_StyleSheet)
        && (!q->isWindow() || q->testAttribute(Qt::WA_WindowPropagation)
#ifndef QT_NO_GRAPHICSVIEW
            || (extra && extra->proxyWidget)
#endif //QT_NO_GRAPHICSVIEW
            )) {
        if (QWidget *p = q->parentWidget()) {
            if (!p->testAttribute(Qt::WA_StyleSheet)) {
                if (!naturalFont.isCopyOf(QApplication::font())) {
                    QFont inheritedFont = p->font();
                    inheritedFont.resolve(inheritedMask);
                    naturalFont = inheritedFont.resolve(naturalFont);
                } else {
                    naturalFont = p->font();
                }
            }
        }
#ifndef QT_NO_GRAPHICSVIEW
        else if (extra && extra->proxyWidget) {
            QFont inheritedFont = extra->proxyWidget->font();
            inheritedFont.resolve(inheritedMask);
            naturalFont = inheritedFont.resolve(naturalFont);
        }
#endif //QT_NO_GRAPHICSVIEW
    }
    naturalFont.resolve(0);
    return naturalFont;
}

/*!
    \internal

    Determine which font is implicitly imposed on this widget by its ancestors
    and QApplication::font, resolve this against its own font (attributes from
    the implicit font are copied over). Then propagate this font to this
    widget's children.
*/
void QWidgetPrivate::resolveFont()
{
    QFont naturalFont = naturalWidgetFont(inheritedFontResolveMask);
    QFont resolvedFont = data.fnt.resolve(naturalFont);
    setFont_helper(resolvedFont);
}

/*!
    \internal

    Assign \a font to this widget, and propagate it to all children, except
    style sheet widgets (handled differently) and windows that don't enable
    window propagation.  \a implicitMask is the union of all ancestor widgets'
    font request masks, and determines which attributes from this widget's
    font should propagate.
*/
void QWidgetPrivate::updateFont(const QFont &font)
{
    Q_Q(QWidget);
#ifndef QT_NO_STYLE_STYLESHEET
    const QStyleSheetStyle* cssStyle;
    cssStyle = extra ? qobject_cast<const QStyleSheetStyle*>(extra->style) : 0;
#endif

    data.fnt = QFont(font, q);
#if defined(Q_DEAD_CODE_FROM_QT4_X11)
    // make sure the font set on this widget is associated with the correct screen
    data.fnt.x11SetScreen(xinfo.screen());
#endif
    // Combine new mask with natural mask and propagate to children.
#ifndef QT_NO_GRAPHICSVIEW
    if (!q->parentWidget() && extra && extra->proxyWidget) {
        QGraphicsProxyWidget *p = extra->proxyWidget;
        inheritedFontResolveMask = p->d_func()->inheritedFontResolveMask | p->font().resolve();
    } else
#endif //QT_NO_GRAPHICSVIEW
    if (q->isWindow() && !q->testAttribute(Qt::WA_WindowPropagation)) {
        inheritedFontResolveMask = 0;
    }
    uint newMask = data.fnt.resolve() | inheritedFontResolveMask;

    for (int i = 0; i < children.size(); ++i) {
        QWidget *w = qobject_cast<QWidget*>(children.at(i));
        if (w) {
            if (0) {
#ifndef QT_NO_STYLE_STYLESHEET
            } else if (w->testAttribute(Qt::WA_StyleSheet)) {
                // Style sheets follow a different font propagation scheme.
                if (cssStyle)
                    cssStyle->updateStyleSheetFont(w);
#endif
            } else if ((!w->isWindow() || w->testAttribute(Qt::WA_WindowPropagation))) {
                // Propagate font changes.
                QWidgetPrivate *wd = w->d_func();
                wd->inheritedFontResolveMask = newMask;
                wd->resolveFont();
            }
        }
    }

#ifndef QT_NO_STYLE_STYLESHEET
    if (cssStyle) {
        cssStyle->updateStyleSheetFont(q);
    }
#endif

    QEvent e(QEvent::FontChange);
    QApplication::sendEvent(q, &e);
}

void QWidgetPrivate::setLayoutDirection_helper(Qt::LayoutDirection direction)
{
    Q_Q(QWidget);

    if ( (direction == Qt::RightToLeft) == q->testAttribute(Qt::WA_RightToLeft))
        return;
    q->setAttribute(Qt::WA_RightToLeft, (direction == Qt::RightToLeft));
    if (!children.isEmpty()) {
        for (int i = 0; i < children.size(); ++i) {
            QWidget *w = qobject_cast<QWidget*>(children.at(i));
            if (w && !w->isWindow() && !w->testAttribute(Qt::WA_SetLayoutDirection))
                w->d_func()->setLayoutDirection_helper(direction);
        }
    }
    QEvent e(QEvent::LayoutDirectionChange);
    QApplication::sendEvent(q, &e);
}

void QWidgetPrivate::resolveLayoutDirection()
{
    Q_Q(const QWidget);
    if (!q->testAttribute(Qt::WA_SetLayoutDirection))
        setLayoutDirection_helper(q->isWindow() ? QApplication::layoutDirection() : q->parentWidget()->layoutDirection());
}

/*!
    \property QWidget::layoutDirection

    \brief the layout direction for this widget

    By default, this property is set to Qt::LeftToRight.

    When the layout direction is set on a widget, it will propagate to
    the widget's children, but not to a child that is a window and not
    to a child for which setLayoutDirection() has been explicitly
    called. Also, child widgets added \e after setLayoutDirection()
    has been called for the parent do not inherit the parent's layout
    direction.

    This method no longer affects text layout direction since Qt 4.7.

    \sa QApplication::layoutDirection
*/
void QWidget::setLayoutDirection(Qt::LayoutDirection direction)
{
    Q_D(QWidget);

    if (direction == Qt::LayoutDirectionAuto) {
        unsetLayoutDirection();
        return;
    }

    setAttribute(Qt::WA_SetLayoutDirection);
    d->setLayoutDirection_helper(direction);
}

Qt::LayoutDirection QWidget::layoutDirection() const
{
    return testAttribute(Qt::WA_RightToLeft) ? Qt::RightToLeft : Qt::LeftToRight;
}

void QWidget::unsetLayoutDirection()
{
    Q_D(QWidget);
    setAttribute(Qt::WA_SetLayoutDirection, false);
    d->resolveLayoutDirection();
}

/*!
    \fn QFontMetrics QWidget::fontMetrics() const

    Returns the font metrics for the widget's current font.
    Equivalent to QFontMetrics(widget->font()).

    \sa font(), fontInfo(), setFont()
*/

/*!
    \fn QFontInfo QWidget::fontInfo() const

    Returns the font info for the widget's current font.
    Equivalent to QFontInto(widget->font()).

    \sa font(), fontMetrics(), setFont()
*/


/*!
    \property QWidget::cursor
    \brief the cursor shape for this widget

    The mouse cursor will assume this shape when it's over this
    widget. See the \l{Qt::CursorShape}{list of predefined cursor objects} for a range of useful shapes.

    An editor widget might use an I-beam cursor:
    \snippet code/src_gui_kernel_qwidget.cpp 6

    If no cursor has been set, or after a call to unsetCursor(), the
    parent's cursor is used.

    By default, this property contains a cursor with the Qt::ArrowCursor
    shape.

    Some underlying window implementations will reset the cursor if it
    leaves a widget even if the mouse is grabbed. If you want to have
    a cursor set for all widgets, even when outside the window, consider
    QApplication::setOverrideCursor().

    \sa QApplication::setOverrideCursor()
*/

#ifndef QT_NO_CURSOR
QCursor QWidget::cursor() const
{
    Q_D(const QWidget);
    if (testAttribute(Qt::WA_SetCursor))
        return (d->extra && d->extra->curs)
            ? *d->extra->curs
            : QCursor(Qt::ArrowCursor);
    if (isWindow() || !parentWidget())
        return QCursor(Qt::ArrowCursor);
    return parentWidget()->cursor();
}

void QWidget::setCursor(const QCursor &cursor)
{
    Q_D(QWidget);
// On Mac we must set the cursor even if it is the ArrowCursor.
#if !defined(Q_DEAD_CODE_FROM_QT4_MAC)
    if (cursor.shape() != Qt::ArrowCursor
        || (d->extra && d->extra->curs))
#endif
    {
        d->createExtra();
        QCursor *newCursor = new QCursor(cursor);
        delete d->extra->curs;
        d->extra->curs = newCursor;
    }
    setAttribute(Qt::WA_SetCursor);
    d->setCursor_sys(cursor);

    QEvent event(QEvent::CursorChange);
    QApplication::sendEvent(this, &event);
}

void QWidgetPrivate::setCursor_sys(const QCursor &cursor)
{
    Q_UNUSED(cursor);
    Q_Q(QWidget);
    qt_qpa_set_cursor(q, false);
}

void QWidget::unsetCursor()
{
    Q_D(QWidget);
    if (d->extra) {
        delete d->extra->curs;
        d->extra->curs = 0;
    }
    if (!isWindow())
        setAttribute(Qt::WA_SetCursor, false);
    d->unsetCursor_sys();

    QEvent event(QEvent::CursorChange);
    QApplication::sendEvent(this, &event);
}

void QWidgetPrivate::unsetCursor_sys()
{
    Q_Q(QWidget);
    qt_qpa_set_cursor(q, false);
}

static inline void applyCursor(QWidget *w, QCursor c)
{
    if (QWindow *window = w->windowHandle())
        window->setCursor(c);
}

static inline void unsetCursor(QWidget *w)
{
    if (QWindow *window = w->windowHandle())
        window->unsetCursor();
}

void qt_qpa_set_cursor(QWidget *w, bool force)
{
    if (!w->testAttribute(Qt::WA_WState_Created))
        return;

    static QPointer<QWidget> lastUnderMouse = 0;
    if (force) {
        lastUnderMouse = w;
    } else if (lastUnderMouse) {
        const WId lastWinId = lastUnderMouse->effectiveWinId();
        const WId winId = w->effectiveWinId();
        if (lastWinId && lastWinId == winId)
            w = lastUnderMouse;
    } else if (!w->internalWinId()) {
        return; // The mouse is not under this widget, and it's not native, so don't change it.
    }

    while (!w->internalWinId() && w->parentWidget() && !w->isWindow()
           && !w->testAttribute(Qt::WA_SetCursor))
        w = w->parentWidget();

    QWidget *nativeParent = w;
    if (!w->internalWinId())
        nativeParent = w->nativeParentWidget();
    if (!nativeParent || !nativeParent->internalWinId())
        return;

    if (w->isWindow() || w->testAttribute(Qt::WA_SetCursor)) {
        if (w->isEnabled())
            applyCursor(nativeParent, w->cursor());
        else
            // Enforce the windows behavior of clearing the cursor on
            // disabled widgets.
            unsetCursor(nativeParent);
    } else {
        unsetCursor(nativeParent);
    }
}
#endif

/*!
    \enum QWidget::RenderFlag

    This enum describes how to render the widget when calling QWidget::render().

    \value DrawWindowBackground If you enable this option, the widget's background
    is rendered into the target even if autoFillBackground is not set. By default,
    this option is enabled.

    \value DrawChildren If you enable this option, the widget's children
    are rendered recursively into the target. By default, this option is enabled.

    \value IgnoreMask If you enable this option, the widget's QWidget::mask()
    is ignored when rendering into the target. By default, this option is disabled.

    \since 4.3
*/

/*!
    \since 4.3

    Renders the \a sourceRegion of this widget into the \a target
    using \a renderFlags to determine how to render. Rendering
    starts at \a targetOffset in the \a target. For example:

    \snippet code/src_gui_kernel_qwidget.cpp 7

    If \a sourceRegion is a null region, this function will use QWidget::rect() as
    the region, i.e. the entire widget.

    Ensure that you call QPainter::end() for the \a target device's
    active painter (if any) before rendering. For example:

    \snippet code/src_gui_kernel_qwidget.cpp 8

    \note To obtain the contents of an OpenGL widget, use QGLWidget::grabFrameBuffer()
    or QGLWidget::renderPixmap() instead.
*/
void QWidget::render(QPaintDevice *target, const QPoint &targetOffset,
                     const QRegion &sourceRegion, RenderFlags renderFlags)
{
    QPainter p(target);
    render(&p, targetOffset, sourceRegion, renderFlags);
}

/*!
    \overload

    Renders the widget into the \a painter's QPainter::device().

    Transformations and settings applied to the \a painter will be used
    when rendering.

    \note The \a painter must be active. On Mac OS X the widget will be
    rendered into a QPixmap and then drawn by the \a painter.

    \sa QPainter::device()
*/
void QWidget::render(QPainter *painter, const QPoint &targetOffset,
                     const QRegion &sourceRegion, RenderFlags renderFlags)
{
    if (!painter) {
        qWarning("QWidget::render: Null pointer to painter");
        return;
    }

    if (!painter->isActive()) {
        qWarning("QWidget::render: Cannot render with an inactive painter");
        return;
    }

    const qreal opacity = painter->opacity();
    if (qFuzzyIsNull(opacity))
        return; // Fully transparent.

    Q_D(QWidget);
    const bool inRenderWithPainter = d->extra && d->extra->inRenderWithPainter;
    const QRegion toBePainted = !inRenderWithPainter ? d->prepareToRender(sourceRegion, renderFlags)
                                                     : sourceRegion;
    if (toBePainted.isEmpty())
        return;

    if (!d->extra)
        d->createExtra();
    d->extra->inRenderWithPainter = true;

    QPaintEngine *engine = painter->paintEngine();
    Q_ASSERT(engine);
    QPaintEnginePrivate *enginePriv = engine->d_func();
    Q_ASSERT(enginePriv);
    QPaintDevice *target = engine->paintDevice();
    Q_ASSERT(target);

    // Render via a pixmap when dealing with non-opaque painters or printers.
    if (!inRenderWithPainter && (opacity < 1.0 || (target->devType() == QInternal::Printer))) {
        d->render_helper(painter, targetOffset, toBePainted, renderFlags);
        d->extra->inRenderWithPainter = inRenderWithPainter;
        return;
    }

    // Set new shared painter.
    QPainter *oldPainter = d->sharedPainter();
    d->setSharedPainter(painter);

    // Save current system clip, viewport and transform,
    const QTransform oldTransform = enginePriv->systemTransform;
    const QRegion oldSystemClip = enginePriv->systemClip;
    const QRegion oldSystemViewport = enginePriv->systemViewport;

    // This ensures that all painting triggered by render() is clipped to the current engine clip.
    if (painter->hasClipping()) {
        const QRegion painterClip = painter->deviceTransform().map(painter->clipRegion());
        enginePriv->setSystemViewport(oldSystemClip.isEmpty() ? painterClip : oldSystemClip & painterClip);
    } else {
        enginePriv->setSystemViewport(oldSystemClip);
    }

    d->render(target, targetOffset, toBePainted, renderFlags);

    // Restore system clip, viewport and transform.
    enginePriv->systemClip = oldSystemClip;
    enginePriv->setSystemViewport(oldSystemViewport);
    enginePriv->setSystemTransform(oldTransform);

    // Restore shared painter.
    d->setSharedPainter(oldPainter);

    d->extra->inRenderWithPainter = inRenderWithPainter;
}

static void sendResizeEvents(QWidget *target)
{
    QResizeEvent e(target->size(), QSize());
    QApplication::sendEvent(target, &e);

    const QObjectList children = target->children();
    for (int i = 0; i < children.size(); ++i) {
        QWidget *child = static_cast<QWidget*>(children.at(i));
        if (child->isWidgetType() && !child->isWindow() && child->testAttribute(Qt::WA_PendingResizeEvent))
            sendResizeEvents(child);
    }
}

/*!
    \since 5.0

    Renders the widget into a pixmap restricted by the
    given \a rectangle. If the widget has any children, then
    they are also painted in the appropriate positions.

    If a rectangle with an invalid size is specified  (the default),
    the entire widget is painted.

    \sa render(), QPixmap
*/

/* INVOKABLE since used by QPixmap::grabWidget(). */
QPixmap QWidget::grab(const QRect &rectangle)
{
    Q_D(QWidget);
    if (testAttribute(Qt::WA_PendingResizeEvent) || !testAttribute(Qt::WA_WState_Created))
        sendResizeEvents(this);

    const QWidget::RenderFlags renderFlags = QWidget::DrawWindowBackground | QWidget::DrawChildren | QWidget::IgnoreMask;

    const bool oldDirtyOpaqueChildren =  d->dirtyOpaqueChildren;
    QRect r(rectangle);
    if (r.width() < 0 || r.height() < 0) {
        // For grabbing widgets that haven't been shown yet,
        // we trigger the layouting mechanism to determine the widget's size.
        r = d->prepareToRender(QRegion(), renderFlags).boundingRect();
        r.setTopLeft(rectangle.topLeft());
    }

    if (!r.intersects(rect()))
        return QPixmap();

    QPixmap res(r.size());
    if (!d->isOpaque)
        res.fill(Qt::transparent);
    render(&res, QPoint(), QRegion(r), renderFlags);

    d->dirtyOpaqueChildren = oldDirtyOpaqueChildren;
    return res;
}

/*!
    \brief The graphicsEffect function returns a pointer to the
    widget's graphics effect.

    If the widget has no graphics effect, 0 is returned.

    \since 4.6

    \sa setGraphicsEffect()
*/
#ifndef QT_NO_GRAPHICSEFFECT
QGraphicsEffect *QWidget::graphicsEffect() const
{
    Q_D(const QWidget);
    return d->graphicsEffect;
}
#endif //QT_NO_GRAPHICSEFFECT

/*!

  \brief The setGraphicsEffect function is for setting the widget's graphics effect.

    Sets \a effect as the widget's effect. If there already is an effect installed
    on this widget, QWidget will delete the existing effect before installing
    the new \a effect.

    If \a effect is the installed effect on a different widget, setGraphicsEffect() will remove
    the effect from the widget and install it on this widget.

    QWidget takes ownership of \a effect.

    \note This function will apply the effect on itself and all its children.

    \since 4.6

    \sa graphicsEffect()
*/
#ifndef QT_NO_GRAPHICSEFFECT
void QWidget::setGraphicsEffect(QGraphicsEffect *effect)
{
    Q_D(QWidget);
    if (d->graphicsEffect == effect)
        return;

    if (d->graphicsEffect) {
        d->invalidateBuffer(rect());
        delete d->graphicsEffect;
        d->graphicsEffect = 0;
    }

    if (effect) {
        // Set new effect.
        QGraphicsEffectSourcePrivate *sourced = new QWidgetEffectSourcePrivate(this);
        QGraphicsEffectSource *source = new QGraphicsEffectSource(*sourced);
        d->graphicsEffect = effect;
        effect->d_func()->setGraphicsEffectSource(source);
        update();
    }

    d->updateIsOpaque();
}
#endif //QT_NO_GRAPHICSEFFECT

bool QWidgetPrivate::isAboutToShow() const
{
    if (data.in_show)
        return true;

    Q_Q(const QWidget);
    if (q->isHidden())
        return false;

    // The widget will be shown if any of its ancestors are about to show.
    QWidget *parent = q->parentWidget();
    return parent ? parent->d_func()->isAboutToShow() : false;
}

QRegion QWidgetPrivate::prepareToRender(const QRegion &region, QWidget::RenderFlags renderFlags)
{
    Q_Q(QWidget);
    const bool isVisible = q->isVisible();

    // Make sure the widget is laid out correctly.
    if (!isVisible && !isAboutToShow()) {
        QWidget *topLevel = q->window();
        (void)topLevel->d_func()->topData(); // Make sure we at least have top-data.
        topLevel->ensurePolished();

        // Invalidate the layout of hidden ancestors (incl. myself) and pretend
        // they're not explicitly hidden.
        QWidget *widget = q;
        QWidgetList hiddenWidgets;
        while (widget) {
            if (widget->isHidden()) {
                widget->setAttribute(Qt::WA_WState_Hidden, false);
                hiddenWidgets.append(widget);
                if (!widget->isWindow() && widget->parentWidget()->d_func()->layout)
                    widget->d_func()->updateGeometry_helper(true);
            }
            widget = widget->parentWidget();
        }

        // Activate top-level layout.
        if (topLevel->d_func()->layout)
            topLevel->d_func()->layout->activate();

        // Adjust size if necessary.
        QTLWExtra *topLevelExtra = topLevel->d_func()->maybeTopData();
        if (topLevelExtra && !topLevelExtra->sizeAdjusted
            && !topLevel->testAttribute(Qt::WA_Resized)) {
            topLevel->adjustSize();
            topLevel->setAttribute(Qt::WA_Resized, false);
        }

        // Activate child layouts.
        topLevel->d_func()->activateChildLayoutsRecursively();

        // We're not cheating with WA_WState_Hidden anymore.
        for (int i = 0; i < hiddenWidgets.size(); ++i) {
            QWidget *widget = hiddenWidgets.at(i);
            widget->setAttribute(Qt::WA_WState_Hidden);
            if (!widget->isWindow() && widget->parentWidget()->d_func()->layout)
                widget->parentWidget()->d_func()->layout->invalidate();
        }
    } else if (isVisible) {
        q->window()->d_func()->sendPendingMoveAndResizeEvents(true, true);
    }

    // Calculate the region to be painted.
    QRegion toBePainted = !region.isEmpty() ? region : QRegion(q->rect());
    if (!(renderFlags & QWidget::IgnoreMask) && extra && extra->hasMask)
        toBePainted &= extra->mask;
    return toBePainted;
}

void QWidgetPrivate::render_helper(QPainter *painter, const QPoint &targetOffset, const QRegion &toBePainted,
                                   QWidget::RenderFlags renderFlags)
{
    Q_ASSERT(painter);
    Q_ASSERT(!toBePainted.isEmpty());

    Q_Q(QWidget);
#ifndef Q_DEAD_CODE_FROM_QT4_MAC
    const QTransform originalTransform = painter->worldTransform();
    const bool useDeviceCoordinates = originalTransform.isScaling();
    if (!useDeviceCoordinates) {
#endif
        // Render via a pixmap.
        const QRect rect = toBePainted.boundingRect();
        const QSize size = rect.size();
        if (size.isNull())
            return;

        QPixmap pixmap(size);
        if (!(renderFlags & QWidget::DrawWindowBackground) || !isOpaque)
            pixmap.fill(Qt::transparent);
        q->render(&pixmap, QPoint(), toBePainted, renderFlags);

        const bool restore = !(painter->renderHints() & QPainter::SmoothPixmapTransform);
        painter->setRenderHints(QPainter::SmoothPixmapTransform, true);

        painter->drawPixmap(targetOffset, pixmap);

        if (restore)
            painter->setRenderHints(QPainter::SmoothPixmapTransform, false);

#ifndef Q_DEAD_CODE_FROM_QT4_MAC
    } else {
        // Render via a pixmap in device coordinates (to avoid pixmap scaling).
        QTransform transform = originalTransform;
        transform.translate(targetOffset.x(), targetOffset.y());

        QPaintDevice *device = painter->device();
        Q_ASSERT(device);

        // Calculate device rect.
        const QRectF rect(toBePainted.boundingRect());
        QRect deviceRect = transform.mapRect(QRectF(0, 0, rect.width(), rect.height())).toAlignedRect();
        deviceRect &= QRect(0, 0, device->width(), device->height());

        QPixmap pixmap(deviceRect.size());
        pixmap.fill(Qt::transparent);

        // Create a pixmap device coordinate painter.
        QPainter pixmapPainter(&pixmap);
        pixmapPainter.setRenderHints(painter->renderHints());
        transform *= QTransform::fromTranslate(-deviceRect.x(), -deviceRect.y());
        pixmapPainter.setTransform(transform);

        q->render(&pixmapPainter, QPoint(), toBePainted, renderFlags);
        pixmapPainter.end();

        // And then draw the pixmap.
        painter->setTransform(QTransform());
        painter->drawPixmap(deviceRect.topLeft(), pixmap);
        painter->setTransform(originalTransform);
    }
#endif
}

void QWidgetPrivate::drawWidget(QPaintDevice *pdev, const QRegion &rgn, const QPoint &offset, int flags,
                                QPainter *sharedPainter, QWidgetBackingStore *backingStore)
{
    if (rgn.isEmpty())
        return;

    const bool asRoot = flags & DrawAsRoot;
    bool onScreen = paintOnScreen();

    Q_Q(QWidget);
#ifndef QT_NO_GRAPHICSEFFECT
    if (graphicsEffect && graphicsEffect->isEnabled()) {
        QGraphicsEffectSource *source = graphicsEffect->d_func()->source;
        QWidgetEffectSourcePrivate *sourced = static_cast<QWidgetEffectSourcePrivate *>
                                                         (source->d_func());
        if (!sourced->context) {
            QWidgetPaintContext context(pdev, rgn, offset, flags, sharedPainter, backingStore);
            sourced->context = &context;
            if (!sharedPainter) {
                setSystemClip(pdev, rgn.translated(offset));
                QPainter p(pdev);
                p.translate(offset);
                context.painter = &p;
                graphicsEffect->draw(&p);
                setSystemClip(pdev, QRegion());
            } else {
                context.painter = sharedPainter;
                if (sharedPainter->worldTransform() != sourced->lastEffectTransform) {
                    sourced->invalidateCache();
                    sourced->lastEffectTransform = sharedPainter->worldTransform();
                }
                sharedPainter->save();
                sharedPainter->translate(offset);
                graphicsEffect->draw(sharedPainter);
                sharedPainter->restore();
            }
            sourced->context = 0;

            // Native widgets need to be marked dirty on screen so painting will be done in correct context
            // Same check as in the no effects case below.
            if (backingStore && !onScreen && !asRoot && (q->internalWinId() || !q->nativeParentWidget()->isWindow()))
                backingStore->markDirtyOnScreen(rgn, q, offset);

            return;
        }
    }
#endif //QT_NO_GRAFFICSEFFECT

    const bool alsoOnScreen = flags & DrawPaintOnScreen;
    const bool recursive = flags & DrawRecursive;
    const bool alsoInvisible = flags & DrawInvisible;

    Q_ASSERT(sharedPainter ? sharedPainter->isActive() : true);

    QRegion toBePainted(rgn);
    if (asRoot && !alsoInvisible)
        toBePainted &= clipRect(); //(rgn & visibleRegion());
    if (!(flags & DontSubtractOpaqueChildren))
        subtractOpaqueChildren(toBePainted, q->rect());

    if (!toBePainted.isEmpty()) {
        if (!onScreen || alsoOnScreen) {
            //update the "in paint event" flag
            if (q->testAttribute(Qt::WA_WState_InPaintEvent))
                qWarning("QWidget::repaint: Recursive repaint detected");
            q->setAttribute(Qt::WA_WState_InPaintEvent);

            //clip away the new area
#ifndef QT_NO_PAINT_DEBUG
            bool flushed = QWidgetBackingStore::flushPaint(q, toBePainted);
#endif
            QPaintEngine *paintEngine = pdev->paintEngine();
            if (paintEngine) {
                setRedirected(pdev, -offset);

#ifdef Q_DEAD_CODE_FROM_QT4_MAC
                // (Alien support) Special case for Mac when redirecting: If the paint device
                // is of the Widget type we need to set WA_WState_InPaintEvent since painting
                // outside the paint event is not supported on QWidgets. The attributeis
                // restored further down.
                if (pdev->devType() == QInternal::Widget)
                    static_cast<QWidget *>(pdev)->setAttribute(Qt::WA_WState_InPaintEvent);

#endif
                if (sharedPainter)
                    setSystemClip(pdev, toBePainted);
                else
                    paintEngine->d_func()->systemRect = q->data->crect;

                //paint the background
                if ((asRoot || q->autoFillBackground() || onScreen || q->testAttribute(Qt::WA_StyledBackground))
                    && !q->testAttribute(Qt::WA_OpaquePaintEvent) && !q->testAttribute(Qt::WA_NoSystemBackground)) {
#ifndef QT_NO_OPENGL
                    beginBackingStorePainting();
#endif
                    QPainter p(q);
                    paintBackground(&p, toBePainted, (asRoot || onScreen) ? flags | DrawAsRoot : 0);
#ifndef QT_NO_OPENGL
                    endBackingStorePainting();
#endif
                }

                if (!sharedPainter)
                    setSystemClip(pdev, toBePainted.translated(offset));

                if (!onScreen && !asRoot && !isOpaque && q->testAttribute(Qt::WA_TintedBackground)) {
#ifndef QT_NO_OPENGL
                    beginBackingStorePainting();
#endif
                    QPainter p(q);
                    QColor tint = q->palette().window().color();
                    tint.setAlphaF(qreal(.6));
                    p.fillRect(toBePainted.boundingRect(), tint);
#ifndef QT_NO_OPENGL
                    endBackingStorePainting();
#endif
                }
            }

#if 0
            qDebug() << "painting" << q << "opaque ==" << isOpaque();
            qDebug() << "clipping to" << toBePainted << "location == " << offset
                     << "geometry ==" << QRect(q->mapTo(q->window(), QPoint(0, 0)), q->size());
#endif

            bool grabbed = false;
#ifndef QT_NO_OPENGL
            if (renderToTexture) {
                // This widget renders into a texture which is composed later. We just need to
                // punch a hole in the backingstore, so the texture will be visible.
                if (!q->testAttribute(Qt::WA_AlwaysStackOnTop)) {
                    beginBackingStorePainting();
                    QPainter p(q);
                    if (backingStore) {
                        p.setCompositionMode(QPainter::CompositionMode_Source);
                        p.fillRect(q->rect(), Qt::transparent);
                    } else {
                        // We are not drawing to a backingstore: fall back to QImage
                        p.drawImage(q->rect(), grabFramebuffer());
                        grabbed = true;
                    }
                    endBackingStorePainting();
                }
            }
#endif // QT_NO_OPENGL

            if (!grabbed) {
                //actually send the paint event
                sendPaintEvent(toBePainted);
            }

            // Native widgets need to be marked dirty on screen so painting will be done in correct context
            if (backingStore && !onScreen && !asRoot && (q->internalWinId() || (q->nativeParentWidget() && !q->nativeParentWidget()->isWindow())))
                backingStore->markDirtyOnScreen(toBePainted, q, offset);

            //restore
            if (paintEngine) {
#ifdef Q_DEAD_CODE_FROM_QT4_MAC
                if (pdev->devType() == QInternal::Widget)
                    static_cast<QWidget *>(pdev)->setAttribute(Qt::WA_WState_InPaintEvent, false);
#endif
                restoreRedirected();
                if (!sharedPainter)
                    paintEngine->d_func()->systemRect = QRect();
                else
                    paintEngine->d_func()->currentClipDevice = 0;

                setSystemClip(pdev, QRegion());
            }
            q->setAttribute(Qt::WA_WState_InPaintEvent, false);
            if (q->paintingActive())
                qWarning("QWidget::repaint: It is dangerous to leave painters active on a widget outside of the PaintEvent");

            if (paintEngine && paintEngine->autoDestruct()) {
                delete paintEngine;
            }

#ifndef QT_NO_PAINT_DEBUG
            if (flushed)
                QWidgetBackingStore::unflushPaint(q, toBePainted);
#endif
        } else if (q->isWindow()) {
            QPaintEngine *engine = pdev->paintEngine();
            if (engine) {
                QPainter p(pdev);
                p.setClipRegion(toBePainted);
                const QBrush bg = q->palette().brush(QPalette::Window);
                if (bg.style() == Qt::TexturePattern)
                    p.drawTiledPixmap(q->rect(), bg.texture());
                else
                    p.fillRect(q->rect(), bg);

                if (engine->autoDestruct())
                    delete engine;
            }
        }
    }

    if (recursive && !children.isEmpty()) {
        paintSiblingsRecursive(pdev, children, children.size() - 1, rgn, offset, flags & ~DrawAsRoot
                                , sharedPainter, backingStore);
    }
}

void QWidgetPrivate::sendPaintEvent(const QRegion &toBePainted)
{
    Q_Q(QWidget);
    QPaintEvent e(toBePainted);
    QCoreApplication::sendSpontaneousEvent(q, &e);

#ifndef QT_NO_OPENGL
    if (renderToTexture)
        resolveSamples();
#endif // QT_NO_OPENGL
}

void QWidgetPrivate::render(QPaintDevice *target, const QPoint &targetOffset,
                            const QRegion &sourceRegion, QWidget::RenderFlags renderFlags)
{
    if (!target) {
        qWarning("QWidget::render: null pointer to paint device");
        return;
    }

    const bool inRenderWithPainter = extra && extra->inRenderWithPainter;
    QRegion paintRegion = !inRenderWithPainter
                          ? prepareToRender(sourceRegion, renderFlags)
                          : sourceRegion;
    if (paintRegion.isEmpty())
        return;

#ifndef Q_DEAD_CODE_FROM_QT4_MAC
    QPainter *oldSharedPainter = inRenderWithPainter ? sharedPainter() : 0;

    // Use the target's shared painter if set (typically set when doing
    // "other->render(widget);" in the widget's paintEvent.
    if (target->devType() == QInternal::Widget) {
        QWidgetPrivate *targetPrivate = static_cast<QWidget *>(target)->d_func();
        if (targetPrivate->extra && targetPrivate->extra->inRenderWithPainter) {
            QPainter *targetPainter = targetPrivate->sharedPainter();
            if (targetPainter && targetPainter->isActive())
                setSharedPainter(targetPainter);
        }
    }
#endif

    // Use the target's redirected device if set and adjust offset and paint
    // region accordingly. This is typically the case when people call render
    // from the paintEvent.
    QPoint offset = targetOffset;
    offset -= paintRegion.boundingRect().topLeft();
    QPoint redirectionOffset;
    QPaintDevice *redirected = 0;

    if (target->devType() == QInternal::Widget)
        redirected = static_cast<QWidget *>(target)->d_func()->redirected(&redirectionOffset);
    if (!redirected)
        redirected = QPainter::redirected(target, &redirectionOffset);

    if (redirected) {
        target = redirected;
        offset -= redirectionOffset;
    }

    if (!inRenderWithPainter) { // Clip handled by shared painter (in qpainter.cpp).
        if (QPaintEngine *targetEngine = target->paintEngine()) {
            const QRegion targetSystemClip = targetEngine->systemClip();
            if (!targetSystemClip.isEmpty())
                paintRegion &= targetSystemClip.translated(-offset);
        }
    }

    // Set backingstore flags.
    int flags = DrawPaintOnScreen | DrawInvisible;
    if (renderFlags & QWidget::DrawWindowBackground)
        flags |= DrawAsRoot;

    if (renderFlags & QWidget::DrawChildren)
        flags |= DrawRecursive;
    else
        flags |= DontSubtractOpaqueChildren;

    flags |= DontSetCompositionMode;

    // Render via backingstore.
    drawWidget(target, paintRegion, offset, flags, sharedPainter());

    // Restore shared painter.
    if (oldSharedPainter)
        setSharedPainter(oldSharedPainter);
}

void QWidgetPrivate::paintSiblingsRecursive(QPaintDevice *pdev, const QObjectList& siblings, int index, const QRegion &rgn,
                                            const QPoint &offset, int flags
                                            , QPainter *sharedPainter, QWidgetBackingStore *backingStore)
{
    QWidget *w = 0;
    QRect boundingRect;
    bool dirtyBoundingRect = true;
    const bool exludeOpaqueChildren = (flags & DontDrawOpaqueChildren);
    const bool excludeNativeChildren = (flags & DontDrawNativeChildren);

    do {
        QWidget *x =  qobject_cast<QWidget*>(siblings.at(index));
        if (x && !(exludeOpaqueChildren && x->d_func()->isOpaque) && !x->isHidden() && !x->isWindow()
            && !(excludeNativeChildren && x->internalWinId())) {
            if (dirtyBoundingRect) {
                boundingRect = rgn.boundingRect();
                dirtyBoundingRect = false;
            }

            if (qRectIntersects(boundingRect, x->d_func()->effectiveRectFor(x->data->crect))) {
                w = x;
                break;
            }
        }
        --index;
    } while (index >= 0);

    if (!w)
        return;

    QWidgetPrivate *wd = w->d_func();
    const QPoint widgetPos(w->data->crect.topLeft());
    const bool hasMask = wd->extra && wd->extra->hasMask && !wd->graphicsEffect;
    if (index > 0) {
        QRegion wr(rgn);
        if (wd->isOpaque)
            wr -= hasMask ? wd->extra->mask.translated(widgetPos) : w->data->crect;
        paintSiblingsRecursive(pdev, siblings, --index, wr, offset, flags
                               , sharedPainter, backingStore);
    }

    if (w->updatesEnabled()
#ifndef QT_NO_GRAPHICSVIEW
            && (!w->d_func()->extra || !w->d_func()->extra->proxyWidget)
#endif //QT_NO_GRAPHICSVIEW
       ) {
        QRegion wRegion(rgn);
        wRegion &= wd->effectiveRectFor(w->data->crect);
        wRegion.translate(-widgetPos);
        if (hasMask)
            wRegion &= wd->extra->mask;
        wd->drawWidget(pdev, wRegion, offset + widgetPos, flags, sharedPainter, backingStore);
    }
}

#ifndef QT_NO_GRAPHICSEFFECT
QRectF QWidgetEffectSourcePrivate::boundingRect(Qt::CoordinateSystem system) const
{
    if (system != Qt::DeviceCoordinates)
        return m_widget->rect();

    if (!context) {
        // Device coordinates without context not yet supported.
        qWarning("QGraphicsEffectSource::boundingRect: Not yet implemented, lacking device context");
        return QRectF();
    }

    return context->painter->worldTransform().mapRect(m_widget->rect());
}

void QWidgetEffectSourcePrivate::draw(QPainter *painter)
{
    if (!context || context->painter != painter) {
        m_widget->render(painter);
        return;
    }

    // The region saved in the context is neither clipped to the rect
    // nor the mask, so we have to clip it here before calling drawWidget.
    QRegion toBePainted = context->rgn;
    toBePainted &= m_widget->rect();
    QWidgetPrivate *wd = qt_widget_private(m_widget);
    if (wd->extra && wd->extra->hasMask)
        toBePainted &= wd->extra->mask;

    wd->drawWidget(context->pdev, toBePainted, context->offset, context->flags,
                   context->sharedPainter, context->backingStore);
}

QPixmap QWidgetEffectSourcePrivate::pixmap(Qt::CoordinateSystem system, QPoint *offset,
                                           QGraphicsEffect::PixmapPadMode mode) const
{
    const bool deviceCoordinates = (system == Qt::DeviceCoordinates);
    if (!context && deviceCoordinates) {
        // Device coordinates without context not yet supported.
        qWarning("QGraphicsEffectSource::pixmap: Not yet implemented, lacking device context");
        return QPixmap();
    }

    QPoint pixmapOffset;
    QRectF sourceRect = m_widget->rect();

    if (deviceCoordinates) {
        const QTransform &painterTransform = context->painter->worldTransform();
        sourceRect = painterTransform.mapRect(sourceRect);
        pixmapOffset = painterTransform.map(pixmapOffset);
    }

    QRect effectRect;

    if (mode == QGraphicsEffect::PadToEffectiveBoundingRect)
        effectRect = m_widget->graphicsEffect()->boundingRectFor(sourceRect).toAlignedRect();
    else if (mode == QGraphicsEffect::PadToTransparentBorder)
        effectRect = sourceRect.adjusted(-1, -1, 1, 1).toAlignedRect();
    else
        effectRect = sourceRect.toAlignedRect();

    if (offset)
        *offset = effectRect.topLeft();

    pixmapOffset -= effectRect.topLeft();

    QPixmap pixmap(effectRect.size());
    pixmap.fill(Qt::transparent);
    m_widget->render(&pixmap, pixmapOffset, QRegion(), QWidget::DrawChildren);
    return pixmap;
}
#endif //QT_NO_GRAPHICSEFFECT

#ifndef QT_NO_GRAPHICSVIEW
/*!
    \internal

    Finds the nearest widget embedded in a graphics proxy widget along the chain formed by this
    widget and its ancestors. The search starts at \a origin (inclusive).
    If successful, the function returns the proxy that embeds the widget, or 0 if no embedded
    widget was found.
*/
QGraphicsProxyWidget * QWidgetPrivate::nearestGraphicsProxyWidget(const QWidget *origin)
{
    if (origin) {
        QWExtra *extra = origin->d_func()->extra;
        if (extra && extra->proxyWidget)
            return extra->proxyWidget;
        return nearestGraphicsProxyWidget(origin->parentWidget());
    }
    return 0;
}
#endif

/*!
    \property QWidget::locale
    \brief the widget's locale
    \since 4.3

    As long as no special locale has been set, this is either
    the parent's locale or (if this widget is a top level widget),
    the default locale.

    If the widget displays dates or numbers, these should be formatted
    using the widget's locale.

    \sa QLocale, QLocale::setDefault()
*/

void QWidgetPrivate::setLocale_helper(const QLocale &loc, bool forceUpdate)
{
    Q_Q(QWidget);
    if (locale == loc && !forceUpdate)
        return;

    locale = loc;

    if (!children.isEmpty()) {
        for (int i = 0; i < children.size(); ++i) {
            QWidget *w = qobject_cast<QWidget*>(children.at(i));
            if (!w)
                continue;
            if (w->testAttribute(Qt::WA_SetLocale))
                continue;
            if (w->isWindow() && !w->testAttribute(Qt::WA_WindowPropagation))
                continue;
            w->d_func()->setLocale_helper(loc, forceUpdate);
        }
    }
    QEvent e(QEvent::LocaleChange);
    QApplication::sendEvent(q, &e);
}

void QWidget::setLocale(const QLocale &locale)
{
    Q_D(QWidget);

    setAttribute(Qt::WA_SetLocale);
    d->setLocale_helper(locale);
}

QLocale QWidget::locale() const
{
    Q_D(const QWidget);

    return d->locale;
}

void QWidgetPrivate::resolveLocale()
{
    Q_Q(const QWidget);

    if (!q->testAttribute(Qt::WA_SetLocale)) {
        setLocale_helper(q->isWindow()
                            ? QLocale()
                            : q->parentWidget()->locale());
    }
}

void QWidget::unsetLocale()
{
    Q_D(QWidget);
    setAttribute(Qt::WA_SetLocale, false);
    d->resolveLocale();
}

/*!
    \property QWidget::windowTitle
    \brief the window title (caption)

    This property only makes sense for top-level widgets, such as
    windows and dialogs. If no caption has been set, the title is based of the
    \l windowFilePath. If neither of these is set, then the title is
    an empty string.

    If you use the \l windowModified mechanism, the window title must
    contain a "[*]" placeholder, which indicates where the '*' should
    appear. Normally, it should appear right after the file name
    (e.g., "document1.txt[*] - Text Editor"). If the \l
    windowModified property is \c false (the default), the placeholder
    is simply removed.

    On some desktop platforms (including Windows and Unix), the application name
    (from QGuiApplication::applicationDisplayName) is added at the end of the
    window title, if set. This is done by the QPA plugin, so it is shown to the
    user, but isn't part of the windowTitle string.

    \sa windowIcon, windowIconText, windowModified, windowFilePath
*/
QString QWidget::windowTitle() const
{
    Q_D(const QWidget);
    if (d->extra && d->extra->topextra) {
        if (!d->extra->topextra->caption.isEmpty())
            return d->extra->topextra->caption;
        if (!d->extra->topextra->filePath.isEmpty())
            return QFileInfo(d->extra->topextra->filePath).fileName() + QLatin1String("[*]");
    }
    return QString();
}

/*!
    Returns a modified window title with the [*] place holder
    replaced according to the rules described in QWidget::setWindowTitle

    This function assumes that "[*]" can be quoted by another
    "[*]", so it will replace two place holders by one and
    a single last one by either "*" or nothing depending on
    the modified flag.

    \internal
*/
QString qt_setWindowTitle_helperHelper(const QString &title, const QWidget *widget)
{
    Q_ASSERT(widget);

#ifdef QT_EVAL
    extern QString qt_eval_adapt_window_title(const QString &title);
    QString cap = qt_eval_adapt_window_title(title);
#else
    QString cap = title;
#endif

    if (cap.isEmpty())
        return cap;

    QLatin1String placeHolder("[*]");
    int index = cap.indexOf(placeHolder);

    // here the magic begins
    while (index != -1) {
        index += placeHolder.size();
        int count = 1;
        while (cap.indexOf(placeHolder, index) == index) {
            ++count;
            index += placeHolder.size();
        }

        if (count%2) { // odd number of [*] -> replace last one
            int lastIndex = cap.lastIndexOf(placeHolder, index - 1);
            if (widget->isWindowModified()
             && widget->style()->styleHint(QStyle::SH_TitleBar_ModifyNotification, 0, widget))
                cap.replace(lastIndex, 3, QWidget::tr("*"));
            else
                cap.remove(lastIndex, 3);
        }

        index = cap.indexOf(placeHolder, index);
    }

    cap.replace(QLatin1String("[*][*]"), placeHolder);

    return cap;
}

void QWidgetPrivate::setWindowTitle_helper(const QString &title)
{
    Q_Q(QWidget);
    if (q->testAttribute(Qt::WA_WState_Created))
        setWindowTitle_sys(qt_setWindowTitle_helperHelper(title, q));
}

void QWidgetPrivate::setWindowTitle_sys(const QString &caption)
{
    Q_Q(QWidget);
    if (!q->isWindow())
        return;

    if (QWindow *window = q->windowHandle())
        window->setTitle(caption);

}

void QWidgetPrivate::setWindowIconText_helper(const QString &title)
{
    Q_Q(QWidget);
    if (q->testAttribute(Qt::WA_WState_Created))
        setWindowIconText_sys(qt_setWindowTitle_helperHelper(title, q));
}

void QWidgetPrivate::setWindowIconText_sys(const QString &iconText)
{
    Q_UNUSED(iconText);
}

/*!
    \fn void QWidget::windowIconTextChanged(const QString &iconText)

    This signal is emitted when the window's icon text has changed, with the
    new \a iconText as an argument.

    \since 5.2
*/

void QWidget::setWindowIconText(const QString &iconText)
{
    if (QWidget::windowIconText() == iconText)
        return;

    Q_D(QWidget);
    d->topData()->iconText = iconText;
    d->setWindowIconText_helper(iconText);

    QEvent e(QEvent::IconTextChange);
    QApplication::sendEvent(this, &e);

    emit windowIconTextChanged(iconText);
}

/*!
    \fn void QWidget::windowTitleChanged(const QString &title)

    This signal is emitted when the window's title has changed, with the
    new \a title as an argument.

    \since 5.2
*/

void QWidget::setWindowTitle(const QString &title)
{
    if (QWidget::windowTitle() == title && !title.isEmpty() && !title.isNull())
        return;

    Q_D(QWidget);
    d->topData()->caption = title;
    d->setWindowTitle_helper(title);

    QEvent e(QEvent::WindowTitleChange);
    QApplication::sendEvent(this, &e);

    emit windowTitleChanged(title);
}


/*!
    \property QWidget::windowIcon
    \brief the widget's icon

    This property only makes sense for windows. If no icon
    has been set, windowIcon() returns the application icon
    (QApplication::windowIcon()).

    \sa windowIconText, windowTitle
*/
QIcon QWidget::windowIcon() const
{
    const QWidget *w = this;
    while (w) {
        const QWidgetPrivate *d = w->d_func();
        if (d->extra && d->extra->topextra && d->extra->topextra->icon)
            return *d->extra->topextra->icon;
        w = w->parentWidget();
    }
    return QApplication::windowIcon();
}

void QWidgetPrivate::setWindowIcon_helper()
{
    QEvent e(QEvent::WindowIconChange);
    QApplication::sendEvent(q_func(), &e);
    for (int i = 0; i < children.size(); ++i) {
        QWidget *w = qobject_cast<QWidget *>(children.at(i));
        if (w && !w->isWindow())
            QApplication::sendEvent(w, &e);
    }
}

/*!
    \fn void QWidget::windowIconChanged(const QIcon &icon)

    This signal is emitted when the window's icon has changed, with the
    new \a icon as an argument.

    \since 5.2
*/

void QWidget::setWindowIcon(const QIcon &icon)
{
    Q_D(QWidget);

    setAttribute(Qt::WA_SetWindowIcon, !icon.isNull());
    d->createTLExtra();

    if (!d->extra->topextra->icon)
        d->extra->topextra->icon = new QIcon();
    *d->extra->topextra->icon = icon;

    d->setWindowIcon_sys();
    d->setWindowIcon_helper();

    emit windowIconChanged(icon);
}

void QWidgetPrivate::setWindowIcon_sys()
{
    Q_Q(QWidget);
    if (QWindow *window = q->windowHandle())
        window->setIcon(q->windowIcon());
}

/*!
    \property QWidget::windowIconText
    \brief the widget's icon text

    This property only makes sense for windows. If no icon
    text has been set, this functions returns an empty string.

    \sa windowIcon, windowTitle
*/

QString QWidget::windowIconText() const
{
    Q_D(const QWidget);
    return (d->extra && d->extra->topextra) ? d->extra->topextra->iconText : QString();
}

/*!
    \property QWidget::windowFilePath
    \since 4.4
    \brief the file path associated with a widget

    This property only makes sense for windows. It associates a file path with
    a window. If you set the file path, but have not set the window title, Qt
    sets the window title to the file name of the specified path, obtained using
    QFileInfo::fileName().

    If the window title is set at any point, then the window title takes precedence and
    will be shown instead of the file path string.

    Additionally, on Mac OS X, this has an added benefit that it sets the
    \l{http://developer.apple.com/documentation/UserExperience/Conceptual/OSXHIGuidelines/XHIGWindows/chapter_17_section_3.html}{proxy icon}
    for the window, assuming that the file path exists.

    If no file path is set, this property contains an empty string.

    By default, this property contains an empty string.

    \sa windowTitle, windowIcon
*/

QString QWidget::windowFilePath() const
{
    Q_D(const QWidget);
    return (d->extra && d->extra->topextra) ? d->extra->topextra->filePath : QString();
}

void QWidget::setWindowFilePath(const QString &filePath)
{
    if (filePath == windowFilePath())
        return;

    Q_D(QWidget);

    d->createTLExtra();
    d->extra->topextra->filePath = filePath;
    d->setWindowFilePath_helper(filePath);
}

void QWidgetPrivate::setWindowFilePath_helper(const QString &filePath)
{
    if (extra->topextra && extra->topextra->caption.isEmpty()) {
#ifdef Q_OS_MAC
        setWindowTitle_helper(QFileInfo(filePath).fileName());
#else
        Q_Q(QWidget);
        Q_UNUSED(filePath);
        setWindowTitle_helper(q->windowTitle());
#endif
    }
#ifdef Q_OS_MAC
    setWindowFilePath_sys(filePath);
#endif
}

void QWidgetPrivate::setWindowFilePath_sys(const QString &filePath)
{
    Q_Q(QWidget);
    if (!q->isWindow())
        return;

    if (QWindow *window = q->windowHandle())
        window->setFilePath(filePath);
}

/*!
    Returns the window's role, or an empty string.

    \sa windowIcon, windowTitle
*/

QString QWidget::windowRole() const
{
    Q_D(const QWidget);
    return (d->extra && d->extra->topextra) ? d->extra->topextra->role : QString();
}

/*!
    Sets the window's role to \a role. This only makes sense for
    windows on X11.
*/
void QWidget::setWindowRole(const QString &role)
{
#if defined(Q_DEAD_CODE_FROM_QT4_X11)
    Q_D(QWidget);
    d->topData()->role = role;
    d->setWindowRole();
#else
    Q_UNUSED(role)
#endif
}

/*!
    \property QWidget::mouseTracking
    \brief whether mouse tracking is enabled for the widget

    If mouse tracking is disabled (the default), the widget only
    receives mouse move events when at least one mouse button is
    pressed while the mouse is being moved.

    If mouse tracking is enabled, the widget receives mouse move
    events even if no buttons are pressed.

    \sa mouseMoveEvent()
*/


/*!
    Sets the widget's focus proxy to widget \a w. If \a w is 0, the
    function resets this widget to have no focus proxy.

    Some widgets can "have focus", but create a child widget, such as
    QLineEdit, to actually handle the focus. In this case, the widget
    can set the line edit to be its focus proxy.

    setFocusProxy() sets the widget which will actually get focus when
    "this widget" gets it. If there is a focus proxy, setFocus() and
    hasFocus() operate on the focus proxy.

    \sa focusProxy()
*/

void QWidget::setFocusProxy(QWidget * w)
{
    Q_D(QWidget);
    if (!w && !d->extra)
        return;

    for (QWidget* fp  = w; fp; fp = fp->focusProxy()) {
        if (fp == this) {
            qWarning("QWidget: %s (%s) already in focus proxy chain", metaObject()->className(), objectName().toLocal8Bit().constData());
            return;
        }
    }

    d->createExtra();
    d->extra->focus_proxy = w;
}


/*!
    Returns the focus proxy, or 0 if there is no focus proxy.

    \sa setFocusProxy()
*/

QWidget * QWidget::focusProxy() const
{
    Q_D(const QWidget);
    return d->extra ? (QWidget *)d->extra->focus_proxy : 0;
}


/*!
    \property QWidget::focus
    \brief whether this widget (or its focus proxy) has the keyboard
    input focus

    By default, this property is \c false.

    \note Obtaining the value of this property for a widget is effectively equivalent
    to checking whether QApplication::focusWidget() refers to the widget.

    \sa setFocus(), clearFocus(), setFocusPolicy(), QApplication::focusWidget()
*/
bool QWidget::hasFocus() const
{
    const QWidget* w = this;
    while (w->d_func()->extra && w->d_func()->extra->focus_proxy)
        w = w->d_func()->extra->focus_proxy;
    if (QWidget *window = w->window()) {
#ifndef QT_NO_GRAPHICSVIEW
        QWExtra *e = window->d_func()->extra;
        if (e && e->proxyWidget && e->proxyWidget->hasFocus() && window->focusWidget() == w)
            return true;
#endif
    }
    return (QApplication::focusWidget() == w);
}

/*!
    Gives the keyboard input focus to this widget (or its focus
    proxy) if this widget or one of its parents is the \l{isActiveWindow()}{active window}. The \a reason argument will
    be passed into any focus event sent from this function, it is used
    to give an explanation of what caused the widget to get focus.
    If the window is not active, the widget will be given the focus when
    the window becomes active.

    First, a focus about to change event is sent to the focus widget (if any) to
    tell it that it is about to lose the focus. Then focus is changed, a
    focus out event is sent to the previous focus item and a focus in event is sent
    to the new item to tell it that it just received the focus.
    (Nothing happens if the focus in and focus out widgets are the
    same.)

    \note On embedded platforms, setFocus() will not cause an input panel
    to be opened by the input method. If you want this to happen, you
    have to send a QEvent::RequestSoftwareInputPanel event to the
    widget yourself.

    setFocus() gives focus to a widget regardless of its focus policy,
    but does not clear any keyboard grab (see grabKeyboard()).

    Be aware that if the widget is hidden, it will not accept focus
    until it is shown.

    \warning If you call setFocus() in a function which may itself be
    called from focusOutEvent() or focusInEvent(), you may get an
    infinite recursion.

    \sa hasFocus(), clearFocus(), focusInEvent(), focusOutEvent(),
    setFocusPolicy(), focusWidget(), QApplication::focusWidget(), grabKeyboard(),
    grabMouse(), {Keyboard Focus in Widgets}, QEvent::RequestSoftwareInputPanel
*/

void QWidget::setFocus(Qt::FocusReason reason)
{
    if (!isEnabled())
        return;

    QWidget *f = this;
    while (f->d_func()->extra && f->d_func()->extra->focus_proxy)
        f = f->d_func()->extra->focus_proxy;

    if (QApplication::focusWidget() == f
#if defined(Q_DEAD_CODE_FROM_QT4_WIN)
        && GetFocus() == f->internalWinId()
#endif
       )
        return;

#ifndef QT_NO_GRAPHICSVIEW
    QWidget *previousProxyFocus = 0;
    if (QWExtra *topData = window()->d_func()->extra) {
        if (topData->proxyWidget && topData->proxyWidget->hasFocus()) {
            previousProxyFocus = topData->proxyWidget->widget()->focusWidget();
            if (previousProxyFocus && previousProxyFocus->focusProxy())
                previousProxyFocus = previousProxyFocus->focusProxy();
            if (previousProxyFocus == this && !topData->proxyWidget->d_func()->proxyIsGivingFocus)
                return;
        }
    }
#endif

#ifndef QT_NO_GRAPHICSVIEW
    // Update proxy state
    if (QWExtra *topData = window()->d_func()->extra) {
        if (topData->proxyWidget && !topData->proxyWidget->hasFocus()) {
            f->d_func()->updateFocusChild();
            topData->proxyWidget->d_func()->focusFromWidgetToProxy = 1;
            topData->proxyWidget->setFocus(reason);
            topData->proxyWidget->d_func()->focusFromWidgetToProxy = 0;
        }
    }
#endif

    if (f->isActiveWindow()) {
        QWidget *prev = QApplicationPrivate::focus_widget;
        if (prev) {
            if (reason != Qt::PopupFocusReason && reason != Qt::MenuBarFocusReason
                && prev->testAttribute(Qt::WA_InputMethodEnabled)) {
                qApp->inputMethod()->commit();
            }

            if (reason != Qt::NoFocusReason) {
                QFocusEvent focusAboutToChange(QEvent::FocusAboutToChange, reason);
                QApplication::sendEvent(prev, &focusAboutToChange);
            }
        }

        f->d_func()->updateFocusChild();

        QApplicationPrivate::setFocusWidget(f, reason);
#ifndef QT_NO_ACCESSIBILITY
# ifdef Q_OS_WIN
        // The negation of the condition in setFocus_sys
        if (!(testAttribute(Qt::WA_WState_Created) && window()->windowType() != Qt::Popup && internalWinId()))
            //setFocusWidget will already post a focus event for us (that the AT client receives) on Windows
# endif
        // menus update the focus manually and this would create bogus events
        if (!(f->inherits("QMenuBar") || f->inherits("QMenu") || f->inherits("QMenuItem")))
        {
            QAccessibleEvent event(f, QAccessible::Focus);
            QAccessible::updateAccessibility(&event);
        }
#endif
#ifndef QT_NO_GRAPHICSVIEW
        if (QWExtra *topData = window()->d_func()->extra) {
            if (topData->proxyWidget) {
                if (previousProxyFocus && previousProxyFocus != f) {
                    // Send event to self
                    QFocusEvent event(QEvent::FocusOut, reason);
                    QPointer<QWidget> that = previousProxyFocus;
                    QApplication::sendEvent(previousProxyFocus, &event);
                    if (that)
                        QApplication::sendEvent(that->style(), &event);
                }
                if (!isHidden()) {
#ifndef QT_NO_GRAPHICSVIEW
                    // Update proxy state
                    if (QWExtra *topData = window()->d_func()->extra)
                        if (topData->proxyWidget && topData->proxyWidget->hasFocus())
                            topData->proxyWidget->d_func()->updateProxyInputMethodAcceptanceFromWidget();
#endif
                    // Send event to self
                    QFocusEvent event(QEvent::FocusIn, reason);
                    QPointer<QWidget> that = f;
                    QApplication::sendEvent(f, &event);
                    if (that)
                        QApplication::sendEvent(that->style(), &event);
                }
            }
        }
#endif
    } else {
        f->d_func()->updateFocusChild();
    }

    if (QTLWExtra *extra = f->window()->d_func()->maybeTopData()) {
        if (extra->window)
            emit extra->window->focusObjectChanged(f);
    }
}

void QWidgetPrivate::setFocus_sys()
{
    Q_Q(QWidget);
    // Embedded native widget may have taken the focus; get it back to toplevel if that is the case
    const QWidget *topLevel = q->window();
    if (topLevel->windowType() != Qt::Popup) {
        if (QWindow *nativeWindow = q->window()->windowHandle()) {
            if (nativeWindow != QGuiApplication::focusWindow()
                && q->testAttribute(Qt::WA_WState_Created)) {
                nativeWindow->requestActivate();
            }
        }
    }
}

// updates focus_child on parent widgets to point into this widget
void QWidgetPrivate::updateFocusChild()
{
    Q_Q(QWidget);

    QWidget *w = q;
    if (q->isHidden()) {
        while (w && w->isHidden()) {
            w->d_func()->focus_child = q;
            w = w->isWindow() ? 0 : w->parentWidget();
        }
    } else {
        while (w) {
            w->d_func()->focus_child = q;
            w = w->isWindow() ? 0 : w->parentWidget();
        }
    }
}

/*!
    \fn void QWidget::setFocus()
    \overload

    Gives the keyboard input focus to this widget (or its focus
    proxy) if this widget or one of its parents is the
    \l{isActiveWindow()}{active window}.
*/

/*!
    Takes keyboard input focus from the widget.

    If the widget has active focus, a \l{focusOutEvent()}{focus out event} is sent to this widget to tell it that it has
    lost the focus.

    This widget must enable focus setting in order to get the keyboard
    input focus, i.e. it must call setFocusPolicy().

    \sa hasFocus(), setFocus(), focusInEvent(), focusOutEvent(),
    setFocusPolicy(), QApplication::focusWidget()
*/

void QWidget::clearFocus()
{
    if (hasFocus()) {
        if (testAttribute(Qt::WA_InputMethodEnabled))
            qApp->inputMethod()->commit();

        QFocusEvent focusAboutToChange(QEvent::FocusAboutToChange);
        QApplication::sendEvent(this, &focusAboutToChange);
    }

    QWidget *w = this;
    while (w) {
        // Just like setFocus(), we update (clear) the focus_child of our parents
        if (w->d_func()->focus_child == this)
            w->d_func()->focus_child = 0;
        w = w->parentWidget();
    }
    // Since focus_child is the basis for the top level QWidgetWindow's focusObject()
    // we need to report this change to the rest of Qt, but we match setFocus() and
    // do it at the end of the function.

#ifndef QT_NO_GRAPHICSVIEW
    QWExtra *topData = d_func()->extra;
    if (topData && topData->proxyWidget)
        topData->proxyWidget->clearFocus();
#endif

    if (hasFocus()) {
        // Update proxy state
        QApplicationPrivate::setFocusWidget(0, Qt::OtherFocusReason);
#if defined(Q_DEAD_CODE_FROM_QT4_WIN)
        if (!(windowType() == Qt::Popup) && GetFocus() == internalWinId())
            SetFocus(0);
        else
#endif
        {
#ifndef QT_NO_ACCESSIBILITY
            QAccessibleEvent event(this, QAccessible::Focus);
            QAccessible::updateAccessibility(&event);
#endif
        }
    }

    // Since we've unconditionally cleared the focus_child of our parents, we need
    // to report this to the rest of Qt. Note that the focus_child is not the same
    // thing as the application's focusWidget, which is why this piece of code is
    // not inside the hasFocus() block above.
    if (QTLWExtra *extra = window()->d_func()->maybeTopData()) {
        if (extra->window)
            emit extra->window->focusObjectChanged(extra->window->focusObject());
    }
}


/*!
    \fn bool QWidget::focusNextChild()

    Finds a new widget to give the keyboard focus to, as appropriate
    for \uicontrol Tab, and returns \c true if it can find a new widget, or
    false if it can't.

    \sa focusPreviousChild()
*/

/*!
    \fn bool QWidget::focusPreviousChild()

    Finds a new widget to give the keyboard focus to, as appropriate
    for \uicontrol Shift+Tab, and returns \c true if it can find a new widget,
    or false if it can't.

    \sa focusNextChild()
*/

/*!
    Finds a new widget to give the keyboard focus to, as appropriate
    for Tab and Shift+Tab, and returns \c true if it can find a new
    widget, or false if it can't.

    If \a next is true, this function searches forward, if \a next
    is false, it searches backward.

    Sometimes, you will want to reimplement this function. For
    example, a web browser might reimplement it to move its "current
    active link" forward or backward, and call
    focusNextPrevChild() only when it reaches the last or
    first link on the "page".

    Child widgets call focusNextPrevChild() on their parent widgets,
    but only the window that contains the child widgets decides where
    to redirect focus. By reimplementing this function for an object,
    you thus gain control of focus traversal for all child widgets.

    \sa focusNextChild(), focusPreviousChild()
*/

bool QWidget::focusNextPrevChild(bool next)
{
    Q_D(QWidget);
    QWidget* p = parentWidget();
    bool isSubWindow = (windowType() == Qt::SubWindow);
    if (!isWindow() && !isSubWindow && p)
        return p->focusNextPrevChild(next);
#ifndef QT_NO_GRAPHICSVIEW
    if (d->extra && d->extra->proxyWidget)
        return d->extra->proxyWidget->focusNextPrevChild(next);
#endif

    bool wrappingOccurred = false;
    QWidget *w = QApplicationPrivate::focusNextPrevChild_helper(this, next,
                                                                &wrappingOccurred);
    if (!w) return false;

    Qt::FocusReason reason = next ? Qt::TabFocusReason : Qt::BacktabFocusReason;

    /* If we are about to wrap the focus chain, give the platform
     * implementation a chance to alter the wrapping behavior.  This is
     * especially needed when the window is embedded in a window created by
     * another process.
     */
    if (wrappingOccurred) {
        QWindow *window = windowHandle();
        if (window != 0) {
            QWindowPrivate *winp = qt_window_private(window);

            if (winp->platformWindow != 0) {
                QFocusEvent event(QEvent::FocusIn, reason);
                event.ignore();
                winp->platformWindow->windowEvent(&event);
                if (event.isAccepted()) return true;
            }
        }
    }

    w->setFocus(reason);
    return true;
}

/*!
    Returns the last child of this widget that setFocus had been
    called on.  For top level widgets this is the widget that will get
    focus in case this window gets activated

    This is not the same as QApplication::focusWidget(), which returns
    the focus widget in the currently active window.
*/

QWidget *QWidget::focusWidget() const
{
    return const_cast<QWidget *>(d_func()->focus_child);
}

/*!
    Returns the next widget in this widget's focus chain.

    \sa previousInFocusChain()
*/
QWidget *QWidget::nextInFocusChain() const
{
    return const_cast<QWidget *>(d_func()->focus_next);
}

/*!
    \brief The previousInFocusChain function returns the previous
    widget in this widget's focus chain.

    \sa nextInFocusChain()

    \since 4.6
*/
QWidget *QWidget::previousInFocusChain() const
{
    return const_cast<QWidget *>(d_func()->focus_prev);
}

/*!
    \property QWidget::isActiveWindow
    \brief whether this widget's window is the active window

    The active window is the window that contains the widget that has
    keyboard focus (The window may still have focus if it has no
    widgets or none of its widgets accepts keyboard focus).

    When popup windows are visible, this property is \c true for both the
    active window \e and for the popup.

    By default, this property is \c false.

    \sa activateWindow(), QApplication::activeWindow()
*/
bool QWidget::isActiveWindow() const
{
    QWidget *tlw = window();
    if(tlw == QApplication::activeWindow() || (isVisible() && (tlw->windowType() == Qt::Popup)))
        return true;

#ifndef QT_NO_GRAPHICSVIEW
    if (QWExtra *tlwExtra = tlw->d_func()->extra) {
        if (isVisible() && tlwExtra->proxyWidget)
            return tlwExtra->proxyWidget->isActiveWindow();
    }
#endif

    if(style()->styleHint(QStyle::SH_Widget_ShareActivation, 0, this)) {
        if(tlw->windowType() == Qt::Tool &&
           !tlw->isModal() &&
           (!tlw->parentWidget() || tlw->parentWidget()->isActiveWindow()))
           return true;
        QWidget *w = QApplication::activeWindow();
        while(w && tlw->windowType() == Qt::Tool &&
              !w->isModal() && w->parentWidget()) {
            w = w->parentWidget()->window();
            if(w == tlw)
                return true;
        }
    }

    // Check for an active window container
    if (QWindow *ww = QGuiApplication::focusWindow()) {
        while (ww) {
            QWidgetWindow *qww = qobject_cast<QWidgetWindow *>(ww);
            QWindowContainer *qwc = qww ? qobject_cast<QWindowContainer *>(qww->widget()) : 0;
            if (qwc && qwc->topLevelWidget() == tlw)
                return true;
            ww = ww->parent();
        }
    }

    // Check if platform adaptation thinks the window is active. This is necessary for
    // example in case of ActiveQt servers that are embedded into another application.
    // Those are separate processes that are not part of the parent application Qt window/widget
    // hierarchy, so they need to rely on native methods to determine if they are part of the
    // active window.
    if (const QWindow *w = tlw->windowHandle()) {
        if (w->handle())
            return w->handle()->isActive();
    }

    return false;
}

/*!
    Puts the \a second widget after the \a first widget in the focus order.

    Note that since the tab order of the \a second widget is changed, you
    should order a chain like this:

    \snippet code/src_gui_kernel_qwidget.cpp 9

    \e not like this:

    \snippet code/src_gui_kernel_qwidget.cpp 10

    If \a first or \a second has a focus proxy, setTabOrder()
    correctly substitutes the proxy.

    \sa setFocusPolicy(), setFocusProxy(), {Keyboard Focus in Widgets}
*/
void QWidget::setTabOrder(QWidget* first, QWidget *second)
{
    if (!first || !second || first->focusPolicy() == Qt::NoFocus || second->focusPolicy() == Qt::NoFocus)
        return;

    if (first->window() != second->window()) {
        qWarning("QWidget::setTabOrder: 'first' and 'second' must be in the same window");
        return;
    }

    QWidget *fp = first->focusProxy();
    if (fp) {
        // If first is redirected, set first to the last child of first
        // that can take keyboard focus so that second is inserted after
        // that last child, and the focus order within first is (more
        // likely to be) preserved.
        QList<QWidget *> l = first->findChildren<QWidget *>();
        for (int i = l.size()-1; i >= 0; --i) {
            QWidget * next = l.at(i);
            if (next->window() == fp->window()) {
                fp = next;
                if (fp->focusPolicy() != Qt::NoFocus)
                    break;
            }
        }
        first = fp;
    }

    if (fp == second)
        return;

    if (QWidget *sp = second->focusProxy())
        second = sp;

//    QWidget *fp = first->d_func()->focus_prev;
    QWidget *fn = first->d_func()->focus_next;

    if (fn == second || first == second)
        return;

    QWidget *sp = second->d_func()->focus_prev;
    QWidget *sn = second->d_func()->focus_next;

    fn->d_func()->focus_prev = second;
    first->d_func()->focus_next = second;

    second->d_func()->focus_next = fn;
    second->d_func()->focus_prev = first;

    sp->d_func()->focus_next = sn;
    sn->d_func()->focus_prev = sp;


    Q_ASSERT(first->d_func()->focus_next->d_func()->focus_prev == first);
    Q_ASSERT(first->d_func()->focus_prev->d_func()->focus_next == first);

    Q_ASSERT(second->d_func()->focus_next->d_func()->focus_prev == second);
    Q_ASSERT(second->d_func()->focus_prev->d_func()->focus_next == second);
}

/*!\internal

  Moves the relevant subwidgets of this widget from the \a oldtlw's
  tab chain to that of the new parent, if there's anything to move and
  we're really moving

  This function is called from QWidget::reparent() *after* the widget
  has been reparented.

  \sa reparent()
*/

void QWidgetPrivate::reparentFocusWidgets(QWidget * oldtlw)
{
    Q_Q(QWidget);
    if (oldtlw == q->window())
        return; // nothing to do

    if(focus_child)
        focus_child->clearFocus();

    // separate the focus chain into new (children of myself) and old (the rest)
    QWidget *firstOld = 0;
    //QWidget *firstNew = q; //invariant
    QWidget *o = 0; // last in the old list
    QWidget *n = q; // last in the new list

    bool prevWasNew = true;
    QWidget *w = focus_next;

    //Note: for efficiency, we do not maintain the list invariant inside the loop
    //we append items to the relevant list, and we optimize by not changing pointers
    //when subsequent items are going into the same list.
    while (w  != q) {
        bool currentIsNew =  q->isAncestorOf(w);
        if (currentIsNew) {
            if (!prevWasNew) {
                //prev was old -- append to new list
                n->d_func()->focus_next = w;
                w->d_func()->focus_prev = n;
            }
            n = w;
        } else {
            if (prevWasNew) {
                //prev was new -- append to old list, if there is one
                if (o) {
                    o->d_func()->focus_next = w;
                    w->d_func()->focus_prev = o;
                } else {
                    // "create" the old list
                    firstOld = w;
                }
            }
            o = w;
        }
        w = w->d_func()->focus_next;
        prevWasNew = currentIsNew;
    }

    //repair the old list:
    if (firstOld) {
        o->d_func()->focus_next = firstOld;
        firstOld->d_func()->focus_prev = o;
    }

    if (!q->isWindow()) {
        QWidget *topLevel = q->window();
        //insert new chain into toplevel's chain

        QWidget *prev = topLevel->d_func()->focus_prev;

        topLevel->d_func()->focus_prev = n;
        prev->d_func()->focus_next = q;

        focus_prev = prev;
        n->d_func()->focus_next = topLevel;
    } else {
        //repair the new list
            n->d_func()->focus_next = q;
            focus_prev = n;
    }

}

/*!\internal

  Measures the shortest distance from a point to a rect.

  This function is called from QDesktopwidget::screen(QPoint) to find the
  closest screen for a point.
  In directional KeypadNavigation, it is called to find the closest
  widget to the current focus widget center.
*/
int QWidgetPrivate::pointToRect(const QPoint &p, const QRect &r)
{
    int dx = 0;
    int dy = 0;
    if (p.x() < r.left())
        dx = r.left() - p.x();
    else if (p.x() > r.right())
        dx = p.x() - r.right();
    if (p.y() < r.top())
        dy = r.top() - p.y();
    else if (p.y() > r.bottom())
        dy = p.y() - r.bottom();
    return dx + dy;
}

/*!
    \property QWidget::frameSize
    \brief the size of the widget including any window frame

    By default, this property contains a value that depends on the user's
    platform and screen geometry.
*/
QSize QWidget::frameSize() const
{
    Q_D(const QWidget);
    if (isWindow() && !(windowType() == Qt::Popup)) {
        QRect fs = d->frameStrut();
        return QSize(data->crect.width() + fs.left() + fs.right(),
                      data->crect.height() + fs.top() + fs.bottom());
    }
    return data->crect.size();
}

/*! \fn void QWidget::move(int x, int y)

    \overload

    This corresponds to move(QPoint(\a x, \a y)).
*/

void QWidget::move(const QPoint &p)
{
    Q_D(QWidget);
    setAttribute(Qt::WA_Moved);
    if (testAttribute(Qt::WA_WState_Created)) {
        if (isWindow())
            d->topData()->posIncludesFrame = false;
        d->setGeometry_sys(p.x() + geometry().x() - QWidget::x(),
                       p.y() + geometry().y() - QWidget::y(),
                       width(), height(), true);
        d->setDirtyOpaqueRegion();
    } else {
        // no frame yet: see also QWidgetPrivate::fixPosIncludesFrame(), QWindowPrivate::PositionPolicy.
        if (isWindow())
            d->topData()->posIncludesFrame = true;
        data->crect.moveTopLeft(p); // no frame yet
        setAttribute(Qt::WA_PendingMoveEvent);
    }

    if (d->extra && d->extra->hasWindowContainer)
        QWindowContainer::parentWasMoved(this);
}

// move() was invoked with Qt::WA_WState_Created not set (frame geometry
// unknown), that is, crect has a position including the frame.
// If we can determine the frame strut, fix that and clear the flag.
void QWidgetPrivate::fixPosIncludesFrame()
{
    Q_Q(QWidget);
    if (QTLWExtra *te = maybeTopData()) {
        if (te->posIncludesFrame) {
            // For Qt::WA_DontShowOnScreen, assume a frame of 0 (for
            // example, in QGraphicsProxyWidget).
            if (q->testAttribute(Qt::WA_DontShowOnScreen)) {
                te->posIncludesFrame = 0;
            } else {
                if (q->windowHandle()) {
                    updateFrameStrut();
                    if (!q->data->fstrut_dirty) {
                        data.crect.translate(te->frameStrut.x(), te->frameStrut.y());
                        te->posIncludesFrame = 0;
                    }
                } // windowHandle()
            } // !WA_DontShowOnScreen
        } // posIncludesFrame
    } // QTLWExtra
}

/*! \fn void QWidget::resize(int w, int h)
    \overload

    This corresponds to resize(QSize(\a w, \a h)).
*/

void QWidget::resize(const QSize &s)
{
    Q_D(QWidget);
    setAttribute(Qt::WA_Resized);
    if (testAttribute(Qt::WA_WState_Created)) {
        d->fixPosIncludesFrame();
        d->setGeometry_sys(geometry().x(), geometry().y(), s.width(), s.height(), false);
        d->setDirtyOpaqueRegion();
    } else {
        data->crect.setSize(s.boundedTo(maximumSize()).expandedTo(minimumSize()));
        setAttribute(Qt::WA_PendingResizeEvent);
    }
}

void QWidget::setGeometry(const QRect &r)
{
    Q_D(QWidget);
    setAttribute(Qt::WA_Resized);
    setAttribute(Qt::WA_Moved);
    if (isWindow())
        d->topData()->posIncludesFrame = 0;
    if (testAttribute(Qt::WA_WState_Created)) {
        d->setGeometry_sys(r.x(), r.y(), r.width(), r.height(), true);
        d->setDirtyOpaqueRegion();
    } else {
        data->crect.setTopLeft(r.topLeft());
        data->crect.setSize(r.size().boundedTo(maximumSize()).expandedTo(minimumSize()));
        setAttribute(Qt::WA_PendingMoveEvent);
        setAttribute(Qt::WA_PendingResizeEvent);
    }

    if (d->extra && d->extra->hasWindowContainer)
        QWindowContainer::parentWasMoved(this);
}

void QWidgetPrivate::setGeometry_sys(int x, int y, int w, int h, bool isMove)
{
    Q_Q(QWidget);
    if (extra) {                                // any size restrictions?
        w = qMin(w,extra->maxw);
        h = qMin(h,extra->maxh);
        w = qMax(w,extra->minw);
        h = qMax(h,extra->minh);
    }

    if (q->isWindow() && q->windowHandle()) {
        QPlatformIntegration *integration = QGuiApplicationPrivate::platformIntegration();
        if (!integration->hasCapability(QPlatformIntegration::NonFullScreenWindows)) {
            x = 0;
            y = 0;
            w = q->windowHandle()->width();
            h = q->windowHandle()->height();
        }
    }

    QPoint oldp = q->geometry().topLeft();
    QSize olds = q->size();
    QRect r(x, y, w, h);

    bool isResize = olds != r.size();
    isMove = oldp != r.topLeft(); //### why do we have isMove as a parameter?


    // We only care about stuff that changes the geometry, or may
    // cause the window manager to change its state
    if (r.size() == olds && oldp == r.topLeft())
        return;

    if (!data.in_set_window_state) {
        q->data->window_state &= ~Qt::WindowMaximized;
        q->data->window_state &= ~Qt::WindowFullScreen;
        if (q->isWindow())
            topData()->normalGeometry = QRect(0, 0, -1, -1);
    }

    QPoint oldPos = q->pos();
    data.crect = r;

    bool needsShow = false;

    if (!(data.window_state & Qt::WindowFullScreen) && (w == 0 || h == 0)) {
        q->setAttribute(Qt::WA_OutsideWSRange, true);
        if (q->isVisible() && q->testAttribute(Qt::WA_Mapped))
            hide_sys();
        data.crect = QRect(x, y, w, h);
    } else if (q->isVisible() && q->testAttribute(Qt::WA_OutsideWSRange)) {
        q->setAttribute(Qt::WA_OutsideWSRange, false);
        needsShow = true;
    }

    if (q->isVisible()) {
        if (!q->testAttribute(Qt::WA_DontShowOnScreen) && !q->testAttribute(Qt::WA_OutsideWSRange)) {
            if (q->windowHandle()) {
                if (q->isWindow()) {
                    q->windowHandle()->setGeometry(q->geometry());
                } else {
                    QPoint posInNativeParent =  q->mapTo(q->nativeParentWidget(),QPoint());
                    q->windowHandle()->setGeometry(QRect(posInNativeParent,r.size()));
                }

                if (needsShow)
                    show_sys();
            }

            if (!q->isWindow()) {
                if (renderToTexture) {
                    QRegion updateRegion(q->geometry());
                    updateRegion += QRect(oldPos, olds);
                    q->parentWidget()->d_func()->invalidateBuffer(updateRegion);
                } else if (isMove && !isResize) {
                    moveRect(QRect(oldPos, olds), x - oldPos.x(), y - oldPos.y());
                } else {
                    invalidateBuffer_resizeHelper(oldPos, olds);
                }
            }
        }

        if (isMove) {
            QMoveEvent e(q->pos(), oldPos);
            QApplication::sendEvent(q, &e);
        }
        if (isResize) {
            QResizeEvent e(r.size(), olds);
            QApplication::sendEvent(q, &e);
            if (q->windowHandle())
                q->update();
        }
    } else { // not visible
        if (isMove && q->pos() != oldPos)
            q->setAttribute(Qt::WA_PendingMoveEvent, true);
        if (isResize)
            q->setAttribute(Qt::WA_PendingResizeEvent, true);
    }

}

/*!
    \since 4.2
    Saves the current geometry and state for top-level widgets.

    To save the geometry when the window closes, you can
    implement a close event like this:

    \snippet code/src_gui_kernel_qwidget.cpp 11

    See the \l{Window Geometry} documentation for an overview of geometry
    issues with windows.

    Use QMainWindow::saveState() to save the geometry and the state of
    toolbars and dock widgets.

    \sa restoreGeometry(), QMainWindow::saveState(), QMainWindow::restoreState()
*/
QByteArray QWidget::saveGeometry() const
{
#ifdef Q_DEAD_CODE_FROM_QT4_MAC
    // We check if the window was maximized during this invocation. If so, we need to record the
    // starting position as 0,0.
    Q_D(const QWidget);
    QRect newFramePosition = frameGeometry();
    QRect newNormalPosition = normalGeometry();
    if(d->topData()->wasMaximized && !(windowState() & Qt::WindowMaximized)) {
        // Change the starting position
        newFramePosition.moveTo(0, 0);
        newNormalPosition.moveTo(0, 0);
    }
#endif // Q_DEAD_CODE_FROM_QT4_MAC
    QByteArray array;
    QDataStream stream(&array, QIODevice::WriteOnly);
    stream.setVersion(QDataStream::Qt_4_0);
    const quint32 magicNumber = 0x1D9D0CB;
    // Version history:
    // - Qt 4.2 - 4.8.6, 5.0 - 5.3    : Version 1.0
    // - Qt 4.8.6 - today, 5.4 - today: Version 2.0, save screen width in addition to check for high DPI scaling.
    quint16 majorVersion = 2;
    quint16 minorVersion = 0;
    const int screenNumber = QApplication::desktop()->screenNumber(this);
    stream << magicNumber
           << majorVersion
           << minorVersion
#ifdef Q_DEAD_CODE_FROM_QT4_MAC
           << newFramePosition
           << newNormalPosition
#else
           << frameGeometry()
           << normalGeometry()
#endif // Q_DEAD_CODE_FROM_QT4_MAC
           << qint32(screenNumber)
           << quint8(windowState() & Qt::WindowMaximized)
           << quint8(windowState() & Qt::WindowFullScreen)
           << qint32(QApplication::desktop()->screenGeometry(screenNumber).width()); // 1.1 onwards
    return array;
}

/*!
    \since 4.2

    Restores the geometry and state of top-level widgets stored in the
    byte array \a geometry. Returns \c true on success; otherwise
    returns \c false.

    If the restored geometry is off-screen, it will be modified to be
    inside the available screen geometry.

    To restore geometry saved using QSettings, you can use code like
    this:

    \snippet code/src_gui_kernel_qwidget.cpp 12

    See the \l{Window Geometry} documentation for an overview of geometry
    issues with windows.

    Use QMainWindow::restoreState() to restore the geometry and the
    state of toolbars and dock widgets.

    \sa saveGeometry(), QSettings, QMainWindow::saveState(), QMainWindow::restoreState()
*/
bool QWidget::restoreGeometry(const QByteArray &geometry)
{
    if (geometry.size() < 4)
        return false;
    QDataStream stream(geometry);
    stream.setVersion(QDataStream::Qt_4_0);

    const quint32 magicNumber = 0x1D9D0CB;
    quint32 storedMagicNumber;
    stream >> storedMagicNumber;
    if (storedMagicNumber != magicNumber)
        return false;

    const quint16 currentMajorVersion = 2;
    quint16 majorVersion = 0;
    quint16 minorVersion = 0;

    stream >> majorVersion >> minorVersion;

    if (majorVersion > currentMajorVersion)
        return false;
    // (Allow all minor versions.)

    QRect restoredFrameGeometry;
     QRect restoredNormalGeometry;
    qint32 restoredScreenNumber;
    quint8 maximized;
    quint8 fullScreen;
    qint32 restoredScreenWidth = 0;

    stream >> restoredFrameGeometry
           >> restoredNormalGeometry
           >> restoredScreenNumber
           >> maximized
           >> fullScreen;

    if (majorVersion > 1)
        stream >> restoredScreenWidth;

    const QDesktopWidget * const desktop = QApplication::desktop();
    const qreal screenWidthF = qreal(desktop->screenGeometry(restoredScreenNumber).width());
    // Sanity check bailing out when large variations of screen sizes occur due to
    // high DPI scaling or different levels of DPI awareness.
    if (restoredScreenWidth) {
        const qreal factor = qreal(restoredScreenWidth) / screenWidthF;
        if (factor < 0.8 || factor > 1.25)
            return false;
    } else {
        // Saved by Qt 5.3 and earlier, try to prevent too large windows
        // unless the size will be adapted by maximized or fullscreen.
        if (!maximized && !fullScreen && qreal(restoredFrameGeometry.width()) / screenWidthF > 1.5)
            return false;
    }

    const int frameHeight = 20;
    if (!restoredFrameGeometry.isValid())
        restoredFrameGeometry = QRect(QPoint(0,0), sizeHint());

    if (!restoredNormalGeometry.isValid())
        restoredNormalGeometry = QRect(QPoint(0, frameHeight), sizeHint());
    if (!restoredNormalGeometry.isValid()) {
        // use the widget's adjustedSize if the sizeHint() doesn't help
        restoredNormalGeometry.setSize(restoredNormalGeometry
                                       .size()
                                       .expandedTo(d_func()->adjustedSize()));
    }

    if (restoredScreenNumber >= desktop->numScreens())
        restoredScreenNumber = desktop->primaryScreen();

    const QRect availableGeometry = desktop->availableGeometry(restoredScreenNumber);

    // Modify the restored geometry if we are about to restore to coordinates
    // that would make the window "lost". This happens if:
    // - The restored geometry is completely oustside the available geometry
    // - The title bar is outside the available geometry.
    // - (Mac only) The window is higher than the available geometry. It must
    //   be possible to bring the size grip on screen by moving the window.
#ifdef Q_DEAD_CODE_FROM_QT4_MAC
    restoredFrameGeometry.setHeight(qMin(restoredFrameGeometry.height(), availableGeometry.height()));
    restoredNormalGeometry.setHeight(qMin(restoredNormalGeometry.height(), availableGeometry.height() - frameHeight));
#endif

    if (!restoredFrameGeometry.intersects(availableGeometry)) {
        restoredFrameGeometry.moveBottom(qMin(restoredFrameGeometry.bottom(), availableGeometry.bottom()));
        restoredFrameGeometry.moveLeft(qMax(restoredFrameGeometry.left(), availableGeometry.left()));
        restoredFrameGeometry.moveRight(qMin(restoredFrameGeometry.right(), availableGeometry.right()));
    }
    restoredFrameGeometry.moveTop(qMax(restoredFrameGeometry.top(), availableGeometry.top()));

    if (!restoredNormalGeometry.intersects(availableGeometry)) {
        restoredNormalGeometry.moveBottom(qMin(restoredNormalGeometry.bottom(), availableGeometry.bottom()));
        restoredNormalGeometry.moveLeft(qMax(restoredNormalGeometry.left(), availableGeometry.left()));
        restoredNormalGeometry.moveRight(qMin(restoredNormalGeometry.right(), availableGeometry.right()));
    }
    restoredNormalGeometry.moveTop(qMax(restoredNormalGeometry.top(), availableGeometry.top() + frameHeight));

    if (maximized || fullScreen) {
        // set geometry before setting the window state to make
        // sure the window is maximized to the right screen.
        Qt::WindowStates ws = windowState();
#ifndef Q_OS_WIN
        setGeometry(restoredNormalGeometry);
#else
        if (ws & Qt::WindowFullScreen) {
            // Full screen is not a real window state on Windows.
            move(availableGeometry.topLeft());
        } else if (ws & Qt::WindowMaximized) {
            // Setting a geometry on an already maximized window causes this to be
            // restored into a broken, half-maximized state, non-resizable state (QTBUG-4397).
            // Move the window in normal state if needed.
            if (restoredScreenNumber != desktop->screenNumber(this)) {
                setWindowState(Qt::WindowNoState);
                setGeometry(restoredNormalGeometry);
            }
        } else {
            setGeometry(restoredNormalGeometry);
        }
#endif // Q_OS_WIN
        if (maximized)
            ws |= Qt::WindowMaximized;
        if (fullScreen)
            ws |= Qt::WindowFullScreen;
       setWindowState(ws);
       d_func()->topData()->normalGeometry = restoredNormalGeometry;
    } else {
        QPoint offset;
#ifdef Q_DEAD_CODE_FROM_QT4_X11
        if (isFullScreen())
            offset = d_func()->topData()->fullScreenOffset;
#endif
        setWindowState(windowState() & ~(Qt::WindowMaximized | Qt::WindowFullScreen));
        move(restoredFrameGeometry.topLeft() + offset);
        resize(restoredNormalGeometry.size());
    }
    return true;
}

/*!\fn void QWidget::setGeometry(int x, int y, int w, int h)
    \overload

    This corresponds to setGeometry(QRect(\a x, \a y, \a w, \a h)).
*/

/*!
  Sets the margins around the contents of the widget to have the sizes
  \a left, \a top, \a right, and \a bottom. The margins are used by
  the layout system, and may be used by subclasses to specify the area
  to draw in (e.g. excluding the frame).

  Changing the margins will trigger a resizeEvent().

  \sa contentsRect(), getContentsMargins()
*/
void QWidget::setContentsMargins(int left, int top, int right, int bottom)
{
    Q_D(QWidget);
    if (left == d->leftmargin && top == d->topmargin
         && right == d->rightmargin && bottom == d->bottommargin)
        return;
    d->leftmargin = left;
    d->topmargin = top;
    d->rightmargin = right;
    d->bottommargin = bottom;

    if (QLayout *l=d->layout)
        l->update(); //force activate; will do updateGeometry
    else
        updateGeometry();

    if (isVisible()) {
        update();
        QResizeEvent e(data->crect.size(), data->crect.size());
        QApplication::sendEvent(this, &e);
    } else {
        setAttribute(Qt::WA_PendingResizeEvent, true);
    }

    QEvent e(QEvent::ContentsRectChange);
    QApplication::sendEvent(this, &e);
}

/*!
  \overload
  \since 4.6

  \brief The setContentsMargins function sets the margins around the
  widget's contents.

  Sets the margins around the contents of the widget to have the
  sizes determined by \a margins. The margins are
  used by the layout system, and may be used by subclasses to
  specify the area to draw in (e.g. excluding the frame).

  Changing the margins will trigger a resizeEvent().

  \sa contentsRect(), getContentsMargins()
*/
void QWidget::setContentsMargins(const QMargins &margins)
{
    setContentsMargins(margins.left(), margins.top(),
                       margins.right(), margins.bottom());
}

/*!
  Returns the widget's contents margins for \a left, \a top, \a
  right, and \a bottom.

  \sa setContentsMargins(), contentsRect()
 */
void QWidget::getContentsMargins(int *left, int *top, int *right, int *bottom) const
{
    Q_D(const QWidget);
    if (left)
        *left = d->leftmargin;
    if (top)
        *top = d->topmargin;
    if (right)
        *right = d->rightmargin;
    if (bottom)
        *bottom = d->bottommargin;
}

/*!
  \since 4.6

  \brief The contentsMargins function returns the widget's contents margins.

  \sa getContentsMargins(), setContentsMargins(), contentsRect()
 */
QMargins QWidget::contentsMargins() const
{
    Q_D(const QWidget);
    return QMargins(d->leftmargin, d->topmargin, d->rightmargin, d->bottommargin);
}


/*!
    Returns the area inside the widget's margins.

    \sa setContentsMargins(), getContentsMargins()
*/
QRect QWidget::contentsRect() const
{
    Q_D(const QWidget);
    return QRect(QPoint(d->leftmargin, d->topmargin),
                 QPoint(data->crect.width() - 1 - d->rightmargin,
                        data->crect.height() - 1 - d->bottommargin));

}



/*!
  \fn void QWidget::customContextMenuRequested(const QPoint &pos)

  This signal is emitted when the widget's \l contextMenuPolicy is
  Qt::CustomContextMenu, and the user has requested a context menu on
  the widget. The position \a pos is the position of the context menu
  event that the widget receives. Normally this is in widget
  coordinates. The exception to this rule is QAbstractScrollArea and
  its subclasses that map the context menu event to coordinates of the
  \l{QAbstractScrollArea::viewport()}{viewport()}.


  \sa mapToGlobal(), QMenu, contextMenuPolicy
*/


/*!
    \property QWidget::contextMenuPolicy
    \brief how the widget shows a context menu

    The default value of this property is Qt::DefaultContextMenu,
    which means the contextMenuEvent() handler is called. Other values
    are Qt::NoContextMenu, Qt::PreventContextMenu,
    Qt::ActionsContextMenu, and Qt::CustomContextMenu. With
    Qt::CustomContextMenu, the signal customContextMenuRequested() is
    emitted.

    \sa contextMenuEvent(), customContextMenuRequested(), actions()
*/

Qt::ContextMenuPolicy QWidget::contextMenuPolicy() const
{
    return (Qt::ContextMenuPolicy)data->context_menu_policy;
}

void QWidget::setContextMenuPolicy(Qt::ContextMenuPolicy policy)
{
    data->context_menu_policy = (uint) policy;
}

/*!
    \property QWidget::focusPolicy
    \brief the way the widget accepts keyboard focus

    The policy is Qt::TabFocus if the widget accepts keyboard
    focus by tabbing, Qt::ClickFocus if the widget accepts
    focus by clicking, Qt::StrongFocus if it accepts both, and
    Qt::NoFocus (the default) if it does not accept focus at
    all.

    You must enable keyboard focus for a widget if it processes
    keyboard events. This is normally done from the widget's
    constructor. For instance, the QLineEdit constructor calls
    setFocusPolicy(Qt::StrongFocus).

    If the widget has a focus proxy, then the focus policy will
    be propagated to it.

    \sa focusInEvent(), focusOutEvent(), keyPressEvent(), keyReleaseEvent(), enabled
*/


Qt::FocusPolicy QWidget::focusPolicy() const
{
    return (Qt::FocusPolicy)data->focus_policy;
}

void QWidget::setFocusPolicy(Qt::FocusPolicy policy)
{
    data->focus_policy = (uint) policy;
    Q_D(QWidget);
    if (d->extra && d->extra->focus_proxy)
        d->extra->focus_proxy->setFocusPolicy(policy);
}

/*!
    \property QWidget::updatesEnabled
    \brief whether updates are enabled

    An updates enabled widget receives paint events and has a system
    background; a disabled widget does not. This also implies that
    calling update() and repaint() has no effect if updates are
    disabled.

    By default, this property is \c true.

    setUpdatesEnabled() is normally used to disable updates for a
    short period of time, for instance to avoid screen flicker during
    large changes. In Qt, widgets normally do not generate screen
    flicker, but on X11 the server might erase regions on the screen
    when widgets get hidden before they can be replaced by other
    widgets. Disabling updates solves this.

    Example:
    \snippet code/src_gui_kernel_qwidget.cpp 13

    Disabling a widget implicitly disables all its children. Enabling a widget
    enables all child widgets \e except top-level widgets or those that
    have been explicitly disabled. Re-enabling updates implicitly calls
    update() on the widget.

    \sa paintEvent()
*/
void QWidget::setUpdatesEnabled(bool enable)
{
    Q_D(QWidget);
    setAttribute(Qt::WA_ForceUpdatesDisabled, !enable);
    d->setUpdatesEnabled_helper(enable);
}

/*!
    Shows the widget and its child widgets.

    This is equivalent to calling showFullScreen(), showMaximized(), or setVisible(true),
    depending on the platform's default behavior for the window flags.

     \sa raise(), showEvent(), hide(), setVisible(), showMinimized(), showMaximized(),
    showNormal(), isVisible(), windowFlags()
*/
void QWidget::show()
{
    Qt::WindowState defaultState = QGuiApplicationPrivate::platformIntegration()->defaultWindowState(data->window_flags);
    if (defaultState == Qt::WindowFullScreen)
        showFullScreen();
    else if (defaultState == Qt::WindowMaximized)
        showMaximized();
    else
        setVisible(true); // FIXME: Why not showNormal(), like QWindow::show()?
}

/*! \internal

   Makes the widget visible in the isVisible() meaning of the word.
   It is only called for toplevels or widgets with visible parents.
 */
void QWidgetPrivate::show_recursive()
{
    Q_Q(QWidget);
    // polish if necessary

    if (!q->testAttribute(Qt::WA_WState_Created))
        createRecursively();
    q->ensurePolished();

    if (!q->isWindow() && q->parentWidget()->d_func()->layout && !q->parentWidget()->data->in_show)
        q->parentWidget()->d_func()->layout->activate();
    // activate our layout before we and our children become visible
    if (layout)
        layout->activate();

    show_helper();
}

void QWidgetPrivate::sendPendingMoveAndResizeEvents(bool recursive, bool disableUpdates)
{
    Q_Q(QWidget);

    disableUpdates = disableUpdates && q->updatesEnabled();
    if (disableUpdates)
        q->setAttribute(Qt::WA_UpdatesDisabled);

    if (q->testAttribute(Qt::WA_PendingMoveEvent)) {
        QMoveEvent e(data.crect.topLeft(), data.crect.topLeft());
        QApplication::sendEvent(q, &e);
        q->setAttribute(Qt::WA_PendingMoveEvent, false);
    }

    if (q->testAttribute(Qt::WA_PendingResizeEvent)) {
        QResizeEvent e(data.crect.size(), QSize());
        QApplication::sendEvent(q, &e);
        q->setAttribute(Qt::WA_PendingResizeEvent, false);
    }

    if (disableUpdates)
        q->setAttribute(Qt::WA_UpdatesDisabled, false);

    if (!recursive)
        return;

    for (int i = 0; i < children.size(); ++i) {
        if (QWidget *child = qobject_cast<QWidget *>(children.at(i)))
            child->d_func()->sendPendingMoveAndResizeEvents(recursive, disableUpdates);
    }
}

void QWidgetPrivate::activateChildLayoutsRecursively()
{
    sendPendingMoveAndResizeEvents(false, true);

    for (int i = 0; i < children.size(); ++i) {
        QWidget *child = qobject_cast<QWidget *>(children.at(i));
        if (!child || child->isHidden() || child->isWindow())
            continue;

        child->ensurePolished();

        // Activate child's layout
        QWidgetPrivate *childPrivate = child->d_func();
        if (childPrivate->layout)
            childPrivate->layout->activate();

        // Pretend we're visible.
        const bool wasVisible = child->isVisible();
        if (!wasVisible)
            child->setAttribute(Qt::WA_WState_Visible);

        // Do the same for all my children.
        childPrivate->activateChildLayoutsRecursively();

        // We're not cheating anymore.
        if (!wasVisible)
            child->setAttribute(Qt::WA_WState_Visible, false);
    }
}

void QWidgetPrivate::show_helper()
{
    Q_Q(QWidget);
    data.in_show = true; // qws optimization
    // make sure we receive pending move and resize events
    sendPendingMoveAndResizeEvents();

    // become visible before showing all children
    q->setAttribute(Qt::WA_WState_Visible);

    // finally show all children recursively
    showChildren(false);



    const bool isWindow = q->isWindow();
#ifndef QT_NO_GRAPHICSVIEW
    bool isEmbedded = isWindow && q->graphicsProxyWidget() != Q_NULLPTR;
#else
    bool isEmbedded = false;
#endif

    // popup handling: new popups and tools need to be raised, and
    // existing popups must be closed. Also propagate the current
    // windows's KeyboardFocusChange status.
    if (isWindow && !isEmbedded) {
        if ((q->windowType() == Qt::Tool) || (q->windowType() == Qt::Popup) || q->windowType() == Qt::ToolTip) {
            q->raise();
            if (q->parentWidget() && q->parentWidget()->window()->testAttribute(Qt::WA_KeyboardFocusChange))
                q->setAttribute(Qt::WA_KeyboardFocusChange);
        } else {
            while (QApplication::activePopupWidget()) {
                if (!QApplication::activePopupWidget()->close())
                    break;
            }
        }
    }

    // Automatic embedding of child windows of widgets already embedded into
    // QGraphicsProxyWidget when they are shown the first time.
#ifndef QT_NO_GRAPHICSVIEW
    if (isWindow) {
        if (!isEmbedded && !bypassGraphicsProxyWidget(q)) {
            QGraphicsProxyWidget *ancestorProxy = nearestGraphicsProxyWidget(q->parentWidget());
            if (ancestorProxy) {
                isEmbedded = true;
                ancestorProxy->d_func()->embedSubWindow(q);
            }
        }
    }
#else
    Q_UNUSED(isEmbedded);
#endif

    // On Windows, show the popup now so that our own focus handling
    // stores the correct old focus widget even if it's stolen in the
    // showevent
#if defined(Q_DEAD_CODE_FROM_QT4_WIN) || defined(Q_DEAD_CODE_FROM_QT4_MAC)
    if (!isEmbedded && q->windowType() == Qt::Popup)
        qApp->d_func()->openPopup(q);
#endif

    // send the show event before showing the window
    QShowEvent showEvent;
    QApplication::sendEvent(q, &showEvent);

    show_sys();

    if (!isEmbedded && q->windowType() == Qt::Popup)
        qApp->d_func()->openPopup(q);

#ifndef QT_NO_ACCESSIBILITY
    if (q->windowType() != Qt::ToolTip) {    // Tooltips are read aloud twice in MS narrator.
        QAccessibleEvent event(q, QAccessible::ObjectShow);
        QAccessible::updateAccessibility(&event);
    }
#endif

    if (QApplicationPrivate::hidden_focus_widget == q) {
        QApplicationPrivate::hidden_focus_widget = 0;
        q->setFocus(Qt::OtherFocusReason);
    }

    // Process events when showing a Qt::SplashScreen widget before the event loop
    // is spinnning; otherwise it might not show up on particular platforms.
    // This makes QSplashScreen behave the same on all platforms.
    if (!qApp->d_func()->in_exec && q->windowType() == Qt::SplashScreen)
        QApplication::processEvents();

    data.in_show = false;  // reset qws optimization
}

void QWidgetPrivate::show_sys()
{
    Q_Q(QWidget);

    QWindow *window = q->windowHandle();

    if (q->testAttribute(Qt::WA_DontShowOnScreen)) {
        invalidateBuffer(q->rect());
        q->setAttribute(Qt::WA_Mapped);
        if (q->isWindow() && q->windowModality() != Qt::NonModal && window) {
            // add our window to the modal window list
            QGuiApplicationPrivate::showModalWindow(window);
        }
        return;
    }

    if (renderToTexture && !q->isWindow())
        QApplication::postEvent(q->parentWidget(), new QUpdateLaterEvent(q->geometry()));
    else
        QApplication::postEvent(q, new QUpdateLaterEvent(q->rect()));

    if (!q->isWindow() && !q->testAttribute(Qt::WA_NativeWindow))
        return;

    if (window) {
        if (q->isWindow())
            fixPosIncludesFrame();
        QRect geomRect = q->geometry();
        if (!q->isWindow()) {
            QPoint topLeftOfWindow = q->mapTo(q->nativeParentWidget(),QPoint());
            geomRect.moveTopLeft(topLeftOfWindow);
        }
        const QRect windowRect = window->geometry();
        if (windowRect != geomRect) {
            if (q->testAttribute(Qt::WA_Moved)
                || !QGuiApplicationPrivate::platformIntegration()->hasCapability(QPlatformIntegration::WindowManagement))
                window->setGeometry(geomRect);
            else
                window->resize(geomRect.size());
        }

#ifndef QT_NO_CURSOR
        qt_qpa_set_cursor(q, false); // Needed in case cursor was set before show
#endif
        invalidateBuffer(q->rect());
        window->setVisible(true);
        // Was the window moved by the Window system or QPlatformWindow::initialGeometry() ?
        if (window->isTopLevel()) {
            const QPoint crectTopLeft = q->data->crect.topLeft();
            const QPoint windowTopLeft = window->geometry().topLeft();
            if (crectTopLeft == QPoint(0, 0) && windowTopLeft != crectTopLeft)
                q->data->crect.moveTopLeft(windowTopLeft);
        }
    }
}

/*!
    Hides the widget. This function is equivalent to
    setVisible(false).


    \note If you are working with QDialog or its subclasses and you invoke
    the show() function after this function, the dialog will be displayed in
    its original position.

    \sa hideEvent(), isHidden(), show(), setVisible(), isVisible(), close()
*/
void QWidget::hide()
{
    setVisible(false);
}

/*!\internal
 */
void QWidgetPrivate::hide_helper()
{
    Q_Q(QWidget);

    bool isEmbedded = false;
#if !defined QT_NO_GRAPHICSVIEW
    isEmbedded = q->isWindow() && !bypassGraphicsProxyWidget(q) && nearestGraphicsProxyWidget(q->parentWidget()) != 0;
#else
    Q_UNUSED(isEmbedded);
#endif

    if (!isEmbedded && (q->windowType() == Qt::Popup))
        qApp->d_func()->closePopup(q);

#if defined(Q_DEAD_CODE_FROM_QT4_WIN)
    if (q->isWindow() && !(q->windowType() == Qt::Popup) && q->parentWidget()
        && !q->parentWidget()->isHidden() && q->isActiveWindow())
        q->parentWidget()->activateWindow();        // Activate parent
#endif

    q->setAttribute(Qt::WA_Mapped, false);
    hide_sys();

    bool wasVisible = q->testAttribute(Qt::WA_WState_Visible);

    if (wasVisible) {
        q->setAttribute(Qt::WA_WState_Visible, false);

    }

    QHideEvent hideEvent;
    QApplication::sendEvent(q, &hideEvent);
    hideChildren(false);

    // next bit tries to move the focus if the focus widget is now
    // hidden.
    if (wasVisible) {
        qApp->d_func()->sendSyntheticEnterLeave(q);
        QWidget *fw = QApplication::focusWidget();
        while (fw &&  !fw->isWindow()) {
            if (fw == q) {
                q->focusNextPrevChild(true);
                break;
            }
            fw = fw->parentWidget();
        }
    }

    if (QWidgetBackingStore *bs = maybeBackingStore())
        bs->removeDirtyWidget(q);

#ifndef QT_NO_ACCESSIBILITY
    if (wasVisible) {
        QAccessibleEvent event(q, QAccessible::ObjectHide);
        QAccessible::updateAccessibility(&event);
    }
#endif
}

void QWidgetPrivate::hide_sys()
{
    Q_Q(QWidget);

    QWindow *window = q->windowHandle();

    if (q->testAttribute(Qt::WA_DontShowOnScreen)) {
        q->setAttribute(Qt::WA_Mapped, false);
        if (q->isWindow() && q->windowModality() != Qt::NonModal && window) {
            // remove our window from the modal window list
            QGuiApplicationPrivate::hideModalWindow(window);
        }
        // do not return here, if window non-zero, we must hide it
    }

    deactivateWidgetCleanup();

    if (!q->isWindow()) {
        QWidget *p = q->parentWidget();
        if (p &&p->isVisible()) {
            if (renderToTexture)
                p->d_func()->invalidateBuffer(q->geometry());
            else
                invalidateBuffer(q->rect());
        }
    } else {
        invalidateBuffer(q->rect());
    }

    if (window)
        window->setVisible(false);
}

/*!
    \fn bool QWidget::isHidden() const

    Returns \c true if the widget is hidden, otherwise returns \c false.

    A hidden widget will only become visible when show() is called on
    it. It will not be automatically shown when the parent is shown.

    To check visibility, use !isVisible() instead (notice the exclamation mark).

    isHidden() implies !isVisible(), but a widget can be not visible
    and not hidden at the same time. This is the case for widgets that are children of
    widgets that are not visible.


    Widgets are hidden if:
    \list
        \li they were created as independent windows,
        \li they were created as children of visible widgets,
        \li hide() or setVisible(false) was called.
    \endlist
*/


void QWidget::setVisible(bool visible)
{
    if (visible) { // show
        if (testAttribute(Qt::WA_WState_ExplicitShowHide) && !testAttribute(Qt::WA_WState_Hidden))
            return;

        Q_D(QWidget);

        // Designer uses a trick to make grabWidget work without showing
        if (!isWindow() && parentWidget() && parentWidget()->isVisible()
            && !parentWidget()->testAttribute(Qt::WA_WState_Created))
            parentWidget()->window()->d_func()->createRecursively();

        //we have to at least create toplevels before applyX11SpecificCommandLineArguments
        //but not children of non-visible parents
        QWidget *pw = parentWidget();
        if (!testAttribute(Qt::WA_WState_Created)
            && (isWindow() || pw->testAttribute(Qt::WA_WState_Created))) {
            create();
        }

        // Handling of the -qwindowgeometry, -geometry command line arguments
        if (windowType() == Qt::Window && windowHandle()) {
            static bool done = false;
            if (!done) {
                done = true;
                const QRect oldGeometry = frameGeometry();
                const QRect geometry = QGuiApplicationPrivate::applyWindowGeometrySpecification(oldGeometry, windowHandle());
                if (oldGeometry.size() != geometry.size())
                    resize(geometry.size());
                if (geometry.topLeft() != oldGeometry.topLeft())
                    move(geometry.topLeft());
            } // done
        }

        bool wasResized = testAttribute(Qt::WA_Resized);
        Qt::WindowStates initialWindowState = windowState();

        // polish if necessary
        ensurePolished();

        // remember that show was called explicitly
        setAttribute(Qt::WA_WState_ExplicitShowHide);
        // whether we need to inform the parent widget immediately
        bool needUpdateGeometry = !isWindow() && testAttribute(Qt::WA_WState_Hidden);
        // we are no longer hidden
        setAttribute(Qt::WA_WState_Hidden, false);

        if (needUpdateGeometry)
            d->updateGeometry_helper(true);

        // activate our layout before we and our children become visible
        if (d->layout)
            d->layout->activate();

        if (!isWindow()) {
            QWidget *parent = parentWidget();
            while (parent && parent->isVisible() && parent->d_func()->layout  && !parent->data->in_show) {
                parent->d_func()->layout->activate();
                if (parent->isWindow())
                    break;
                parent = parent->parentWidget();
            }
            if (parent)
                parent->d_func()->setDirtyOpaqueRegion();
        }

        // adjust size if necessary
        if (!wasResized
            && (isWindow() || !parentWidget()->d_func()->layout))  {
            if (isWindow()) {
                adjustSize();
                if (windowState() != initialWindowState)
                    setWindowState(initialWindowState);
            } else {
                adjustSize();
            }
            setAttribute(Qt::WA_Resized, false);
        }

        setAttribute(Qt::WA_KeyboardFocusChange, false);

        if (isWindow() || parentWidget()->isVisible()) {
            d->show_helper();

            qApp->d_func()->sendSyntheticEnterLeave(this);
        }

        QEvent showToParentEvent(QEvent::ShowToParent);
        QApplication::sendEvent(this, &showToParentEvent);
    } else { // hide
        if (testAttribute(Qt::WA_WState_ExplicitShowHide) && testAttribute(Qt::WA_WState_Hidden))
            return;
#if defined(Q_DEAD_CODE_FROM_QT4_WIN)
        // reset WS_DISABLED style in a Blocked window
        if(isWindow() && testAttribute(Qt::WA_WState_Created)
           && QApplicationPrivate::isBlockedByModal(this))
        {
            LONG dwStyle = GetWindowLong(winId(), GWL_STYLE);
            dwStyle &= ~WS_DISABLED;
            SetWindowLong(winId(), GWL_STYLE, dwStyle);
        }
#endif
        if (QApplicationPrivate::hidden_focus_widget == this)
            QApplicationPrivate::hidden_focus_widget = 0;

        Q_D(QWidget);

        // hw: The test on getOpaqueRegion() needs to be more intelligent
        // currently it doesn't work if the widget is hidden (the region will
        // be clipped). The real check should be testing the cached region
        // (and dirty flag) directly.
        if (!isWindow() && parentWidget()) // && !d->getOpaqueRegion().isEmpty())
            parentWidget()->d_func()->setDirtyOpaqueRegion();

        setAttribute(Qt::WA_WState_Hidden);
        setAttribute(Qt::WA_WState_ExplicitShowHide);
        if (testAttribute(Qt::WA_WState_Created))
            d->hide_helper();

        // invalidate layout similar to updateGeometry()
        if (!isWindow() && parentWidget()) {
            if (parentWidget()->d_func()->layout)
                parentWidget()->d_func()->layout->invalidate();
            else if (parentWidget()->isVisible())
                QApplication::postEvent(parentWidget(), new QEvent(QEvent::LayoutRequest));
        }

        QEvent hideToParentEvent(QEvent::HideToParent);
        QApplication::sendEvent(this, &hideToParentEvent);
    }
}

/*!
    Convenience function, equivalent to setVisible(!\a hidden).
*/
void QWidget::setHidden(bool hidden)
{
    setVisible(!hidden);
}

void QWidgetPrivate::_q_showIfNotHidden()
{
    Q_Q(QWidget);
    if ( !(q->isHidden() && q->testAttribute(Qt::WA_WState_ExplicitShowHide)) )
        q->setVisible(true);
}

void QWidgetPrivate::showChildren(bool spontaneous)
{
    QList<QObject*> childList = children;
    for (int i = 0; i < childList.size(); ++i) {
        QWidget *widget = qobject_cast<QWidget*>(childList.at(i));
        if (!widget
            || widget->isWindow()
            || widget->testAttribute(Qt::WA_WState_Hidden))
            continue;
        if (spontaneous) {
            widget->setAttribute(Qt::WA_Mapped);
            widget->d_func()->showChildren(true);
            QShowEvent e;
            QApplication::sendSpontaneousEvent(widget, &e);
        } else {
            if (widget->testAttribute(Qt::WA_WState_ExplicitShowHide))
                widget->d_func()->show_recursive();
            else
                widget->show();
        }
    }
}

void QWidgetPrivate::hideChildren(bool spontaneous)
{
    QList<QObject*> childList = children;
    for (int i = 0; i < childList.size(); ++i) {
        QWidget *widget = qobject_cast<QWidget*>(childList.at(i));
        if (!widget || widget->isWindow() || widget->testAttribute(Qt::WA_WState_Hidden))
            continue;
#ifdef Q_DEAD_CODE_FROM_QT4_MAC
        // Before doing anything we need to make sure that we don't leave anything in a non-consistent state.
        // When hiding a widget we need to make sure that no mouse_down events are active, because
        // the mouse_up event will never be received by a hidden widget or one of its descendants.
        // The solution is simple, before going through with this we check if there are any mouse_down events in
        // progress, if so we check if it is related to this widget or not. If so, we just reset the mouse_down and
        // then we continue.
        // In X11 and Windows we send a mouse_release event, however we don't do that here because we were already
        // ignoring that from before. I.e. Carbon did not send the mouse release event, so we will not send the
        // mouse release event. There are two ways to interpret this:
        // 1. If we don't send the mouse release event, the widget might get into an inconsistent state, i.e. it
        // might be waiting for a release event that will never arrive.
        // 2. If we send the mouse release event, then the widget might decide to trigger an action that is not
        // supposed to trigger because it is not visible.
        if(widget == qt_button_down)
            qt_button_down = 0;
#endif // Q_DEAD_CODE_FROM_QT4_MAC
        if (spontaneous)
            widget->setAttribute(Qt::WA_Mapped, false);
        else
            widget->setAttribute(Qt::WA_WState_Visible, false);
        widget->d_func()->hideChildren(spontaneous);
        QHideEvent e;
        if (spontaneous) {
            QApplication::sendSpontaneousEvent(widget, &e);
        } else {
            QApplication::sendEvent(widget, &e);
            if (widget->internalWinId()
                && widget->testAttribute(Qt::WA_DontCreateNativeAncestors)) {
                // hide_sys() on an ancestor won't have any affect on this
                // widget, so it needs an explicit hide_sys() of its own
                widget->d_func()->hide_sys();
            }
        }
        qApp->d_func()->sendSyntheticEnterLeave(widget);
#ifndef QT_NO_ACCESSIBILITY
        if (!spontaneous) {
            QAccessibleEvent event(widget, QAccessible::ObjectHide);
            QAccessible::updateAccessibility(&event);
        }
#endif
    }
}

bool QWidgetPrivate::close_helper(CloseMode mode)
{
    if (data.is_closing)
        return true;

    Q_Q(QWidget);
    data.is_closing = 1;

    QPointer<QWidget> that = q;
    QPointer<QWidget> parentWidget = q->parentWidget();

    bool quitOnClose = q->testAttribute(Qt::WA_QuitOnClose);
    if (mode != CloseNoEvent) {
        QCloseEvent e;
        if (mode == CloseWithSpontaneousEvent)
            QApplication::sendSpontaneousEvent(q, &e);
        else
            QApplication::sendEvent(q, &e);
        if (!that.isNull() && !e.isAccepted()) {
            data.is_closing = 0;
            return false;
        }
    }

    if (!that.isNull() && !q->isHidden())
        q->hide();

    // Attempt to close the application only if this has WA_QuitOnClose set and a non-visible parent
    quitOnClose = quitOnClose && (parentWidget.isNull() || !parentWidget->isVisible());

    if (quitOnClose) {
        /* if there is no non-withdrawn primary window left (except
           the ones without QuitOnClose), we emit the lastWindowClosed
           signal */
        QWidgetList list = QApplication::topLevelWidgets();
        bool lastWindowClosed = true;
        for (int i = 0; i < list.size(); ++i) {
            QWidget *w = list.at(i);
            if (!w->isVisible() || w->parentWidget() || !w->testAttribute(Qt::WA_QuitOnClose))
                continue;
            lastWindowClosed = false;
            break;
        }
        if (lastWindowClosed) {
            QGuiApplicationPrivate::emitLastWindowClosed();
            QCoreApplicationPrivate *applicationPrivate = static_cast<QCoreApplicationPrivate*>(QObjectPrivate::get(QCoreApplication::instance()));
            applicationPrivate->maybeQuit();
        }
    }


    if (!that.isNull()) {
        data.is_closing = 0;
        if (q->testAttribute(Qt::WA_DeleteOnClose)) {
            q->setAttribute(Qt::WA_DeleteOnClose, false);
            q->deleteLater();
        }
    }
    return true;
}


/*!
    Closes this widget. Returns \c true if the widget was closed;
    otherwise returns \c false.

    First it sends the widget a QCloseEvent. The widget is
    \l{hide()}{hidden} if it \l{QCloseEvent::accept()}{accepts}
    the close event. If it \l{QCloseEvent::ignore()}{ignores}
    the event, nothing happens. The default
    implementation of QWidget::closeEvent() accepts the close event.

    If the widget has the Qt::WA_DeleteOnClose flag, the widget
    is also deleted. A close events is delivered to the widget no
    matter if the widget is visible or not.

    The \l QApplication::lastWindowClosed() signal is emitted when the
    last visible primary window (i.e. window with no parent) with the
    Qt::WA_QuitOnClose attribute set is closed. By default this
    attribute is set for all widgets except transient windows such as
    splash screens, tool windows, and popup menus.

*/

bool QWidget::close()
{
    return d_func()->close_helper(QWidgetPrivate::CloseWithEvent);
}

/*!
    \property QWidget::visible
    \brief whether the widget is visible

    Calling setVisible(true) or show() sets the widget to visible
    status if all its parent widgets up to the window are visible. If
    an ancestor is not visible, the widget won't become visible until
    all its ancestors are shown. If its size or position has changed,
    Qt guarantees that a widget gets move and resize events just
    before it is shown. If the widget has not been resized yet, Qt
    will adjust the widget's size to a useful default using
    adjustSize().

    Calling setVisible(false) or hide() hides a widget explicitly. An
    explicitly hidden widget will never become visible, even if all
    its ancestors become visible, unless you show it.

    A widget receives show and hide events when its visibility status
    changes. Between a hide and a show event, there is no need to
    waste CPU cycles preparing or displaying information to the user.
    A video application, for example, might simply stop generating new
    frames.

    A widget that happens to be obscured by other windows on the
    screen is considered to be visible. The same applies to iconified
    windows and windows that exist on another virtual
    desktop (on platforms that support this concept). A widget
    receives spontaneous show and hide events when its mapping status
    is changed by the window system, e.g. a spontaneous hide event
    when the user minimizes the window, and a spontaneous show event
    when the window is restored again.

    You almost never have to reimplement the setVisible() function. If
    you need to change some settings before a widget is shown, use
    showEvent() instead. If you need to do some delayed initialization
    use the Polish event delivered to the event() function.

    \sa show(), hide(), isHidden(), isVisibleTo(), isMinimized(),
    showEvent(), hideEvent()
*/


/*!
    Returns \c true if this widget would become visible if \a ancestor is
    shown; otherwise returns \c false.

    The true case occurs if neither the widget itself nor any parent
    up to but excluding \a ancestor has been explicitly hidden.

    This function will still return true if the widget is obscured by
    other windows on the screen, but could be physically visible if it
    or they were to be moved.

    isVisibleTo(0) is identical to isVisible().

    \sa show(), hide(), isVisible()
*/

bool QWidget::isVisibleTo(const QWidget *ancestor) const
{
    if (!ancestor)
        return isVisible();
    const QWidget * w = this;
    while (!w->isHidden()
            && !w->isWindow()
            && w->parentWidget()
            && w->parentWidget() != ancestor)
        w = w->parentWidget();
    return !w->isHidden();
}


/*!
    Returns the unobscured region where paint events can occur.

    For visible widgets, this is an approximation of the area not
    covered by other widgets; otherwise, this is an empty region.

    The repaint() function calls this function if necessary, so in
    general you do not need to call it.

*/
QRegion QWidget::visibleRegion() const
{
    Q_D(const QWidget);

    QRect clipRect = d->clipRect();
    if (clipRect.isEmpty())
        return QRegion();
    QRegion r(clipRect);
    d->subtractOpaqueChildren(r, clipRect);
    d->subtractOpaqueSiblings(r);
    return r;
}


QSize QWidgetPrivate::adjustedSize() const
{
    Q_Q(const QWidget);

    QSize s = q->sizeHint();

    if (q->isWindow()) {
        Qt::Orientations exp;
        if (layout) {
            if (layout->hasHeightForWidth())
                s.setHeight(layout->totalHeightForWidth(s.width()));
            exp = layout->expandingDirections();
        } else
        {
            if (q->sizePolicy().hasHeightForWidth())
                s.setHeight(q->heightForWidth(s.width()));
            exp = q->sizePolicy().expandingDirections();
        }
        if (exp & Qt::Horizontal)
            s.setWidth(qMax(s.width(), 200));
        if (exp & Qt::Vertical)
            s.setHeight(qMax(s.height(), 100));
#if defined(Q_DEAD_CODE_FROM_QT4_X11)
        QRect screen = QApplication::desktop()->screenGeometry(q->x11Info().screen());
#else // all others
        QRect screen = QApplication::desktop()->screenGeometry(q->pos());
#endif
#if defined (Q_OS_WINCE)
        s.setWidth(qMin(s.width(), screen.width()));
        s.setHeight(qMin(s.height(), screen.height()));
#else
        s.setWidth(qMin(s.width(), screen.width()*2/3));
        s.setHeight(qMin(s.height(), screen.height()*2/3));
#endif
        if (QTLWExtra *extra = maybeTopData())
            extra->sizeAdjusted = true;
    }

    if (!s.isValid()) {
        QRect r = q->childrenRect(); // get children rectangle
        if (r.isNull())
            return s;
        s = r.size() + QSize(2 * r.x(), 2 * r.y());
    }

    return s;
}

/*!
    Adjusts the size of the widget to fit its contents.

    This function uses sizeHint() if it is valid, i.e., the size hint's width
    and height are \>= 0. Otherwise, it sets the size to the children
    rectangle that covers all child widgets (the union of all child widget
    rectangles).

    For windows, the screen size is also taken into account. If the sizeHint()
    is less than (200, 100) and the size policy is \l{QSizePolicy::Expanding}
    {expanding}, the window will be at least (200, 100). The maximum size of
    a window is 2/3 of the screen's width and height.

    \sa sizeHint(), childrenRect()
*/

void QWidget::adjustSize()
{
    Q_D(QWidget);
    ensurePolished();
    QSize s = d->adjustedSize();

    if (d->layout)
        d->layout->activate();

    if (s.isValid())
        resize(s);
}


/*!
    \property QWidget::sizeHint
    \brief the recommended size for the widget

    If the value of this property is an invalid size, no size is
    recommended.

    The default implementation of sizeHint() returns an invalid size
    if there is no layout for this widget, and returns the layout's
    preferred size otherwise.

    \sa QSize::isValid(), minimumSizeHint(), sizePolicy(),
    setMinimumSize(), updateGeometry()
*/

QSize QWidget::sizeHint() const
{
    Q_D(const QWidget);
    if (d->layout)
        return d->layout->totalSizeHint();
    return QSize(-1, -1);
}

/*!
    \property QWidget::minimumSizeHint
    \brief the recommended minimum size for the widget

    If the value of this property is an invalid size, no minimum size
    is recommended.

    The default implementation of minimumSizeHint() returns an invalid
    size if there is no layout for this widget, and returns the
    layout's minimum size otherwise. Most built-in widgets reimplement
    minimumSizeHint().

    \l QLayout will never resize a widget to a size smaller than the
    minimum size hint unless minimumSize() is set or the size policy is
    set to QSizePolicy::Ignore. If minimumSize() is set, the minimum
    size hint will be ignored.

    \sa QSize::isValid(), resize(), setMinimumSize(), sizePolicy()
*/
QSize QWidget::minimumSizeHint() const
{
    Q_D(const QWidget);
    if (d->layout)
        return d->layout->totalMinimumSize();
    return QSize(-1, -1);
}


/*!
    \fn QWidget *QWidget::parentWidget() const

    Returns the parent of this widget, or 0 if it does not have any
    parent widget.
*/


/*!
    Returns \c true if this widget is a parent, (or grandparent and so on
    to any level), of the given \a child, and both widgets are within
    the same window; otherwise returns \c false.
*/

bool QWidget::isAncestorOf(const QWidget *child) const
{
    while (child) {
        if (child == this)
            return true;
        if (child->isWindow())
            return false;
        child = child->parentWidget();
    }
    return false;
}

#if defined(Q_DEAD_CODE_FROM_QT4_WIN)
inline void setDisabledStyle(QWidget *w, bool setStyle)
{
    // set/reset WS_DISABLED style.
    if(w && w->isWindow() && w->isVisible() && w->isEnabled()) {
        LONG dwStyle = GetWindowLong(w->winId(), GWL_STYLE);
        LONG newStyle = dwStyle;
        if (setStyle)
            newStyle |= WS_DISABLED;
        else
            newStyle &= ~WS_DISABLED;
        if (newStyle != dwStyle) {
            SetWindowLong(w->winId(), GWL_STYLE, newStyle);
            // we might need to repaint in some situations (eg. menu)
            w->repaint();
        }
    }
}
#endif

/*****************************************************************************
  QWidget event handling
 *****************************************************************************/

/*!
    This is the main event handler; it handles event \a event. You can
    reimplement this function in a subclass, but we recommend using
    one of the specialized event handlers instead.

    Key press and release events are treated differently from other
    events. event() checks for Tab and Shift+Tab and tries to move the
    focus appropriately. If there is no widget to move the focus to
    (or the key press is not Tab or Shift+Tab), event() calls
    keyPressEvent().

    Mouse and tablet event handling is also slightly special: only
    when the widget is \l enabled, event() will call the specialized
    handlers such as mousePressEvent(); otherwise it will discard the
    event.

    This function returns \c true if the event was recognized, otherwise
    it returns \c false.  If the recognized event was accepted (see \l
    QEvent::accepted), any further processing such as event
    propagation to the parent widget stops.

    \sa closeEvent(), focusInEvent(), focusOutEvent(), enterEvent(),
    keyPressEvent(), keyReleaseEvent(), leaveEvent(),
    mouseDoubleClickEvent(), mouseMoveEvent(), mousePressEvent(),
    mouseReleaseEvent(), moveEvent(), paintEvent(), resizeEvent(),
    QObject::event(), QObject::timerEvent()
*/

bool QWidget::event(QEvent *event)
{
    Q_D(QWidget);

    // ignore mouse and key events when disabled
    if (!isEnabled()) {
        switch(event->type()) {
        case QEvent::TabletPress:
        case QEvent::TabletRelease:
        case QEvent::TabletMove:
        case QEvent::MouseButtonPress:
        case QEvent::MouseButtonRelease:
        case QEvent::MouseButtonDblClick:
        case QEvent::MouseMove:
        case QEvent::TouchBegin:
        case QEvent::TouchUpdate:
        case QEvent::TouchEnd:
        case QEvent::TouchCancel:
        case QEvent::ContextMenu:
        case QEvent::KeyPress:
        case QEvent::KeyRelease:
#ifndef QT_NO_WHEELEVENT
        case QEvent::Wheel:
#endif
            return false;
        default:
            break;
        }
    }
    switch (event->type()) {
    case QEvent::MouseMove:
        mouseMoveEvent((QMouseEvent*)event);
        break;

    case QEvent::MouseButtonPress:
        mousePressEvent((QMouseEvent*)event);
        break;

    case QEvent::MouseButtonRelease:
        mouseReleaseEvent((QMouseEvent*)event);
        break;

    case QEvent::MouseButtonDblClick:
        mouseDoubleClickEvent((QMouseEvent*)event);
        break;
#ifndef QT_NO_WHEELEVENT
    case QEvent::Wheel:
        wheelEvent((QWheelEvent*)event);
        break;
#endif
#ifndef QT_NO_TABLETEVENT
    case QEvent::TabletMove:
    case QEvent::TabletPress:
    case QEvent::TabletRelease:
        tabletEvent((QTabletEvent*)event);
        break;
#endif
    case QEvent::KeyPress: {
        QKeyEvent *k = (QKeyEvent *)event;
        bool res = false;
        if (!(k->modifiers() & (Qt::ControlModifier | Qt::AltModifier))) {  //### Add MetaModifier?
            if (k->key() == Qt::Key_Backtab
                || (k->key() == Qt::Key_Tab && (k->modifiers() & Qt::ShiftModifier)))
                res = focusNextPrevChild(false);
            else if (k->key() == Qt::Key_Tab)
                res = focusNextPrevChild(true);
            if (res)
                break;
        }
        keyPressEvent(k);
#ifdef QT_KEYPAD_NAVIGATION
        if (!k->isAccepted() && QApplication::keypadNavigationEnabled()
            && !(k->modifiers() & (Qt::ControlModifier | Qt::AltModifier | Qt::ShiftModifier))) {
            if (QApplication::navigationMode() == Qt::NavigationModeKeypadTabOrder) {
                if (k->key() == Qt::Key_Up)
                    res = focusNextPrevChild(false);
                else if (k->key() == Qt::Key_Down)
                    res = focusNextPrevChild(true);
            } else if (QApplication::navigationMode() == Qt::NavigationModeKeypadDirectional) {
                if (k->key() == Qt::Key_Up)
                    res = QWidgetPrivate::navigateToDirection(QWidgetPrivate::DirectionNorth);
                else if (k->key() == Qt::Key_Right)
                    res = QWidgetPrivate::navigateToDirection(QWidgetPrivate::DirectionEast);
                else if (k->key() == Qt::Key_Down)
                    res = QWidgetPrivate::navigateToDirection(QWidgetPrivate::DirectionSouth);
                else if (k->key() == Qt::Key_Left)
                    res = QWidgetPrivate::navigateToDirection(QWidgetPrivate::DirectionWest);
            }
            if (res) {
                k->accept();
                break;
            }
        }
#endif
#ifndef QT_NO_WHATSTHIS
        if (!k->isAccepted()
            && k->modifiers() & Qt::ShiftModifier && k->key() == Qt::Key_F1
            && d->whatsThis.size()) {
            QWhatsThis::showText(mapToGlobal(inputMethodQuery(Qt::ImCursorRectangle).toRect().center()), d->whatsThis, this);
            k->accept();
        }
#endif
    }
        break;

    case QEvent::KeyRelease:
        keyReleaseEvent((QKeyEvent*)event);
        // fall through
    case QEvent::ShortcutOverride:
        break;

    case QEvent::InputMethod:
        inputMethodEvent((QInputMethodEvent *) event);
        break;

    case QEvent::InputMethodQuery:
        if (testAttribute(Qt::WA_InputMethodEnabled)) {
            QInputMethodQueryEvent *query = static_cast<QInputMethodQueryEvent *>(event);
            Qt::InputMethodQueries queries = query->queries();
            for (uint i = 0; i < 32; ++i) {
                Qt::InputMethodQuery q = (Qt::InputMethodQuery)(int)(queries & (1<<i));
                if (q) {
                    QVariant v = inputMethodQuery(q);
                    if (q == Qt::ImEnabled && !v.isValid() && isEnabled())
                        v = QVariant(true); // special case for Qt4 compatibility
                    query->setValue(q, v);
                }
            }
            query->accept();
        }
        break;

    case QEvent::PolishRequest:
        ensurePolished();
        break;

    case QEvent::Polish: {
        style()->polish(this);
        setAttribute(Qt::WA_WState_Polished);
        if (!QApplication::font(this).isCopyOf(QApplication::font()))
            d->resolveFont();
        if (!QApplication::palette(this).isCopyOf(QApplication::palette()))
            d->resolvePalette();
    }
        break;

    case QEvent::ApplicationWindowIconChange:
        if (isWindow() && !testAttribute(Qt::WA_SetWindowIcon)) {
            d->setWindowIcon_sys();
            d->setWindowIcon_helper();
        }
        break;
    case QEvent::FocusIn:
        focusInEvent((QFocusEvent*)event);
        d->updateWidgetTransform(event);
        break;

    case QEvent::FocusOut:
        focusOutEvent((QFocusEvent*)event);
        break;

    case QEvent::Enter:
#ifndef QT_NO_STATUSTIP
        if (d->statusTip.size()) {
            QStatusTipEvent tip(d->statusTip);
            QApplication::sendEvent(const_cast<QWidget *>(this), &tip);
        }
#endif
        enterEvent(event);
        break;

    case QEvent::Leave:
#ifndef QT_NO_STATUSTIP
        if (d->statusTip.size()) {
            QString empty;
            QStatusTipEvent tip(empty);
            QApplication::sendEvent(const_cast<QWidget *>(this), &tip);
        }
#endif
        leaveEvent(event);
        break;

    case QEvent::HoverEnter:
    case QEvent::HoverLeave:
        update();
        break;

    case QEvent::Paint:
        // At this point the event has to be delivered, regardless
        // whether the widget isVisible() or not because it
        // already went through the filters
        paintEvent((QPaintEvent*)event);
        break;

    case QEvent::Move:
        moveEvent((QMoveEvent*)event);
        d->updateWidgetTransform(event);
        break;

    case QEvent::Resize:
        resizeEvent((QResizeEvent*)event);
        d->updateWidgetTransform(event);
        break;

    case QEvent::Close:
        closeEvent((QCloseEvent *)event);
        break;

#ifndef QT_NO_CONTEXTMENU
    case QEvent::ContextMenu:
        switch (data->context_menu_policy) {
        case Qt::PreventContextMenu:
            break;
        case Qt::DefaultContextMenu:
            contextMenuEvent(static_cast<QContextMenuEvent *>(event));
            break;
        case Qt::CustomContextMenu:
            emit customContextMenuRequested(static_cast<QContextMenuEvent *>(event)->pos());
            break;
#ifndef QT_NO_MENU
        case Qt::ActionsContextMenu:
            if (d->actions.count()) {
                QMenu::exec(d->actions, static_cast<QContextMenuEvent *>(event)->globalPos(),
                            0, this);
                break;
            }
            // fall through
#endif
        default:
            event->ignore();
            break;
        }
        break;
#endif // QT_NO_CONTEXTMENU

#ifndef QT_NO_DRAGANDDROP
    case QEvent::Drop:
        dropEvent((QDropEvent*) event);
        break;

    case QEvent::DragEnter:
        dragEnterEvent((QDragEnterEvent*) event);
        break;

    case QEvent::DragMove:
        dragMoveEvent((QDragMoveEvent*) event);
        break;

    case QEvent::DragLeave:
        dragLeaveEvent((QDragLeaveEvent*) event);
        break;
#endif

    case QEvent::Show:
        showEvent((QShowEvent*) event);
        break;

    case QEvent::Hide:
        hideEvent((QHideEvent*) event);
        break;

    case QEvent::ShowWindowRequest:
        if (!isHidden())
            d->show_sys();
        break;

    case QEvent::ApplicationFontChange:
        d->resolveFont();
        break;
    case QEvent::ApplicationPaletteChange:
        if (!(windowType() == Qt::Desktop))
            d->resolvePalette();
        break;

    case QEvent::ToolBarChange:
    case QEvent::ActivationChange:
    case QEvent::EnabledChange:
    case QEvent::FontChange:
    case QEvent::StyleChange:
    case QEvent::PaletteChange:
    case QEvent::WindowTitleChange:
    case QEvent::IconTextChange:
    case QEvent::ModifiedChange:
    case QEvent::MouseTrackingChange:
    case QEvent::ParentChange:
    case QEvent::LocaleChange:
    case QEvent::MacSizeChange:
    case QEvent::ContentsRectChange:
    case QEvent::ThemeChange:
    case QEvent::ReadOnlyChange:
        changeEvent(event);
        break;

    case QEvent::WindowStateChange: {
        const bool wasMinimized = static_cast<const QWindowStateChangeEvent *>(event)->oldState() & Qt::WindowMinimized;
        if (wasMinimized != isMinimized()) {
            if (wasMinimized) {
                QShowEvent showEvent;
                QCoreApplication::sendEvent(const_cast<QWidget *>(this), &showEvent);
            } else {
                QHideEvent hideEvent;
                QCoreApplication::sendEvent(const_cast<QWidget *>(this), &hideEvent);
            }
        }
        changeEvent(event);
    }
        break;

    case QEvent::WindowActivate:
    case QEvent::WindowDeactivate: {
        if (isVisible() && !palette().isEqual(QPalette::Active, QPalette::Inactive))
            update();
        QList<QObject*> childList = d->children;
        for (int i = 0; i < childList.size(); ++i) {
            QWidget *w = qobject_cast<QWidget *>(childList.at(i));
            if (w && w->isVisible() && !w->isWindow())
                QApplication::sendEvent(w, event);
        }
        break; }

    case QEvent::LanguageChange:
        changeEvent(event);
        {
            QList<QObject*> childList = d->children;
            for (int i = 0; i < childList.size(); ++i) {
                QObject *o = childList.at(i);
                if (o)
                    QApplication::sendEvent(o, event);
            }
        }
        update();
        break;

    case QEvent::ApplicationLayoutDirectionChange:
        d->resolveLayoutDirection();
        break;

    case QEvent::LayoutDirectionChange:
        if (d->layout)
            d->layout->invalidate();
        update();
        changeEvent(event);
        break;
    case QEvent::UpdateRequest:
        d->syncBackingStore();
        break;
    case QEvent::UpdateLater:
        update(static_cast<QUpdateLaterEvent*>(event)->region());
        break;
    case QEvent::StyleAnimationUpdate:
        if (isVisible() && !window()->isMinimized()) {
            event->accept();
            update();
        }
        break;

    case QEvent::WindowBlocked:
    case QEvent::WindowUnblocked:
        if (!d->children.isEmpty()) {
            QWidget *modalWidget = QApplication::activeModalWidget();
            for (int i = 0; i < d->children.size(); ++i) {
                QObject *o = d->children.at(i);
                if (o && o != modalWidget && o->isWidgetType()) {
                    QWidget *w  = static_cast<QWidget *>(o);
                    // do not forward the event to child windows; QApplication does this for us
                    if (!w->isWindow())
                        QApplication::sendEvent(w, event);
                }
            }
        }
#if defined(Q_DEAD_CODE_FROM_QT4_WIN)
            setDisabledStyle(this, (event->type() == QEvent::WindowBlocked));
#endif
        break;
#ifndef QT_NO_TOOLTIP
    case QEvent::ToolTip:
        if (!d->toolTip.isEmpty())
            QToolTip::showText(static_cast<QHelpEvent*>(event)->globalPos(), d->toolTip, this, QRect(), d->toolTipDuration);
        else
            event->ignore();
        break;
#endif
#ifndef QT_NO_WHATSTHIS
    case QEvent::WhatsThis:
        if (d->whatsThis.size())
            QWhatsThis::showText(static_cast<QHelpEvent *>(event)->globalPos(), d->whatsThis, this);
        else
            event->ignore();
        break;
    case QEvent::QueryWhatsThis:
        if (d->whatsThis.isEmpty())
            event->ignore();
        break;
#endif
    case QEvent::EmbeddingControl:
        d->topData()->frameStrut.setCoords(0 ,0, 0, 0);
        data->fstrut_dirty = false;
#if defined(Q_DEAD_CODE_FROM_QT4_WIN) || defined(Q_DEAD_CODE_FROM_QT4_X11)
        d->topData()->embedded = 1;
#endif
        break;
#ifndef QT_NO_ACTION
    case QEvent::ActionAdded:
    case QEvent::ActionRemoved:
    case QEvent::ActionChanged:
        actionEvent((QActionEvent*)event);
        break;
#endif

    case QEvent::KeyboardLayoutChange:
        {
            changeEvent(event);

            // inform children of the change
            QList<QObject*> childList = d->children;
            for (int i = 0; i < childList.size(); ++i) {
                QWidget *w = qobject_cast<QWidget *>(childList.at(i));
                if (w && w->isVisible() && !w->isWindow())
                    QApplication::sendEvent(w, event);
            }
            break;
        }
#ifdef Q_DEAD_CODE_FROM_QT4_MAC
    case QEvent::MacGLWindowChange:
        d->needWindowChange = false;
        break;
#endif
    case QEvent::TouchBegin:
    case QEvent::TouchUpdate:
    case QEvent::TouchEnd:
    case QEvent::TouchCancel:
    {
        event->ignore();
        break;
    }
#ifndef QT_NO_GESTURES
    case QEvent::Gesture:
        event->ignore();
        break;
#endif
    case QEvent::ScreenChangeInternal:
        if (const QTLWExtra *te = d->maybeTopData()) {
            const QWindow *win = te->window;
            d->setWinId((win && win->handle()) ? win->handle()->winId() : 0);
        }
        break;
#ifndef QT_NO_PROPERTIES
    case QEvent::DynamicPropertyChange: {
        const QByteArray &propName = static_cast<QDynamicPropertyChangeEvent *>(event)->propertyName();
        if (propName.length() == 13 && !qstrncmp(propName, "_q_customDpi", 12)) {
            uint value = property(propName.constData()).toUInt();
            if (!d->extra)
                d->createExtra();
            const char axis = propName.at(12);
            if (axis == 'X')
                d->extra->customDpiX = value;
            else if (axis == 'Y')
                d->extra->customDpiY = value;
            d->updateFont(d->data.fnt);
        }
        if (windowHandle() && !qstrncmp(propName, "_q_platform_", 12))
            windowHandle()->setProperty(propName, property(propName));
        // fall through
    }
#endif
    default:
        return QObject::event(event);
    }
    return true;
}

/*!
  This event handler can be reimplemented to handle state changes.

  The state being changed in this event can be retrieved through the \a event
  supplied.

  Change events include: QEvent::ToolBarChange,
  QEvent::ActivationChange, QEvent::EnabledChange, QEvent::FontChange,
  QEvent::StyleChange, QEvent::PaletteChange,
  QEvent::WindowTitleChange, QEvent::IconTextChange,
  QEvent::ModifiedChange, QEvent::MouseTrackingChange,
  QEvent::ParentChange, QEvent::WindowStateChange,
  QEvent::LanguageChange, QEvent::LocaleChange,
  QEvent::LayoutDirectionChange, QEvent::ReadOnlyChange.

*/
void QWidget::changeEvent(QEvent * event)
{
    switch(event->type()) {
    case QEvent::EnabledChange: {
        update();
#ifndef QT_NO_ACCESSIBILITY
        QAccessible::State s;
        s.disabled = true;
        QAccessibleStateChangeEvent event(this, s);
        QAccessible::updateAccessibility(&event);
#endif
        break;
    }

    case QEvent::FontChange:
    case QEvent::StyleChange: {
        Q_D(QWidget);
        update();
        updateGeometry();
        if (d->layout)
            d->layout->invalidate();
        break;
    }

    case QEvent::PaletteChange:
        update();
        break;

    case QEvent::ThemeChange:
        if (QApplication::desktopSettingsAware() && windowType() != Qt::Desktop
            && qApp && !QApplication::closingDown()) {
            if (testAttribute(Qt::WA_WState_Polished))
                QApplication::style()->unpolish(this);
            if (testAttribute(Qt::WA_WState_Polished))
                QApplication::style()->polish(this);
            QEvent styleChangedEvent(QEvent::StyleChange);
            QCoreApplication::sendEvent(this, &styleChangedEvent);
            if (isVisible())
                update();
        }
        break;

#ifdef Q_OS_MAC
    case QEvent::MacSizeChange:
        updateGeometry();
        break;
#elif defined Q_DEAD_CODE_FROM_QT4_MAC
    case QEvent::ToolTipChange:
    case QEvent::MouseTrackingChange:
        qt_mac_update_mouseTracking(this);
        break;
#endif

    default:
        break;
    }
}

/*!
    This event handler, for event \a event, can be reimplemented in a
    subclass to receive mouse move events for the widget.

    If mouse tracking is switched off, mouse move events only occur if
    a mouse button is pressed while the mouse is being moved. If mouse
    tracking is switched on, mouse move events occur even if no mouse
    button is pressed.

    QMouseEvent::pos() reports the position of the mouse cursor,
    relative to this widget. For press and release events, the
    position is usually the same as the position of the last mouse
    move event, but it might be different if the user's hand shakes.
    This is a feature of the underlying window system, not Qt.

    If you want to show a tooltip immediately, while the mouse is
    moving (e.g., to get the mouse coordinates with QMouseEvent::pos()
    and show them as a tooltip), you must first enable mouse tracking
    as described above. Then, to ensure that the tooltip is updated
    immediately, you must call QToolTip::showText() instead of
    setToolTip() in your implementation of mouseMoveEvent().

    \sa setMouseTracking(), mousePressEvent(), mouseReleaseEvent(),
    mouseDoubleClickEvent(), event(), QMouseEvent, {Scribble Example}
*/

void QWidget::mouseMoveEvent(QMouseEvent *event)
{
    event->ignore();
}

/*!
    This event handler, for event \a event, can be reimplemented in a
    subclass to receive mouse press events for the widget.

    If you create new widgets in the mousePressEvent() the
    mouseReleaseEvent() may not end up where you expect, depending on
    the underlying window system (or X11 window manager), the widgets'
    location and maybe more.

    The default implementation implements the closing of popup widgets
    when you click outside the window. For other widget types it does
    nothing.

    \sa mouseReleaseEvent(), mouseDoubleClickEvent(),
    mouseMoveEvent(), event(), QMouseEvent, {Scribble Example}
*/

void QWidget::mousePressEvent(QMouseEvent *event)
{
    event->ignore();
    if ((windowType() == Qt::Popup)) {
        event->accept();
        QWidget* w;
        while ((w = QApplication::activePopupWidget()) && w != this){
            w->close();
            if (QApplication::activePopupWidget() == w) // widget does not want to disappear
                w->hide(); // hide at least
        }
        if (!rect().contains(event->pos())){
            close();
        }
    }
}

/*!
    This event handler, for event \a event, can be reimplemented in a
    subclass to receive mouse release events for the widget.

    \sa mousePressEvent(), mouseDoubleClickEvent(),
    mouseMoveEvent(), event(), QMouseEvent, {Scribble Example}
*/

void QWidget::mouseReleaseEvent(QMouseEvent *event)
{
    event->ignore();
}

/*!
    This event handler, for event \a event, can be reimplemented in a
    subclass to receive mouse double click events for the widget.

    The default implementation calls mousePressEvent().

    \note The widget will also receive mouse press and mouse release
    events in addition to the double click event. It is up to the
    developer to ensure that the application interprets these events
    correctly.

    \sa mousePressEvent(), mouseReleaseEvent(), mouseMoveEvent(),
    event(), QMouseEvent
*/

void QWidget::mouseDoubleClickEvent(QMouseEvent *event)
{
    mousePressEvent(event);
}

#ifndef QT_NO_WHEELEVENT
/*!
    This event handler, for event \a event, can be reimplemented in a
    subclass to receive wheel events for the widget.

    If you reimplement this handler, it is very important that you
    \l{QWheelEvent}{ignore()} the event if you do not handle
    it, so that the widget's parent can interpret it.

    The default implementation ignores the event.

    \sa QWheelEvent::ignore(), QWheelEvent::accept(), event(),
    QWheelEvent
*/

void QWidget::wheelEvent(QWheelEvent *event)
{
    event->ignore();
}
#endif // QT_NO_WHEELEVENT

#ifndef QT_NO_TABLETEVENT
/*!
    This event handler, for event \a event, can be reimplemented in a
    subclass to receive tablet events for the widget.

    If you reimplement this handler, it is very important that you
    \l{QTabletEvent}{ignore()} the event if you do not handle
    it, so that the widget's parent can interpret it.

    The default implementation ignores the event.

    \sa QTabletEvent::ignore(), QTabletEvent::accept(), event(),
    QTabletEvent
*/

void QWidget::tabletEvent(QTabletEvent *event)
{
    event->ignore();
}
#endif // QT_NO_TABLETEVENT

/*!
    This event handler, for event \a event, can be reimplemented in a
    subclass to receive key press events for the widget.

    A widget must call setFocusPolicy() to accept focus initially and
    have focus in order to receive a key press event.

    If you reimplement this handler, it is very important that you
    call the base class implementation if you do not act upon the key.

    The default implementation closes popup widgets if the user
    presses Esc. Otherwise the event is ignored, so that the widget's
    parent can interpret it.

    Note that QKeyEvent starts with isAccepted() == true, so you do not
    need to call QKeyEvent::accept() - just do not call the base class
    implementation if you act upon the key.

    \sa keyReleaseEvent(), setFocusPolicy(),
    focusInEvent(), focusOutEvent(), event(), QKeyEvent, {Tetrix Example}
*/

void QWidget::keyPressEvent(QKeyEvent *event)
{
    if ((windowType() == Qt::Popup) && event->key() == Qt::Key_Escape) {
        event->accept();
        close();
    } else {
        event->ignore();
    }
}

/*!
    This event handler, for event \a event, can be reimplemented in a
    subclass to receive key release events for the widget.

    A widget must \l{setFocusPolicy()}{accept focus}
    initially and \l{hasFocus()}{have focus} in order to
    receive a key release event.

    If you reimplement this handler, it is very important that you
    call the base class implementation if you do not act upon the key.

    The default implementation ignores the event, so that the widget's
    parent can interpret it.

    Note that QKeyEvent starts with isAccepted() == true, so you do not
    need to call QKeyEvent::accept() - just do not call the base class
    implementation if you act upon the key.

    \sa keyPressEvent(), QKeyEvent::ignore(), setFocusPolicy(),
    focusInEvent(), focusOutEvent(), event(), QKeyEvent
*/

void QWidget::keyReleaseEvent(QKeyEvent *event)
{
    event->ignore();
}

/*!
    \fn void QWidget::focusInEvent(QFocusEvent *event)

    This event handler can be reimplemented in a subclass to receive
    keyboard focus events (focus received) for the widget. The event
    is passed in the \a event parameter

    A widget normally must setFocusPolicy() to something other than
    Qt::NoFocus in order to receive focus events. (Note that the
    application programmer can call setFocus() on any widget, even
    those that do not normally accept focus.)

    The default implementation updates the widget (except for windows
    that do not specify a focusPolicy()).

    \sa focusOutEvent(), setFocusPolicy(), keyPressEvent(),
    keyReleaseEvent(), event(), QFocusEvent
*/

void QWidget::focusInEvent(QFocusEvent *)
{
    if (focusPolicy() != Qt::NoFocus || !isWindow()) {
        update();
    }
}

/*!
    \fn void QWidget::focusOutEvent(QFocusEvent *event)

    This event handler can be reimplemented in a subclass to receive
    keyboard focus events (focus lost) for the widget. The events is
    passed in the \a event parameter.

    A widget normally must setFocusPolicy() to something other than
    Qt::NoFocus in order to receive focus events. (Note that the
    application programmer can call setFocus() on any widget, even
    those that do not normally accept focus.)

    The default implementation updates the widget (except for windows
    that do not specify a focusPolicy()).

    \sa focusInEvent(), setFocusPolicy(), keyPressEvent(),
    keyReleaseEvent(), event(), QFocusEvent
*/

void QWidget::focusOutEvent(QFocusEvent *)
{
    if (focusPolicy() != Qt::NoFocus || !isWindow())
        update();

#ifndef Q_OS_IOS
    // FIXME: revisit autoSIP logic, QTBUG-42906
    if (qApp->autoSipEnabled() && testAttribute(Qt::WA_InputMethodEnabled))
        qApp->inputMethod()->hide();
#endif
}

/*!
    \fn void QWidget::enterEvent(QEvent *event)

    This event handler can be reimplemented in a subclass to receive
    widget enter events which are passed in the \a event parameter.

    An event is sent to the widget when the mouse cursor enters the
    widget.

    \sa leaveEvent(), mouseMoveEvent(), event()
*/

void QWidget::enterEvent(QEvent *)
{
}

// ### Qt 6: void QWidget::enterEvent(QEnterEvent *).

/*!
    \fn void QWidget::leaveEvent(QEvent *event)

    This event handler can be reimplemented in a subclass to receive
    widget leave events which are passed in the \a event parameter.

    A leave event is sent to the widget when the mouse cursor leaves
    the widget.

    \sa enterEvent(), mouseMoveEvent(), event()
*/

void QWidget::leaveEvent(QEvent *)
{
}

/*!
    \fn void QWidget::paintEvent(QPaintEvent *event)

    This event handler can be reimplemented in a subclass to receive paint
    events passed in \a event.

    A paint event is a request to repaint all or part of a widget. It can
    happen for one of the following reasons:

    \list
        \li repaint() or update() was invoked,
        \li the widget was obscured and has now been uncovered, or
        \li many other reasons.
    \endlist

    Many widgets can simply repaint their entire surface when asked to, but
    some slow widgets need to optimize by painting only the requested region:
    QPaintEvent::region(). This speed optimization does not change the result,
    as painting is clipped to that region during event processing. QListView
    and QTableView do this, for example.

    Qt also tries to speed up painting by merging multiple paint events into
    one. When update() is called several times or the window system sends
    several paint events, Qt merges these events into one event with a larger
    region (see QRegion::united()). The repaint() function does not permit this
    optimization, so we suggest using update() whenever possible.

    When the paint event occurs, the update region has normally been erased, so
    you are painting on the widget's background.

    The background can be set using setBackgroundRole() and setPalette().

    Since Qt 4.0, QWidget automatically double-buffers its painting, so there
    is no need to write double-buffering code in paintEvent() to avoid flicker.

    \b{Note for the X11 platform}: It is possible to toggle global double
    buffering by calling \c qt_x11_set_global_double_buffer(). For example,

    \snippet code/src_gui_kernel_qwidget.cpp 14

    \note Generally, you should refrain from calling update() or repaint()
    \b{inside} a paintEvent(). For example, calling update() or repaint() on
    children inside a paintevent() results in undefined behavior; the child may
    or may not get a paint event.

    \warning If you are using a custom paint engine without Qt's backingstore,
    Qt::WA_PaintOnScreen must be set. Otherwise, QWidget::paintEngine() will
    never be called; the backingstore will be used instead.

    \sa event(), repaint(), update(), QPainter, QPixmap, QPaintEvent,
    {Analog Clock Example}
*/

void QWidget::paintEvent(QPaintEvent *)
{
}


/*!
    \fn void QWidget::moveEvent(QMoveEvent *event)

    This event handler can be reimplemented in a subclass to receive
    widget move events which are passed in the \a event parameter.
    When the widget receives this event, it is already at the new
    position.

    The old position is accessible through QMoveEvent::oldPos().

    \sa resizeEvent(), event(), move(), QMoveEvent
*/

void QWidget::moveEvent(QMoveEvent *)
{
}


/*!
    This event handler can be reimplemented in a subclass to receive
    widget resize events which are passed in the \a event parameter.
    When resizeEvent() is called, the widget already has its new
    geometry. The old size is accessible through
    QResizeEvent::oldSize().

    The widget will be erased and receive a paint event immediately
    after processing the resize event. No drawing need be (or should
    be) done inside this handler.


    \sa moveEvent(), event(), resize(), QResizeEvent, paintEvent(),
        {Scribble Example}
*/

void QWidget::resizeEvent(QResizeEvent * /* event */)
{
}

#ifndef QT_NO_ACTION
/*!
    \fn void QWidget::actionEvent(QActionEvent *event)

    This event handler is called with the given \a event whenever the
    widget's actions are changed.

    \sa addAction(), insertAction(), removeAction(), actions(), QActionEvent
*/
void QWidget::actionEvent(QActionEvent *)
{

}
#endif

/*!
    This event handler is called with the given \a event when Qt receives a window
    close request for a top-level widget from the window system.

    By default, the event is accepted and the widget is closed. You can reimplement
    this function to change the way the widget responds to window close requests.
    For example, you can prevent the window from closing by calling \l{QEvent::}{ignore()}
    on all events.

    Main window applications typically use reimplementations of this function to check
    whether the user's work has been saved and ask for permission before closing.
    For example, the \l{Application Example} uses a helper function to determine whether
    or not to close the window:

    \snippet mainwindows/application/mainwindow.cpp 3
    \snippet mainwindows/application/mainwindow.cpp 4

    \sa event(), hide(), close(), QCloseEvent, {Application Example}
*/

void QWidget::closeEvent(QCloseEvent *event)
{
    event->accept();
}

#ifndef QT_NO_CONTEXTMENU
/*!
    This event handler, for event \a event, can be reimplemented in a
    subclass to receive widget context menu events.

    The handler is called when the widget's \l contextMenuPolicy is
    Qt::DefaultContextMenu.

    The default implementation ignores the context event.
    See the \l QContextMenuEvent documentation for more details.

    \sa event(), QContextMenuEvent, customContextMenuRequested()
*/

void QWidget::contextMenuEvent(QContextMenuEvent *event)
{
    event->ignore();
}
#endif // QT_NO_CONTEXTMENU


/*!
    This event handler, for event \a event, can be reimplemented in a
    subclass to receive Input Method composition events. This handler
    is called when the state of the input method changes.

    Note that when creating custom text editing widgets, the
    Qt::WA_InputMethodEnabled window attribute must be set explicitly
    (using the setAttribute() function) in order to receive input
    method events.

    The default implementation calls event->ignore(), which rejects the
    Input Method event. See the \l QInputMethodEvent documentation for more
    details.

    \sa event(), QInputMethodEvent
*/
void QWidget::inputMethodEvent(QInputMethodEvent *event)
{
    event->ignore();
}

/*!
    This method is only relevant for input widgets. It is used by the
    input method to query a set of properties of the widget to be
    able to support complex input method operations as support for
    surrounding text and reconversions.

    \a query specifies which property is queried.

    \sa inputMethodEvent(), QInputMethodEvent, QInputMethodQueryEvent, inputMethodHints
*/
QVariant QWidget::inputMethodQuery(Qt::InputMethodQuery query) const
{
    switch(query) {
    case Qt::ImCursorRectangle:
        return QRect(width()/2, 0, 1, height());
    case Qt::ImFont:
        return font();
    case Qt::ImAnchorPosition:
        // Fallback.
        return inputMethodQuery(Qt::ImCursorPosition);
    case Qt::ImHints:
        return (int)inputMethodHints();
    default:
        return QVariant();
    }
}

/*!
    \property QWidget::inputMethodHints
    \brief What input method specific hints the widget has.

    This is only relevant for input widgets. It is used by
    the input method to retrieve hints as to how the input method
    should operate. For example, if the Qt::ImhFormattedNumbersOnly flag
    is set, the input method may change its visual components to reflect
    that only numbers can be entered.

    \warning Some widgets require certain flags in order to work as
    intended. To set a flag, do \c{w->setInputMethodHints(w->inputMethodHints()|f)}
    instead of \c{w->setInputMethodHints(f)}.

    \note The flags are only hints, so the particular input method
          implementation is free to ignore them. If you want to be
          sure that a certain type of characters are entered,
          you should also set a QValidator on the widget.

    The default value is Qt::ImhNone.

    \since 4.6

    \sa inputMethodQuery()
*/
Qt::InputMethodHints QWidget::inputMethodHints() const
{
#ifndef QT_NO_IM
    const QWidgetPrivate *priv = d_func();
    while (priv->inheritsInputMethodHints) {
        priv = priv->q_func()->parentWidget()->d_func();
        Q_ASSERT(priv);
    }
    return priv->imHints;
#else //QT_NO_IM
    return 0;
#endif //QT_NO_IM
}

void QWidget::setInputMethodHints(Qt::InputMethodHints hints)
{
#ifndef QT_NO_IM
    Q_D(QWidget);
    if (d->imHints == hints)
        return;
    d->imHints = hints;
    if (this == qApp->focusObject())
        qApp->inputMethod()->update(Qt::ImHints);
#endif //QT_NO_IM
}


#ifndef QT_NO_DRAGANDDROP

/*!
    \fn void QWidget::dragEnterEvent(QDragEnterEvent *event)

    This event handler is called when a drag is in progress and the
    mouse enters this widget. The event is passed in the \a event parameter.

    If the event is ignored, the widget won't receive any \l{dragMoveEvent()}{drag
    move events}.

    See the \l{dnd.html}{Drag-and-drop documentation} for an
    overview of how to provide drag-and-drop in your application.

    \sa QDrag, QDragEnterEvent
*/
void QWidget::dragEnterEvent(QDragEnterEvent *)
{
}

/*!
    \fn void QWidget::dragMoveEvent(QDragMoveEvent *event)

    This event handler is called if a drag is in progress, and when
    any of the following conditions occur: the cursor enters this widget,
    the cursor moves within this widget, or a modifier key is pressed on
    the keyboard while this widget has the focus. The event is passed
    in the \a event parameter.

    See the \l{dnd.html}{Drag-and-drop documentation} for an
    overview of how to provide drag-and-drop in your application.

    \sa QDrag, QDragMoveEvent
*/
void QWidget::dragMoveEvent(QDragMoveEvent *)
{
}

/*!
    \fn void QWidget::dragLeaveEvent(QDragLeaveEvent *event)

    This event handler is called when a drag is in progress and the
    mouse leaves this widget. The event is passed in the \a event
    parameter.

    See the \l{dnd.html}{Drag-and-drop documentation} for an
    overview of how to provide drag-and-drop in your application.

    \sa QDrag, QDragLeaveEvent
*/
void QWidget::dragLeaveEvent(QDragLeaveEvent *)
{
}

/*!
    \fn void QWidget::dropEvent(QDropEvent *event)

    This event handler is called when the drag is dropped on this
    widget. The event is passed in the \a event parameter.

    See the \l{dnd.html}{Drag-and-drop documentation} for an
    overview of how to provide drag-and-drop in your application.

    \sa QDrag, QDropEvent
*/
void QWidget::dropEvent(QDropEvent *)
{
}

#endif // QT_NO_DRAGANDDROP

/*!
    \fn void QWidget::showEvent(QShowEvent *event)

    This event handler can be reimplemented in a subclass to receive
    widget show events which are passed in the \a event parameter.

    Non-spontaneous show events are sent to widgets immediately
    before they are shown. The spontaneous show events of windows are
    delivered afterwards.

    Note: A widget receives spontaneous show and hide events when its
    mapping status is changed by the window system, e.g. a spontaneous
    hide event when the user minimizes the window, and a spontaneous
    show event when the window is restored again. After receiving a
    spontaneous hide event, a widget is still considered visible in
    the sense of isVisible().

    \sa visible, event(), QShowEvent
*/
void QWidget::showEvent(QShowEvent *)
{
}

/*!
    \fn void QWidget::hideEvent(QHideEvent *event)

    This event handler can be reimplemented in a subclass to receive
    widget hide events. The event is passed in the \a event parameter.

    Hide events are sent to widgets immediately after they have been
    hidden.

    Note: A widget receives spontaneous show and hide events when its
    mapping status is changed by the window system, e.g. a spontaneous
    hide event when the user minimizes the window, and a spontaneous
    show event when the window is restored again. After receiving a
    spontaneous hide event, a widget is still considered visible in
    the sense of isVisible().

    \sa visible, event(), QHideEvent
*/
void QWidget::hideEvent(QHideEvent *)
{
}

/*!
    This special event handler can be reimplemented in a subclass to
    receive native platform events identified by \a eventType
    which are passed in the \a message parameter.

    In your reimplementation of this function, if you want to stop the
    event being handled by Qt, return true and set \a result.
    If you return false, this native event is passed back to Qt,
    which translates the event into a Qt event and sends it to the widget.

    \note Events are only delivered to this event handler if the widget is
    has a native Window handle.

    \note This function superseedes the event filter functions
    x11Event(), winEvent() and macEvent() of Qt 4.

    \table
    \header \li Platform \li Event Type Identifier \li Message Type \li Result Type
    \row \li Windows \li "windows_generic_MSG" \li MSG * \li LRESULT
    \endtable
*/

bool QWidget::nativeEvent(const QByteArray &eventType, void *message, long *result)
{
    Q_UNUSED(eventType);
    Q_UNUSED(message);
    Q_UNUSED(result);
    return false;
}

/*!
    Ensures that the widget has been polished by QStyle (i.e., has a
    proper font and palette).

    QWidget calls this function after it has been fully constructed
    but before it is shown the very first time. You can call this
    function if you want to ensure that the widget is polished before
    doing an operation, e.g., the correct font size might be needed in
    the widget's sizeHint() reimplementation. Note that this function
    \e is called from the default implementation of sizeHint().

    Polishing is useful for final initialization that must happen after
    all constructors (from base classes as well as from subclasses)
    have been called.

    If you need to change some settings when a widget is polished,
    reimplement event() and handle the QEvent::Polish event type.

    \b{Note:} The function is declared const so that it can be called from
    other const functions (e.g., sizeHint()).

    \sa event()
*/
void QWidget::ensurePolished() const
{
    Q_D(const QWidget);

    const QMetaObject *m = metaObject();
    if (m == d->polished)
        return;
    d->polished = m;

    QEvent e(QEvent::Polish);
    QCoreApplication::sendEvent(const_cast<QWidget *>(this), &e);

    // polish children after 'this'
    QList<QObject*> children = d->children;
    for (int i = 0; i < children.size(); ++i) {
        QObject *o = children.at(i);
        if(!o->isWidgetType())
            continue;
        if (QWidget *w = qobject_cast<QWidget *>(o))
            w->ensurePolished();
    }

    if (d->parent && d->sendChildEvents) {
        QChildEvent e(QEvent::ChildPolished, const_cast<QWidget *>(this));
        QCoreApplication::sendEvent(d->parent, &e);
    }
}

/*!
    Returns the mask currently set on a widget. If no mask is set the
    return value will be an empty region.

    \sa setMask(), clearMask(), QRegion::isEmpty(), {Shaped Clock Example}
*/
QRegion QWidget::mask() const
{
    Q_D(const QWidget);
    return d->extra ? d->extra->mask : QRegion();
}

/*!
    Returns the layout manager that is installed on this widget, or 0
    if no layout manager is installed.

    The layout manager sets the geometry of the widget's children
    that have been added to the layout.

    \sa setLayout(), sizePolicy(), {Layout Management}
*/
QLayout *QWidget::layout() const
{
    return d_func()->layout;
}


/*!
    \fn void QWidget::setLayout(QLayout *layout)

    Sets the layout manager for this widget to \a layout.

    If there already is a layout manager installed on this widget,
    QWidget won't let you install another. You must first delete the
    existing layout manager (returned by layout()) before you can
    call setLayout() with the new layout.

    If \a layout is the layout manager on a different widget, setLayout()
    will reparent the layout and make it the layout manager for this widget.

    Example:

    \snippet layouts/layouts.cpp 24

    An alternative to calling this function is to pass this widget to
    the layout's constructor.

    The QWidget will take ownership of \a layout.

    \sa layout(), {Layout Management}
*/

void QWidget::setLayout(QLayout *l)
{
    if (!l) {
        qWarning("QWidget::setLayout: Cannot set layout to 0");
        return;
    }
    if (layout()) {
        if (layout() != l)
            qWarning("QWidget::setLayout: Attempting to set QLayout \"%s\" on %s \"%s\", which already has a"
                     " layout", l->objectName().toLocal8Bit().data(), metaObject()->className(),
                     objectName().toLocal8Bit().data());
        return;
    }

    QObject *oldParent = l->parent();
    if (oldParent && oldParent != this) {
        if (oldParent->isWidgetType()) {
            // Steal the layout off a widget parent. Takes effect when
            // morphing laid-out container widgets in Designer.
            QWidget *oldParentWidget = static_cast<QWidget *>(oldParent);
            oldParentWidget->takeLayout();
        } else {
            qWarning("QWidget::setLayout: Attempting to set QLayout \"%s\" on %s \"%s\", when the QLayout already has a parent",
                     l->objectName().toLocal8Bit().data(), metaObject()->className(),
                     objectName().toLocal8Bit().data());
            return;
        }
    }

    Q_D(QWidget);
    l->d_func()->topLevel = true;
    d->layout = l;
    if (oldParent != this) {
        l->setParent(this);
        l->d_func()->reparentChildWidgets(this);
        l->invalidate();
    }

    if (isWindow() && d->maybeTopData())
        d->topData()->sizeAdjusted = false;
}

/*!
    \fn QLayout *QWidget::takeLayout()

    Remove the layout from the widget.
    \since 4.5
*/

QLayout *QWidget::takeLayout()
{
    Q_D(QWidget);
    QLayout *l =  layout();
    if (!l)
        return 0;
    d->layout = 0;
    l->setParent(0);
    return l;
}

/*!
    \property QWidget::sizePolicy
    \brief the default layout behavior of the widget

    If there is a QLayout that manages this widget's children, the
    size policy specified by that layout is used. If there is no such
    QLayout, the result of this function is used.

    The default policy is Preferred/Preferred, which means that the
    widget can be freely resized, but prefers to be the size
    sizeHint() returns. Button-like widgets set the size policy to
    specify that they may stretch horizontally, but are fixed
    vertically. The same applies to lineedit controls (such as
    QLineEdit, QSpinBox or an editable QComboBox) and other
    horizontally orientated widgets (such as QProgressBar).
    QToolButton's are normally square, so they allow growth in both
    directions. Widgets that support different directions (such as
    QSlider, QScrollBar or QHeader) specify stretching in the
    respective direction only. Widgets that can provide scroll bars
    (usually subclasses of QScrollArea) tend to specify that they can
    use additional space, and that they can make do with less than
    sizeHint().

    \sa sizeHint(), QLayout, QSizePolicy, updateGeometry()
*/
QSizePolicy QWidget::sizePolicy() const
{
    Q_D(const QWidget);
    return d->size_policy;
}

void QWidget::setSizePolicy(QSizePolicy policy)
{
    Q_D(QWidget);
    setAttribute(Qt::WA_WState_OwnSizePolicy);
    if (policy == d->size_policy)
        return;

    if (d->size_policy.retainSizeWhenHidden() != policy.retainSizeWhenHidden())
        d->retainSizeWhenHiddenChanged = 1;

    d->size_policy = policy;

#ifndef QT_NO_GRAPHICSVIEW
    if (QWExtra *extra = d->extra) {
        if (extra->proxyWidget)
            extra->proxyWidget->setSizePolicy(policy);
    }
#endif

    updateGeometry();
    d->retainSizeWhenHiddenChanged = 0;

    if (isWindow() && d->maybeTopData())
        d->topData()->sizeAdjusted = false;
}

/*!
    \fn void QWidget::setSizePolicy(QSizePolicy::Policy horizontal, QSizePolicy::Policy vertical)
    \overload

    Sets the size policy of the widget to \a horizontal and \a
    vertical, with standard stretch and no height-for-width.

    \sa QSizePolicy::QSizePolicy()
*/

/*!
    Returns the preferred height for this widget, given the width \a w.

    If this widget has a layout, the default implementation returns
    the layout's preferred height.  if there is no layout, the default
    implementation returns -1 indicating that the preferred height
    does not depend on the width.
*/

int QWidget::heightForWidth(int w) const
{
    if (layout() && layout()->hasHeightForWidth())
        return layout()->totalHeightForWidth(w);
    return -1;
}


/*!
    \since 5.0

    Returns \c true if the widget's preferred height depends on its width; otherwise returns \c false.
*/
bool QWidget::hasHeightForWidth() const
{
    Q_D(const QWidget);
    return d->layout ? d->layout->hasHeightForWidth() : d->size_policy.hasHeightForWidth();
}

/*!
    \fn QWidget *QWidget::childAt(int x, int y) const

    Returns the visible child widget at the position (\a{x}, \a{y})
    in the widget's coordinate system. If there is no visible child
    widget at the specified position, the function returns 0.
*/

/*!
    \overload

    Returns the visible child widget at point \a p in the widget's own
    coordinate system.
*/

QWidget *QWidget::childAt(const QPoint &p) const
{
    return d_func()->childAt_helper(p, false);
}

QWidget *QWidgetPrivate::childAt_helper(const QPoint &p, bool ignoreChildrenInDestructor) const
{
    if (children.isEmpty())
        return 0;

    if (!pointInsideRectAndMask(p))
        return 0;
    return childAtRecursiveHelper(p, ignoreChildrenInDestructor);
}

QWidget *QWidgetPrivate::childAtRecursiveHelper(const QPoint &p, bool ignoreChildrenInDestructor) const
{
    for (int i = children.size() - 1; i >= 0; --i) {
        QWidget *child = qobject_cast<QWidget *>(children.at(i));
        if (!child || child->isWindow() || child->isHidden() || child->testAttribute(Qt::WA_TransparentForMouseEvents)
            || (ignoreChildrenInDestructor && child->data->in_destructor)) {
            continue;
        }

        // Map the point 'p' from parent coordinates to child coordinates.
        QPoint childPoint = p;
        childPoint -= child->data->crect.topLeft();

        // Check if the point hits the child.
        if (!child->d_func()->pointInsideRectAndMask(childPoint))
            continue;

        // Do the same for the child's descendants.
        if (QWidget *w = child->d_func()->childAtRecursiveHelper(childPoint, ignoreChildrenInDestructor))
            return w;

        // We have found our target; namely the child at position 'p'.
        return child;
    }
    return 0;
}

void QWidgetPrivate::updateGeometry_helper(bool forceUpdate)
{
    Q_Q(QWidget);
    if (widgetItem)
        widgetItem->invalidateSizeCache();
    QWidget *parent;
    if (forceUpdate || !extra || extra->minw != extra->maxw || extra->minh != extra->maxh) {
        const int isHidden = q->isHidden() && !size_policy.retainSizeWhenHidden() && !retainSizeWhenHiddenChanged;

        if (!q->isWindow() && !isHidden && (parent = q->parentWidget())) {
            if (parent->d_func()->layout)
                parent->d_func()->layout->invalidate();
            else if (parent->isVisible())
                QApplication::postEvent(parent, new QEvent(QEvent::LayoutRequest));
        }
    }
}

/*!
    Notifies the layout system that this widget has changed and may
    need to change geometry.

    Call this function if the sizeHint() or sizePolicy() have changed.

    For explicitly hidden widgets, updateGeometry() is a no-op. The
    layout system will be notified as soon as the widget is shown.
*/

void QWidget::updateGeometry()
{
    Q_D(QWidget);
    d->updateGeometry_helper(false);
}

/*! \property QWidget::windowFlags

    Window flags are a combination of a type (e.g. Qt::Dialog) and
    zero or more hints to the window system (e.g.
    Qt::FramelessWindowHint).

    If the widget had type Qt::Widget or Qt::SubWindow and becomes a
    window (Qt::Window, Qt::Dialog, etc.), it is put at position (0,
    0) on the desktop. If the widget is a window and becomes a
    Qt::Widget or Qt::SubWindow, it is put at position (0, 0)
    relative to its parent widget.

    \note This function calls setParent() when changing the flags for
    a window, causing the widget to be hidden. You must call show() to make
    the widget visible again..

    \sa windowType(), {Window Flags Example}
*/
void QWidget::setWindowFlags(Qt::WindowFlags flags)
{
    Q_D(QWidget);
    d->setWindowFlags(flags);
}

/*! \internal

    Implemented in QWidgetPrivate so that QMdiSubWindowPrivate can reimplement it.
*/
void QWidgetPrivate::setWindowFlags(Qt::WindowFlags flags)
{
    Q_Q(QWidget);
    if (q->data->window_flags == flags)
        return;

    if ((q->data->window_flags | flags) & Qt::Window) {
        // the old type was a window and/or the new type is a window
        QPoint oldPos = q->pos();
        bool visible = q->isVisible();
        q->setParent(q->parentWidget(), flags);

        // if both types are windows or neither of them are, we restore
        // the old position
        if (!((q->data->window_flags ^ flags) & Qt::Window)
            && (visible || q->testAttribute(Qt::WA_Moved))) {
            q->move(oldPos);
        }
        // for backward-compatibility we change Qt::WA_QuitOnClose attribute value only when the window was recreated.
        adjustQuitOnCloseAttribute();
    } else {
        q->data->window_flags = flags;
    }
}

/*!
    Sets the window flags for the widget to \a flags,
    \e without telling the window system.

    \warning Do not call this function unless you really know what
    you're doing.

    \sa setWindowFlags()
*/
void QWidget::overrideWindowFlags(Qt::WindowFlags flags)
{
    data->window_flags = flags;
}

/*!
    \fn Qt::WindowType QWidget::windowType() const

    Returns the window type of this widget. This is identical to
    windowFlags() & Qt::WindowType_Mask.

    \sa windowFlags
*/

/*!
    Sets the parent of the widget to \a parent, and resets the window
    flags. The widget is moved to position (0, 0) in its new parent.

    If the new parent widget is in a different window, the
    reparented widget and its children are appended to the end of the
    \l{setFocusPolicy()}{tab chain} of the new parent
    widget, in the same internal order as before. If one of the moved
    widgets had keyboard focus, setParent() calls clearFocus() for that
    widget.

    If the new parent widget is in the same window as the
    old parent, setting the parent doesn't change the tab order or
    keyboard focus.

    If the "new" parent widget is the old parent widget, this function
    does nothing.

    \note The widget becomes invisible as part of changing its parent,
    even if it was previously visible. You must call show() to make the
    widget visible again.

    \warning It is very unlikely that you will ever need this
    function. If you have a widget that changes its content
    dynamically, it is far easier to use \l QStackedWidget.

    \sa setWindowFlags()
*/
void QWidget::setParent(QWidget *parent)
{
    if (parent == parentWidget())
        return;
    setParent((QWidget*)parent, windowFlags() & ~Qt::WindowType_Mask);
}

#ifndef QT_NO_OPENGL
static void sendWindowChangeToTextureChildrenRecursively(QWidget *widget)
{
    QWidgetPrivate *d = QWidgetPrivate::get(widget);
    if (d->renderToTexture) {
        QEvent e(QEvent::WindowChangeInternal);
        QApplication::sendEvent(widget, &e);
    }

    for (int i = 0; i < d->children.size(); ++i) {
        QWidget *w = qobject_cast<QWidget *>(d->children.at(i));
        if (w && !w->isWindow() && !w->isHidden() && QWidgetPrivate::get(w)->textureChildSeen)
            sendWindowChangeToTextureChildrenRecursively(w);
    }
}
#endif

/*!
    \overload

    This function also takes widget flags, \a f as an argument.
*/

void QWidget::setParent(QWidget *parent, Qt::WindowFlags f)
{
    Q_D(QWidget);
    bool resized = testAttribute(Qt::WA_Resized);
    bool wasCreated = testAttribute(Qt::WA_WState_Created);
    QWidget *oldtlw = window();

    if (f & Qt::Window) // Frame geometry likely changes, refresh.
        d->data.fstrut_dirty = true;

    QWidget *desktopWidget = 0;
    if (parent && parent->windowType() == Qt::Desktop)
        desktopWidget = parent;
    bool newParent = (parent != parentWidget()) || !wasCreated || desktopWidget;

    if (newParent && parent && !desktopWidget) {
        if (testAttribute(Qt::WA_NativeWindow) && !qApp->testAttribute(Qt::AA_DontCreateNativeWidgetSiblings))
            parent->d_func()->enforceNativeChildren();
        else if (parent->d_func()->nativeChildrenForced() || parent->testAttribute(Qt::WA_PaintOnScreen))
            setAttribute(Qt::WA_NativeWindow);
    }

    if (wasCreated) {
        if (!testAttribute(Qt::WA_WState_Hidden)) {
            hide();
            setAttribute(Qt::WA_WState_ExplicitShowHide, false);
        }
        if (newParent) {
            QEvent e(QEvent::ParentAboutToChange);
            QApplication::sendEvent(this, &e);
        }
    }
    if (newParent && isAncestorOf(focusWidget()))
        focusWidget()->clearFocus();

    QTLWExtra *oldTopExtra = window()->d_func()->maybeTopData();
    QWidgetBackingStoreTracker *oldBsTracker = oldTopExtra ? &oldTopExtra->backingStoreTracker : 0;

    d->setParent_sys(parent, f);

    QTLWExtra *topExtra = window()->d_func()->maybeTopData();
    QWidgetBackingStoreTracker *bsTracker = topExtra ? &topExtra->backingStoreTracker : 0;
    if (oldBsTracker && oldBsTracker != bsTracker)
        oldBsTracker->unregisterWidgetSubtree(this);

    if (desktopWidget)
        parent = 0;

#ifndef QT_NO_OPENGL
    if (d->textureChildSeen && parent) {
        // set the textureChildSeen flag up the whole parent chain
        QWidgetPrivate::get(parent)->setTextureChildSeen();
    }
#endif

    if (QWidgetBackingStore *oldBs = oldtlw->d_func()->maybeBackingStore()) {
        if (newParent)
            oldBs->removeDirtyWidget(this);
        // Move the widget and all its static children from
        // the old backing store to the new one.
        oldBs->moveStaticWidgets(this);
    }

    // ### fixme: Qt 6: Remove AA_ImmediateWidgetCreation.
    if (QApplicationPrivate::testAttribute(Qt::AA_ImmediateWidgetCreation) && !testAttribute(Qt::WA_WState_Created))
        create();

    d->reparentFocusWidgets(oldtlw);
    setAttribute(Qt::WA_Resized, resized);
    if (!testAttribute(Qt::WA_StyleSheet)
        && (!parent || !parent->testAttribute(Qt::WA_StyleSheet))) {
        d->resolveFont();
        d->resolvePalette();
    }
    d->resolveLayoutDirection();
    d->resolveLocale();

    // Note: GL widgets under WGL or EGL will always need a ParentChange
    // event to handle recreation/rebinding of the GL context, hence the
    // (f & Qt::MSWindowsOwnDC) clause (which is set on QGLWidgets on all
    // platforms).
    if (newParent
#if defined(Q_DEAD_CODE_FROM_QT4_WIN) || defined(QT_OPENGL_ES)
        || (f & Qt::MSWindowsOwnDC)
#endif
        ) {
        // propagate enabled updates enabled state to non-windows
        if (!isWindow()) {
            if (!testAttribute(Qt::WA_ForceDisabled))
                d->setEnabled_helper(parent ? parent->isEnabled() : true);
            if (!testAttribute(Qt::WA_ForceUpdatesDisabled))
                d->setUpdatesEnabled_helper(parent ? parent->updatesEnabled() : true);
        }
        d->inheritStyle();

        // send and post remaining QObject events
        if (parent && d->sendChildEvents) {
            QChildEvent e(QEvent::ChildAdded, this);
            QApplication::sendEvent(parent, &e);
        }

//### already hidden above ---> must probably do something smart on the mac
// #ifdef Q_DEAD_CODE_FROM_QT4_MAC
//             extern bool qt_mac_is_macdrawer(const QWidget *); //qwidget_mac.cpp
//             if(!qt_mac_is_macdrawer(q)) //special case
//                 q->setAttribute(Qt::WA_WState_Hidden);
// #else
//             q->setAttribute(Qt::WA_WState_Hidden);
//#endif

        if (parent && d->sendChildEvents && d->polished) {
            QChildEvent e(QEvent::ChildPolished, this);
            QCoreApplication::sendEvent(parent, &e);
        }

        QEvent e(QEvent::ParentChange);
        QApplication::sendEvent(this, &e);
    }
#ifndef QT_NO_OPENGL
    //renderToTexture widgets also need to know when their top-level window changes
    if (d->textureChildSeen && oldtlw != window()) {
        sendWindowChangeToTextureChildrenRecursively(this);
    }
#endif

    if (!wasCreated) {
        if (isWindow() || parentWidget()->isVisible())
            setAttribute(Qt::WA_WState_Hidden, true);
        else if (!testAttribute(Qt::WA_WState_ExplicitShowHide))
            setAttribute(Qt::WA_WState_Hidden, false);
    }

    d->updateIsOpaque();

#ifndef QT_NO_GRAPHICSVIEW
    // Embed the widget into a proxy if the parent is embedded.
    // ### Doesn't handle reparenting out of an embedded widget.
    if (oldtlw->graphicsProxyWidget()) {
        if (QGraphicsProxyWidget *ancestorProxy = d->nearestGraphicsProxyWidget(oldtlw))
            ancestorProxy->d_func()->unembedSubWindow(this);
    }
    if (isWindow() && parent && !graphicsProxyWidget() && !bypassGraphicsProxyWidget(this)) {
        if (QGraphicsProxyWidget *ancestorProxy = d->nearestGraphicsProxyWidget(parent))
            ancestorProxy->d_func()->embedSubWindow(this);
    }
#endif

    if (d->extra && d->extra->hasWindowContainer)
        QWindowContainer::parentWasChanged(this);
}

void QWidgetPrivate::setParent_sys(QWidget *newparent, Qt::WindowFlags f)
{
    Q_Q(QWidget);

    Qt::WindowFlags oldFlags = data.window_flags;
    bool wasCreated = q->testAttribute(Qt::WA_WState_Created);

    int targetScreen = -1;
    // Handle a request to move the widget to a particular screen
    if (newparent && newparent->windowType() == Qt::Desktop) {
        // make sure the widget is created on the same screen as the
        // programmer specified desktop widget
        const QDesktopScreenWidget *sw = qobject_cast<const QDesktopScreenWidget *>(newparent);
        targetScreen = sw ? sw->screenNumber() : 0;
        newparent = 0;
    }

    setWinId(0);

    if (parent != newparent) {
        QObjectPrivate::setParent_helper(newparent); //### why does this have to be done in the _sys function???
        if (q->windowHandle()) {
            q->windowHandle()->setFlags(f);
            QWidget *parentWithWindow =
                newparent ? (newparent->windowHandle() ? newparent : newparent->nativeParentWidget()) : 0;
            if (parentWithWindow) {
                QWidget *topLevel = parentWithWindow->window();
                if ((f & Qt::Window) && topLevel && topLevel->windowHandle()) {
                    q->windowHandle()->setTransientParent(topLevel->windowHandle());
                    q->windowHandle()->setParent(0);
                } else {
                    q->windowHandle()->setTransientParent(0);
                    q->windowHandle()->setParent(parentWithWindow->windowHandle());
                }
            } else {
                q->windowHandle()->setTransientParent(0);
                q->windowHandle()->setParent(0);
            }
        }
    }

    if (!newparent) {
        f |= Qt::Window;
        if (targetScreen == -1) {
            if (parent)
                targetScreen = QApplication::desktop()->screenNumber(q->parentWidget()->window());
        }
    }

    bool explicitlyHidden = q->testAttribute(Qt::WA_WState_Hidden) && q->testAttribute(Qt::WA_WState_ExplicitShowHide);

    // Reparenting toplevel to child
    if (wasCreated && !(f & Qt::Window) && (oldFlags & Qt::Window) && !q->testAttribute(Qt::WA_NativeWindow)) {
        if (extra && extra->hasWindowContainer)
            QWindowContainer::toplevelAboutToBeDestroyed(q);

        QWindow *newParentWindow = newparent->windowHandle();
        if (!newParentWindow)
            if (QWidget *npw = newparent->nativeParentWidget())
                newParentWindow = npw->windowHandle();

        Q_FOREACH (QObject *child, q->windowHandle()->children()) {
            QWindow *childWindow = qobject_cast<QWindow *>(child);
            if (!childWindow)
                continue;

            QWidgetWindow *childWW = qobject_cast<QWidgetWindow *>(childWindow);
            QWidget *childWidget = childWW ? childWW->widget() : 0;
            if (!childWW || (childWidget && childWidget->testAttribute(Qt::WA_NativeWindow)))
                childWindow->setParent(newParentWindow);
        }
        q->destroy();
    }

    adjustFlags(f, q);
    data.window_flags = f;
    q->setAttribute(Qt::WA_WState_Created, false);
    q->setAttribute(Qt::WA_WState_Visible, false);
    q->setAttribute(Qt::WA_WState_Hidden, false);

    if (newparent && wasCreated && (q->testAttribute(Qt::WA_NativeWindow) || (f & Qt::Window)))
        q->createWinId();

    if (q->isWindow() || (!newparent || newparent->isVisible()) || explicitlyHidden)
        q->setAttribute(Qt::WA_WState_Hidden);
    q->setAttribute(Qt::WA_WState_ExplicitShowHide, explicitlyHidden);

    // move the window to the selected screen
    if (!newparent && targetScreen != -1) {
        // only if it is already created
        if (q->testAttribute(Qt::WA_WState_Created))
            q->windowHandle()->setScreen(QGuiApplication::screens().value(targetScreen, 0));
        else
            topData()->initialScreenIndex = targetScreen;
    }
}

/*!
    Scrolls the widget including its children \a dx pixels to the
    right and \a dy downward. Both \a dx and \a dy may be negative.

    After scrolling, the widgets will receive paint events for
    the areas that need to be repainted. For widgets that Qt knows to
    be opaque, this is only the newly exposed parts.
    For example, if an opaque widget is scrolled 8 pixels to the left,
    only an 8-pixel wide stripe at the right edge needs updating.

    Since widgets propagate the contents of their parents by default,
    you need to set the \l autoFillBackground property, or use
    setAttribute() to set the Qt::WA_OpaquePaintEvent attribute, to make
    a widget opaque.

    For widgets that use contents propagation, a scroll will cause an
    update of the entire scroll area.

    \sa {Transparency and Double Buffering}
*/

void QWidget::scroll(int dx, int dy)
{
    if ((!updatesEnabled() && children().size() == 0) || !isVisible())
        return;
    if (dx == 0 && dy == 0)
        return;
    Q_D(QWidget);
#ifndef QT_NO_GRAPHICSVIEW
    if (QGraphicsProxyWidget *proxy = QWidgetPrivate::nearestGraphicsProxyWidget(this)) {
        // Graphics View maintains its own dirty region as a list of rects;
        // until we can connect item updates directly to the view, we must
        // separately add a translated dirty region.
        if (!d->dirty.isEmpty()) {
            foreach (const QRect &rect, (d->dirty.translated(dx, dy)).rects())
                proxy->update(rect);
        }
        proxy->scroll(dx, dy, proxy->subWidgetRect(this));
        return;
    }
#endif
    d->setDirtyOpaqueRegion();
    d->scroll_sys(dx, dy);
}

void QWidgetPrivate::scroll_sys(int dx, int dy)
{
    Q_Q(QWidget);
    scrollChildren(dx, dy);
    scrollRect(q->rect(), dx, dy);
}

/*!
    \overload

    This version only scrolls \a r and does not move the children of
    the widget.

    If \a r is empty or invalid, the result is undefined.

    \sa QScrollArea
*/
void QWidget::scroll(int dx, int dy, const QRect &r)
{

    if ((!updatesEnabled() && children().size() == 0) || !isVisible())
        return;
    if (dx == 0 && dy == 0)
        return;
    Q_D(QWidget);
#ifndef QT_NO_GRAPHICSVIEW
    if (QGraphicsProxyWidget *proxy = QWidgetPrivate::nearestGraphicsProxyWidget(this)) {
        // Graphics View maintains its own dirty region as a list of rects;
        // until we can connect item updates directly to the view, we must
        // separately add a translated dirty region.
        if (!d->dirty.isEmpty()) {
            foreach (const QRect &rect, (d->dirty.translated(dx, dy) & r).rects())
                proxy->update(rect);
        }
        proxy->scroll(dx, dy, r.translated(proxy->subWidgetRect(this).topLeft().toPoint()));
        return;
    }
#endif
    d->scroll_sys(dx, dy, r);
}

void QWidgetPrivate::scroll_sys(int dx, int dy, const QRect &r)
{
    scrollRect(r, dx, dy);
}

/*!
    Repaints the widget directly by calling paintEvent() immediately,
    unless updates are disabled or the widget is hidden.

    We suggest only using repaint() if you need an immediate repaint,
    for example during animation. In almost all circumstances update()
    is better, as it permits Qt to optimize for speed and minimize
    flicker.

    \warning If you call repaint() in a function which may itself be
    called from paintEvent(), you may get infinite recursion. The
    update() function never causes recursion.

    \sa update(), paintEvent(), setUpdatesEnabled()
*/

void QWidget::repaint()
{
    repaint(rect());
}

/*! \overload

    This version repaints a rectangle (\a x, \a y, \a w, \a h) inside
    the widget.

    If \a w is negative, it is replaced with \c{width() - x}, and if
    \a h is negative, it is replaced width \c{height() - y}.
*/
void QWidget::repaint(int x, int y, int w, int h)
{
    if (x > data->crect.width() || y > data->crect.height())
        return;

    if (w < 0)
        w = data->crect.width()  - x;
    if (h < 0)
        h = data->crect.height() - y;

    repaint(QRect(x, y, w, h));
}

/*! \overload

    This version repaints a rectangle \a rect inside the widget.
*/
void QWidget::repaint(const QRect &rect)
{
    Q_D(QWidget);

    if (testAttribute(Qt::WA_WState_ConfigPending)) {
        update(rect);
        return;
    }

    if (!isVisible() || !updatesEnabled() || rect.isEmpty())
        return;

    if (hasBackingStoreSupport()) {
        QTLWExtra *tlwExtra = window()->d_func()->maybeTopData();
        if (tlwExtra && !tlwExtra->inTopLevelResize && tlwExtra->backingStore) {
            tlwExtra->inRepaint = true;
            tlwExtra->backingStoreTracker->markDirty(rect, this, QWidgetBackingStore::UpdateNow);
            tlwExtra->inRepaint = false;
        }
    } else {
        d->repaint_sys(rect);
    }
}

/*!
    \overload

    This version repaints a region \a rgn inside the widget.
*/
void QWidget::repaint(const QRegion &rgn)
{
    Q_D(QWidget);

    if (testAttribute(Qt::WA_WState_ConfigPending)) {
        update(rgn);
        return;
    }

    if (!isVisible() || !updatesEnabled() || rgn.isEmpty())
        return;

    if (hasBackingStoreSupport()) {
        QTLWExtra *tlwExtra = window()->d_func()->maybeTopData();
        if (tlwExtra && !tlwExtra->inTopLevelResize && tlwExtra->backingStore) {
            tlwExtra->inRepaint = true;
            tlwExtra->backingStoreTracker->markDirty(rgn, this, QWidgetBackingStore::UpdateNow);
            tlwExtra->inRepaint = false;
        }
    } else {
        d->repaint_sys(rgn);
    }
}

/*!
    Updates the widget unless updates are disabled or the widget is
    hidden.

    This function does not cause an immediate repaint; instead it
    schedules a paint event for processing when Qt returns to the main
    event loop. This permits Qt to optimize for more speed and less
    flicker than a call to repaint() does.

    Calling update() several times normally results in just one
    paintEvent() call.

    Qt normally erases the widget's area before the paintEvent() call.
    If the Qt::WA_OpaquePaintEvent widget attribute is set, the widget is
    responsible for painting all its pixels with an opaque color.

    \sa repaint(), paintEvent(), setUpdatesEnabled(), {Analog Clock Example}
*/
void QWidget::update()
{
    update(rect());
}

/*! \fn void QWidget::update(int x, int y, int w, int h)
    \overload

    This version updates a rectangle (\a x, \a y, \a w, \a h) inside
    the widget.
*/

/*!
    \overload

    This version updates a rectangle \a rect inside the widget.
*/
void QWidget::update(const QRect &rect)
{
    if (!isVisible() || !updatesEnabled())
        return;

    QRect r = rect & QWidget::rect();

    if (r.isEmpty())
        return;

    if (testAttribute(Qt::WA_WState_InPaintEvent)) {
        QApplication::postEvent(this, new QUpdateLaterEvent(r));
        return;
    }

    if (hasBackingStoreSupport()) {
        QTLWExtra *tlwExtra = window()->d_func()->maybeTopData();
        if (tlwExtra && !tlwExtra->inTopLevelResize && tlwExtra->backingStore)
            tlwExtra->backingStoreTracker->markDirty(r, this);
    } else {
        d_func()->repaint_sys(r);
    }
}

/*!
    \overload

    This version repaints a region \a rgn inside the widget.
*/
void QWidget::update(const QRegion &rgn)
{
    if (!isVisible() || !updatesEnabled())
        return;

    QRegion r = rgn & QWidget::rect();

    if (r.isEmpty())
        return;

    if (testAttribute(Qt::WA_WState_InPaintEvent)) {
        QApplication::postEvent(this, new QUpdateLaterEvent(r));
        return;
    }

    if (hasBackingStoreSupport()) {
        QTLWExtra *tlwExtra = window()->d_func()->maybeTopData();
        if (tlwExtra && !tlwExtra->inTopLevelResize && tlwExtra->backingStore)
            tlwExtra->backingStoreTracker->markDirty(r, this);
    } else {
        d_func()->repaint_sys(r);
    }
}


 /*!
  \internal

  This just sets the corresponding attribute bit to 1 or 0
 */
static void setAttribute_internal(Qt::WidgetAttribute attribute, bool on, QWidgetData *data,
                                  QWidgetPrivate *d)
{
    if (attribute < int(8*sizeof(uint))) {
        if (on)
            data->widget_attributes |= (1<<attribute);
        else
            data->widget_attributes &= ~(1<<attribute);
    } else {
        const int x = attribute - 8*sizeof(uint);
        const int int_off = x / (8*sizeof(uint));
        if (on)
            d->high_attributes[int_off] |= (1<<(x-(int_off*8*sizeof(uint))));
        else
            d->high_attributes[int_off] &= ~(1<<(x-(int_off*8*sizeof(uint))));
    }
}

#ifdef Q_OS_MAC
void QWidgetPrivate::macUpdateSizeAttribute()
{
    Q_Q(QWidget);
    QEvent event(QEvent::MacSizeChange);
    QApplication::sendEvent(q, &event);
    for (int i = 0; i < children.size(); ++i) {
        QWidget *w = qobject_cast<QWidget *>(children.at(i));
        if (w && (!w->isWindow() || w->testAttribute(Qt::WA_WindowPropagation))
              && !q->testAttribute(Qt::WA_MacMiniSize) // no attribute set? inherit from parent
              && !w->testAttribute(Qt::WA_MacSmallSize)
              && !w->testAttribute(Qt::WA_MacNormalSize))
            w->d_func()->macUpdateSizeAttribute();
    }
    resolveFont();
}
#endif

/*!
    Sets the attribute \a attribute on this widget if \a on is true;
    otherwise clears the attribute.

    \sa testAttribute()
*/
void QWidget::setAttribute(Qt::WidgetAttribute attribute, bool on)
{
    if (testAttribute(attribute) == on)
        return;

    Q_D(QWidget);
    Q_STATIC_ASSERT_X(sizeof(d->high_attributes)*8 >= (Qt::WA_AttributeCount - sizeof(uint)*8),
                      "QWidget::setAttribute(WidgetAttribute, bool): "
                      "QWidgetPrivate::high_attributes[] too small to contain all attributes in WidgetAttribute");
#ifdef Q_OS_WIN
    // ### Don't use PaintOnScreen+paintEngine() to do native painting in some future release
    if (attribute == Qt::WA_PaintOnScreen && on && windowType() != Qt::Desktop && !inherits("QGLWidget")) {
        // see ::paintEngine for details
        paintEngine();
        if (d->noPaintOnScreen)
            return;
    }
#endif

    // Don't set WA_NativeWindow on platforms that don't support it -- except for QGLWidget, which depends on it
    if (attribute == Qt::WA_NativeWindow && !d->mustHaveWindowHandle) {
        QPlatformIntegration *platformIntegration = QGuiApplicationPrivate::platformIntegration();
        if (!platformIntegration->hasCapability(QPlatformIntegration::NativeWidgets))
            return;
    }

    setAttribute_internal(attribute, on, data, d);

    switch (attribute) {

#ifndef QT_NO_DRAGANDDROP
    case Qt::WA_AcceptDrops:  {
        if (on && !testAttribute(Qt::WA_DropSiteRegistered))
            setAttribute(Qt::WA_DropSiteRegistered, true);
        else if (!on && (isWindow() || !parentWidget() || !parentWidget()->testAttribute(Qt::WA_DropSiteRegistered)))
            setAttribute(Qt::WA_DropSiteRegistered, false);
        QEvent e(QEvent::AcceptDropsChange);
        QApplication::sendEvent(this, &e);
        break;
    }
    case Qt::WA_DropSiteRegistered:  {
        d->registerDropSite(on);
        for (int i = 0; i < d->children.size(); ++i) {
            QWidget *w = qobject_cast<QWidget *>(d->children.at(i));
            if (w && !w->isWindow() && !w->testAttribute(Qt::WA_AcceptDrops) && w->testAttribute(Qt::WA_DropSiteRegistered) != on)
                w->setAttribute(Qt::WA_DropSiteRegistered, on);
        }
        break;
    }
#endif

    case Qt::WA_NoChildEventsForParent:
        d->sendChildEvents = !on;
        break;
    case Qt::WA_NoChildEventsFromChildren:
        d->receiveChildEvents = !on;
        break;
    case Qt::WA_MacBrushedMetal:
#ifdef Q_DEAD_CODE_FROM_QT4_MAC
        d->setStyle_helper(style(), false, true);  // Make sure things get unpolished/polished correctly.
        // fall through since changing the metal attribute affects the opaque size grip.
    case Qt::WA_MacOpaqueSizeGrip:
        d->macUpdateOpaqueSizeGrip();
        break;
    case Qt::WA_MacShowFocusRect:
        if (hasFocus()) {
            clearFocus();
            setFocus();
        }
        break;
    case Qt::WA_Hover:
        qt_mac_update_mouseTracking(this);
        break;
#endif
    case Qt::WA_MacAlwaysShowToolWindow:
#ifdef Q_DEAD_CODE_FROM_QT4_MAC
        d->macUpdateHideOnSuspend();
#endif
        break;
    case Qt::WA_MacNormalSize:
    case Qt::WA_MacSmallSize:
    case Qt::WA_MacMiniSize:
#ifdef Q_OS_MAC
        {
            // We can only have one of these set at a time
            const Qt::WidgetAttribute MacSizes[] = { Qt::WA_MacNormalSize, Qt::WA_MacSmallSize,
                                                     Qt::WA_MacMiniSize };
            for (int i = 0; i < 3; ++i) {
                if (MacSizes[i] != attribute)
                    setAttribute_internal(MacSizes[i], false, data, d);
            }
            d->macUpdateSizeAttribute();
        }
#endif
        break;
    case Qt::WA_ShowModal:
        if (!on) {
            // reset modality type to NonModal when clearing WA_ShowModal
            data->window_modality = Qt::NonModal;
        } else if (data->window_modality == Qt::NonModal) {
            // determine the modality type if it hasn't been set prior
            // to setting WA_ShowModal. set the default to WindowModal
            // if we are the child of a group leader; otherwise use
            // ApplicationModal.
            QWidget *w = parentWidget();
            if (w)
                w = w->window();
            while (w && !w->testAttribute(Qt::WA_GroupLeader)) {
                w = w->parentWidget();
                if (w)
                    w = w->window();
            }
            data->window_modality = (w && w->testAttribute(Qt::WA_GroupLeader))
                                    ? Qt::WindowModal
                                    : Qt::ApplicationModal;
            // Some window managers do not allow us to enter modality after the
            // window is visible.The window must be hidden before changing the
            // windowModality property and then reshown.
        }
        if (testAttribute(Qt::WA_WState_Created)) {
            // don't call setModal_sys() before create_sys()
            d->setModal_sys();
        }
        break;
    case Qt::WA_MouseTracking: {
        QEvent e(QEvent::MouseTrackingChange);
        QApplication::sendEvent(this, &e);
        break; }
    case Qt::WA_NativeWindow: {
        d->createTLExtra();
        if (on)
            d->createTLSysExtra();
#ifndef QT_NO_IM
        QWidget *focusWidget = d->effectiveFocusWidget();
        if (on && !internalWinId() && this == qApp->focusObject()
            && focusWidget->testAttribute(Qt::WA_InputMethodEnabled)) {
            qApp->inputMethod()->commit();
            qApp->inputMethod()->update(Qt::ImEnabled);
        }
        if (!qApp->testAttribute(Qt::AA_DontCreateNativeWidgetSiblings) && parentWidget())
            parentWidget()->d_func()->enforceNativeChildren();
        if (on && !internalWinId() && testAttribute(Qt::WA_WState_Created))
            d->createWinId();
        if (isEnabled() && focusWidget->isEnabled() && this == qApp->focusObject()
            && focusWidget->testAttribute(Qt::WA_InputMethodEnabled)) {
            qApp->inputMethod()->update(Qt::ImEnabled);
        }
#endif //QT_NO_IM
        break;
    }
    case Qt::WA_PaintOnScreen:
        d->updateIsOpaque();
#if defined(Q_DEAD_CODE_FROM_QT4_WIN) || defined(Q_DEAD_CODE_FROM_QT4_X11) || defined(Q_DEAD_CODE_FROM_QT4_MAC)
        // Recreate the widget if it's already created as an alien widget and
        // WA_PaintOnScreen is enabled. Paint on screen widgets must have win id.
        // So must their children.
        if (on) {
            setAttribute(Qt::WA_NativeWindow);
            d->enforceNativeChildren();
        }
#endif
        // fall through
    case Qt::WA_OpaquePaintEvent:
        d->updateIsOpaque();
        break;
    case Qt::WA_NoSystemBackground:
        d->updateIsOpaque();
        // fall through...
    case Qt::WA_UpdatesDisabled:
        d->updateSystemBackground();
        break;
    case Qt::WA_TransparentForMouseEvents:
#ifdef Q_DEAD_CODE_FROM_QT4_MAC
        d->macUpdateIgnoreMouseEvents();
#endif
        break;
    case Qt::WA_InputMethodEnabled: {
#ifndef QT_NO_IM
        if (qApp->focusObject() == this) {
            if (!on)
                qApp->inputMethod()->commit();
            qApp->inputMethod()->update(Qt::ImEnabled);
        }
#endif //QT_NO_IM
        break;
    }
    case Qt::WA_WindowPropagation:
        d->resolvePalette();
        d->resolveFont();
        d->resolveLocale();
        break;
#ifdef Q_DEAD_CODE_FROM_QT4_X11
    case Qt::WA_NoX11EventCompression:
        if (!d->extra)
            d->createExtra();
        d->extra->compress_events = on;
        break;
    case Qt::WA_X11OpenGLOverlay:
        d->updateIsOpaque();
        break;
    case Qt::WA_X11DoNotAcceptFocus:
        if (testAttribute(Qt::WA_WState_Created))
            d->updateX11AcceptFocus();
        break;
#endif
    case Qt::WA_DontShowOnScreen: {
        if (on && isVisible()) {
            // Make sure we keep the current state and only hide the widget
            // from the desktop. show_sys will only update platform specific
            // attributes at this point.
            d->hide_sys();
            d->show_sys();
        }
        break;
    }

#ifdef Q_DEAD_CODE_FROM_QT4_X11
    case Qt::WA_X11NetWmWindowTypeDesktop:
    case Qt::WA_X11NetWmWindowTypeDock:
    case Qt::WA_X11NetWmWindowTypeToolBar:
    case Qt::WA_X11NetWmWindowTypeMenu:
    case Qt::WA_X11NetWmWindowTypeUtility:
    case Qt::WA_X11NetWmWindowTypeSplash:
    case Qt::WA_X11NetWmWindowTypeDialog:
    case Qt::WA_X11NetWmWindowTypeDropDownMenu:
    case Qt::WA_X11NetWmWindowTypePopupMenu:
    case Qt::WA_X11NetWmWindowTypeToolTip:
    case Qt::WA_X11NetWmWindowTypeNotification:
    case Qt::WA_X11NetWmWindowTypeCombo:
    case Qt::WA_X11NetWmWindowTypeDND:
        if (testAttribute(Qt::WA_WState_Created))
            d->setNetWmWindowTypes();
        break;
#endif

    case Qt::WA_StaticContents:
        if (QWidgetBackingStore *bs = d->maybeBackingStore()) {
            if (on)
                bs->addStaticWidget(this);
            else
                bs->removeStaticWidget(this);
        }
        break;
    case Qt::WA_TranslucentBackground:
        if (on) {
            setAttribute(Qt::WA_NoSystemBackground);
            d->updateIsTranslucent();
        }

        break;
    case Qt::WA_AcceptTouchEvents:
#if defined(Q_DEAD_CODE_FROM_QT4_WIN) || defined(Q_DEAD_CODE_FROM_QT4_MAC)
        if (on)
            d->registerTouchWindow();
#endif
        break;
    default:
        break;
    }
}

/*! \fn bool QWidget::testAttribute(Qt::WidgetAttribute attribute) const

  Returns \c true if attribute \a attribute is set on this widget;
  otherwise returns \c false.

  \sa setAttribute()
 */
bool QWidget::testAttribute_helper(Qt::WidgetAttribute attribute) const
{
    Q_D(const QWidget);
    const int x = attribute - 8*sizeof(uint);
    const int int_off = x / (8*sizeof(uint));
    return (d->high_attributes[int_off] & (1<<(x-(int_off*8*sizeof(uint)))));
}

/*!
  \property QWidget::windowOpacity

  \brief The level of opacity for the window.

  The valid range of opacity is from 1.0 (completely opaque) to
  0.0 (completely transparent).

  By default the value of this property is 1.0.

  This feature is available on Embedded Linux, Mac OS X, Windows,
  and X11 platforms that support the Composite extension.

  This feature is not available on Windows CE.

  Note that under X11 you need to have a composite manager running,
  and the X11 specific _NET_WM_WINDOW_OPACITY atom needs to be
  supported by the window manager you are using.

  \warning Changing this property from opaque to transparent might issue a
  paint event that needs to be processed before the window is displayed
  correctly. This affects mainly the use of QPixmap::grabWindow(). Also note
  that semi-transparent windows update and resize significantly slower than
  opaque windows.

  \sa setMask()
*/
qreal QWidget::windowOpacity() const
{
    Q_D(const QWidget);
    return (isWindow() && d->maybeTopData()) ? d->maybeTopData()->opacity / 255. : 1.0;
}

void QWidget::setWindowOpacity(qreal opacity)
{
    Q_D(QWidget);
    if (!isWindow())
        return;

    opacity = qBound(qreal(0.0), opacity, qreal(1.0));
    QTLWExtra *extra = d->topData();
    extra->opacity = uint(opacity * 255);
    setAttribute(Qt::WA_WState_WindowOpacitySet);
    d->setWindowOpacity_sys(opacity);

    if (!testAttribute(Qt::WA_WState_Created))
        return;

#ifndef QT_NO_GRAPHICSVIEW
    if (QGraphicsProxyWidget *proxy = graphicsProxyWidget()) {
        // Avoid invalidating the cache if set.
        if (proxy->cacheMode() == QGraphicsItem::NoCache)
            proxy->update();
        else if (QGraphicsScene *scene = proxy->scene())
            scene->update(proxy->sceneBoundingRect());
        return;
    }
#endif
}

void QWidgetPrivate::setWindowOpacity_sys(qreal level)
{
    Q_Q(QWidget);
    if (q->windowHandle())
        q->windowHandle()->setOpacity(level);
}

/*!
    \property QWidget::windowModified
    \brief whether the document shown in the window has unsaved changes

    A modified window is a window whose content has changed but has
    not been saved to disk. This flag will have different effects
    varied by the platform. On Mac OS X the close button will have a
    modified look; on other platforms, the window title will have an
    '*' (asterisk).

    The window title must contain a "[*]" placeholder, which
    indicates where the '*' should appear. Normally, it should appear
    right after the file name (e.g., "document1.txt[*] - Text
    Editor"). If the window isn't modified, the placeholder is simply
    removed.

    Note that if a widget is set as modified, all its ancestors will
    also be set as modified. However, if you call \c
    {setWindowModified(false)} on a widget, this will not propagate to
    its parent because other children of the parent might have been
    modified.

    \sa windowTitle, {Application Example}, {SDI Example}, {MDI Example}
*/
bool QWidget::isWindowModified() const
{
    return testAttribute(Qt::WA_WindowModified);
}

void QWidget::setWindowModified(bool mod)
{
    Q_D(QWidget);
    setAttribute(Qt::WA_WindowModified, mod);

    d->setWindowModified_helper();

    QEvent e(QEvent::ModifiedChange);
    QApplication::sendEvent(this, &e);
}

void QWidgetPrivate::setWindowModified_helper()
{
    Q_Q(QWidget);
    QWindow *window = q->windowHandle();
    if (!window)
        return;
    QPlatformWindow *platformWindow = window->handle();
    if (!platformWindow)
        return;
    bool on = q->testAttribute(Qt::WA_WindowModified);
    if (!platformWindow->setWindowModified(on)) {
        if (!q->windowTitle().contains(QLatin1String("[*]")) && on)
            qWarning("QWidget::setWindowModified: The window title does not contain a '[*]' placeholder");
        setWindowTitle_helper(q->windowTitle());
        setWindowIconText_helper(q->windowIconText());
    }
}

#ifndef QT_NO_TOOLTIP
/*!
  \property QWidget::toolTip

  \brief the widget's tooltip

  Note that by default tooltips are only shown for widgets that are
  children of the active window. You can change this behavior by
  setting the attribute Qt::WA_AlwaysShowToolTips on the \e window,
  not on the widget with the tooltip.

  If you want to control a tooltip's behavior, you can intercept the
  event() function and catch the QEvent::ToolTip event (e.g., if you
  want to customize the area for which the tooltip should be shown).

  By default, this property contains an empty string.

  \sa QToolTip, statusTip, whatsThis
*/
void QWidget::setToolTip(const QString &s)
{
    Q_D(QWidget);
    d->toolTip = s;

    QEvent event(QEvent::ToolTipChange);
    QApplication::sendEvent(this, &event);
}

QString QWidget::toolTip() const
{
    Q_D(const QWidget);
    return d->toolTip;
}

/*!
  \property QWidget::toolTipDuration
  \brief the widget's tooltip duration
  \since 5.2

  Specifies how long time the tooltip will be displayed, in milliseconds.
  If the value is -1 (default) the duration is calculated depending on the length of the tooltip.

  \sa toolTip
*/

void QWidget::setToolTipDuration(int msec)
{
    Q_D(QWidget);
    d->toolTipDuration = msec;
}

int QWidget::toolTipDuration() const
{
    Q_D(const QWidget);
    return d->toolTipDuration;
}

#endif // QT_NO_TOOLTIP


#ifndef QT_NO_STATUSTIP
/*!
  \property QWidget::statusTip
  \brief the widget's status tip

  By default, this property contains an empty string.

  \sa toolTip, whatsThis
*/
void QWidget::setStatusTip(const QString &s)
{
    Q_D(QWidget);
    d->statusTip = s;
}

QString QWidget::statusTip() const
{
    Q_D(const QWidget);
    return d->statusTip;
}
#endif // QT_NO_STATUSTIP

#ifndef QT_NO_WHATSTHIS
/*!
  \property QWidget::whatsThis

  \brief the widget's What's This help text.

  By default, this property contains an empty string.

  \sa QWhatsThis, QWidget::toolTip, QWidget::statusTip
*/
void QWidget::setWhatsThis(const QString &s)
{
    Q_D(QWidget);
    d->whatsThis = s;
}

QString QWidget::whatsThis() const
{
    Q_D(const QWidget);
    return d->whatsThis;
}
#endif // QT_NO_WHATSTHIS

#ifndef QT_NO_ACCESSIBILITY
/*!
  \property QWidget::accessibleName

  \brief the widget's name as seen by assistive technologies

  This is the primary name by which assistive technology such as screen readers
  announce this widget. For most widgets setting this property is not required.
  For example for QPushButton the button's text will be used.

  It is important to set this property when the widget does not provide any
  text. For example a button that only contains an icon needs to set this
  property to work with screen readers.
  The name should be short and equivalent to the visual information conveyed
  by the widget.

  This property has to be \l{Internationalization with Qt}{localized}.

  By default, this property contains an empty string.

  \sa QWidget::accessibleDescription, QAccessibleInterface::text()
*/
void QWidget::setAccessibleName(const QString &name)
{
    Q_D(QWidget);
    d->accessibleName = name;
    QAccessibleEvent event(this, QAccessible::NameChanged);
    QAccessible::updateAccessibility(&event);
}

QString QWidget::accessibleName() const
{
    Q_D(const QWidget);
    return d->accessibleName;
}

/*!
  \property QWidget::accessibleDescription

  \brief the widget's description as seen by assistive technologies

  The accessible description of a widget should convey what a widget does.
  While the \l accessibleName should be a short and consise string (e.g. \gui{Save}),
  the description should give more context, such as \gui{Saves the current document}.

  This property has to be \l{Internationalization with Qt}{localized}.

  By default, this property contains an empty string and Qt falls back
  to using the tool tip to provide this information.

  \sa QWidget::accessibleName, QAccessibleInterface::text()
*/
void QWidget::setAccessibleDescription(const QString &description)
{
    Q_D(QWidget);
    d->accessibleDescription = description;
    QAccessibleEvent event(this, QAccessible::DescriptionChanged);
    QAccessible::updateAccessibility(&event);
}

QString QWidget::accessibleDescription() const
{
    Q_D(const QWidget);
    return d->accessibleDescription;
}
#endif // QT_NO_ACCESSIBILITY

#ifndef QT_NO_SHORTCUT
/*!
    Adds a shortcut to Qt's shortcut system that watches for the given
    \a key sequence in the given \a context. If the \a context is
    Qt::ApplicationShortcut, the shortcut applies to the application as a
    whole. Otherwise, it is either local to this widget, Qt::WidgetShortcut,
    or to the window itself, Qt::WindowShortcut.

    If the same \a key sequence has been grabbed by several widgets,
    when the \a key sequence occurs a QEvent::Shortcut event is sent
    to all the widgets to which it applies in a non-deterministic
    order, but with the ``ambiguous'' flag set to true.

    \warning You should not normally need to use this function;
    instead create \l{QAction}s with the shortcut key sequences you
    require (if you also want equivalent menu options and toolbar
    buttons), or create \l{QShortcut}s if you just need key sequences.
    Both QAction and QShortcut handle all the event filtering for you,
    and provide signals which are triggered when the user triggers the
    key sequence, so are much easier to use than this low-level
    function.

    \sa releaseShortcut(), setShortcutEnabled()
*/
int QWidget::grabShortcut(const QKeySequence &key, Qt::ShortcutContext context)
{
    Q_ASSERT(qApp);
    if (key.isEmpty())
        return 0;
    setAttribute(Qt::WA_GrabbedShortcut);
    return qApp->d_func()->shortcutMap.addShortcut(this, key, context, qWidgetShortcutContextMatcher);
}

/*!
    Removes the shortcut with the given \a id from Qt's shortcut
    system. The widget will no longer receive QEvent::Shortcut events
    for the shortcut's key sequence (unless it has other shortcuts
    with the same key sequence).

    \warning You should not normally need to use this function since
    Qt's shortcut system removes shortcuts automatically when their
    parent widget is destroyed. It is best to use QAction or
    QShortcut to handle shortcuts, since they are easier to use than
    this low-level function. Note also that this is an expensive
    operation.

    \sa grabShortcut(), setShortcutEnabled()
*/
void QWidget::releaseShortcut(int id)
{
    Q_ASSERT(qApp);
    if (id)
        qApp->d_func()->shortcutMap.removeShortcut(id, this, 0);
}

/*!
    If \a enable is true, the shortcut with the given \a id is
    enabled; otherwise the shortcut is disabled.

    \warning You should not normally need to use this function since
    Qt's shortcut system enables/disables shortcuts automatically as
    widgets become hidden/visible and gain or lose focus. It is best
    to use QAction or QShortcut to handle shortcuts, since they are
    easier to use than this low-level function.

    \sa grabShortcut(), releaseShortcut()
*/
void QWidget::setShortcutEnabled(int id, bool enable)
{
    Q_ASSERT(qApp);
    if (id)
        qApp->d_func()->shortcutMap.setShortcutEnabled(enable, id, this, 0);
}

/*!
    \since 4.2

    If \a enable is true, auto repeat of the shortcut with the
    given \a id is enabled; otherwise it is disabled.

    \sa grabShortcut(), releaseShortcut()
*/
void QWidget::setShortcutAutoRepeat(int id, bool enable)
{
    Q_ASSERT(qApp);
    if (id)
        qApp->d_func()->shortcutMap.setShortcutAutoRepeat(enable, id, this, 0);
}
#endif // QT_NO_SHORTCUT

/*!
    Updates the widget's micro focus.
*/
void QWidget::updateMicroFocus()
{
    // updating everything since this is currently called for any kind of state change
    if (this == qApp->focusObject())
        qApp->inputMethod()->update(Qt::ImQueryAll);
}

/*!
    Raises this widget to the top of the parent widget's stack.

    After this call the widget will be visually in front of any
    overlapping sibling widgets.

    \note When using activateWindow(), you can call this function to
    ensure that the window is stacked on top.

    \sa lower(), stackUnder()
*/

void QWidget::raise()
{
    Q_D(QWidget);
    if (!isWindow()) {
        QWidget *p = parentWidget();
        const int parentChildCount = p->d_func()->children.size();
        if (parentChildCount < 2)
            return;
        const int from = p->d_func()->children.indexOf(this);
        Q_ASSERT(from >= 0);
        // Do nothing if the widget is already in correct stacking order _and_ created.
        if (from != parentChildCount -1)
            p->d_func()->children.move(from, parentChildCount - 1);
        if (!testAttribute(Qt::WA_WState_Created) && p->testAttribute(Qt::WA_WState_Created))
            create();
        else if (from == parentChildCount - 1)
            return;

        QRegion region(rect());
        d->subtractOpaqueSiblings(region);
        d->invalidateBuffer(region);
    }
    if (testAttribute(Qt::WA_WState_Created))
        d->raise_sys();

    if (d->extra && d->extra->hasWindowContainer)
        QWindowContainer::parentWasRaised(this);

    QEvent e(QEvent::ZOrderChange);
    QApplication::sendEvent(this, &e);
}

void QWidgetPrivate::raise_sys()
{
    Q_Q(QWidget);
    if (q->isWindow() || q->testAttribute(Qt::WA_NativeWindow)) {
        q->windowHandle()->raise();
    } else if (renderToTexture) {
        if (QWidget *p = q->parentWidget()) {
            setDirtyOpaqueRegion();
            p->d_func()->invalidateBuffer(effectiveRectFor(q->geometry()));
        }
    }
}

/*!
    Lowers the widget to the bottom of the parent widget's stack.

    After this call the widget will be visually behind (and therefore
    obscured by) any overlapping sibling widgets.

    \sa raise(), stackUnder()
*/

void QWidget::lower()
{
    Q_D(QWidget);
    if (!isWindow()) {
        QWidget *p = parentWidget();
        const int parentChildCount = p->d_func()->children.size();
        if (parentChildCount < 2)
            return;
        const int from = p->d_func()->children.indexOf(this);
        Q_ASSERT(from >= 0);
        // Do nothing if the widget is already in correct stacking order _and_ created.
        if (from != 0)
            p->d_func()->children.move(from, 0);
        if (!testAttribute(Qt::WA_WState_Created) && p->testAttribute(Qt::WA_WState_Created))
            create();
        else if (from == 0)
            return;
    }
    if (testAttribute(Qt::WA_WState_Created))
        d->lower_sys();

    if (d->extra && d->extra->hasWindowContainer)
        QWindowContainer::parentWasLowered(this);

    QEvent e(QEvent::ZOrderChange);
    QApplication::sendEvent(this, &e);
}

void QWidgetPrivate::lower_sys()
{
    Q_Q(QWidget);
    if (q->isWindow() || q->testAttribute(Qt::WA_NativeWindow)) {
        Q_ASSERT(q->testAttribute(Qt::WA_WState_Created));
        q->windowHandle()->lower();
    } else if (QWidget *p = q->parentWidget()) {
        setDirtyOpaqueRegion();
        p->d_func()->invalidateBuffer(effectiveRectFor(q->geometry()));
    }
}

/*!
    Places the widget under \a w in the parent widget's stack.

    To make this work, the widget itself and \a w must be siblings.

    \sa raise(), lower()
*/
void QWidget::stackUnder(QWidget* w)
{
    Q_D(QWidget);
    QWidget *p = parentWidget();
    if (!w || isWindow() || p != w->parentWidget() || this == w)
        return;
    if (p) {
        int from = p->d_func()->children.indexOf(this);
        int to = p->d_func()->children.indexOf(w);
        Q_ASSERT(from >= 0);
        Q_ASSERT(to >= 0);
        if (from < to)
            --to;
        // Do nothing if the widget is already in correct stacking order _and_ created.
        if (from != to)
            p->d_func()->children.move(from, to);
        if (!testAttribute(Qt::WA_WState_Created) && p->testAttribute(Qt::WA_WState_Created))
            create();
        else if (from == to)
            return;
    }
    if (testAttribute(Qt::WA_WState_Created))
        d->stackUnder_sys(w);

    QEvent e(QEvent::ZOrderChange);
    QApplication::sendEvent(this, &e);
}

void QWidgetPrivate::stackUnder_sys(QWidget*)
{
    Q_Q(QWidget);
    if (QWidget *p = q->parentWidget()) {
        setDirtyOpaqueRegion();
        p->d_func()->invalidateBuffer(effectiveRectFor(q->geometry()));
    }
}

/*!
    \fn bool QWidget::isTopLevel() const
    \obsolete

    Use isWindow() instead.
*/

/*!
    \fn bool QWidget::isRightToLeft() const
    \internal
*/

/*!
    \fn bool QWidget::isLeftToRight() const
    \internal
*/

/*!
     \macro QWIDGETSIZE_MAX
     \relates QWidget

     Defines the maximum size for a QWidget object.

     The largest allowed size for a widget is QSize(QWIDGETSIZE_MAX,
     QWIDGETSIZE_MAX), i.e. QSize (16777215,16777215).

     \sa QWidget::setMaximumSize()
*/

/*!
    \fn QWidget::setupUi(QWidget *widget)

    Sets up the user interface for the specified \a widget.

    \note This function is available with widgets that derive from user
    interface descriptions created using \l{uic}.

    \sa {Using a Designer UI File in Your Application}
*/

QRect QWidgetPrivate::frameStrut() const
{
    Q_Q(const QWidget);
    if (!q->isWindow() || (q->windowType() == Qt::Desktop) || q->testAttribute(Qt::WA_DontShowOnScreen)) {
        // x2 = x1 + w - 1, so w/h = 1
        return QRect(0, 0, 1, 1);
    }

    if (data.fstrut_dirty
#ifndef Q_DEAD_CODE_FROM_QT4_WIN
        // ### Fix properly for 4.3
        && q->isVisible()
#endif
        && q->testAttribute(Qt::WA_WState_Created))
        const_cast<QWidgetPrivate *>(this)->updateFrameStrut();

    return maybeTopData() ? maybeTopData()->frameStrut : QRect();
}

void QWidgetPrivate::updateFrameStrut()
{
    Q_Q(QWidget);
    if (q->data->fstrut_dirty) {
        if (QTLWExtra *te = maybeTopData()) {
            if (te->window) {
                if (const QPlatformWindow *pw = te->window->handle()) {
                    const QMargins margins = pw->frameMargins();
                    if (!margins.isNull()) {
                        te->frameStrut.setCoords(margins.left(), margins.top(), margins.right(), margins.bottom());
                        q->data->fstrut_dirty = false;
                    }
                }
            }
        }
    }
}

#ifdef QT_KEYPAD_NAVIGATION
/*!
    \internal

    Changes the focus  from the current focusWidget to a widget in
    the \a direction.

    Returns \c true, if there was a widget in that direction
*/
bool QWidgetPrivate::navigateToDirection(Direction direction)
{
    QWidget *targetWidget = widgetInNavigationDirection(direction);
    if (targetWidget)
        targetWidget->setFocus();
    return (targetWidget != 0);
}

/*!
    \internal

    Searches for a widget that is positioned in the \a direction, starting
    from the current focusWidget.

    Returns the pointer to a found widget or 0, if there was no widget in
    that direction.
*/
QWidget *QWidgetPrivate::widgetInNavigationDirection(Direction direction)
{
    const QWidget *sourceWidget = QApplication::focusWidget();
    if (!sourceWidget)
        return 0;
    const QRect sourceRect = sourceWidget->rect().translated(sourceWidget->mapToGlobal(QPoint()));
    const int sourceX =
            (direction == DirectionNorth || direction == DirectionSouth) ?
                (sourceRect.left() + (sourceRect.right() - sourceRect.left()) / 2)
                :(direction == DirectionEast ? sourceRect.right() : sourceRect.left());
    const int sourceY =
            (direction == DirectionEast || direction == DirectionWest) ?
                (sourceRect.top() + (sourceRect.bottom() - sourceRect.top()) / 2)
                :(direction == DirectionSouth ? sourceRect.bottom() : sourceRect.top());
    const QPoint sourcePoint(sourceX, sourceY);
    const QPoint sourceCenter = sourceRect.center();
    const QWidget *sourceWindow = sourceWidget->window();

    QWidget *targetWidget = 0;
    int shortestDistance = INT_MAX;
    foreach(QWidget *targetCandidate, QApplication::allWidgets()) {

        const QRect targetCandidateRect = targetCandidate->rect().translated(targetCandidate->mapToGlobal(QPoint()));

        // For focus proxies, the child widget handling the focus can have keypad navigation focus,
        // but the owner of the proxy cannot.
        // Additionally, empty widgets should be ignored.
        if (targetCandidate->focusProxy() || targetCandidateRect.isEmpty())
            continue;

        // Only navigate to a target widget that...
        if (       targetCandidate != sourceWidget
                   // ...takes the focus,
                && targetCandidate->focusPolicy() & Qt::TabFocus
                   // ...is above if DirectionNorth,
                && !(direction == DirectionNorth && targetCandidateRect.bottom() > sourceRect.top())
                   // ...is on the right if DirectionEast,
                && !(direction == DirectionEast  && targetCandidateRect.left()   < sourceRect.right())
                   // ...is below if DirectionSouth,
                && !(direction == DirectionSouth && targetCandidateRect.top()    < sourceRect.bottom())
                   // ...is on the left if DirectionWest,
                && !(direction == DirectionWest  && targetCandidateRect.right()  > sourceRect.left())
                   // ...is enabled,
                && targetCandidate->isEnabled()
                   // ...is visible,
                && targetCandidate->isVisible()
                   // ...is in the same window,
                && targetCandidate->window() == sourceWindow) {
            const int targetCandidateDistance = pointToRect(sourcePoint, targetCandidateRect);
            if (targetCandidateDistance < shortestDistance) {
                shortestDistance = targetCandidateDistance;
                targetWidget = targetCandidate;
            }
        }
    }
    return targetWidget;
}

/*!
    \internal

    Tells us if it there is currently a reachable widget by keypad navigation in
    a certain \a orientation.
    If no navigation is possible, occurring key events in that \a orientation may
    be used to interact with the value in the focused widget, even though it
    currently has not the editFocus.

    \sa QWidgetPrivate::widgetInNavigationDirection(), QWidget::hasEditFocus()
*/
bool QWidgetPrivate::canKeypadNavigate(Qt::Orientation orientation)
{
    return orientation == Qt::Horizontal?
            (QWidgetPrivate::widgetInNavigationDirection(QWidgetPrivate::DirectionEast)
                    || QWidgetPrivate::widgetInNavigationDirection(QWidgetPrivate::DirectionWest))
            :(QWidgetPrivate::widgetInNavigationDirection(QWidgetPrivate::DirectionNorth)
                    || QWidgetPrivate::widgetInNavigationDirection(QWidgetPrivate::DirectionSouth));
}
/*!
    \internal

    Checks, if the \a widget is inside a QTabWidget. If is is inside
    one, left/right key events will be used to switch between tabs in keypad
    navigation. If there is no QTabWidget, the horizontal key events can be used
to
    interact with the value in the focused widget, even though it currently has
    not the editFocus.

    \sa QWidget::hasEditFocus()
*/
bool QWidgetPrivate::inTabWidget(QWidget *widget)
{
    for (QWidget *tabWidget = widget; tabWidget; tabWidget = tabWidget->parentWidget())
        if (qobject_cast<const QTabWidget*>(tabWidget))
            return true;
    return false;
}
#endif

/*!
    \since 5.0
    \internal

    Sets the backing store to be the \a store specified.
    The QWidget will take ownership of the \a store.
*/
void QWidget::setBackingStore(QBackingStore *store)
{
    // ### createWinId() ??

    if (!isTopLevel())
        return;

    Q_D(QWidget);

    QTLWExtra *topData = d->topData();
    if (topData->backingStore == store)
        return;

    QBackingStore *oldStore = topData->backingStore;
    delete topData->backingStore;
    topData->backingStore = store;

    QWidgetBackingStore *bs = d->maybeBackingStore();
    if (!bs)
        return;

    if (isTopLevel()) {
        if (bs->store != oldStore && bs->store != store)
            delete bs->store;
        bs->store = store;
    }
}

/*!
    \since 5.0

    Returns the QBackingStore this widget will be drawn into.
*/
QBackingStore *QWidget::backingStore() const
{
    Q_D(const QWidget);
    QTLWExtra *extra = d->maybeTopData();
    if (extra && extra->backingStore)
        return extra->backingStore;

    QWidgetBackingStore *bs = d->maybeBackingStore();

    return bs ? bs->store : 0;
}

void QWidgetPrivate::getLayoutItemMargins(int *left, int *top, int *right, int *bottom) const
{
    if (left)
        *left = (int)leftLayoutItemMargin;
    if (top)
        *top = (int)topLayoutItemMargin;
    if (right)
        *right = (int)rightLayoutItemMargin;
    if (bottom)
        *bottom = (int)bottomLayoutItemMargin;
}

void QWidgetPrivate::setLayoutItemMargins(int left, int top, int right, int bottom)
{
    if (leftLayoutItemMargin == left
        && topLayoutItemMargin == top
        && rightLayoutItemMargin == right
        && bottomLayoutItemMargin == bottom)
        return;

    Q_Q(QWidget);
    leftLayoutItemMargin = (signed char)left;
    topLayoutItemMargin = (signed char)top;
    rightLayoutItemMargin = (signed char)right;
    bottomLayoutItemMargin = (signed char)bottom;
    q->updateGeometry();
}

void QWidgetPrivate::setLayoutItemMargins(QStyle::SubElement element, const QStyleOption *opt)
{
    Q_Q(QWidget);
    QStyleOption myOpt;
    if (!opt) {
        myOpt.initFrom(q);
        myOpt.rect.setRect(0, 0, 32768, 32768);     // arbitrary
        opt = &myOpt;
    }

    QRect liRect = q->style()->subElementRect(element, opt, q);
    if (liRect.isValid()) {
        leftLayoutItemMargin = (signed char)(opt->rect.left() - liRect.left());
        topLayoutItemMargin = (signed char)(opt->rect.top() - liRect.top());
        rightLayoutItemMargin = (signed char)(liRect.right() - opt->rect.right());
        bottomLayoutItemMargin = (signed char)(liRect.bottom() - opt->rect.bottom());
    } else {
        leftLayoutItemMargin = 0;
        topLayoutItemMargin = 0;
        rightLayoutItemMargin = 0;
        bottomLayoutItemMargin = 0;
    }
}
// resets the Qt::WA_QuitOnClose attribute to the default value for transient widgets.
void QWidgetPrivate::adjustQuitOnCloseAttribute()
{
    Q_Q(QWidget);

    if (!q->parentWidget()) {
        Qt::WindowType type = q->windowType();
        if (type == Qt::Widget || type == Qt::SubWindow)
            type = Qt::Window;
        if (type != Qt::Widget && type != Qt::Window && type != Qt::Dialog)
            q->setAttribute(Qt::WA_QuitOnClose, false);
    }
}

QOpenGLContext *QWidgetPrivate::shareContext() const
{
#ifdef QT_NO_OPENGL
    return 0;
#else
    if (!extra || !extra->topextra || !extra->topextra->window) {
        qWarning() << "Asking for share context for widget that does not have a window handle";
        return 0;
    }
    QWidgetPrivate *that = const_cast<QWidgetPrivate *>(this);
    if (!extra->topextra->shareContext) {
        QOpenGLContext *ctx = new QOpenGLContext;
        ctx->setShareContext(qt_gl_global_share_context());
        ctx->setFormat(extra->topextra->window->format());
        ctx->create();
        that->extra->topextra->shareContext = ctx;
    }
    return that->extra->topextra->shareContext;
#endif // QT_NO_OPENGL
}

#ifndef QT_NO_OPENGL
void QWidgetPrivate::sendComposeStatus(QWidget *w, bool end)
{
    QWidgetPrivate *wd = QWidgetPrivate::get(w);
    if (!wd->textureChildSeen)
        return;
    if (end)
        wd->endCompose();
    else
        wd->beginCompose();
    for (int i = 0; i < wd->children.size(); ++i) {
        w = qobject_cast<QWidget *>(wd->children.at(i));
        if (w && !w->isWindow() && !w->isHidden() && QWidgetPrivate::get(w)->textureChildSeen)
            sendComposeStatus(w, end);
    }
}
#endif // QT_NO_OPENGL

Q_WIDGETS_EXPORT QWidgetData *qt_qwidget_data(QWidget *widget)
{
    return widget->data;
}

Q_WIDGETS_EXPORT QWidgetPrivate *qt_widget_private(QWidget *widget)
{
    return widget->d_func();
}


#ifndef QT_NO_GRAPHICSVIEW
/*!
   \since 4.5

   Returns the proxy widget for the corresponding embedded widget in a graphics
   view; otherwise returns 0.

   \sa QGraphicsProxyWidget::createProxyForChildWidget(),
       QGraphicsScene::addWidget()
 */
QGraphicsProxyWidget *QWidget::graphicsProxyWidget() const
{
    Q_D(const QWidget);
    if (d->extra) {
        return d->extra->proxyWidget;
    }
    return 0;
}
#endif

#ifndef QT_NO_GESTURES
/*!
    Subscribes the widget to a given \a gesture with specific \a flags.

    \sa ungrabGesture(), QGestureEvent
    \since 4.6
*/
void QWidget::grabGesture(Qt::GestureType gesture, Qt::GestureFlags flags)
{
    Q_D(QWidget);
    d->gestureContext.insert(gesture, flags);
    (void)QGestureManager::instance(); // create a gesture manager
}

/*!
    Unsubscribes the widget from a given \a gesture type

    \sa grabGesture(), QGestureEvent
    \since 4.6
*/
void QWidget::ungrabGesture(Qt::GestureType gesture)
{
    Q_D(QWidget);
    if (d->gestureContext.remove(gesture)) {
        if (QGestureManager *manager = QGestureManager::instance())
            manager->cleanupCachedGestures(this, gesture);
    }
}
#endif // QT_NO_GESTURES

/*!
    \fn void QWidget::destroy(bool destroyWindow, bool destroySubWindows)

    Frees up window system resources. Destroys the widget window if \a
    destroyWindow is true.

    destroy() calls itself recursively for all the child widgets,
    passing \a destroySubWindows for the \a destroyWindow parameter.
    To have more control over destruction of subwidgets, destroy
    subwidgets selectively first.

    This function is usually called from the QWidget destructor.
*/
void QWidget::destroy(bool destroyWindow, bool destroySubWindows)
{
    Q_D(QWidget);

    d->aboutToDestroy();
    if (!isWindow() && parentWidget())
        parentWidget()->d_func()->invalidateBuffer(d->effectiveRectFor(geometry()));
    d->deactivateWidgetCleanup();

    if ((windowType() == Qt::Popup) && qApp)
        qApp->d_func()->closePopup(this);

    if (this == QApplicationPrivate::active_window)
        QApplication::setActiveWindow(0);
    if (QWidget::mouseGrabber() == this)
        releaseMouse();
    if (QWidget::keyboardGrabber() == this)
        releaseKeyboard();

    setAttribute(Qt::WA_WState_Created, false);

    if (windowType() != Qt::Desktop) {
        if (destroySubWindows) {
            QObjectList childList(children());
            for (int i = 0; i < childList.size(); i++) {
                QWidget *widget = qobject_cast<QWidget *>(childList.at(i));
                if (widget && widget->testAttribute(Qt::WA_NativeWindow)) {
                    if (widget->windowHandle()) {
                        widget->destroy();
                    }
                }
            }
        }
        if (destroyWindow) {
            d->deleteTLSysExtra();
        } else {
            if (parentWidget() && parentWidget()->testAttribute(Qt::WA_WState_Created)) {
                d->hide_sys();
            }
        }

        d->setWinId(0);
    }
}

/*!
    \fn QPaintEngine *QWidget::paintEngine() const

    Returns the widget's paint engine.

    Note that this function should not be called explicitly by the
    user, since it's meant for reimplementation purposes only. The
    function is called by Qt internally, and the default
    implementation may not always return a valid pointer.
*/
QPaintEngine *QWidget::paintEngine() const
{
    qWarning("QWidget::paintEngine: Should no longer be called");

#ifdef Q_OS_WIN
    // We set this bit which is checked in setAttribute for
    // Qt::WA_PaintOnScreen. We do this to allow these two scenarios:
    //
    // 1. Users accidentally set Qt::WA_PaintOnScreen on X and port to
    // Windows which would mean suddenly their widgets stop working.
    //
    // 2. Users set paint on screen and subclass paintEngine() to
    // return 0, in which case we have a "hole" in the backingstore
    // allowing use of GDI or DirectX directly.
    //
    // 1 is WRONG, but to minimize silent failures, we have set this
    // bit to ignore the setAttribute call. 2. needs to be
    // supported because its our only means of embedding native
    // graphics stuff.
    const_cast<QWidgetPrivate *>(d_func())->noPaintOnScreen = 1;
#endif

    return 0; //##### @@@
}

/*!
    \fn QPoint QWidget::mapToGlobal(const QPoint &pos) const

    Translates the widget coordinate \a pos to global screen
    coordinates. For example, \c{mapToGlobal(QPoint(0,0))} would give
    the global coordinates of the top-left pixel of the widget.

    \sa mapFromGlobal(), mapTo(), mapToParent()
*/
QPoint QWidget::mapToGlobal(const QPoint &pos) const
{
#ifndef QT_NO_GRAPHICSVIEW
    Q_D(const QWidget);
    if (d->extra && d->extra->proxyWidget) {
        const QList <QGraphicsView *> views = d->extra->proxyWidget->scene()->views();
        if (!views.isEmpty()) {
            const QPointF scenePos = d->extra->proxyWidget->mapToScene(pos);
            const QPoint viewPortPos = views.first()->mapFromScene(scenePos);
            return views.first()->viewport()->mapToGlobal(viewPortPos);
        }
    }
#endif // !QT_NO_GRAPHICSVIEW
    int x = pos.x(), y = pos.y();
    const QWidget *w = this;
    while (w) {
        QWindow *window = w->windowHandle();
        if (window && window->handle())
            return window->mapToGlobal(QPoint(x, y));

        x += w->data->crect.x();
        y += w->data->crect.y();
        w = w->isWindow() ? 0 : w->parentWidget();
    }
    return QPoint(x, y);
}

/*!
    \fn QPoint QWidget::mapFromGlobal(const QPoint &pos) const

    Translates the global screen coordinate \a pos to widget
    coordinates.

    \sa mapToGlobal(), mapFrom(), mapFromParent()
*/
QPoint QWidget::mapFromGlobal(const QPoint &pos) const
{
#ifndef QT_NO_GRAPHICSVIEW
    Q_D(const QWidget);
    if (d->extra && d->extra->proxyWidget) {
        const QList <QGraphicsView *> views = d->extra->proxyWidget->scene()->views();
        if (!views.isEmpty()) {
            const QPoint viewPortPos = views.first()->viewport()->mapFromGlobal(pos);
            const QPointF scenePos = views.first()->mapToScene(viewPortPos);
            return d->extra->proxyWidget->mapFromScene(scenePos).toPoint();
        }
    }
#endif // !QT_NO_GRAPHICSVIEW
    int x = pos.x(), y = pos.y();
    const QWidget *w = this;
    while (w) {
        QWindow *window = w->windowHandle();
        if (window && window->handle())
            return window->mapFromGlobal(QPoint(x, y));

        x -= w->data->crect.x();
        y -= w->data->crect.y();
        w = w->isWindow() ? 0 : w->parentWidget();
    }
    return QPoint(x, y);
}

QWidget *qt_pressGrab = 0;
QWidget *qt_mouseGrb = 0;
static bool mouseGrabWithCursor = false;
static QWidget *keyboardGrb = 0;

static inline QWindow *grabberWindow(const QWidget *w)
{
    QWindow *window = w->windowHandle();
    if (!window)
        if (const QWidget *nativeParent = w->nativeParentWidget())
            window = nativeParent->windowHandle();
    return window;
}

#ifndef QT_NO_CURSOR
static void grabMouseForWidget(QWidget *widget, const QCursor *cursor = 0)
#else
static void grabMouseForWidget(QWidget *widget)
#endif
{
    if (qt_mouseGrb)
        qt_mouseGrb->releaseMouse();

    mouseGrabWithCursor = false;
    if (QWindow *window = grabberWindow(widget)) {
#ifndef QT_NO_CURSOR
        if (cursor) {
            mouseGrabWithCursor = true;
            QGuiApplication::setOverrideCursor(*cursor);
        }
#endif // !QT_NO_CURSOR
        window->setMouseGrabEnabled(true);
    }

    qt_mouseGrb = widget;
    qt_pressGrab = 0;
}

static void releaseMouseGrabOfWidget(QWidget *widget)
{
    if (qt_mouseGrb == widget) {
        if (QWindow *window = grabberWindow(widget)) {
#ifndef QT_NO_CURSOR
            if (mouseGrabWithCursor) {
                QGuiApplication::restoreOverrideCursor();
                mouseGrabWithCursor = false;
            }
#endif // !QT_NO_CURSOR
            window->setMouseGrabEnabled(false);
        }
    }
    qt_mouseGrb = 0;
}

/*!
    \fn void QWidget::grabMouse()

    Grabs the mouse input.

    This widget receives all mouse events until releaseMouse() is
    called; other widgets get no mouse events at all. Keyboard
    events are not affected. Use grabKeyboard() if you want to grab
    that.

    \warning Bugs in mouse-grabbing applications very often lock the
    terminal. Use this function with extreme caution, and consider
    using the \c -nograb command line option while debugging.

    It is almost never necessary to grab the mouse when using Qt, as
    Qt grabs and releases it sensibly. In particular, Qt grabs the
    mouse when a mouse button is pressed and keeps it until the last
    button is released.

    \note Only visible widgets can grab mouse input. If isVisible()
    returns \c false for a widget, that widget cannot call grabMouse().

    \note On Windows, grabMouse() only works when the mouse is inside a window
    owned by the process.
    On OS X, grabMouse() only works when the mouse is inside the frame of that widget.

    \sa releaseMouse(), grabKeyboard(), releaseKeyboard()
*/
void QWidget::grabMouse()
{
    grabMouseForWidget(this);
}

/*!
    \fn void QWidget::grabMouse(const QCursor &cursor)
    \overload grabMouse()

    Grabs the mouse input and changes the cursor shape.

    The cursor will assume shape \a cursor (for as long as the mouse
    focus is grabbed) and this widget will be the only one to receive
    mouse events until releaseMouse() is called().

    \warning Grabbing the mouse might lock the terminal.

    \note See the note in QWidget::grabMouse().

    \sa releaseMouse(), grabKeyboard(), releaseKeyboard(), setCursor()
*/
#ifndef QT_NO_CURSOR
void QWidget::grabMouse(const QCursor &cursor)
{
    grabMouseForWidget(this, &cursor);
}
#endif

bool QWidgetPrivate::stealMouseGrab(bool grab)
{
    // This is like a combination of grab/releaseMouse() but with error checking
    // and it has no effect on the result of mouseGrabber().
    Q_Q(QWidget);
    QWindow *window = grabberWindow(q);
    return window ? window->setMouseGrabEnabled(grab) : false;
}

/*!
    \fn void QWidget::releaseMouse()

    Releases the mouse grab.

    \sa grabMouse(), grabKeyboard(), releaseKeyboard()
*/
void QWidget::releaseMouse()
{
    releaseMouseGrabOfWidget(this);
}

/*!
    \fn void QWidget::grabKeyboard()

    Grabs the keyboard input.

    This widget receives all keyboard events until releaseKeyboard()
    is called; other widgets get no keyboard events at all. Mouse
    events are not affected. Use grabMouse() if you want to grab that.

    The focus widget is not affected, except that it doesn't receive
    any keyboard events. setFocus() moves the focus as usual, but the
    new focus widget receives keyboard events only after
    releaseKeyboard() is called.

    If a different widget is currently grabbing keyboard input, that
    widget's grab is released first.

    \sa releaseKeyboard(), grabMouse(), releaseMouse(), focusWidget()
*/
void QWidget::grabKeyboard()
{
    if (keyboardGrb)
        keyboardGrb->releaseKeyboard();
    if (QWindow *window = grabberWindow(this))
        window->setKeyboardGrabEnabled(true);
    keyboardGrb = this;
}

bool QWidgetPrivate::stealKeyboardGrab(bool grab)
{
    // This is like a combination of grab/releaseKeyboard() but with error
    // checking and it has no effect on the result of keyboardGrabber().
    Q_Q(QWidget);
    QWindow *window = grabberWindow(q);
    return window ? window->setKeyboardGrabEnabled(grab) : false;
}

/*!
    \fn void QWidget::releaseKeyboard()

    Releases the keyboard grab.

    \sa grabKeyboard(), grabMouse(), releaseMouse()
*/
void QWidget::releaseKeyboard()
{
    if (keyboardGrb == this) {
        if (QWindow *window = grabberWindow(this))
            window->setKeyboardGrabEnabled(false);
        keyboardGrb = 0;
    }
}

/*!
    \fn QWidget *QWidget::mouseGrabber()

    Returns the widget that is currently grabbing the mouse input.

    If no widget in this application is currently grabbing the mouse,
    0 is returned.

    \sa grabMouse(), keyboardGrabber()
*/
QWidget *QWidget::mouseGrabber()
{
    if (qt_mouseGrb)
        return qt_mouseGrb;
    return qt_pressGrab;
}

/*!
    \fn QWidget *QWidget::keyboardGrabber()

    Returns the widget that is currently grabbing the keyboard input.

    If no widget in this application is currently grabbing the
    keyboard, 0 is returned.

    \sa grabMouse(), mouseGrabber()
*/
QWidget *QWidget::keyboardGrabber()
{
    return keyboardGrb;
}

/*!
    \fn void QWidget::activateWindow()

    Sets the top-level widget containing this widget to be the active
    window.

    An active window is a visible top-level window that has the
    keyboard input focus.

    This function performs the same operation as clicking the mouse on
    the title bar of a top-level window. On X11, the result depends on
    the Window Manager. If you want to ensure that the window is
    stacked on top as well you should also call raise(). Note that the
    window must be visible, otherwise activateWindow() has no effect.

    On Windows, if you are calling this when the application is not
    currently the active one then it will not make it the active
    window.  It will change the color of the taskbar entry to indicate
    that the window has changed in some way. This is because Microsoft
    does not allow an application to interrupt what the user is currently
    doing in another application.

    \sa isActiveWindow(), window(), show()
*/
void QWidget::activateWindow()
{
    QWindow *const wnd = window()->windowHandle();

    if (wnd)
        wnd->requestActivate();
}

/*!
    \fn int QWidget::metric(PaintDeviceMetric m) const

    Internal implementation of the virtual QPaintDevice::metric()
    function.

    \a m is the metric to get.
*/
int QWidget::metric(PaintDeviceMetric m) const
{
    Q_D(const QWidget);

    QWindow *topLevelWindow = 0;
    QScreen *screen = 0;
    if (QWidget *topLevel = window()) {
        topLevelWindow = topLevel->windowHandle();
        if (topLevelWindow)
            screen = topLevelWindow->screen();
    }
    if (!screen && QGuiApplication::primaryScreen())
        screen = QGuiApplication::primaryScreen();

    if (!screen) {
        if (m == PdmDpiX || m == PdmDpiY)
              return 72;
        return QPaintDevice::metric(m);
    }
    int val;
    if (m == PdmWidth) {
        val = data->crect.width();
    } else if (m == PdmWidthMM) {
        val = data->crect.width() * screen->physicalSize().width() / screen->geometry().width();
    } else if (m == PdmHeight) {
        val = data->crect.height();
    } else if (m == PdmHeightMM) {
        val = data->crect.height() * screen->physicalSize().height() / screen->geometry().height();
    } else if (m == PdmDepth) {
        return screen->depth();
    } else if (m == PdmDpiX) {
        if (d->extra && d->extra->customDpiX)
            return d->extra->customDpiX;
        else if (d->parent)
            return static_cast<QWidget *>(d->parent)->metric(m);
        return qRound(screen->logicalDotsPerInchX());
    } else if (m == PdmDpiY) {
        if (d->extra && d->extra->customDpiY)
            return d->extra->customDpiY;
        else if (d->parent)
            return static_cast<QWidget *>(d->parent)->metric(m);
        return qRound(screen->logicalDotsPerInchY());
    } else if (m == PdmPhysicalDpiX) {
        return qRound(screen->physicalDotsPerInchX());
    } else if (m == PdmPhysicalDpiY) {
        return qRound(screen->physicalDotsPerInchY());
    } else if (m == PdmDevicePixelRatio) {
        return topLevelWindow ? topLevelWindow->devicePixelRatio() : qApp->devicePixelRatio();
    } else {
        val = QPaintDevice::metric(m);// XXX
    }
    return val;
}

/*!
    Initializes the \a painter pen, background and font to the same as
    the given widget's. This function is called automatically when the
    painter is opened on a QWidget.
*/
void QWidget::initPainter(QPainter *painter) const
{
    const QPalette &pal = palette();
    painter->d_func()->state->pen = QPen(pal.brush(foregroundRole()), 1);
    painter->d_func()->state->bgBrush = pal.brush(backgroundRole());
    QFont f(font(), const_cast<QWidget *>(this));
    painter->d_func()->state->deviceFont = f;
    painter->d_func()->state->font = f;
}

QPaintDevice *QWidget::redirected(QPoint *offset) const
{
    return d_func()->redirected(offset);
}

QPainter *QWidget::sharedPainter() const
{
    // Someone sent a paint event directly to the widget
    if (!d_func()->redirectDev)
        return 0;

    QPainter *sp = d_func()->sharedPainter();
    if (!sp || !sp->isActive())
        return 0;

    if (sp->paintEngine()->paintDevice() != d_func()->redirectDev)
        return 0;

    return sp;
}

/*!
    \fn void QWidget::setMask(const QRegion &region)
    \overload

    Causes only the parts of the widget which overlap \a region to be
    visible. If the region includes pixels outside the rect() of the
    widget, window system controls in that area may or may not be
    visible, depending on the platform.

    Note that this effect can be slow if the region is particularly
    complex.

    \sa windowOpacity
*/
void QWidget::setMask(const QRegion &newMask)
{
    Q_D(QWidget);

    d->createExtra();
    if (newMask == d->extra->mask)
        return;

#ifndef QT_NO_BACKINGSTORE
    const QRegion oldMask(d->extra->mask);
#endif

    d->extra->mask = newMask;
    d->extra->hasMask = !newMask.isEmpty();

#ifndef Q_DEAD_CODE_FROM_QT4_MAC
    if (!testAttribute(Qt::WA_WState_Created))
        return;
#endif

    d->setMask_sys(newMask);

#ifndef QT_NO_BACKINGSTORE
    if (!isVisible())
        return;

    if (!d->extra->hasMask) {
        // Mask was cleared; update newly exposed area.
        QRegion expose(rect());
        expose -= oldMask;
        if (!expose.isEmpty()) {
            d->setDirtyOpaqueRegion();
            update(expose);
        }
        return;
    }

    if (!isWindow()) {
        // Update newly exposed area on the parent widget.
        QRegion parentExpose(rect());
        parentExpose -= newMask;
        if (!parentExpose.isEmpty()) {
            d->setDirtyOpaqueRegion();
            parentExpose.translate(data->crect.topLeft());
            parentWidget()->update(parentExpose);
        }

        // Update newly exposed area on this widget
        if (!oldMask.isEmpty())
            update(newMask - oldMask);
    }
#endif
}

void QWidgetPrivate::setMask_sys(const QRegion &region)
{
    Q_Q(QWidget);
    if (const QWindow *window = q->windowHandle())
        if (QPlatformWindow *platformWindow = window->handle())
            platformWindow->setMask(region);
}

/*!
    \fn void QWidget::setMask(const QBitmap &bitmap)

    Causes only the pixels of the widget for which \a bitmap has a
    corresponding 1 bit to be visible. If the region includes pixels
    outside the rect() of the widget, window system controls in that
    area may or may not be visible, depending on the platform.

    Note that this effect can be slow if the region is particularly
    complex.

    The following code shows how an image with an alpha channel can be
    used to generate a mask for a widget:

    \snippet widget-mask/main.cpp 0

    The label shown by this code is masked using the image it contains,
    giving the appearance that an irregularly-shaped image is being drawn
    directly onto the screen.

    Masked widgets receive mouse events only on their visible
    portions.

    \sa clearMask(), windowOpacity(), {Shaped Clock Example}
*/
void QWidget::setMask(const QBitmap &bitmap)
{
    setMask(QRegion(bitmap));
}

/*!
    \fn void QWidget::clearMask()

    Removes any mask set by setMask().

    \sa setMask()
*/
void QWidget::clearMask()
{
    setMask(QRegion());
}

void QWidgetPrivate::setWidgetParentHelper(QObject *widgetAsObject, QObject *newParent)
{
    Q_ASSERT(widgetAsObject->isWidgetType());
    Q_ASSERT(!newParent || newParent->isWidgetType());
    QWidget *widget = static_cast<QWidget*>(widgetAsObject);
    widget->setParent(static_cast<QWidget*>(newParent));
}

QT_END_NAMESPACE

#include "moc_qwidget.cpp"
<|MERGE_RESOLUTION|>--- conflicted
+++ resolved
@@ -1721,13 +1721,8 @@
         x->embedded = 0;
         x->window = 0;
         x->shareContext = 0;
-<<<<<<< HEAD
-        x->screenIndex = 0;
+        x->initialScreenIndex = -1;
 #ifdef Q_DEAD_CODE_FROM_QT4_MAC
-=======
-        x->initialScreenIndex = -1;
-#ifdef Q_WS_MAC
->>>>>>> 0d990b9c
         x->wasMaximized = false;
 #endif // Q_DEAD_CODE_FROM_QT4_MAC
 #ifdef QWIDGET_EXTRA_DEBUG
