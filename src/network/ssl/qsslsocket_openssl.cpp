--- conflicted
+++ resolved
@@ -289,7 +289,6 @@
     };
 }
 
-<<<<<<< HEAD
 #if QT_CONFIG(ocsp)
 
 QSslError qt_OCSP_response_status_to_QSslError(long code)
@@ -399,21 +398,6 @@
 
 #endif // ocsp
 
-// ### This list is shared between all threads, and protected by a
-// mutex. Investigate using thread local storage instead. Or better properly
-// use OpenSSL's ability to attach application data to an SSL/SSL_CTX
-// and extract it in a callback. See how it's done, for example, in PSK
-// callback or in DTLS verification callback.
-struct QSslErrorList
-{
-    QMutex mutex;
-    QVector<QSslErrorEntry> errors;
-};
-
-Q_GLOBAL_STATIC(QSslErrorList, _q_sslErrorList)
-
-=======
->>>>>>> f6db2596
 int q_X509Callback(int ok, X509_STORE_CTX *ctx)
 {
     if (!ok) {
