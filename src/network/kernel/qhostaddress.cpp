/****************************************************************************
**
** Copyright (C) 2016 The Qt Company Ltd.
** Copyright (C) 2016 Intel Corporation.
** Contact: https://www.qt.io/licensing/
**
** This file is part of the QtNetwork module of the Qt Toolkit.
**
** $QT_BEGIN_LICENSE:LGPL$
** Commercial License Usage
** Licensees holding valid commercial Qt licenses may use this file in
** accordance with the commercial license agreement provided with the
** Software or, alternatively, in accordance with the terms contained in
** a written agreement between you and The Qt Company. For licensing terms
** and conditions see https://www.qt.io/terms-conditions. For further
** information use the contact form at https://www.qt.io/contact-us.
**
** GNU Lesser General Public License Usage
** Alternatively, this file may be used under the terms of the GNU Lesser
** General Public License version 3 as published by the Free Software
** Foundation and appearing in the file LICENSE.LGPL3 included in the
** packaging of this file. Please review the following information to
** ensure the GNU Lesser General Public License version 3 requirements
** will be met: https://www.gnu.org/licenses/lgpl-3.0.html.
**
** GNU General Public License Usage
** Alternatively, this file may be used under the terms of the GNU
** General Public License version 2.0 or (at your option) the GNU General
** Public license version 3 or any later version approved by the KDE Free
** Qt Foundation. The licenses are as published by the Free Software
** Foundation and appearing in the file LICENSE.GPL2 and LICENSE.GPL3
** included in the packaging of this file. Please review the following
** information to ensure the GNU General Public License requirements will
** be met: https://www.gnu.org/licenses/gpl-2.0.html and
** https://www.gnu.org/licenses/gpl-3.0.html.
**
** $QT_END_LICENSE$
**
****************************************************************************/

#include "qhostaddress.h"
#include "qhostaddress_p.h"
#include "private/qipaddress_p.h"
#include "qdebug.h"
#if defined(Q_OS_WIN)
# include <winsock2.h>
#else
# include <netinet/in.h>
#endif
#include "qplatformdefs.h"
#include "qstringlist.h"
#include "qendian.h"
#ifndef QT_NO_DATASTREAM
#include <qdatastream.h>
#endif
#ifdef __SSE2__
#  include <private/qsimd_p.h>
#endif

#ifdef QT_LINUXBASE
#  include <arpa/inet.h>
#endif

QT_BEGIN_NAMESPACE

#ifdef Q_OS_WIN
// sockaddr_in6 size changed between old and new SDK
// Only the new version is the correct one, so always
// use this structure.
#if defined(Q_OS_WINRT)
#  if !defined(u_char)
#    define u_char unsigned char
#  endif
#  if !defined(u_short)
#    define u_short unsigned short
#  endif
#  if !defined(u_long)
#    define u_long unsigned long
#  endif
#endif
struct qt_in6_addr {
    u_char qt_s6_addr[16];
};
typedef struct {
    short   sin6_family;            /* AF_INET6 */
    u_short sin6_port;              /* Transport level port number */
    u_long  sin6_flowinfo;          /* IPv6 flow information */
    struct  qt_in6_addr sin6_addr;  /* IPv6 address */
    u_long  sin6_scope_id;          /* set of interfaces for a scope */
} qt_sockaddr_in6;
#else
#define qt_sockaddr_in6 sockaddr_in6
#define qt_s6_addr s6_addr
#endif


class QHostAddressPrivate : public QSharedData
{
public:
    QHostAddressPrivate();

    void setAddress(quint32 a_ = 0);
    void setAddress(const quint8 *a_);
    void setAddress(const Q_IPV6ADDR &a_);

    bool parse(const QString &ipString);
    void clear();

    QString scopeId;

    union {
        Q_IPV6ADDR a6; // IPv6 address
        struct { quint64 c[2]; } a6_64;
        struct { quint32 c[4]; } a6_32;
    };
    quint32 a;    // IPv4 address
    qint8 protocol;

    friend class QHostAddress;
};

QHostAddressPrivate::QHostAddressPrivate()
    : a(0), protocol(QAbstractSocket::UnknownNetworkLayerProtocol)
{
    memset(&a6, 0, sizeof(a6));
}

void QHostAddressPrivate::setAddress(quint32 a_)
{
    a = a_;
    protocol = QAbstractSocket::IPv4Protocol;

    //create mapped address, except for a_ == 0 (any)
    a6_64.c[0] = 0;
    if (a) {
        a6_32.c[2] = qToBigEndian(0xffff);
        a6_32.c[3] = qToBigEndian(a);
    } else {
        a6_64.c[1] = 0;
    }
}

/// parses v4-mapped addresses or the AnyIPv6 address and stores in \a a;
/// returns true if the address was one of those
static bool convertToIpv4(quint32& a, const Q_IPV6ADDR &a6, const QHostAddress::ConversionMode mode)
{
    if (mode == QHostAddress::StrictConversion)
        return false;

    const uchar *ptr = a6.c;
    if (qFromUnaligned<quint64>(ptr) != 0)
        return false;

    const quint32 mid = qFromBigEndian<quint32>(ptr + 8);
    if ((mid == 0xffff) && (mode & QHostAddress::ConvertV4MappedToIPv4)) {
        a = qFromBigEndian<quint32>(ptr + 12);
        return true;
    }
    if (mid != 0)
        return false;

    const quint32 low = qFromBigEndian<quint32>(ptr + 12);
    if ((low == 0) && (mode & QHostAddress::ConvertUnspecifiedAddress)) {
        a = 0;
        return true;
    }
    if ((low == 1) && (mode & QHostAddress::ConvertLocalHost)) {
        a = INADDR_LOOPBACK;
        return true;
    }
    if ((low != 1) && (mode & QHostAddress::ConvertV4CompatToIPv4)) {
        a = low;
        return true;
    }
    return false;
}

void QHostAddressPrivate::setAddress(const quint8 *a_)
{
    protocol = QAbstractSocket::IPv6Protocol;
    memcpy(a6.c, a_, sizeof(a6));
    a = 0;
    convertToIpv4(a, a6, (QHostAddress::ConvertV4MappedToIPv4
                          | QHostAddress::ConvertUnspecifiedAddress));
}

void QHostAddressPrivate::setAddress(const Q_IPV6ADDR &a_)
{
    setAddress(a_.c);
}

static bool parseIp6(const QString &address, QIPAddressUtils::IPv6Address &addr, QString *scopeId)
{
    QStringRef tmp(&address);
    int scopeIdPos = tmp.lastIndexOf(QLatin1Char('%'));
    if (scopeIdPos != -1) {
        *scopeId = tmp.mid(scopeIdPos + 1).toString();
        tmp.chop(tmp.size() - scopeIdPos);
    } else {
        scopeId->clear();
    }
    return QIPAddressUtils::parseIp6(addr, tmp.constBegin(), tmp.constEnd()) == 0;
}

bool QHostAddressPrivate::parse(const QString &ipString)
{
    protocol = QAbstractSocket::UnknownNetworkLayerProtocol;
    QString a = ipString.simplified();
    if (a.isEmpty())
        return false;

    // All IPv6 addresses contain a ':', and may contain a '.'.
    if (a.contains(QLatin1Char(':'))) {
        quint8 maybeIp6[16];
        if (parseIp6(a, maybeIp6, &scopeId)) {
            setAddress(maybeIp6);
            return true;
        }
    }

    quint32 maybeIp4 = 0;
    if (QIPAddressUtils::parseIp4(maybeIp4, a.constBegin(), a.constEnd())) {
        setAddress(maybeIp4);
        return true;
    }

    return false;
}

void QHostAddressPrivate::clear()
{
    a = 0;
    protocol = QAbstractSocket::UnknownNetworkLayerProtocol;
    memset(&a6, 0, sizeof(a6));
}


bool QNetmaskAddress::setAddress(const QString &address)
{
    d.detach();
    length = -1;
    QHostAddress other;
    return other.setAddress(address) && setAddress(other);
}

bool QNetmaskAddress::setAddress(const QHostAddress &address)
{
    d.detach();

    static const quint8 zeroes[16] = { 0 };
    union {
        quint32 v4;
        quint8 v6[16];
    } ip;

    int netmask = 0;
    quint8 *ptr = ip.v6;
    quint8 *end;
    length = -1;

    QHostAddress::operator=(address);

    if (d->protocol == QAbstractSocket::IPv4Protocol) {
        ip.v4 = qToBigEndian(d->a);
        end = ptr + 4;
    } else if (d->protocol == QAbstractSocket::IPv6Protocol) {
        memcpy(ip.v6, d->a6.c, 16);
        end = ptr + 16;
    } else {
        d->clear();
        return false;
    }

    while (ptr < end) {
        switch (*ptr) {
        case 255:
            netmask += 8;
            ++ptr;
            continue;

        default:
            d->clear();
            return false;       // invalid IP-style netmask

        case 254:
            ++netmask;
            Q_FALLTHROUGH();
        case 252:
            ++netmask;
            Q_FALLTHROUGH();
        case 248:
            ++netmask;
            Q_FALLTHROUGH();
        case 240:
            ++netmask;
            Q_FALLTHROUGH();
        case 224:
            ++netmask;
            Q_FALLTHROUGH();
        case 192:
            ++netmask;
            Q_FALLTHROUGH();
        case 128:
            ++netmask;
            Q_FALLTHROUGH();
        case 0:
            break;
        }
        break;
    }

    // confirm that the rest is only zeroes
    if (ptr < end && memcmp(ptr + 1, zeroes, end - ptr - 1) != 0) {
        d->clear();
        return false;
    }

    length = netmask;
    return true;
}

static void clearBits(quint8 *where, int start, int end)
{
    Q_ASSERT(end == 32 || end == 128);
    if (start == end)
        return;

    // for the byte where 'start' is, clear the lower bits only
    quint8 bytemask = 256 - (1 << (8 - (start & 7)));
    where[start / 8] &= bytemask;

    // for the tail part, clear everything
    memset(where + (start + 7) / 8, 0, end / 8 - (start + 7) / 8);
}

int QNetmaskAddress::prefixLength() const
{
    return length;
}

void QNetmaskAddress::setPrefixLength(QAbstractSocket::NetworkLayerProtocol proto, int newLength)
{
    d.detach();
    length = newLength;
    if (length < 0 || length > (proto == QAbstractSocket::IPv4Protocol ? 32 :
                                proto == QAbstractSocket::IPv6Protocol ? 128 : -1)) {
        // invalid information, reject
        d->protocol = QAbstractSocket::UnknownNetworkLayerProtocol;
        length = -1;
        return;
    }

    d->protocol = proto;
    if (d->protocol == QAbstractSocket::IPv4Protocol) {
        if (length == 0) {
            d->a = 0;
        } else if (length == 32) {
            d->a = quint32(0xffffffff);
        } else {
            d->a = quint32(0xffffffff) >> (32 - length) << (32 - length);
        }
    } else {
        memset(d->a6.c, 0xFF, sizeof(d->a6));
        clearBits(d->a6.c, length, 128);
    }
}

/*!
    \class QHostAddress
    \brief The QHostAddress class provides an IP address.
    \ingroup network
    \ingroup shared
    \inmodule QtNetwork

    This class holds an IPv4 or IPv6 address in a platform- and
    protocol-independent manner.

    QHostAddress is normally used with the QTcpSocket, QTcpServer,
    and QUdpSocket to connect to a host or to set up a server.

    A host address is set with setAddress(), and retrieved with
    toIPv4Address(), toIPv6Address(), or toString(). You can check the
    type with protocol().

    \note Please note that QHostAddress does not do DNS lookups.
    QHostInfo is needed for that.

    The class also supports common predefined addresses: \l Null, \l
    LocalHost, \l LocalHostIPv6, \l Broadcast, and \l Any.

    \sa QHostInfo, QTcpSocket, QTcpServer, QUdpSocket
*/

/*! \enum QHostAddress::SpecialAddress

    \value Null The null address object. Equivalent to QHostAddress().
    \value LocalHost The IPv4 localhost address. Equivalent to QHostAddress("127.0.0.1").
    \value LocalHostIPv6 The IPv6 localhost address. Equivalent to QHostAddress("::1").
    \value Broadcast The IPv4 broadcast address. Equivalent to QHostAddress("255.255.255.255").
    \value AnyIPv4 The IPv4 any-address. Equivalent to QHostAddress("0.0.0.0"). A socket bound with this address will listen only on IPv4 interaces.
    \value AnyIPv6 The IPv6 any-address. Equivalent to QHostAddress("::"). A socket bound with this address will listen only on IPv6 interaces.
    \value Any The dual stack any-address. A socket bound with this address will listen on both IPv4 and IPv6 interfaces.
*/

/*! \enum QHostAddress::ConversionModeFlag

    \since 5.8

    \value StrictConversion Don't convert IPv6 addresses to IPv4 when comparing two QHostAddress objects of different protocols, so they will always be considered different.
    \value ConvertV4MappedToIPv4 Convert IPv4-mapped IPv6 addresses (RFC 4291 sect. 2.5.5.2) when comparing. Therefore QHostAddress("::ffff:192.168.1.1") will compare equal to QHostAddress("192.168.1.1").
    \value ConvertV4CompatToIPv4 Convert IPv4-compatible IPv6 addresses (RFC 4291 sect. 2.5.5.1) when comparing. Therefore QHostAddress("::192.168.1.1") will compare equal to QHostAddress("192.168.1.1").
    \value ConvertLocalHost Convert the IPv6 loopback addresses to its IPv4 equivalent when comparing. Therefore e.g. QHostAddress("::1") will compare equal to QHostAddress("127.0.0.1").
    \value ConvertUnspecifiedAddress All unspecified addresses will compare equal, namely AnyIPv4, AnyIPv6 and Any.
    \value TolerantConversion Sets all three preceding flags.

    \sa isEqual()
 */

/*!  Constructs a null host address object, i.e. an address which is not valid for any host or interface.

    \sa clear()
*/
QHostAddress::QHostAddress()
    : d(new QHostAddressPrivate)
{
}

/*!
    Constructs a host address object with the IPv4 address \a ip4Addr.
*/
QHostAddress::QHostAddress(quint32 ip4Addr)
    : d(new QHostAddressPrivate)
{
    setAddress(ip4Addr);
}

/*!
    Constructs a host address object with the IPv6 address \a ip6Addr.

    \a ip6Addr must be a 16-byte array in network byte order (big
    endian).
*/
QHostAddress::QHostAddress(quint8 *ip6Addr)
    : d(new QHostAddressPrivate)
{
    setAddress(ip6Addr);
}

/*!
    \since 5.5
    Constructs a host address object with the IPv6 address \a ip6Addr.

    \a ip6Addr must be a 16-byte array in network byte order (big
    endian).
*/
QHostAddress::QHostAddress(const quint8 *ip6Addr)
    : d(new QHostAddressPrivate)
{
    setAddress(ip6Addr);
}

/*!
    Constructs a host address object with the IPv6 address \a ip6Addr.
*/
QHostAddress::QHostAddress(const Q_IPV6ADDR &ip6Addr)
    : d(new QHostAddressPrivate)
{
    setAddress(ip6Addr);
}

/*!
    Constructs an IPv4 or IPv6 address based on the string \a address
    (e.g., "127.0.0.1").

    \sa setAddress()
*/
QHostAddress::QHostAddress(const QString &address)
    : d(new QHostAddressPrivate)
{
    d->parse(address);
}

/*!
    \fn QHostAddress::QHostAddress(const sockaddr *sockaddr)

    Constructs an IPv4 or IPv6 address using the address specified by
    the native structure \a sockaddr.

    \sa setAddress()
*/
QHostAddress::QHostAddress(const struct sockaddr *sockaddr)
    : d(new QHostAddressPrivate)
{
#ifndef Q_OS_WINRT
    if (sockaddr->sa_family == AF_INET)
        setAddress(htonl(((const sockaddr_in *)sockaddr)->sin_addr.s_addr));
    else if (sockaddr->sa_family == AF_INET6)
        setAddress(((const qt_sockaddr_in6 *)sockaddr)->sin6_addr.qt_s6_addr);
#else
    Q_UNUSED(sockaddr)
#endif
}

/*!
    Constructs a copy of the given \a address.
*/
QHostAddress::QHostAddress(const QHostAddress &address)
    : d(address.d)
{
}

/*!
    Constructs a QHostAddress object for \a address.
*/
QHostAddress::QHostAddress(SpecialAddress address)
    : d(new QHostAddressPrivate)
{
    setAddress(address);
}

/*!
    \overload
    \since 5.8

    Sets the special address specified by \a address.
*/
void QHostAddress::setAddress(SpecialAddress address)
{
    d->clear();

    Q_IPV6ADDR ip6;
    memset(&ip6, 0, sizeof ip6);
    quint32 ip4 = INADDR_ANY;

    switch (address) {
    case Null:
        return;

    case Broadcast:
        ip4 = INADDR_BROADCAST;
        break;
    case LocalHost:
        ip4 = INADDR_LOOPBACK;
        break;
    case AnyIPv4:
        break;

    case LocalHostIPv6:
        ip6[15] = 1;
        Q_FALLTHROUGH();
    case AnyIPv6:
        d->setAddress(ip6);
        return;

    case Any:
        d->protocol = QAbstractSocket::AnyIPProtocol;
        return;
    }

    // common IPv4 part
    d->setAddress(ip4);
}

/*!
    Destroys the host address object.
*/
QHostAddress::~QHostAddress()
{
}

/*!
    Assigns another host \a address to this object, and returns a reference
    to this object.
*/
QHostAddress &QHostAddress::operator=(const QHostAddress &address)
{
    d = address.d;
    return *this;
}

#if QT_DEPRECATED_SINCE(5, 8)
/*!
    Assigns the host address \a address to this object, and returns a
    reference to this object.

    \sa setAddress()
*/
QHostAddress &QHostAddress::operator=(const QString &address)
{
    setAddress(address);
    return *this;
}
#endif

/*!
    \since 5.8
    Assigns the special address \a address to this object, and returns a
    reference to this object.

    \sa setAddress()
*/
QHostAddress &QHostAddress::operator=(SpecialAddress address)
{
    setAddress(address);
    return *this;
}

/*!
    \fn bool QHostAddress::operator!=(const QHostAddress &other) const
    \since 4.2

    Returns \c true if this host address is not the same as the \a other
    address given; otherwise returns \c false.
*/

/*!
    \fn bool QHostAddress::operator!=(SpecialAddress other) const

    Returns \c true if this host address is not the same as the \a other
    address given; otherwise returns \c false.
*/

/*!
    Sets the host address to 0.0.0.0.
*/
void QHostAddress::clear()
{
    d.detach();
    d->clear();
}

/*!
    Set the IPv4 address specified by \a ip4Addr.
*/
void QHostAddress::setAddress(quint32 ip4Addr)
{
    d.detach();
    d->setAddress(ip4Addr);
}

/*!
    \overload

    Set the IPv6 address specified by \a ip6Addr.

    \a ip6Addr must be an array of 16 bytes in network byte order
    (high-order byte first).
*/
void QHostAddress::setAddress(quint8 *ip6Addr)
{
    d.detach();
    d->setAddress(ip6Addr);
}

/*!
    \overload
    \since 5.5

    Set the IPv6 address specified by \a ip6Addr.

    \a ip6Addr must be an array of 16 bytes in network byte order
    (high-order byte first).
*/
void QHostAddress::setAddress(const quint8 *ip6Addr)
{
    d.detach();
    d->setAddress(ip6Addr);
}

/*!
    \overload

    Set the IPv6 address specified by \a ip6Addr.
*/
void QHostAddress::setAddress(const Q_IPV6ADDR &ip6Addr)
{
    d.detach();
    d->setAddress(ip6Addr);
}

/*!
    \overload

    Sets the IPv4 or IPv6 address specified by the string
    representation specified by \a address (e.g. "127.0.0.1").
    Returns \c true and sets the address if the address was successfully
    parsed; otherwise returns \c false.
*/
bool QHostAddress::setAddress(const QString &address)
{
    d.detach();
    return d->parse(address);
}

/*!
    \fn void QHostAddress::setAddress(const sockaddr *sockaddr)
    \overload

    Sets the IPv4 or IPv6 address specified by the native structure \a
    sockaddr.  Returns \c true and sets the address if the address was
    successfully parsed; otherwise returns \c false.
*/
void QHostAddress::setAddress(const struct sockaddr *sockaddr)
{
    d.detach();
#ifndef Q_OS_WINRT
    clear();
    if (sockaddr->sa_family == AF_INET)
        setAddress(htonl(((const sockaddr_in *)sockaddr)->sin_addr.s_addr));
    else if (sockaddr->sa_family == AF_INET6)
        setAddress(((const qt_sockaddr_in6 *)sockaddr)->sin6_addr.qt_s6_addr);
#else
    Q_UNUSED(sockaddr)
#endif
}

/*!
    Returns the IPv4 address as a number.

    For example, if the address is 127.0.0.1, the returned value is
    2130706433 (i.e. 0x7f000001).

    This value is valid if the protocol() is
    \l{QAbstractSocket::}{IPv4Protocol},
    or if the protocol is
    \l{QAbstractSocket::}{IPv6Protocol},
    and the IPv6 address is an IPv4 mapped address. (RFC4291)

    \sa toString()
*/
quint32 QHostAddress::toIPv4Address() const
{
    return toIPv4Address(Q_NULLPTR);
}

/*!
    Returns the IPv4 address as a number.

    For example, if the address is 127.0.0.1, the returned value is
    2130706433 (i.e. 0x7f000001).

    This value is valid if the protocol() is
    \l{QAbstractSocket::}{IPv4Protocol},
    or if the protocol is
    \l{QAbstractSocket::}{IPv6Protocol},
    and the IPv6 address is an IPv4 mapped address. (RFC4291). In those
    cases, \a ok will be set to true. Otherwise, it will be set to false.

    \sa toString()
*/
quint32 QHostAddress::toIPv4Address(bool *ok) const
{
    quint32 dummy;
    if (ok)
        *ok = d->protocol == QAbstractSocket::IPv4Protocol || d->protocol == QAbstractSocket::AnyIPProtocol
              || (d->protocol == QAbstractSocket::IPv6Protocol
                  && convertToIpv4(dummy, d->a6, ConversionMode(QHostAddress::ConvertV4MappedToIPv4
                                                                | QHostAddress::ConvertUnspecifiedAddress)));
    return d->a;
}

/*!
    Returns the network layer protocol of the host address.
*/
QAbstractSocket::NetworkLayerProtocol QHostAddress::protocol() const
{
    return QAbstractSocket::NetworkLayerProtocol(d->protocol);
}

/*!
    Returns the IPv6 address as a Q_IPV6ADDR structure. The structure
    consists of 16 unsigned characters.

    \snippet code/src_network_kernel_qhostaddress.cpp 0

    This value is valid if the protocol() is
    \l{QAbstractSocket::}{IPv6Protocol}.
    If the protocol is
    \l{QAbstractSocket::}{IPv4Protocol},
    then the address is returned an an IPv4 mapped IPv6 address. (RFC4291)

    \sa toString()
*/
Q_IPV6ADDR QHostAddress::toIPv6Address() const
{
    return d->a6;
}

/*!
    Returns the address as a string.

    For example, if the address is the IPv4 address 127.0.0.1, the
    returned string is "127.0.0.1". For IPv6 the string format will
    follow the RFC5952 recommendation.
    For QHostAddress::Any, its IPv4 address will be returned ("0.0.0.0")

    \sa toIPv4Address()
*/
QString QHostAddress::toString() const
{
    QString s;
    if (d->protocol == QAbstractSocket::IPv4Protocol
        || d->protocol == QAbstractSocket::AnyIPProtocol) {
        quint32 i = toIPv4Address();
        QIPAddressUtils::toString(s, i);
    } else if (d->protocol == QAbstractSocket::IPv6Protocol) {
        QIPAddressUtils::toString(s, d->a6.c);
        if (!d->scopeId.isEmpty())
            s.append(QLatin1Char('%') + d->scopeId);
    }
    return s;
}

/*!
    \since 4.1

    Returns the scope ID of an IPv6 address. For IPv4 addresses, or if the
    address does not contain a scope ID, an empty QString is returned.

    The IPv6 scope ID specifies the scope of \e reachability for non-global
    IPv6 addresses, limiting the area in which the address can be used. All
    IPv6 addresses are associated with such a reachability scope. The scope ID
    is used to disambiguate addresses that are not guaranteed to be globally
    unique.

    IPv6 specifies the following four levels of reachability:

    \list

    \li Node-local: Addresses that are only used for communicating with
    services on the same interface (e.g., the loopback interface "::1").

    \li Link-local: Addresses that are local to the network interface
    (\e{link}). There is always one link-local address for each IPv6 interface
    on your host. Link-local addresses ("fe80...") are generated from the MAC
    address of the local network adaptor, and are not guaranteed to be unique.

    \li Global: For globally routable addresses, such as public servers on the
    Internet.

    \endlist

    When using a link-local or site-local address for IPv6 connections, you
    must specify the scope ID. The scope ID for a link-local address is
    usually the same as the interface name (e.g., "eth0", "en1") or number
    (e.g., "1", "2").

    \sa setScopeId(), QNetworkInterface, QNetworkInterface::interfaceFromName
*/
QString QHostAddress::scopeId() const
{
    return (d->protocol == QAbstractSocket::IPv6Protocol) ? d->scopeId : QString();
}

/*!
    \since 4.1

    Sets the IPv6 scope ID of the address to \a id. If the address protocol is
    not IPv6, this function does nothing. The scope ID may be set as an
    interface name (such as "eth0" or "en1") or as an integer representing the
    interface index. If \a id is an interface name, QtNetwork will convert to
    an interface index using QNetworkInterface::interfaceIndexFromName() before
    calling the operating system networking functions.

    \sa scopeId(), QNetworkInterface, QNetworkInterface::interfaceFromName
*/
void QHostAddress::setScopeId(const QString &id)
{
    d.detach();
    if (d->protocol == QAbstractSocket::IPv6Protocol)
        d->scopeId = id;
}

/*!
    Returns \c true if this host address is the same as the \a other address
    given; otherwise returns \c false. This operator just calls isEqual(other, StrictConversion).

    \sa isEqual()
*/
bool QHostAddress::operator==(const QHostAddress &other) const
{
    return d == other.d || isEqual(other, StrictConversion);
}

/*!
    \since 5.8

    Returns \c true if this host address is the same as the \a other address
    given; otherwise returns \c false.

    The parameter \a mode controls which conversions are preformed between addresses
    of differing protocols. If no \a mode is given, \c TolerantConversion is performed
    by default.

    \sa ConversionMode, operator==()
 */
bool QHostAddress::isEqual(const QHostAddress &other, ConversionMode mode) const
{
    if (d == other.d)
        return true;

    if (d->protocol == QAbstractSocket::IPv4Protocol) {
        switch (other.d->protocol) {
        case QAbstractSocket::IPv4Protocol:
            return d->a == other.d->a;
        case QAbstractSocket::IPv6Protocol:
            quint32 a4;
            return convertToIpv4(a4, other.d->a6, mode) && (a4 == d->a);
        case QAbstractSocket::AnyIPProtocol:
            return (mode & QHostAddress::ConvertUnspecifiedAddress) && d->a == 0;
        case QAbstractSocket::UnknownNetworkLayerProtocol:
            return false;
        }
    }

    if (d->protocol == QAbstractSocket::IPv6Protocol) {
        switch (other.d->protocol) {
        case QAbstractSocket::IPv4Protocol:
            quint32 a4;
            return convertToIpv4(a4, d->a6, mode) && (a4 == other.d->a);
        case QAbstractSocket::IPv6Protocol:
            return memcmp(&d->a6, &other.d->a6, sizeof(Q_IPV6ADDR)) == 0;
        case QAbstractSocket::AnyIPProtocol:
            return (mode & QHostAddress::ConvertUnspecifiedAddress)
                    && (other.d->a6_64.c[0] == 0) && (other.d->a6_64.c[1] == 0);
        case QAbstractSocket::UnknownNetworkLayerProtocol:
            return false;
        }
    }

    if ((d->protocol == QAbstractSocket::AnyIPProtocol)
            && (mode & QHostAddress::ConvertUnspecifiedAddress)) {
        switch (other.d->protocol) {
        case QAbstractSocket::IPv4Protocol:
            return other.d->a == 0;
        case QAbstractSocket::IPv6Protocol:
            return (other.d->a6_64.c[0] == 0) && (other.d->a6_64.c[1] == 0);
        default:
            break;
        }
    }

    return d->protocol == other.d->protocol;
}

/*!
    Returns \c true if this host address is the same as the \a other
    address given; otherwise returns \c false.
*/
bool QHostAddress::operator ==(SpecialAddress other) const
{
    quint32 ip4 = INADDR_ANY;
    switch (other) {
    case Null:
        return d->protocol == QAbstractSocket::UnknownNetworkLayerProtocol;

    case Broadcast:
        ip4 = INADDR_BROADCAST;
        break;

    case LocalHost:
        ip4 = INADDR_LOOPBACK;
        break;

    case Any:
        return d->protocol == QAbstractSocket::AnyIPProtocol;

    case AnyIPv4:
        break;

    case LocalHostIPv6:
    case AnyIPv6:
        if (d->protocol == QAbstractSocket::IPv6Protocol) {
            quint64 second = quint8(other == LocalHostIPv6);  // 1 for localhost, 0 for any
            return d->a6_64.c[0] == 0 && d->a6_64.c[1] == qToBigEndian(second);
        }
        return false;
    }

    // common IPv4 part
    return d->protocol == QAbstractSocket::IPv4Protocol && d->a == ip4;
}

/*!
    Returns \c true if this host address is null (INADDR_ANY or in6addr_any).
    The default constructor creates a null address, and that address is
    not valid for any host or interface.
*/
bool QHostAddress::isNull() const
{
    return d->protocol == QAbstractSocket::UnknownNetworkLayerProtocol;
}

/*!
    \since 4.5

    Returns \c true if this IP is in the subnet described by the network
    prefix \a subnet and netmask \a netmask.

    An IP is considered to belong to a subnet if it is contained
    between the lowest and the highest address in that subnet. In the
    case of IP version 4, the lowest address is the network address,
    while the highest address is the broadcast address.

    The \a subnet argument does not have to be the actual network
    address (the lowest address in the subnet). It can be any valid IP
    belonging to that subnet. In particular, if it is equal to the IP
    address held by this object, this function will always return true
    (provided the netmask is a valid value).

    \sa parseSubnet()
*/
bool QHostAddress::isInSubnet(const QHostAddress &subnet, int netmask) const
{
    if (subnet.protocol() != d->protocol || netmask < 0)
        return false;

    union {
        quint32 ip;
        quint8 data[4];
    } ip4, net4;
    const quint8 *ip;
    const quint8 *net;
    if (d->protocol == QAbstractSocket::IPv4Protocol) {
        if (netmask > 32)
            netmask = 32;
        ip4.ip = qToBigEndian(d->a);
        net4.ip = qToBigEndian(subnet.d->a);
        ip = ip4.data;
        net = net4.data;
    } else if (d->protocol == QAbstractSocket::IPv6Protocol) {
        if (netmask > 128)
            netmask = 128;
        ip = d->a6.c;
        net = subnet.d->a6.c;
    } else {
        return false;
    }

    if (netmask >= 8 && memcmp(ip, net, netmask / 8) != 0)
        return false;
    if ((netmask & 7) == 0)
        return true;

    // compare the last octet now
    quint8 bytemask = 256 - (1 << (8 - (netmask & 7)));
    quint8 ipbyte = ip[netmask / 8];
    quint8 netbyte = net[netmask / 8];
    return (ipbyte & bytemask) == (netbyte & bytemask);
}

/*!
    \since 4.5
    \overload

    Returns \c true if this IP is in the subnet described by \a
    subnet. The QHostAddress member of \a subnet contains the network
    prefix and the int (second) member contains the netmask (prefix
    length).
*/
bool QHostAddress::isInSubnet(const QPair<QHostAddress, int> &subnet) const
{
    return isInSubnet(subnet.first, subnet.second);
}


/*!
    \since 4.5

    Parses the IP and subnet information contained in \a subnet and
    returns the network prefix for that network and its prefix length.

    The IP address and the netmask must be separated by a slash
    (/).

    This function supports arguments in the form:
    \list
      \li 123.123.123.123/n  where n is any value between 0 and 32
      \li 123.123.123.123/255.255.255.255
      \li <ipv6-address>/n  where n is any value between 0 and 128
    \endlist

    For IP version 4, this function accepts as well missing trailing
    components (i.e., less than 4 octets, like "192.168.1"), followed
    or not by a dot. If the netmask is also missing in that case, it
    is set to the number of octets actually passed (in the example
    above, it would be 24, for 3 octets).

    \sa isInSubnet()
*/
QPair<QHostAddress, int> QHostAddress::parseSubnet(const QString &subnet)
{
    // We support subnets in the form:
    //   ddd.ddd.ddd.ddd/nn
    //   ddd.ddd.ddd/nn
    //   ddd.ddd/nn
    //   ddd/nn
    //   ddd.ddd.ddd.
    //   ddd.ddd.ddd
    //   ddd.ddd.
    //   ddd.ddd
    //   ddd.
    //   ddd
    //   <ipv6-address>/nn
    //
    //  where nn can be an IPv4-style netmask for the IPv4 forms

    const QPair<QHostAddress, int> invalid = qMakePair(QHostAddress(), -1);
    if (subnet.isEmpty())
        return invalid;

    int slash = subnet.indexOf(QLatin1Char('/'));
    QStringRef netStr(&subnet);
    if (slash != -1)
        netStr.truncate(slash);

    int netmask = -1;
    bool isIpv6 = netStr.contains(QLatin1Char(':'));

    if (slash != -1) {
        // is the netmask given in IP-form or in bit-count form?
        if (!isIpv6 && subnet.indexOf(QLatin1Char('.'), slash + 1) != -1) {
            // IP-style, convert it to bit-count form
            QNetmaskAddress parser;
            if (!parser.setAddress(subnet.mid(slash + 1)))
                return invalid;
            netmask = parser.prefixLength();
        } else {
            bool ok;
            netmask = subnet.midRef(slash + 1).toUInt(&ok);
            if (!ok)
                return invalid;     // failed to parse the subnet
        }
    }

    if (isIpv6) {
        // looks like it's an IPv6 address
        if (netmask > 128)
            return invalid;     // invalid netmask
        if (netmask < 0)
            netmask = 128;

        QHostAddress net;
        if (!net.setAddress(netStr.toString()))
            return invalid;     // failed to parse the IP

        clearBits(net.d->a6.c, netmask, 128);
        return qMakePair(net, netmask);
    }

    if (netmask > 32)
        return invalid;         // invalid netmask

    // parse the address manually
    auto parts = netStr.split(QLatin1Char('.'));
    if (parts.isEmpty() || parts.count() > 4)
        return invalid;         // invalid IPv4 address

    if (parts.constLast().isEmpty())
        parts.removeLast();

    quint32 addr = 0;
    for (int i = 0; i < parts.count(); ++i) {
        bool ok;
        uint byteValue = parts.at(i).toUInt(&ok);
        if (!ok || byteValue > 255)
            return invalid;     // invalid IPv4 address

        addr <<= 8;
        addr += byteValue;
    }
    addr <<= 8 * (4 - parts.count());
    if (netmask == -1) {
        netmask = 8 * parts.count();
    } else if (netmask == 0) {
        // special case here
        // x86's instructions "shr" and "shl" do not operate when
        // their argument is 32, so the code below doesn't work as expected
        addr = 0;
    } else if (netmask != 32) {
        // clear remaining bits
        quint32 mask = quint32(0xffffffff) >> (32 - netmask) << (32 - netmask);
        addr &= mask;
    }

    return qMakePair(QHostAddress(addr), netmask);
}

/*!
    \since 5.0

    returns \c true if the address is the IPv6 loopback address, or any
    of the IPv4 loopback addresses.
*/
bool QHostAddress::isLoopback() const
{
    if ((d->a & 0xFF000000) == 0x7F000000)
        return true; // v4 range (including IPv6 wrapped IPv4 addresses)
    if (d->protocol == QAbstractSocket::IPv6Protocol) {
#ifdef __SSE2__
        const __m128i loopback = _mm_setr_epi8(0, 0, 0, 0,  0, 0, 0, 0,  0, 0, 0, 0,  0, 0, 0, 1);
        __m128i ipv6 = _mm_loadu_si128((const __m128i *)d->a6.c);
        __m128i cmp = _mm_cmpeq_epi8(ipv6, loopback);
        return _mm_movemask_epi8(cmp) == 0xffff;
#else
        if (d->a6_64.c[0] != 0 || qFromBigEndian(d->a6_64.c[1]) != 1)
            return false;
#endif
        return true;
    }
    return false;
}

/*!
    \since 5.6

    Returns \c true if the address is an IPv4 or IPv6 multicast address, \c
    false otherwise.
*/
bool QHostAddress::isMulticast() const
{
    if ((d->a & 0xF0000000) == 0xE0000000)
        return true; // 224.0.0.0-239.255.255.255 (including v4-mapped IPv6 addresses)
    if (d->protocol == QAbstractSocket::IPv6Protocol)
        return d->a6.c[0] == 0xff;
    return false;
}

#ifndef QT_NO_DEBUG_STREAM
QDebug operator<<(QDebug d, const QHostAddress &address)
{
    QDebugStateSaver saver(d);
    d.resetFormat().nospace();
    if (address == QHostAddress::Any)
        d << "QHostAddress(QHostAddress::Any)";
    else
        d << "QHostAddress(" << address.toString() << ')';
    return d;
}
#endif

<<<<<<< HEAD
uint qHash(const QHostAddress &key, uint seed) Q_DECL_NOTHROW
=======
/*!
    \since 5.0
    \relates QHostAddress
    Returns a hash of the host address \a key, using \a seed to seed the calculation.
*/
uint qHash(const QHostAddress &key, uint seed)
>>>>>>> 79352528
{
    return qHashBits(key.d->a6.c, 16, seed);
}

/*!
    \relates QHostAddress
    \fn operator==(QHostAddress::SpecialAddress lhs, const QHostAddress &rhs)

    Returns \c true if special address \a lhs is the same as host address \a rhs;
    otherwise returns \c false.

    \sa isEqual()
*/
#ifndef QT_NO_DATASTREAM

/*! \relates QHostAddress

    Writes host address \a address to the stream \a out and returns a reference
    to the stream.

    \sa {Serializing Qt Data Types}
*/
QDataStream &operator<<(QDataStream &out, const QHostAddress &address)
{
    qint8 prot;
    prot = qint8(address.protocol());
    out << prot;
    switch (address.protocol()) {
    case QAbstractSocket::UnknownNetworkLayerProtocol:
    case QAbstractSocket::AnyIPProtocol:
        break;
    case QAbstractSocket::IPv4Protocol:
        out << address.toIPv4Address();
        break;
    case QAbstractSocket::IPv6Protocol:
    {
        Q_IPV6ADDR ipv6 = address.toIPv6Address();
        for (int i = 0; i < 16; ++i)
            out << ipv6[i];
        out << address.scopeId();
    }
        break;
    }
    return out;
}

/*! \relates QHostAddress

    Reads a host address into \a address from the stream \a in and returns a
    reference to the stream.

    \sa {Serializing Qt Data Types}
*/
QDataStream &operator>>(QDataStream &in, QHostAddress &address)
{
    qint8 prot;
    in >> prot;
    switch (QAbstractSocket::NetworkLayerProtocol(prot)) {
    case QAbstractSocket::UnknownNetworkLayerProtocol:
        address.clear();
        break;
    case QAbstractSocket::IPv4Protocol:
    {
        quint32 ipv4;
        in >> ipv4;
        address.setAddress(ipv4);
    }
        break;
    case QAbstractSocket::IPv6Protocol:
    {
        Q_IPV6ADDR ipv6;
        for (int i = 0; i < 16; ++i)
            in >> ipv6[i];
        address.setAddress(ipv6);

        QString scope;
        in >> scope;
        address.setScopeId(scope);
    }
        break;
    case QAbstractSocket::AnyIPProtocol:
        address = QHostAddress::Any;
        break;
    default:
        address.clear();
        in.setStatus(QDataStream::ReadCorruptData);
    }
    return in;
}

#endif //QT_NO_DATASTREAM

QT_END_NAMESPACE<|MERGE_RESOLUTION|>--- conflicted
+++ resolved
@@ -1239,16 +1239,12 @@
 }
 #endif
 
-<<<<<<< HEAD
-uint qHash(const QHostAddress &key, uint seed) Q_DECL_NOTHROW
-=======
 /*!
     \since 5.0
     \relates QHostAddress
     Returns a hash of the host address \a key, using \a seed to seed the calculation.
 */
-uint qHash(const QHostAddress &key, uint seed)
->>>>>>> 79352528
+uint qHash(const QHostAddress &key, uint seed) Q_DECL_NOTHROW
 {
     return qHashBits(key.d->a6.c, 16, seed);
 }
