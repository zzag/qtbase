--- conflicted
+++ resolved
@@ -99,16 +99,10 @@
     qint64 contentLength() const override;
     void setContentLength(qint64 length) override;
 
-<<<<<<< HEAD
     QList<QPair<QByteArray, QByteArray> > header() const override;
     QByteArray headerField(const QByteArray &name, const QByteArray &defaultValue = QByteArray()) const override;
     void setHeaderField(const QByteArray &name, const QByteArray &data) override;
-=======
-    QList<QPair<QByteArray, QByteArray> > header() const Q_DECL_OVERRIDE;
-    QByteArray headerField(const QByteArray &name, const QByteArray &defaultValue = QByteArray()) const Q_DECL_OVERRIDE;
-    void setHeaderField(const QByteArray &name, const QByteArray &data) Q_DECL_OVERRIDE;
     void prependHeaderField(const QByteArray &name, const QByteArray &data);
->>>>>>> 4ba53561
 
     Operation operation() const;
     void setOperation(Operation operation);
