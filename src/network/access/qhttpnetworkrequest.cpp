/****************************************************************************
**
** Copyright (C) 2016 The Qt Company Ltd.
** Contact: https://www.qt.io/licensing/
**
** This file is part of the QtNetwork module of the Qt Toolkit.
**
** $QT_BEGIN_LICENSE:LGPL$
** Commercial License Usage
** Licensees holding valid commercial Qt licenses may use this file in
** accordance with the commercial license agreement provided with the
** Software or, alternatively, in accordance with the terms contained in
** a written agreement between you and The Qt Company. For licensing terms
** and conditions see https://www.qt.io/terms-conditions. For further
** information use the contact form at https://www.qt.io/contact-us.
**
** GNU Lesser General Public License Usage
** Alternatively, this file may be used under the terms of the GNU Lesser
** General Public License version 3 as published by the Free Software
** Foundation and appearing in the file LICENSE.LGPL3 included in the
** packaging of this file. Please review the following information to
** ensure the GNU Lesser General Public License version 3 requirements
** will be met: https://www.gnu.org/licenses/lgpl-3.0.html.
**
** GNU General Public License Usage
** Alternatively, this file may be used under the terms of the GNU
** General Public License version 2.0 or (at your option) the GNU General
** Public license version 3 or any later version approved by the KDE Free
** Qt Foundation. The licenses are as published by the Free Software
** Foundation and appearing in the file LICENSE.GPL2 and LICENSE.GPL3
** included in the packaging of this file. Please review the following
** information to ensure the GNU General Public License requirements will
** be met: https://www.gnu.org/licenses/gpl-2.0.html and
** https://www.gnu.org/licenses/gpl-3.0.html.
**
** $QT_END_LICENSE$
**
****************************************************************************/

#include "qhttpnetworkrequest_p.h"
#include "private/qnoncontiguousbytedevice_p.h"

QT_BEGIN_NAMESPACE

QHttpNetworkRequestPrivate::QHttpNetworkRequestPrivate(QHttpNetworkRequest::Operation op,
        QHttpNetworkRequest::Priority pri, const QUrl &newUrl)
<<<<<<< HEAD
    : QHttpNetworkHeaderPrivate(newUrl), operation(op), priority(pri), uploadByteDevice(0),
      autoDecompress(false), pipeliningAllowed(false), http2Allowed(false),
=======
    : QHttpNetworkHeaderPrivate(newUrl), operation(op), priority(pri), uploadByteDevice(nullptr),
      autoDecompress(false), pipeliningAllowed(false), spdyAllowed(false), http2Allowed(false),
>>>>>>> 4c3c63d4
      http2Direct(false), withCredentials(true), preConnect(false), redirectCount(0),
      redirectPolicy(QNetworkRequest::ManualRedirectPolicy)
{
}

QHttpNetworkRequestPrivate::QHttpNetworkRequestPrivate(const QHttpNetworkRequestPrivate &other) // = default
    : QHttpNetworkHeaderPrivate(other),
      operation(other.operation),
      customVerb(other.customVerb),
      priority(other.priority),
      uploadByteDevice(other.uploadByteDevice),
      autoDecompress(other.autoDecompress),
      pipeliningAllowed(other.pipeliningAllowed),
      http2Allowed(other.http2Allowed),
      http2Direct(other.http2Direct),
      withCredentials(other.withCredentials),
      ssl(other.ssl),
      preConnect(other.preConnect),
      redirectCount(other.redirectCount),
      redirectPolicy(other.redirectPolicy),
      peerVerifyName(other.peerVerifyName)
{
}

QHttpNetworkRequestPrivate::~QHttpNetworkRequestPrivate()
{
}

bool QHttpNetworkRequestPrivate::operator==(const QHttpNetworkRequestPrivate &other) const
{
    return QHttpNetworkHeaderPrivate::operator==(other)
        && (operation == other.operation)
        && (priority == other.priority)
        && (uploadByteDevice == other.uploadByteDevice)
        && (autoDecompress == other.autoDecompress)
        && (pipeliningAllowed == other.pipeliningAllowed)
        && (http2Allowed == other.http2Allowed)
        && (http2Direct == other.http2Direct)
        // we do not clear the customVerb in setOperation
        && (operation != QHttpNetworkRequest::Custom || (customVerb == other.customVerb))
        && (withCredentials == other.withCredentials)
        && (ssl == other.ssl)
        && (preConnect == other.preConnect)
        && (redirectPolicy == other.redirectPolicy)
        && (peerVerifyName == other.peerVerifyName);
}

QByteArray QHttpNetworkRequest::methodName() const
{
    switch (d->operation) {
    case QHttpNetworkRequest::Get:
        return "GET";
    case QHttpNetworkRequest::Head:
        return "HEAD";
    case QHttpNetworkRequest::Post:
        return "POST";
    case QHttpNetworkRequest::Options:
        return "OPTIONS";
    case QHttpNetworkRequest::Put:
        return "PUT";
    case QHttpNetworkRequest::Delete:
        return "DELETE";
    case QHttpNetworkRequest::Trace:
        return "TRACE";
    case QHttpNetworkRequest::Connect:
        return "CONNECT";
    case QHttpNetworkRequest::Custom:
        return d->customVerb;
    default:
        break;
    }
    return QByteArray();
}

QByteArray QHttpNetworkRequest::uri(bool throughProxy) const
{
    QUrl::FormattingOptions format(QUrl::RemoveFragment | QUrl::RemoveUserInfo | QUrl::FullyEncoded);

    // for POST, query data is sent as content
    if (d->operation == QHttpNetworkRequest::Post && !d->uploadByteDevice)
        format |= QUrl::RemoveQuery;
    // for requests through proxy, the Request-URI contains full url
    if (!throughProxy)
        format |= QUrl::RemoveScheme | QUrl::RemoveAuthority;
    QUrl copy = d->url;
    if (copy.path().isEmpty())
        copy.setPath(QStringLiteral("/"));
    else
        format |= QUrl::NormalizePathSegments;
    QByteArray uri = copy.toEncoded(format);
    return uri;
}

QByteArray QHttpNetworkRequestPrivate::header(const QHttpNetworkRequest &request, bool throughProxy)
{
    QList<QPair<QByteArray, QByteArray> > fields = request.header();
    QByteArray ba;
    ba.reserve(40 + fields.length()*25); // very rough lower bound estimation

    ba += request.methodName();
    ba += ' ';
    ba += request.uri(throughProxy);

    ba += " HTTP/";
    ba += QByteArray::number(request.majorVersion());
    ba += '.';
    ba += QByteArray::number(request.minorVersion());
    ba += "\r\n";

    QList<QPair<QByteArray, QByteArray> >::const_iterator it = fields.constBegin();
    QList<QPair<QByteArray, QByteArray> >::const_iterator endIt = fields.constEnd();
    for (; it != endIt; ++it) {
        ba += it->first;
        ba += ": ";
        ba += it->second;
        ba += "\r\n";
    }
    if (request.d->operation == QHttpNetworkRequest::Post) {
        // add content type, if not set in the request
        if (request.headerField("content-type").isEmpty() && ((request.d->uploadByteDevice && request.d->uploadByteDevice->size() > 0) || request.d->url.hasQuery())) {
            //Content-Type is mandatory. We can't say anything about the encoding, but x-www-form-urlencoded is the most likely to work.
            //This warning indicates a bug in application code not setting a required header.
            //Note that if using QHttpMultipart, the content-type is set in QNetworkAccessManagerPrivate::prepareMultipart already
            qWarning("content-type missing in HTTP POST, defaulting to application/x-www-form-urlencoded. Use QNetworkRequest::setHeader() to fix this problem.");
            ba += "Content-Type: application/x-www-form-urlencoded\r\n";
        }
        if (!request.d->uploadByteDevice && request.d->url.hasQuery()) {
            QByteArray query = request.d->url.query(QUrl::FullyEncoded).toLatin1();
            ba += "Content-Length: ";
            ba += QByteArray::number(query.size());
            ba += "\r\n\r\n";
            ba += query;
        } else {
            ba += "\r\n";
        }
    } else {
        ba += "\r\n";
    }
     return ba;
}


// QHttpNetworkRequest

QHttpNetworkRequest::QHttpNetworkRequest(const QUrl &url, Operation operation, Priority priority)
    : d(new QHttpNetworkRequestPrivate(operation, priority, url))
{
}

QHttpNetworkRequest::QHttpNetworkRequest(const QHttpNetworkRequest &other)
    : QHttpNetworkHeader(other), d(other.d)
{
}

QHttpNetworkRequest::~QHttpNetworkRequest()
{
}

QUrl QHttpNetworkRequest::url() const
{
    return d->url;
}
void QHttpNetworkRequest::setUrl(const QUrl &url)
{
    d->url = url;
}

bool QHttpNetworkRequest::isSsl() const
{
    return d->ssl;
}
void QHttpNetworkRequest::setSsl(bool s)
{
    d->ssl = s;
}

bool QHttpNetworkRequest::isPreConnect() const
{
    return d->preConnect;
}
void QHttpNetworkRequest::setPreConnect(bool preConnect)
{
    d->preConnect = preConnect;
}

bool QHttpNetworkRequest::isFollowRedirects() const
{
    return d->redirectPolicy != QNetworkRequest::ManualRedirectPolicy;
}

void QHttpNetworkRequest::setRedirectPolicy(QNetworkRequest::RedirectPolicy policy)
{
    d->redirectPolicy = policy;
}

QNetworkRequest::RedirectPolicy QHttpNetworkRequest::redirectPolicy() const
{
    return d->redirectPolicy;
}

int QHttpNetworkRequest::redirectCount() const
{
    return d->redirectCount;
}

void QHttpNetworkRequest::setRedirectCount(int count)
{
    d->redirectCount = count;
}

qint64 QHttpNetworkRequest::contentLength() const
{
    return d->contentLength();
}

void QHttpNetworkRequest::setContentLength(qint64 length)
{
    d->setContentLength(length);
}

QList<QPair<QByteArray, QByteArray> > QHttpNetworkRequest::header() const
{
    return d->fields;
}

QByteArray QHttpNetworkRequest::headerField(const QByteArray &name, const QByteArray &defaultValue) const
{
    return d->headerField(name, defaultValue);
}

void QHttpNetworkRequest::setHeaderField(const QByteArray &name, const QByteArray &data)
{
    d->setHeaderField(name, data);
}

void QHttpNetworkRequest::prependHeaderField(const QByteArray &name, const QByteArray &data)
{
    d->prependHeaderField(name, data);
}

QHttpNetworkRequest &QHttpNetworkRequest::operator=(const QHttpNetworkRequest &other)
{
    d = other.d;
    return *this;
}

bool QHttpNetworkRequest::operator==(const QHttpNetworkRequest &other) const
{
    return d->operator==(*other.d);
}

QHttpNetworkRequest::Operation QHttpNetworkRequest::operation() const
{
    return d->operation;
}

void QHttpNetworkRequest::setOperation(Operation operation)
{
    d->operation = operation;
}

QByteArray QHttpNetworkRequest::customVerb() const
{
    return d->customVerb;
}

void QHttpNetworkRequest::setCustomVerb(const QByteArray &customVerb)
{
    d->customVerb = customVerb;
}

QHttpNetworkRequest::Priority QHttpNetworkRequest::priority() const
{
    return d->priority;
}

void QHttpNetworkRequest::setPriority(Priority priority)
{
    d->priority = priority;
}

bool QHttpNetworkRequest::isPipeliningAllowed() const
{
    return d->pipeliningAllowed;
}

void QHttpNetworkRequest::setPipeliningAllowed(bool b)
{
    d->pipeliningAllowed = b;
}

bool QHttpNetworkRequest::isHTTP2Allowed() const
{
    return d->http2Allowed;
}

void QHttpNetworkRequest::setHTTP2Allowed(bool b)
{
    d->http2Allowed = b;
}

bool QHttpNetworkRequest::isHTTP2Direct() const
{
    return d->http2Direct;
}

void QHttpNetworkRequest::setHTTP2Direct(bool b)
{
    d->http2Direct = b;
}

bool QHttpNetworkRequest::withCredentials() const
{
    return d->withCredentials;
}

void QHttpNetworkRequest::setWithCredentials(bool b)
{
    d->withCredentials = b;
}

void QHttpNetworkRequest::setUploadByteDevice(QNonContiguousByteDevice *bd)
{
    d->uploadByteDevice = bd;
}

QNonContiguousByteDevice* QHttpNetworkRequest::uploadByteDevice() const
{
    return d->uploadByteDevice;
}

int QHttpNetworkRequest::majorVersion() const
{
    return 1;
}

int QHttpNetworkRequest::minorVersion() const
{
    return 1;
}

QString QHttpNetworkRequest::peerVerifyName() const
{
    return d->peerVerifyName;
}

void QHttpNetworkRequest::setPeerVerifyName(const QString &peerName)
{
    d->peerVerifyName = peerName;
}

QT_END_NAMESPACE
<|MERGE_RESOLUTION|>--- conflicted
+++ resolved
@@ -44,13 +44,8 @@
 
 QHttpNetworkRequestPrivate::QHttpNetworkRequestPrivate(QHttpNetworkRequest::Operation op,
         QHttpNetworkRequest::Priority pri, const QUrl &newUrl)
-<<<<<<< HEAD
-    : QHttpNetworkHeaderPrivate(newUrl), operation(op), priority(pri), uploadByteDevice(0),
+    : QHttpNetworkHeaderPrivate(newUrl), operation(op), priority(pri), uploadByteDevice(nullptr),
       autoDecompress(false), pipeliningAllowed(false), http2Allowed(false),
-=======
-    : QHttpNetworkHeaderPrivate(newUrl), operation(op), priority(pri), uploadByteDevice(nullptr),
-      autoDecompress(false), pipeliningAllowed(false), spdyAllowed(false), http2Allowed(false),
->>>>>>> 4c3c63d4
       http2Direct(false), withCredentials(true), preConnect(false), redirectCount(0),
       redirectPolicy(QNetworkRequest::ManualRedirectPolicy)
 {
