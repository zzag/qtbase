--- conflicted
+++ resolved
@@ -79,11 +79,7 @@
 {
 public:
     QPrintPreviewMainWindow(QWidget *parent) : QMainWindow(parent) {}
-<<<<<<< HEAD
-    QMenu *createPopupMenu() override { return 0; }
-=======
-    QMenu *createPopupMenu() Q_DECL_OVERRIDE { return nullptr; }
->>>>>>> 52b85212
+    QMenu *createPopupMenu() override { return nullptr; }
 };
 
 class ZoomFactorValidator : public QDoubleValidator
