--- conflicted
+++ resolved
@@ -291,8 +291,6 @@
     return keyDelay;
 }
 
-<<<<<<< HEAD
-=======
 static int defaultTimeout()
 {
     if (timeout == -1) {
@@ -305,23 +303,6 @@
     return timeout;
 }
 
-static bool isValidSlot(const QMetaMethod &sl)
-{
-    if (sl.access() != QMetaMethod::Private || sl.parameterCount() != 0
-        || sl.returnType() != QMetaType::Void || sl.methodType() != QMetaMethod::Slot)
-        return false;
-    QByteArray name = sl.name();
-    if (name.isEmpty())
-        return false;
-    if (name.endsWith("_data"))
-        return false;
-    if (name == "initTestCase" || name == "cleanupTestCase"
-        || name == "cleanup" || name == "init")
-        return false;
-    return true;
-}
-
->>>>>>> 002112e8
 Q_TESTLIB_EXPORT bool printAvailableFunctions = false;
 Q_TESTLIB_EXPORT QStringList testFunctions;
 Q_TESTLIB_EXPORT QStringList testTags;
