--- conflicted
+++ resolved
@@ -333,123 +333,6 @@
     emit relaySignal(realObject, senderMetaObject, lastSignalIdx, args);
 }
 
-<<<<<<< HEAD
-=======
-// our Meta Object
-// modify carefully: this has been hand-edited!
-// the relaySlot slot gets called with the void** array
-
-struct qt_meta_stringdata_QDBusAdaptorConnector_t {
-    QByteArrayData data[10];
-    char stringdata[96];
-};
-#define QT_MOC_LITERAL(idx, ofs, len) \
-    Q_STATIC_BYTE_ARRAY_DATA_HEADER_INITIALIZER_WITH_OFFSET(len, \
-        offsetof(qt_meta_stringdata_QDBusAdaptorConnector_t, stringdata) + ofs \
-        - idx * sizeof(QByteArrayData) \
-    )
-static const qt_meta_stringdata_QDBusAdaptorConnector_t qt_meta_stringdata_QDBusAdaptorConnector = {
-    {
-QT_MOC_LITERAL(0, 0, 21),
-QT_MOC_LITERAL(1, 22, 11),
-QT_MOC_LITERAL(2, 34, 0),
-QT_MOC_LITERAL(3, 35, 3),
-QT_MOC_LITERAL(4, 39, 18),
-QT_MOC_LITERAL(5, 58, 10),
-QT_MOC_LITERAL(6, 69, 3),
-QT_MOC_LITERAL(7, 73, 4),
-QT_MOC_LITERAL(8, 78, 9),
-QT_MOC_LITERAL(9, 88, 6)
-    },
-    "QDBusAdaptorConnector\0relaySignal\0\0"
-    "obj\0const QMetaObject*\0metaObject\0sid\0"
-    "args\0relaySlot\0polish\0"
-};
-#undef QT_MOC_LITERAL
-
-static const uint qt_meta_data_QDBusAdaptorConnector[] = {
-
- // content:
-       7,       // revision
-       0,       // classname
-       0,    0, // classinfo
-       3,   14, // methods
-       0,    0, // properties
-       0,    0, // enums/sets
-       0,    0, // constructors
-       0,       // flags
-       1,       // signalCount
-
- // signals: name, argc, parameters, tag, flags
-       1,    4,   29,    2, 0x05,
-
- // slots: name, argc, parameters, tag, flags
-       8,    0,   38,    2, 0x0a,
-       9,    0,   39,    2, 0x0a,
-
- // signals: parameters
-    QMetaType::Void, QMetaType::QObjectStar, 0x80000000 | 4, QMetaType::Int, QMetaType::QVariantList,    3,    5,    6,    7,
-
- // slots: parameters
-    QMetaType::Void,
-    QMetaType::Void,
-
-       0        // eod
-};
-
-void QDBusAdaptorConnector::qt_static_metacall(QObject *_o, QMetaObject::Call _c, int _id, void **_a)
-{
-    if (_c == QMetaObject::InvokeMetaMethod) {
-        Q_ASSERT(staticMetaObject.cast(_o));
-        QDBusAdaptorConnector *_t = static_cast<QDBusAdaptorConnector *>(_o);
-        switch (_id) {
-        case 0: _t->relaySignal((*reinterpret_cast< QObject*(*)>(_a[1])),(*reinterpret_cast< const QMetaObject*(*)>(_a[2])),(*reinterpret_cast< int(*)>(_a[3])),(*reinterpret_cast< const QVariantList(*)>(_a[4]))); break;
-        case 1: _t->relaySlot(_a); break; // HAND EDIT: add the _a parameter
-        case 2: _t->polish(); break;
-        default: ;
-        }
-    }
-}
-
-const QMetaObject QDBusAdaptorConnector::staticMetaObject = {
-    { &QObject::staticMetaObject, qt_meta_stringdata_QDBusAdaptorConnector.data,
-      qt_meta_data_QDBusAdaptorConnector, qt_static_metacall, nullptr, nullptr }
-};
-
-const QMetaObject *QDBusAdaptorConnector::metaObject() const
-{
-    return &staticMetaObject;
-}
-
-void *QDBusAdaptorConnector::qt_metacast(const char *_clname)
-{
-    if (!_clname) return nullptr;
-    if (!strcmp(_clname, qt_meta_stringdata_QDBusAdaptorConnector.stringdata))
-        return static_cast<void*>(const_cast< QDBusAdaptorConnector*>(this));
-    return QObject::qt_metacast(_clname);
-}
-
-int QDBusAdaptorConnector::qt_metacall(QMetaObject::Call _c, int _id, void **_a)
-{
-    _id = QObject::qt_metacall(_c, _id, _a);
-    if (_id < 0)
-        return _id;
-    if (_c == QMetaObject::InvokeMetaMethod) {
-        if (_id < 3)
-            qt_static_metacall(this, _c, _id, _a);
-        _id -= 3;
-    }
-    return _id;
-}
-
-// SIGNAL 0
-void QDBusAdaptorConnector::relaySignal(QObject * _t1, const QMetaObject * _t2, int _t3, const QVariantList & _t4)
-{
-    void *_a[] = { nullptr, const_cast<void*>(reinterpret_cast<const void*>(&_t1)), const_cast<void*>(reinterpret_cast<const void*>(&_t2)), const_cast<void*>(reinterpret_cast<const void*>(&_t3)), const_cast<void*>(reinterpret_cast<const void*>(&_t4)) };
-    QMetaObject::activate(this, &staticMetaObject, 0, _a);
-}
-
->>>>>>> 4c3c63d4
 QT_END_NAMESPACE
 
 #endif // QT_NO_DBUS