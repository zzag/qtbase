/****************************************************************************
**
** Copyright (C) 2014 BogDan Vatra <bogdan@kde.org>
** Copyright (C) 2016 The Qt Company Ltd.
** Contact: https://www.qt.io/licensing/
**
** This file is part of the Android port of the Qt Toolkit.
**
** $QT_BEGIN_LICENSE:LGPL$
** Commercial License Usage
** Licensees holding valid commercial Qt licenses may use this file in
** accordance with the commercial license agreement provided with the
** Software or, alternatively, in accordance with the terms contained in
** a written agreement between you and The Qt Company. For licensing terms
** and conditions see https://www.qt.io/terms-conditions. For further
** information use the contact form at https://www.qt.io/contact-us.
**
** GNU Lesser General Public License Usage
** Alternatively, this file may be used under the terms of the GNU Lesser
** General Public License version 3 as published by the Free Software
** Foundation and appearing in the file LICENSE.LGPL3 included in the
** packaging of this file. Please review the following information to
** ensure the GNU Lesser General Public License version 3 requirements
** will be met: https://www.gnu.org/licenses/lgpl-3.0.html.
**
** GNU General Public License Usage
** Alternatively, this file may be used under the terms of the GNU
** General Public License version 2.0 or (at your option) the GNU General
** Public license version 3 or any later version approved by the KDE Free
** Qt Foundation. The licenses are as published by the Free Software
** Foundation and appearing in the file LICENSE.GPL2 and LICENSE.GPL3
** included in the packaging of this file. Please review the following
** information to ensure the GNU General Public License requirements will
** be met: https://www.gnu.org/licenses/gpl-2.0.html and
** https://www.gnu.org/licenses/gpl-3.0.html.
**
** $QT_END_LICENSE$
**
****************************************************************************/

package org.qtproject.qt5.android;

import android.app.Activity;
import android.content.Context;
import android.content.Intent;
import android.content.pm.ActivityInfo;
import android.content.pm.PackageManager;
import android.content.pm.PackageManager.NameNotFoundException;
import android.content.res.Configuration;
import android.graphics.drawable.ColorDrawable;
import android.graphics.drawable.Drawable;
import android.graphics.Rect;
import android.net.LocalServerSocket;
import android.net.LocalSocket;
import android.os.Build;
import android.os.Bundle;
import android.os.Handler;
import android.os.ResultReceiver;
import android.text.method.MetaKeyKeyListener;
import android.util.Base64;
import android.util.DisplayMetrics;
import android.util.Log;
import android.util.TypedValue;
import android.view.ContextMenu;
import android.view.ContextMenu.ContextMenuInfo;
import android.view.KeyCharacterMap;
import android.view.KeyEvent;
import android.view.Menu;
import android.view.MenuItem;
import android.view.MotionEvent;
import android.view.Surface;
import android.view.View;
import android.view.ViewConfiguration;
import android.view.ViewGroup;
import android.view.WindowManager;
import android.view.inputmethod.InputMethodManager;
import android.view.ViewTreeObserver;
import android.widget.ImageView;
import android.widget.PopupMenu;

import java.io.BufferedReader;
import java.io.DataOutputStream;
import java.io.File;
import java.io.FileWriter;
import java.io.InputStreamReader;
import java.io.IOException;
import java.lang.reflect.Constructor;
import java.lang.reflect.Method;
import java.util.ArrayList;
import java.util.HashMap;

import org.qtproject.qt5.android.accessibility.QtAccessibilityDelegate;

public class QtActivityDelegate
{
    private Activity m_activity = null;
    private Method m_super_dispatchKeyEvent = null;
    private Method m_super_onRestoreInstanceState = null;
    private Method m_super_onRetainNonConfigurationInstance = null;
    private Method m_super_onSaveInstanceState = null;
    private Method m_super_onKeyDown = null;
    private Method m_super_onKeyUp = null;
    private Method m_super_onConfigurationChanged = null;
    private Method m_super_onActivityResult = null;
    private Method m_super_dispatchGenericMotionEvent = null;
    private Method m_super_onWindowFocusChanged = null;

    private static final String NATIVE_LIBRARIES_KEY = "native.libraries";
    private static final String BUNDLED_LIBRARIES_KEY = "bundled.libraries";
    private static final String MAIN_LIBRARY_KEY = "main.library";
    private static final String ENVIRONMENT_VARIABLES_KEY = "environment.variables";
    private static final String APPLICATION_PARAMETERS_KEY = "application.parameters";
    private static final String STATIC_INIT_CLASSES_KEY = "static.init.classes";
    private static final String NECESSITAS_API_LEVEL_KEY = "necessitas.api.level";
    private static final String EXTRACT_STYLE_KEY = "extract.android.style";
    private static final String EXTRACT_STYLE_MINIMAL_KEY = "extract.android.style.option";

    private static String m_environmentVariables = null;
    private static String m_applicationParameters = null;

    private int m_currentRotation = -1; // undefined
    private int m_nativeOrientation = Configuration.ORIENTATION_UNDEFINED;

    private String m_mainLib;
    private long m_metaState;
    private int m_lastChar = 0;
    private int m_softInputMode = 0;
    private boolean m_fullScreen = false;
    private boolean m_started = false;
    private HashMap<Integer, QtSurface> m_surfaces = null;
    private HashMap<Integer, View> m_nativeViews = null;
    private QtLayout m_layout = null;
    private ImageView m_splashScreen = null;
    private boolean m_splashScreenSticky = false;
    private QtEditText m_editText = null;
    private InputMethodManager m_imm = null;
    private boolean m_quitApp = true;
    private Process m_debuggerProcess = null; // debugger process
    private View m_dummyView = null;
    private boolean m_keyboardIsVisible = false;
    public boolean m_backKeyPressedSent = false;
    private long m_showHideTimeStamp = System.nanoTime();
    private int m_portraitKeyboardHeight = 0;
    private int m_landscapeKeyboardHeight = 0;
    private int m_probeKeyboardHeightDelay = 50; // ms

    public void setFullScreen(boolean enterFullScreen)
    {
        if (m_fullScreen == enterFullScreen)
            return;

        if (m_fullScreen = enterFullScreen) {
            m_activity.getWindow().addFlags(WindowManager.LayoutParams.FLAG_FULLSCREEN);
            m_activity.getWindow().clearFlags(WindowManager.LayoutParams.FLAG_FORCE_NOT_FULLSCREEN);
            try {
<<<<<<< HEAD
                int flags = View.SYSTEM_UI_FLAG_HIDE_NAVIGATION;
                flags |= View.SYSTEM_UI_FLAG_LAYOUT_STABLE;
                flags |= View.SYSTEM_UI_FLAG_LAYOUT_HIDE_NAVIGATION;
                flags |= View.SYSTEM_UI_FLAG_LAYOUT_FULLSCREEN;
                flags |= View.SYSTEM_UI_FLAG_FULLSCREEN;

                if (Build.VERSION.SDK_INT >= 19)
                    flags |= View.class.getDeclaredField("SYSTEM_UI_FLAG_IMMERSIVE_STICKY").getInt(null);

                m_activity.getWindow().getDecorView().setSystemUiVisibility(flags | View.INVISIBLE);
=======
                if (Build.VERSION.SDK_INT >= 19) {
                    int flags = View.class.getDeclaredField("SYSTEM_UI_FLAG_HIDE_NAVIGATION").getInt(null);
                    flags |= View.class.getDeclaredField("SYSTEM_UI_FLAG_LAYOUT_STABLE").getInt(null);
                    flags |= View.class.getDeclaredField("SYSTEM_UI_FLAG_LAYOUT_HIDE_NAVIGATION").getInt(null);
                    flags |= View.class.getDeclaredField("SYSTEM_UI_FLAG_LAYOUT_FULLSCREEN").getInt(null);
                    flags |= View.class.getDeclaredField("SYSTEM_UI_FLAG_FULLSCREEN").getInt(null);
                    flags |= View.class.getDeclaredField("SYSTEM_UI_FLAG_IMMERSIVE_STICKY").getInt(null);
                    Method m = View.class.getMethod("setSystemUiVisibility", int.class);
                    m.invoke(m_activity.getWindow().getDecorView(), flags | View.INVISIBLE);
                }
>>>>>>> 541c9d4d
            } catch (Exception e) {
                e.printStackTrace();
            }
        } else {
            m_activity.getWindow().addFlags(WindowManager.LayoutParams.FLAG_FORCE_NOT_FULLSCREEN);
            m_activity.getWindow().clearFlags(WindowManager.LayoutParams.FLAG_FULLSCREEN);
            m_activity.getWindow().getDecorView().setSystemUiVisibility(View.SYSTEM_UI_FLAG_VISIBLE);
        }
        m_layout.requestLayout();
    }

    public void updateFullScreen()
    {
        if (m_fullScreen) {
            m_fullScreen = false;
            setFullScreen(true);
        }
    }

    // input method hints - must be kept in sync with QTDIR/src/corelib/global/qnamespace.h
    private final int ImhHiddenText = 0x1;
    private final int ImhSensitiveData = 0x2;
    private final int ImhNoAutoUppercase = 0x4;
    private final int ImhPreferNumbers = 0x8;
    private final int ImhPreferUppercase = 0x10;
    private final int ImhPreferLowercase = 0x20;
    private final int ImhNoPredictiveText = 0x40;

    private final int ImhDate = 0x80;
    private final int ImhTime = 0x100;

    private final int ImhPreferLatin = 0x200;

    private final int ImhMultiLine = 0x400;

    private final int ImhDigitsOnly = 0x10000;
    private final int ImhFormattedNumbersOnly = 0x20000;
    private final int ImhUppercaseOnly = 0x40000;
    private final int ImhLowercaseOnly = 0x80000;
    private final int ImhDialableCharactersOnly = 0x100000;
    private final int ImhEmailCharactersOnly = 0x200000;
    private final int ImhUrlCharactersOnly = 0x400000;
    private final int ImhLatinOnly = 0x800000;

    // enter key type - must be kept in sync with QTDIR/src/corelib/global/qnamespace.h
    private final int EnterKeyDefault = 0;
    private final int EnterKeyReturn = 1;
    private final int EnterKeyDone = 2;
    private final int EnterKeyGo = 3;
    private final int EnterKeySend = 4;
    private final int EnterKeySearch = 5;
    private final int EnterKeyNext = 6;
    private final int EnterKeyPrevious = 7;

    // application state
    public static final int ApplicationSuspended = 0x0;
    public static final int ApplicationHidden = 0x1;
    public static final int ApplicationInactive = 0x2;
    public static final int ApplicationActive = 0x4;


    public boolean setKeyboardVisibility(boolean visibility, long timeStamp)
    {
        if (m_showHideTimeStamp > timeStamp)
            return false;
        m_showHideTimeStamp = timeStamp;

        if (m_keyboardIsVisible == visibility)
            return false;
        m_keyboardIsVisible = visibility;
        QtNative.keyboardVisibilityChanged(m_keyboardIsVisible);

        if (visibility == false)
            updateFullScreen(); // Hiding the keyboard clears the immersive mode, so we need to set it again.

        return true;
    }
    public void resetSoftwareKeyboard()
    {
        if (m_imm == null)
            return;
        m_editText.postDelayed(new Runnable() {
            @Override
            public void run() {
                m_imm.restartInput(m_editText);
                m_editText.m_optionsChanged = false;
            }
        }, 5);
    }

    public void showSoftwareKeyboard(final int x, final int y, final int width, final int height, final int inputHints, final int enterKeyType)
    {
        if (m_imm == null)
            return;

        DisplayMetrics metrics = new DisplayMetrics();
        m_activity.getWindowManager().getDefaultDisplay().getMetrics(metrics);

        // If the screen is in portrait mode than we estimate that keyboard height will not be higher than 2/5 of the screen.
        // else than we estimate that keyboard height will not be higher than 2/3 of the screen
        final int visibleHeight;
        if (metrics.widthPixels < metrics.heightPixels)
            visibleHeight = m_portraitKeyboardHeight != 0 ? m_portraitKeyboardHeight : metrics.heightPixels * 3 / 5;
        else
            visibleHeight = m_landscapeKeyboardHeight != 0 ? m_landscapeKeyboardHeight : metrics.heightPixels / 3;

        if (m_softInputMode != 0) {
            m_activity.getWindow().setSoftInputMode(m_softInputMode);
        } else {
            if (height > visibleHeight)
                m_activity.getWindow().setSoftInputMode(WindowManager.LayoutParams.SOFT_INPUT_STATE_UNCHANGED | WindowManager.LayoutParams.SOFT_INPUT_ADJUST_RESIZE);
            else
                m_activity.getWindow().setSoftInputMode(WindowManager.LayoutParams.SOFT_INPUT_STATE_UNCHANGED | WindowManager.LayoutParams.SOFT_INPUT_ADJUST_PAN);
        }

        int initialCapsMode = 0;

        int imeOptions = android.view.inputmethod.EditorInfo.IME_ACTION_DONE;

        switch (enterKeyType) {
        case EnterKeyReturn:
            imeOptions = android.view.inputmethod.EditorInfo.IME_FLAG_NO_ENTER_ACTION;
            break;
        case EnterKeyGo:
            imeOptions = android.view.inputmethod.EditorInfo.IME_ACTION_GO;
            break;
        case EnterKeySend:
            imeOptions = android.view.inputmethod.EditorInfo.IME_ACTION_SEND;
            break;
        case EnterKeySearch:
            imeOptions = android.view.inputmethod.EditorInfo.IME_ACTION_SEARCH;
            break;
        case EnterKeyNext:
            imeOptions = android.view.inputmethod.EditorInfo.IME_ACTION_NEXT;
            break;
        case EnterKeyPrevious:
            imeOptions = android.view.inputmethod.EditorInfo.IME_ACTION_PREVIOUS;
            break;
        }

        int inputType = android.text.InputType.TYPE_CLASS_TEXT;

        if ((inputHints & (ImhPreferNumbers | ImhDigitsOnly | ImhFormattedNumbersOnly)) != 0) {
            inputType = android.text.InputType.TYPE_CLASS_NUMBER;
            if ((inputHints & ImhFormattedNumbersOnly) != 0) {
                inputType |= (android.text.InputType.TYPE_NUMBER_FLAG_DECIMAL
                              | android.text.InputType.TYPE_NUMBER_FLAG_SIGNED);
            }

            if ((inputHints & ImhHiddenText) != 0)
                inputType |= 0x10 /* TYPE_NUMBER_VARIATION_PASSWORD */;
        } else if ((inputHints & ImhDialableCharactersOnly) != 0) {
            inputType = android.text.InputType.TYPE_CLASS_PHONE;
        } else if ((inputHints & (ImhDate | ImhTime)) != 0) {
            inputType = android.text.InputType.TYPE_CLASS_DATETIME;
            if ((inputHints & (ImhDate | ImhTime)) != (ImhDate | ImhTime)) {
                if ((inputHints & ImhDate) != 0)
                    inputType |= android.text.InputType.TYPE_DATETIME_VARIATION_DATE;
                if ((inputHints & ImhTime) != 0)
                    inputType |= android.text.InputType.TYPE_DATETIME_VARIATION_TIME;
            } // else {  TYPE_DATETIME_VARIATION_NORMAL(0) }
        } else { // CLASS_TEXT
            if ((inputHints & (ImhEmailCharactersOnly | ImhUrlCharactersOnly)) != 0) {
                if ((inputHints & ImhUrlCharactersOnly) != 0) {
                    inputType |= android.text.InputType.TYPE_TEXT_VARIATION_URI;

                    if (enterKeyType == 0) // not explicitly overridden
                        imeOptions = android.view.inputmethod.EditorInfo.IME_ACTION_GO;
                } else if ((inputHints & ImhEmailCharactersOnly) != 0) {
                    inputType |= android.text.InputType.TYPE_TEXT_VARIATION_EMAIL_ADDRESS;
                }
            } else if ((inputHints & ImhHiddenText) != 0) {
                inputType |= android.text.InputType.TYPE_TEXT_VARIATION_PASSWORD;
            } else if ((inputHints & ImhSensitiveData) != 0 || (inputHints & ImhNoPredictiveText) != 0) {
                inputType |= android.text.InputType.TYPE_TEXT_VARIATION_VISIBLE_PASSWORD;
            }

            if ((inputHints & ImhMultiLine) != 0)
                inputType |= android.text.InputType.TYPE_TEXT_FLAG_MULTI_LINE;

            if ((inputHints & ImhUppercaseOnly) != 0) {
                initialCapsMode |= android.text.TextUtils.CAP_MODE_CHARACTERS;
                inputType |= android.text.InputType.TYPE_TEXT_FLAG_CAP_CHARACTERS;
            } else if ((inputHints & ImhLowercaseOnly) == 0 && (inputHints & ImhNoAutoUppercase) == 0) {
                initialCapsMode |= android.text.TextUtils.CAP_MODE_SENTENCES;
                inputType |= android.text.InputType.TYPE_TEXT_FLAG_CAP_SENTENCES;
            }

            if ((inputHints & ImhNoPredictiveText) != 0 || (inputHints & ImhSensitiveData) != 0
                || (inputHints & ImhHiddenText) != 0) {
                inputType |= android.text.InputType.TYPE_TEXT_FLAG_NO_SUGGESTIONS;
            }
        }

        if (enterKeyType == 0 && (inputHints & ImhMultiLine) != 0)
            imeOptions = android.view.inputmethod.EditorInfo.IME_FLAG_NO_ENTER_ACTION;

        m_editText.setInitialCapsMode(initialCapsMode);
        m_editText.setImeOptions(imeOptions);
        m_editText.setInputType(inputType);

        m_layout.setLayoutParams(m_editText, new QtLayout.LayoutParams(width, height, x, y), false);
        m_editText.requestFocus();
        m_editText.postDelayed(new Runnable() {
            @Override
            public void run() {
                m_imm.showSoftInput(m_editText, 0, new ResultReceiver(new Handler()) {
                    @Override
                    protected void onReceiveResult(int resultCode, Bundle resultData) {
                        switch (resultCode) {
                            case InputMethodManager.RESULT_SHOWN:
                                QtNativeInputConnection.updateCursorPosition();
                                //FALLTHROUGH
                            case InputMethodManager.RESULT_UNCHANGED_SHOWN:
                                setKeyboardVisibility(true, System.nanoTime());
                                if (m_softInputMode == 0) {
                                    // probe for real keyboard height
                                    m_layout.postDelayed(new Runnable() {
                                            @Override
                                            public void run() {
                                                if (!m_keyboardIsVisible)
                                                    return;
                                                DisplayMetrics metrics = new DisplayMetrics();
                                                m_activity.getWindowManager().getDefaultDisplay().getMetrics(metrics);
                                                Rect r = new Rect();
                                                m_activity.getWindow().getDecorView().getWindowVisibleDisplayFrame(r);
                                                if (metrics.heightPixels != r.bottom) {
                                                    if (metrics.widthPixels > metrics.heightPixels) { // landscape
                                                        if (m_landscapeKeyboardHeight != r.bottom) {
                                                            m_landscapeKeyboardHeight = r.bottom;
                                                            showSoftwareKeyboard(x, y, width, height, inputHints, enterKeyType);
                                                        }
                                                    } else {
                                                        if (m_portraitKeyboardHeight != r.bottom) {
                                                            m_portraitKeyboardHeight = r.bottom;
                                                            showSoftwareKeyboard(x, y, width, height, inputHints, enterKeyType);
                                                        }
                                                    }
                                                } else {
                                                    // no luck ?
                                                    // maybe the delay was too short, so let's make it longer
                                                    if (m_probeKeyboardHeightDelay < 1000)
                                                        m_probeKeyboardHeightDelay *= 2;
                                                }
                                            }
                                        }, m_probeKeyboardHeightDelay);
                                    }
                                break;
                            case InputMethodManager.RESULT_HIDDEN:
                            case InputMethodManager.RESULT_UNCHANGED_HIDDEN:
                                setKeyboardVisibility(false, System.nanoTime());
                                break;
                        }
                    }
                });
                if (m_editText.m_optionsChanged) {
                    m_imm.restartInput(m_editText);
                    m_editText.m_optionsChanged = false;
                }
            }
        }, 15);
    }

    public void hideSoftwareKeyboard()
    {
        if (m_imm == null)
            return;
        m_imm.hideSoftInputFromWindow(m_editText.getWindowToken(), 0, new ResultReceiver(new Handler()) {
            @Override
            protected void onReceiveResult(int resultCode, Bundle resultData) {
                switch (resultCode) {
                    case InputMethodManager.RESULT_SHOWN:
                    case InputMethodManager.RESULT_UNCHANGED_SHOWN:
                        setKeyboardVisibility(true, System.nanoTime());
                        break;
                    case InputMethodManager.RESULT_HIDDEN:
                    case InputMethodManager.RESULT_UNCHANGED_HIDDEN:
                        setKeyboardVisibility(false, System.nanoTime());
                        break;
                }
            }
        });
    }

    String getAppIconSize(Activity a)
    {
        int size = a.getResources().getDimensionPixelSize(android.R.dimen.app_icon_size);
        if (size < 36 || size > 512) { // check size sanity
            DisplayMetrics metrics = new DisplayMetrics();
            a.getWindowManager().getDefaultDisplay().getMetrics(metrics);
            size = metrics.densityDpi / 10 * 3;
            if (size < 36)
                size = 36;

            if (size > 512)
                size = 512;
        }
        return "\tQT_ANDROID_APP_ICON_SIZE=" + size;
    }

    public void updateSelection(int selStart, int selEnd, int candidatesStart, int candidatesEnd)
    {
        if (m_imm == null)
            return;

        m_imm.updateSelection(m_editText, selStart, selEnd, candidatesStart, candidatesEnd);
    }

    public boolean loadApplication(Activity activity, ClassLoader classLoader, Bundle loaderParams)
    {
        /// check parameters integrity
        if (!loaderParams.containsKey(NATIVE_LIBRARIES_KEY)
                || !loaderParams.containsKey(BUNDLED_LIBRARIES_KEY)
                || !loaderParams.containsKey(ENVIRONMENT_VARIABLES_KEY)) {
            return false;
        }

        m_activity = activity;
        setActionBarVisibility(false);
        QtNative.setActivity(m_activity, this);
        QtNative.setClassLoader(classLoader);
        if (loaderParams.containsKey(STATIC_INIT_CLASSES_KEY)) {
            for (String className: loaderParams.getStringArray(STATIC_INIT_CLASSES_KEY)) {
                if (className.length() == 0)
                    continue;

                try {
                    @SuppressWarnings("rawtypes")
                    Class<?> initClass = classLoader.loadClass(className);
                    Object staticInitDataObject = initClass.newInstance(); // create an instance
                    Method m = initClass.getMethod("setActivity", Activity.class, Object.class);
                    m.invoke(staticInitDataObject, m_activity, this);
                } catch (Exception e) {
                    e.printStackTrace();
                }
            }
        }
        QtNative.loadQtLibraries(loaderParams.getStringArrayList(NATIVE_LIBRARIES_KEY));
        ArrayList<String> libraries = loaderParams.getStringArrayList(BUNDLED_LIBRARIES_KEY);
        QtNative.loadBundledLibraries(libraries, QtNativeLibrariesDir.nativeLibrariesDir(m_activity));
        m_mainLib = loaderParams.getString(MAIN_LIBRARY_KEY);
        // older apps provide the main library as the last bundled library; look for this if the main library isn't provided
        if (null == m_mainLib && libraries.size() > 0)
            m_mainLib = libraries.get(libraries.size() - 1);

        if (loaderParams.containsKey(EXTRACT_STYLE_KEY)) {
            String path = loaderParams.getString(EXTRACT_STYLE_KEY);
            new ExtractStyle(m_activity, path, loaderParams.containsKey(EXTRACT_STYLE_MINIMAL_KEY) &&
                                               loaderParams.getBoolean(EXTRACT_STYLE_MINIMAL_KEY));
        }

        try {
            m_super_dispatchKeyEvent = m_activity.getClass().getMethod("super_dispatchKeyEvent", KeyEvent.class);
            m_super_onRestoreInstanceState = m_activity.getClass().getMethod("super_onRestoreInstanceState", Bundle.class);
            m_super_onRetainNonConfigurationInstance = m_activity.getClass().getMethod("super_onRetainNonConfigurationInstance");
            m_super_onSaveInstanceState = m_activity.getClass().getMethod("super_onSaveInstanceState", Bundle.class);
            m_super_onKeyDown = m_activity.getClass().getMethod("super_onKeyDown", Integer.TYPE, KeyEvent.class);
            m_super_onKeyUp = m_activity.getClass().getMethod("super_onKeyUp", Integer.TYPE, KeyEvent.class);
            m_super_onConfigurationChanged = m_activity.getClass().getMethod("super_onConfigurationChanged", Configuration.class);
            m_super_onActivityResult = m_activity.getClass().getMethod("super_onActivityResult", Integer.TYPE, Integer.TYPE, Intent.class);
            m_super_onWindowFocusChanged = m_activity.getClass().getMethod("super_onWindowFocusChanged", Boolean.TYPE);
            m_super_dispatchGenericMotionEvent = m_activity.getClass().getMethod("super_dispatchGenericMotionEvent", MotionEvent.class);
        } catch (Exception e) {
            e.printStackTrace();
            return false;
        }

        int necessitasApiLevel = 1;
        if (loaderParams.containsKey(NECESSITAS_API_LEVEL_KEY))
            necessitasApiLevel = loaderParams.getInt(NECESSITAS_API_LEVEL_KEY);

        m_environmentVariables = loaderParams.getString(ENVIRONMENT_VARIABLES_KEY);
        String additionalEnvironmentVariables = "QT_ANDROID_FONTS_MONOSPACE=Droid Sans Mono;Droid Sans;Droid Sans Fallback"
                                              + "\tQT_ANDROID_FONTS_SERIF=Droid Serif"
                                              + "\tNECESSITAS_API_LEVEL=" + necessitasApiLevel
                                              + "\tHOME=" + m_activity.getFilesDir().getAbsolutePath()
                                              + "\tTMPDIR=" + m_activity.getFilesDir().getAbsolutePath();

        additionalEnvironmentVariables += "\tQT_ANDROID_FONTS=Roboto;Droid Sans;Droid Sans Fallback";

        additionalEnvironmentVariables += getAppIconSize(activity);

        if (m_environmentVariables != null && m_environmentVariables.length() > 0)
            m_environmentVariables = additionalEnvironmentVariables + "\t" + m_environmentVariables;
        else
            m_environmentVariables = additionalEnvironmentVariables;

        if (loaderParams.containsKey(APPLICATION_PARAMETERS_KEY))
            m_applicationParameters = loaderParams.getString(APPLICATION_PARAMETERS_KEY);
        else
            m_applicationParameters = "";

        try {
            m_softInputMode = m_activity.getPackageManager().getActivityInfo(m_activity.getComponentName(), 0).softInputMode;
        } catch (Exception e) {
            e.printStackTrace();
        }

        return true;
    }

    public static void debugLog(String msg)
    {
        Log.i(QtNative.QtTAG, "DEBUGGER: " + msg);
    }

    private class DebugWaitRunnable implements Runnable {

        public DebugWaitRunnable(String pingPongSocket) throws  IOException {
            socket = new LocalServerSocket(pingPongSocket);
        }

        public boolean wasFailure;
        private LocalServerSocket socket;

        public void run() {
            final int napTime = 200; // milliseconds between file accesses
            final int timeOut = 30000; // ms until we give up on ping and pong
            final int maxAttempts = timeOut / napTime;

            try {
                LocalSocket connectionFromClient = socket.accept();
                debugLog("Debug socket accepted");
                BufferedReader inFromClient =
                        new BufferedReader(new InputStreamReader(connectionFromClient.getInputStream()));
                DataOutputStream outToClient = new DataOutputStream(connectionFromClient.getOutputStream());
                outToClient.writeBytes("" + android.os.Process.myPid());

                for (int i = 0; i < maxAttempts; i++) {
                    String clientData = inFromClient.readLine();
                    debugLog("Incoming socket " + clientData);
                    if (!clientData.isEmpty())
                        break;

                    if (connectionFromClient.isClosed()) {
                        wasFailure = true;
                        break;
                    }
                    Thread.sleep(napTime);
                }
            } catch (IOException ioEx) {
                ioEx.printStackTrace();
                wasFailure = true;
                Log.e(QtNative.QtTAG,"Can't start debugger" + ioEx.getMessage());
            } catch (InterruptedException interruptEx) {
                wasFailure = true;
                Log.e(QtNative.QtTAG,"Can't start debugger" + interruptEx.getMessage());
            }
        }

        public void shutdown() throws IOException
        {
            wasFailure = true;
            try {
                socket.close();
            } catch (IOException ignored) { }
        }
    };

    public boolean startApplication()
    {
        // start application
        try {
            // FIXME turn on debuggable check
            // if the applications is debuggable and it has a native debug request
            Bundle extras = m_activity.getIntent().getExtras();
            if (extras != null) {

                if ( /*(ai.flags&ApplicationInfo.FLAG_DEBUGGABLE) != 0
                        &&*/ extras.containsKey("native_debug")
                        && extras.getString("native_debug").equals("true")) {
                    try {
                        String packagePath =
                            m_activity.getPackageManager().getApplicationInfo(m_activity.getPackageName(),
                                                                              PackageManager.GET_CONFIGURATIONS).dataDir + "/";
                        String gdbserverPath =
                            extras.containsKey("gdbserver_path")
                            ? extras.getString("gdbserver_path")
                            : packagePath+"lib/gdbserver ";

                        String socket =
                            extras.containsKey("gdbserver_socket")
                            ? extras.getString("gdbserver_socket")
                            : "+debug-socket";

                        if (!(new File(gdbserverPath)).exists())
                            gdbserverPath += ".so";

                        // start debugger
                        m_debuggerProcess = Runtime.getRuntime().exec(gdbserverPath
                                                                        + socket
                                                                        + " --attach "
                                                                        + android.os.Process.myPid(),
                                                                      null,
                                                                      new File(packagePath));
                    } catch (IOException ioe) {
                        Log.e(QtNative.QtTAG,"Can't start debugger" + ioe.getMessage());
                    } catch (SecurityException se) {
                        Log.e(QtNative.QtTAG,"Can't start debugger" + se.getMessage());
                    } catch (NameNotFoundException e) {
                        Log.e(QtNative.QtTAG,"Can't start debugger" + e.getMessage());
                    }
                }


                if ( /*(ai.flags&ApplicationInfo.FLAG_DEBUGGABLE) != 0
                        &&*/ extras.containsKey("debug_ping")
                        && extras.getString("debug_ping").equals("true")) {
                    try {
                        debugLog("extra parameters: " + extras);
                        String packageName = m_activity.getPackageName();
                        String pingFile = extras.getString("ping_file");
                        String pongFile = extras.getString("pong_file");
                        String gdbserverSocket = extras.getString("gdbserver_socket");
                        String gdbserverCommand = extras.getString("gdbserver_command");
                        String pingSocket = extras.getString("ping_socket");
                        boolean usePing = pingFile != null;
                        boolean usePong = pongFile != null;
                        boolean useSocket = gdbserverSocket != null;
                        boolean usePingSocket = pingSocket != null;
                        int napTime = 200; // milliseconds between file accesses
                        int timeOut = 30000; // ms until we give up on ping and pong
                        int maxAttempts = timeOut / napTime;

                        if (gdbserverSocket != null) {
                            debugLog("removing gdb socket " + gdbserverSocket);
                            new File(gdbserverSocket).delete();
                        }

                        if (usePing) {
                            debugLog("removing ping file " + pingFile);
                            File ping = new File(pingFile);
                            if (ping.exists()) {
                                if (!ping.delete())
                                    debugLog("ping file cannot be deleted");
                            }
                        }

                        if (usePong) {
                            debugLog("removing pong file " + pongFile);
                            File pong = new File(pongFile);
                            if (pong.exists()) {
                                if (!pong.delete())
                                    debugLog("pong file cannot be deleted");
                            }
                        }

                        debugLog("starting " + gdbserverCommand);
                        m_debuggerProcess = Runtime.getRuntime().exec(gdbserverCommand);
                        debugLog("gdbserver started");

                        if (useSocket) {
                            int i;
                            for (i = 0; i < maxAttempts; ++i) {
                                debugLog("waiting for socket at " + gdbserverSocket + ", attempt " + i);
                                File file = new File(gdbserverSocket);
                                if (file.exists()) {
                                    file.setReadable(true, false);
                                    file.setWritable(true, false);
                                    file.setExecutable(true, false);
                                    break;
                                }
                                Thread.sleep(napTime);
                            }

                            if (i == maxAttempts) {
                                debugLog("time out when waiting for debug socket");
                                return false;
                            }

                            debugLog("socket ok");
                        } else {
                            debugLog("socket not used");
                        }

                        if (usePingSocket) {
                            DebugWaitRunnable runnable = new DebugWaitRunnable(pingSocket);
                            Thread waitThread = new Thread(runnable);
                            waitThread.start();

                            int i;
                            for (i = 0; i < maxAttempts && waitThread.isAlive(); ++i) {
                                debugLog("Waiting for debug socket connect");
                                debugLog("go to sleep");
                                Thread.sleep(napTime);
                            }

                            if (i == maxAttempts) {
                                debugLog("time out when waiting for ping socket");
                                runnable.shutdown();
                                return false;
                            }

                            if (runnable.wasFailure) {
                                debugLog("Could not connect to debug client");
                                return false;
                            } else {
                                debugLog("Got pid acknowledgment");
                            }
                        }

                        if (usePing) {
                            // Tell we are ready.
                            debugLog("writing ping at " + pingFile);
                            FileWriter writer = new FileWriter(pingFile);
                            writer.write("" + android.os.Process.myPid());
                            writer.close();
                            File file = new File(pingFile);
                            file.setReadable(true, false);
                            file.setWritable(true, false);
                            file.setExecutable(true, false);
                            debugLog("wrote ping");
                        } else {
                            debugLog("ping not requested");
                        }

                        // Wait until other side is ready.
                        if (usePong) {
                            int i;
                            for (i = 0; i < maxAttempts; ++i) {
                                debugLog("waiting for pong at " + pongFile + ", attempt " + i);
                                File file = new File(pongFile);
                                if (file.exists()) {
                                    file.delete();
                                    break;
                                }
                                debugLog("go to sleep");
                                Thread.sleep(napTime);
                            }
                            debugLog("Removing pingFile " + pingFile);
                            new File(pingFile).delete();

                            if (i == maxAttempts) {
                                debugLog("time out when waiting for pong file");
                                return false;
                            }

                            debugLog("got pong " + pongFile);
                        } else {
                            debugLog("pong not requested");
                        }

                    } catch (IOException ioe) {
                        Log.e(QtNative.QtTAG,"Can't start debugger" + ioe.getMessage());
                    } catch (SecurityException se) {
                        Log.e(QtNative.QtTAG,"Can't start debugger" + se.getMessage());
                    }
                }

                if (/*(ai.flags&ApplicationInfo.FLAG_DEBUGGABLE) != 0
                        &&*/ extras.containsKey("qml_debug")
                        && extras.getString("qml_debug").equals("true")) {
                    String qmljsdebugger;
                    if (extras.containsKey("qmljsdebugger")) {
                        qmljsdebugger = extras.getString("qmljsdebugger");
                        qmljsdebugger.replaceAll("\\s", ""); // remove whitespace for security
                    } else {
                        qmljsdebugger = "port:3768";
                    }
                    m_applicationParameters += "\t-qmljsdebugger=" + qmljsdebugger;
                }

                if (extras.containsKey("extraenvvars")) {
                    try {
                        m_environmentVariables += "\t" + new String(Base64.decode(extras.getString("extraenvvars"), Base64.DEFAULT), "UTF-8");
                    } catch (Exception e) {
                        e.printStackTrace();
                    }
                }

                if (extras.containsKey("extraappparams")) {
                    try {
                        m_applicationParameters += "\t" + new String(Base64.decode(extras.getString("extraappparams"), Base64.DEFAULT), "UTF-8");
                    } catch (Exception e) {
                        e.printStackTrace();
                    }
                }
            } // extras != null

            if (null == m_surfaces)
                onCreate(null);
            return true;
        } catch (Exception e) {
            e.printStackTrace();
            return false;
        }
    }

    public void onTerminate()
    {
        QtNative.terminateQt();
    }

    public void onCreate(Bundle savedInstanceState)
    {
        m_quitApp = true;
        Runnable startApplication = null;
        if (null == savedInstanceState) {
            startApplication = new Runnable() {
                @Override
                public void run() {
                    try {
                        String nativeLibraryDir = QtNativeLibrariesDir.nativeLibrariesDir(m_activity);
                        QtNative.startApplication(m_applicationParameters,
                            m_environmentVariables,
                            m_mainLib,
                            nativeLibraryDir);
                        m_started = true;
                    } catch (Exception e) {
                        e.printStackTrace();
                        m_activity.finish();
                    }
                }
            };
        }
        m_layout = new QtLayout(m_activity, startApplication);

        try {
            ActivityInfo info = m_activity.getPackageManager().getActivityInfo(m_activity.getComponentName(), PackageManager.GET_META_DATA);
            if (info.metaData.containsKey("android.app.splash_screen_drawable")) {
                m_splashScreenSticky = info.metaData.containsKey("android.app.splash_screen_sticky") && info.metaData.getBoolean("android.app.splash_screen_sticky");
                int id = info.metaData.getInt("android.app.splash_screen_drawable");
                m_splashScreen = new ImageView(m_activity);
                m_splashScreen.setImageDrawable(m_activity.getResources().getDrawable(id));
                m_splashScreen.setScaleType(ImageView.ScaleType.FIT_XY);
                m_splashScreen.setLayoutParams(new ViewGroup.LayoutParams(ViewGroup.LayoutParams.MATCH_PARENT, ViewGroup.LayoutParams.MATCH_PARENT));
                m_layout.addView(m_splashScreen);
            }
        } catch (Exception e) {
            e.printStackTrace();
        }

        m_editText = new QtEditText(m_activity, this);
        m_imm = (InputMethodManager)m_activity.getSystemService(Context.INPUT_METHOD_SERVICE);
        m_surfaces =  new HashMap<Integer, QtSurface>();
        m_nativeViews = new HashMap<Integer, View>();
        m_activity.registerForContextMenu(m_layout);
        m_activity.setContentView(m_layout,
                                  new ViewGroup.LayoutParams(ViewGroup.LayoutParams.MATCH_PARENT,
                                                             ViewGroup.LayoutParams.MATCH_PARENT));

        int orientation = m_activity.getResources().getConfiguration().orientation;
        int rotation = m_activity.getWindowManager().getDefaultDisplay().getRotation();
        boolean rot90 = (rotation == Surface.ROTATION_90 || rotation == Surface.ROTATION_270);
        boolean currentlyLandscape = (orientation == Configuration.ORIENTATION_LANDSCAPE);
        if ((currentlyLandscape && !rot90) || (!currentlyLandscape && rot90))
            m_nativeOrientation = Configuration.ORIENTATION_LANDSCAPE;
        else
            m_nativeOrientation = Configuration.ORIENTATION_PORTRAIT;

        QtNative.handleOrientationChanged(rotation, m_nativeOrientation);
        m_currentRotation = rotation;

        m_layout.getViewTreeObserver().addOnPreDrawListener(new ViewTreeObserver.OnPreDrawListener() {
            @Override
            public boolean onPreDraw() {
                if (!m_keyboardIsVisible)
                    return true;

                Rect r = new Rect();
                m_activity.getWindow().getDecorView().getWindowVisibleDisplayFrame(r);
                DisplayMetrics metrics = new DisplayMetrics();
                m_activity.getWindowManager().getDefaultDisplay().getMetrics(metrics);
                final int kbHeight = metrics.heightPixels - r.bottom;
                final int[] location = new int[2];
                m_layout.getLocationOnScreen(location);
                QtNative.keyboardGeometryChanged(location[0], r.bottom - location[1],
                                                 r.width(), kbHeight);
                return true;
            }
        });
    }

    public void hideSplashScreen()
    {
        if (m_splashScreen == null)
            return;
        m_layout.removeView(m_splashScreen);
        m_splashScreen = null;
    }


    public void initializeAccessibility()
    {
        new QtAccessibilityDelegate(m_activity, m_layout, this);
    }

    public void onWindowFocusChanged(boolean hasFocus) {
        try {
            m_super_onWindowFocusChanged.invoke(m_activity, hasFocus);
        } catch (Exception e) {
            e.printStackTrace();
        }
        if (hasFocus)
            updateFullScreen();
    }

    public void onConfigurationChanged(Configuration configuration)
    {
        try {
            m_super_onConfigurationChanged.invoke(m_activity, configuration);
        } catch (Exception e) {
            e.printStackTrace();
        }

        int rotation = m_activity.getWindowManager().getDefaultDisplay().getRotation();
        if (rotation != m_currentRotation) {
            QtNative.handleOrientationChanged(rotation, m_nativeOrientation);
        }

        m_currentRotation = rotation;
    }

    public void onDestroy()
    {
        if (m_quitApp) {
            QtNative.terminateQt();
            QtNative.setActivity(null, null);
            if (m_debuggerProcess != null)
                m_debuggerProcess.destroy();
            System.exit(0);// FIXME remove it or find a better way
        }
    }

    public void onPause()
    {
        QtNative.setApplicationState(ApplicationInactive);
    }

    public void onResume()
    {
        QtNative.setApplicationState(ApplicationActive);
        if (m_started) {
            QtNative.updateWindow();
            updateFullScreen(); // Suspending the app clears the immersive mode, so we need to set it again.
        }
    }

    public void onNewIntent(Intent data)
    {
        QtNative.onNewIntent(data);
    }

    public void onActivityResult(int requestCode, int resultCode, Intent data)
    {
        try {
            m_super_onActivityResult.invoke(m_activity, requestCode, resultCode, data);
        } catch (Exception e) {
            e.printStackTrace();
        }

        QtNative.onActivityResult(requestCode, resultCode, data);
    }


    public void onStop()
    {
        QtNative.setApplicationState(ApplicationSuspended);
    }

    public Object onRetainNonConfigurationInstance()
    {
        try {
            m_super_onRetainNonConfigurationInstance.invoke(m_activity);
        } catch (Exception e) {
            e.printStackTrace();
        }
        m_quitApp = false;
        return true;
    }

    public void onSaveInstanceState(Bundle outState) {
        try {
            m_super_onSaveInstanceState.invoke(m_activity, outState);
        } catch (Exception e) {
            e.printStackTrace();
        }
        outState.putBoolean("FullScreen", m_fullScreen);
        outState.putBoolean("Started", m_started);
        // It should never
    }

    public void onRestoreInstanceState(Bundle savedInstanceState)
    {
        try {
            m_super_onRestoreInstanceState.invoke(m_activity, savedInstanceState);
        } catch (Exception e) {
            e.printStackTrace();
        }
        m_started = savedInstanceState.getBoolean("Started");
        // FIXME restore all surfaces

    }

    public boolean onKeyDown(int keyCode, KeyEvent event)
    {
        if (!m_started)
            return false;

        m_metaState = MetaKeyKeyListener.handleKeyDown(m_metaState, keyCode, event);
        int c = event.getUnicodeChar(MetaKeyKeyListener.getMetaState(m_metaState));
        int lc = c;
        m_metaState = MetaKeyKeyListener.adjustMetaAfterKeypress(m_metaState);

        if ((c & KeyCharacterMap.COMBINING_ACCENT) != 0) {
            c = c & KeyCharacterMap.COMBINING_ACCENT_MASK;
            int composed = KeyEvent.getDeadChar(m_lastChar, c);
            c = composed;
        }

        if ((keyCode == KeyEvent.KEYCODE_VOLUME_UP
            || keyCode == KeyEvent.KEYCODE_VOLUME_DOWN
            || keyCode == KeyEvent.KEYCODE_MUTE)
            && System.getenv("QT_ANDROID_VOLUME_KEYS") == null) {
            return false;
        }

        m_lastChar = lc;
        if (keyCode == KeyEvent.KEYCODE_BACK) {
            m_backKeyPressedSent = !m_keyboardIsVisible;
            if (!m_backKeyPressedSent)
                return true;
        }
        QtNative.keyDown(keyCode, c, event.getMetaState(), event.getRepeatCount() > 0);

        return true;
    }

    public boolean onKeyUp(int keyCode, KeyEvent event)
    {
        if (!m_started)
            return false;

        if ((keyCode == KeyEvent.KEYCODE_VOLUME_UP
            || keyCode == KeyEvent.KEYCODE_VOLUME_DOWN
            || keyCode == KeyEvent.KEYCODE_MUTE)
            && System.getenv("QT_ANDROID_VOLUME_KEYS") == null) {
            return false;
        }

        if (keyCode == KeyEvent.KEYCODE_BACK && !m_backKeyPressedSent) {
            hideSoftwareKeyboard();
            setKeyboardVisibility(false, System.nanoTime());
            return true;
        }

        m_metaState = MetaKeyKeyListener.handleKeyUp(m_metaState, keyCode, event);
        QtNative.keyUp(keyCode, event.getUnicodeChar(), event.getMetaState(), event.getRepeatCount() > 0);
        return true;
    }

    public boolean dispatchKeyEvent(KeyEvent event)
    {
        if (m_started
                && event.getAction() == KeyEvent.ACTION_MULTIPLE
                && event.getCharacters() != null
                && event.getCharacters().length() == 1
                && event.getKeyCode() == 0) {
            QtNative.keyDown(0, event.getCharacters().charAt(0), event.getMetaState(), event.getRepeatCount() > 0);
            QtNative.keyUp(0, event.getCharacters().charAt(0), event.getMetaState(), event.getRepeatCount() > 0);
        }

        if (QtNative.dispatchKeyEvent(event))
            return true;

        try {
            return (Boolean) m_super_dispatchKeyEvent.invoke(m_activity, event);
        } catch (Exception e) {
            e.printStackTrace();
        }
        return false;
    }

    private boolean m_optionsMenuIsVisible = false;
    public boolean onCreateOptionsMenu(Menu menu)
    {
        menu.clear();
        return true;
    }
    public boolean onPrepareOptionsMenu(Menu menu)
    {
        m_optionsMenuIsVisible = true;
        boolean res = QtNative.onPrepareOptionsMenu(menu);
        setActionBarVisibility(res && menu.size() > 0);
        return res;
    }

    public boolean onOptionsItemSelected(MenuItem item)
    {
        return QtNative.onOptionsItemSelected(item.getItemId(), item.isChecked());
    }

    public void onOptionsMenuClosed(Menu menu)
    {
        m_optionsMenuIsVisible = false;
        QtNative.onOptionsMenuClosed(menu);
    }

    public void resetOptionsMenu()
    {
        m_activity.invalidateOptionsMenu();
    }

    private boolean m_contextMenuVisible = false;
    public void onCreateContextMenu(ContextMenu menu,
                                    View v,
                                    ContextMenuInfo menuInfo)
    {
        menu.clearHeader();
        QtNative.onCreateContextMenu(menu);
        m_contextMenuVisible = true;
    }

    public void onCreatePopupMenu(Menu menu)
    {
        QtNative.fillContextMenu(menu);
        m_contextMenuVisible = true;
    }

    public void onContextMenuClosed(Menu menu)
    {
        if (!m_contextMenuVisible)
            return;
        m_contextMenuVisible = false;
        QtNative.onContextMenuClosed(menu);
    }

    public boolean onContextItemSelected(MenuItem item)
    {
        m_contextMenuVisible = false;
        return QtNative.onContextItemSelected(item.getItemId(), item.isChecked());
    }

    public void openContextMenu(final int x, final int y, final int w, final int h)
    {
        m_layout.postDelayed(new Runnable() {
                @Override
                public void run() {
                    m_layout.setLayoutParams(m_editText, new QtLayout.LayoutParams(w, h, x, y), false);
                    PopupMenu popup = new PopupMenu(m_activity, m_editText);
                    QtActivityDelegate.this.onCreatePopupMenu(popup.getMenu());
                    popup.setOnMenuItemClickListener(new PopupMenu.OnMenuItemClickListener() {
                        @Override
                        public boolean onMenuItemClick(MenuItem menuItem) {
                            return QtActivityDelegate.this.onContextItemSelected(menuItem);
                        }
                    });
                    popup.setOnDismissListener(new PopupMenu.OnDismissListener() {
                        @Override
                        public void onDismiss(PopupMenu popupMenu) {
                            QtActivityDelegate.this.onContextMenuClosed(popupMenu.getMenu());
                        }
                    });
                    popup.show();
                }
            }, 100);
    }

    public void closeContextMenu()
    {
        m_activity.closeContextMenu();
    }

    private void setActionBarVisibility(boolean visible)
    {
        if (m_activity.getActionBar() == null)
            return;
        if (ViewConfiguration.get(m_activity).hasPermanentMenuKey() || !visible)
            m_activity.getActionBar().hide();
        else
            m_activity.getActionBar().show();
    }

    public void insertNativeView(int id, View view, int x, int y, int w, int h) {
        if (m_dummyView != null) {
            m_layout.removeView(m_dummyView);
            m_dummyView = null;
        }

        if (m_nativeViews.containsKey(id))
            m_layout.removeView(m_nativeViews.remove(id));

        if (w < 0 || h < 0) {
            view.setLayoutParams(new ViewGroup.LayoutParams(ViewGroup.LayoutParams.MATCH_PARENT,
                                 ViewGroup.LayoutParams.MATCH_PARENT));
        } else {
            view.setLayoutParams(new QtLayout.LayoutParams(w, h, x, y));
        }

        view.setId(id);
        m_layout.addView(view);
        m_nativeViews.put(id, view);
    }

    public void createSurface(int id, boolean onTop, int x, int y, int w, int h, int imageDepth) {
        if (m_surfaces.size() == 0) {
            TypedValue attr = new TypedValue();
            m_activity.getTheme().resolveAttribute(android.R.attr.windowBackground, attr, true);
            if (attr.type >= TypedValue.TYPE_FIRST_COLOR_INT && attr.type <= TypedValue.TYPE_LAST_COLOR_INT) {
                m_activity.getWindow().setBackgroundDrawable(new ColorDrawable(attr.data));
            } else {
                m_activity.getWindow().setBackgroundDrawable(m_activity.getResources().getDrawable(attr.resourceId));
            }
            if (m_dummyView != null) {
                m_layout.removeView(m_dummyView);
                m_dummyView = null;
            }
        }

        if (m_surfaces.containsKey(id))
            m_layout.removeView(m_surfaces.remove(id));

        QtSurface surface = new QtSurface(m_activity, id, onTop, imageDepth);
        if (w < 0 || h < 0) {
            surface.setLayoutParams( new ViewGroup.LayoutParams(ViewGroup.LayoutParams.MATCH_PARENT,
                    ViewGroup.LayoutParams.MATCH_PARENT));
        } else {
            surface.setLayoutParams( new QtLayout.LayoutParams(w, h, x, y));
        }

        // Native views are always inserted in the end of the stack (i.e., on top).
        // All other views are stacked based on the order they are created.
        final int surfaceCount = getSurfaceCount();
        m_layout.addView(surface, surfaceCount);

        m_surfaces.put(id, surface);
        if (!m_splashScreenSticky)
            hideSplashScreen();
    }

    public void setSurfaceGeometry(int id, int x, int y, int w, int h) {
        if (m_surfaces.containsKey(id)) {
            QtSurface surface = m_surfaces.get(id);
            surface.setLayoutParams(new QtLayout.LayoutParams(w, h, x, y));
        } else if (m_nativeViews.containsKey(id)) {
            View view = m_nativeViews.get(id);
            view.setLayoutParams(new QtLayout.LayoutParams(w, h, x, y));
        } else {
            Log.e(QtNative.QtTAG, "Surface " + id +" not found!");
            return;
        }
    }

    public void destroySurface(int id) {
        View view = null;

        if (m_surfaces.containsKey(id)) {
            view = m_surfaces.remove(id);
        } else if (m_nativeViews.containsKey(id)) {
            view = m_nativeViews.remove(id);
        } else {
            Log.e(QtNative.QtTAG, "Surface " + id +" not found!");
        }

        if (view == null)
            return;

        // Keep last frame in stack until it is replaced to get correct
        // shutdown transition
        if (m_surfaces.size() == 0 && m_nativeViews.size() == 0) {
            m_dummyView = view;
        } else {
            m_layout.removeView(view);
        }
    }

    public int getSurfaceCount()
    {
        return m_surfaces.size();
    }

    public void bringChildToFront(int id)
    {
        View view = m_surfaces.get(id);
        if (view != null) {
            final int surfaceCount = getSurfaceCount();
            if (surfaceCount > 0)
                m_layout.moveChild(view, surfaceCount - 1);
            return;
        }

        view = m_nativeViews.get(id);
        if (view != null)
            m_layout.moveChild(view, -1);
    }

    public void bringChildToBack(int id)
    {
        View view = m_surfaces.get(id);
        if (view != null) {
            m_layout.moveChild(view, 0);
            return;
        }

        view = m_nativeViews.get(id);
        if (view != null) {
            final int index = getSurfaceCount();
            m_layout.moveChild(view, index);
        }
    }

    public boolean dispatchGenericMotionEvent (MotionEvent ev)
    {
        if (m_started && QtNative.dispatchGenericMotionEvent(ev))
            return true;

        try {
            return (Boolean) m_super_dispatchGenericMotionEvent.invoke(m_activity, ev);
        } catch (Exception e) {
            e.printStackTrace();
        }
        return false;
    }
}<|MERGE_RESOLUTION|>--- conflicted
+++ resolved
@@ -153,29 +153,15 @@
             m_activity.getWindow().addFlags(WindowManager.LayoutParams.FLAG_FULLSCREEN);
             m_activity.getWindow().clearFlags(WindowManager.LayoutParams.FLAG_FORCE_NOT_FULLSCREEN);
             try {
-<<<<<<< HEAD
-                int flags = View.SYSTEM_UI_FLAG_HIDE_NAVIGATION;
-                flags |= View.SYSTEM_UI_FLAG_LAYOUT_STABLE;
-                flags |= View.SYSTEM_UI_FLAG_LAYOUT_HIDE_NAVIGATION;
-                flags |= View.SYSTEM_UI_FLAG_LAYOUT_FULLSCREEN;
-                flags |= View.SYSTEM_UI_FLAG_FULLSCREEN;
-
-                if (Build.VERSION.SDK_INT >= 19)
+                if (Build.VERSION.SDK_INT >= 19) {
+                    int flags = View.SYSTEM_UI_FLAG_HIDE_NAVIGATION;
+                    flags |= View.SYSTEM_UI_FLAG_LAYOUT_STABLE;
+                    flags |= View.SYSTEM_UI_FLAG_LAYOUT_HIDE_NAVIGATION;
+                    flags |= View.SYSTEM_UI_FLAG_LAYOUT_FULLSCREEN;
+                    flags |= View.SYSTEM_UI_FLAG_FULLSCREEN;
                     flags |= View.class.getDeclaredField("SYSTEM_UI_FLAG_IMMERSIVE_STICKY").getInt(null);
-
-                m_activity.getWindow().getDecorView().setSystemUiVisibility(flags | View.INVISIBLE);
-=======
-                if (Build.VERSION.SDK_INT >= 19) {
-                    int flags = View.class.getDeclaredField("SYSTEM_UI_FLAG_HIDE_NAVIGATION").getInt(null);
-                    flags |= View.class.getDeclaredField("SYSTEM_UI_FLAG_LAYOUT_STABLE").getInt(null);
-                    flags |= View.class.getDeclaredField("SYSTEM_UI_FLAG_LAYOUT_HIDE_NAVIGATION").getInt(null);
-                    flags |= View.class.getDeclaredField("SYSTEM_UI_FLAG_LAYOUT_FULLSCREEN").getInt(null);
-                    flags |= View.class.getDeclaredField("SYSTEM_UI_FLAG_FULLSCREEN").getInt(null);
-                    flags |= View.class.getDeclaredField("SYSTEM_UI_FLAG_IMMERSIVE_STICKY").getInt(null);
-                    Method m = View.class.getMethod("setSystemUiVisibility", int.class);
-                    m.invoke(m_activity.getWindow().getDecorView(), flags | View.INVISIBLE);
+                    m_activity.getWindow().getDecorView().setSystemUiVisibility(flags | View.INVISIBLE);
                 }
->>>>>>> 541c9d4d
             } catch (Exception e) {
                 e.printStackTrace();
             }
