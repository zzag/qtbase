--- conflicted
+++ resolved
@@ -1497,65 +1497,6 @@
             EXTRA_CXXFLAGS="$EXTRA_CXXFLAGS \$(QMAKE_CXXFLAGS_DEBUG)"
         fi
 
-<<<<<<< HEAD
-        case `basename "$PLATFORM"` in
-        win32-g++*)
-            EXTRA_CFLAGS="$EXTRA_CFLAGS -DUNICODE"
-            EXTRA_CXXFLAGS="$EXTRA_CXXFLAGS -DUNICODE"
-            EXTRA_OBJS="qfilesystemengine_win.o \
-                        qfilesystemiterator_win.o \
-                        qfsfileengine_win.o \
-                        qlocale_win.o \
-                        qsettings_win.o \
-                        qoperatingsystemversion_win.o \
-                        qsystemlibrary.o \
-                        registry.o"
-            EXTRA_SRCS="\"\$(SOURCE_PATH)/src/corelib/corelib/io/qfilesystemengine_win.cpp\" \
-                        \"\$(SOURCE_PATH)/src/corelib/global/qoperatingsystemversion_win.cpp\" \
-                        \"\$(SOURCE_PATH)/src/corelib/io/qfilesystemiterator_win.cpp\" \
-                        \"\$(SOURCE_PATH)/src/corelib/io/qfsfileengine_win.cpp\" \
-                        \"\$(SOURCE_PATH)/src/corelib/io/qsettings_win.cpp\" \
-                        \"\$(SOURCE_PATH)/src/corelib/tools/qlocale_win.cpp\" \
-                        \"\$(SOURCE_PATH)/src/corelib/plugin/qsystemlibrary.cpp\" \
-                        \"\$(SOURCE_PATH)/tools/shared/windows/registry.cpp\""
-            EXTRA_LFLAGS="$EXTRA_LFLAGS -static -s -lole32 -luuid -ladvapi32 -lkernel32"
-            EXEEXT=".exe"
-            ;;
-        *)
-            EXTRA_OBJS="qfilesystemengine_unix.o \
-                        qfilesystemiterator_unix.o \
-                        qfsfileengine_unix.o \
-                        qlocale_unix.o"
-            EXTRA_SRCS="\"\$(SOURCE_PATH)/src/corelib/io/qfilesystemengine_unix.cpp\" \
-                        \"\$(SOURCE_PATH)/src/corelib/io/qfilesystemiterator_unix.cpp\" \
-                        \"\$(SOURCE_PATH)/src/corelib/io/qfsfileengine_unix.cpp\" \
-                        \"\$(SOURCE_PATH)/src/corelib/tools/qlocale_unix.cpp\""
-            EXEEXT=
-            ;;
-        esac
-        if [ "$BUILD_ON_MAC" = "yes" ]; then
-            echo "COCOA_LFLAGS =-framework Foundation -framework CoreServices" >>"$mkfile"
-            echo "CARBON_LFLAGS =-framework ApplicationServices" >>"$mkfile"
-            echo "CARBON_CFLAGS =-fconstant-cfstrings" >>"$mkfile"
-            EXTRA_LFLAGS="$EXTRA_LFLAGS \$(COCOA_LFLAGS)"
-            EXTRA_LFLAGS="$EXTRA_LFLAGS \$(CARBON_LFLAGS)"
-            EXTRA_CFLAGS="$EXTRA_CFLAGS \$(CARBON_CFLAGS)"
-            EXTRA_CXXFLAGS="$EXTRA_CXXFLAGS \$(CARBON_CFLAGS)"
-            EXTRA_OBJS="$EXTRA_OBJS \
-                        qsettings_mac.o \
-                        qcore_mac.o \
-                        qoperatingsystemversion_darwin.o \
-                        qcore_foundation.o"
-            EXTRA_SRCS="$EXTRA_SRCS \
-                        \"\$(SOURCE_PATH)/src/corelib/io/qsettings_mac.cpp\" \
-                        \"\$(SOURCE_PATH)/src/corelib/kernel/qcore_mac.cpp\" \
-                        \"\$(SOURCE_PATH)/src/corelib/global/qoperatingsystemversion_darwin.mm\" \
-                        \"\$(SOURCE_PATH)/src/corelib/kernel/qcore_foundation.mm\""
-        fi
-
-        echo >>"$mkfile"
-=======
->>>>>>> 00c9ec63
 	adjrelpath=`echo "$relpath" | sed 's/ /\\\\\\\\ /g'`
 	adjoutpath=`echo "$outpath" | sed 's/ /\\\\\\\\ /g'`
 	adjqmakespec=`echo "$QMAKESPEC" | sed 's/ /\\\\\\\\ /g'`
