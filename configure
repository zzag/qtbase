#!/bin/sh
#############################################################################
##
## Copyright (C) 2016 The Qt Company Ltd.
## Copyright (C) 2016 Intel Corporation.
## Contact: https://www.qt.io/licensing/
##
## This file is the build configuration utility of the Qt Toolkit.
##
## $QT_BEGIN_LICENSE:GPL-EXCEPT$
## Commercial License Usage
## Licensees holding valid commercial Qt licenses may use this file in
## accordance with the commercial license agreement provided with the
## Software or, alternatively, in accordance with the terms contained in
## a written agreement between you and The Qt Company. For licensing terms
## and conditions see https://www.qt.io/terms-conditions. For further
## information use the contact form at https://www.qt.io/contact-us.
##
## GNU General Public License Usage
## Alternatively, this file may be used under the terms of the GNU
## General Public License version 3 as published by the Free Software
## Foundation with exceptions as appearing in the file LICENSE.GPL3-EXCEPT
## included in the packaging of this file. Please review the following
## information to ensure the GNU General Public License requirements will
## be met: https://www.gnu.org/licenses/gpl-3.0.html.
##
## $QT_END_LICENSE$
##
#############################################################################

#-------------------------------------------------------------------------------
# script initialization
#-------------------------------------------------------------------------------

# the name of this script
relconf=`basename $0`
# the directory of this script is the "source tree"
relpath=`dirname $0`
relpath=`(cd "$relpath"; /bin/pwd)`
# the current directory is the "build tree" or "object tree"
outpath=`/bin/pwd`

# where to find which..
unixtests="$relpath/config.tests/unix"
mactests="$relpath/config.tests/mac"
WHICH="$unixtests/which.test"

PERL=`$WHICH perl 2>/dev/null`

# find out which awk we want to use, prefer gawk, then nawk, then regular awk
AWK=
for e in gawk nawk awk; do
    if "$WHICH" $e >/dev/null 2>&1 && ( $e -f /dev/null /dev/null ) >/dev/null 2>&1; then
        AWK=$e
        break
    fi
done

# find a make command
if [ -z "$MAKE" ]; then
    MAKE=
    for mk in gmake make; do
        if "$WHICH" $mk >/dev/null 2>&1; then
            MAKE=`"$WHICH" $mk`
            break
        fi
    done
    if [ -z "$MAKE" ]; then
        echo >&2 "You don't seem to have 'make' or 'gmake' in your PATH."
        echo >&2 "Cannot proceed."
        exit 1
    fi
    # export MAKE, we need it later in the config.tests
    export MAKE
fi

# do this early so we don't store it in config.status
CFG_TOPLEVEL=
if [ x"$1" = x"-top-level" ]; then
    CFG_TOPLEVEL=yes
    shift
fi

# later cache the command line in config.status
OPT_CMDLINE=
for i in "$@"; do
    if [ "x$i" != "x-v" ]; then
        [ -z "${i##* *}" ] && i="'$i'"
        OPT_CMDLINE="$OPT_CMDLINE $i"
    fi
done

# initialize global variables
CONFIG_SEPARATORS=`printf ' \t'`
QMAKE_SWITCHES=
QMAKE_VARS=
QMAKE_CONFIG=
QTCONFIG_CONFIG=
QT_CONFIG=
SUPPORTED=
QMAKE_VARS_FILE=.qmake.vars
DEVICE_VARS_FILE=.device.vars
HOST_VARS_FILE=.host.vars

:> "$QMAKE_VARS_FILE"
:> "$DEVICE_VARS_FILE"
:> "$HOST_VARS_FILE"

#-------------------------------------------------------------------------------
# utility functions
#-------------------------------------------------------------------------------

shellEscape()
{
    echo "$@" | sed 's/ /\ /g'
}

makeabs()
{
    local FILE="$1"
    local RES="$FILE"
    if [ -z "${FILE##/*}" ]; then
        true
    elif [ "$OSTYPE" = "msys" -a -z "${FILE##[a-zA-Z]:[/\\]*}" ]; then
        true
    else
        RES=$PWD/$FILE
    fi
    RES=$RES/
    while true; do
        nres=`echo "$RES" | sed 's,/[^/][^/]*/\.\./,/,g; s,/\./,/,g'`
        test x"$nres" = x"$RES" && break
        RES=$nres
    done
    echo "$RES" | sed 's,//,/,g; s,/$,,'
}

# Adds a new qmake variable to the cache
# Usage: QMakeVar mode varname contents
#   where mode is one of: set, add, del
QMakeVar()
{
    case "$1" in
	set)
	    eq="="
	    ;;
	add)
	    eq="+="
	    ;;
	del)
	    eq="-="
	    ;;
	*)
	    echo >&2 "BUG: wrong command to QMakeVar: $1"
	    ;;
    esac

    echo "$2" "$eq" "$3" >> "$QMAKE_VARS_FILE"
}

shellArgumentListToQMakeListHelper()
{
    local retval
    for arg in "$@"; do retval="$retval \"$arg\""; done
    echo "$retval"
}

# Convert a string usable on a shell command line into word-by-word quoted
# qmake list.
shellArgumentListToQMakeList()
{
    # eval is needed for the shell to interpret the backslash escape sequences
    eval shellArgumentListToQMakeListHelper "$@"
}

# Helper function for getQMakeConf. It parses include statements in
# qmake.conf and prints out the expanded file
expandQMakeConf()
{
    while read line; do case "$line" in
        include*)
            inc_file=`echo "$line" | sed -n -e '/^include.*(.*)/s/include.*(\(.*\)).*$/\1/p'`
	    current_dir=`dirname "$1"`
	    conf_file="$current_dir/$inc_file"
	    if [ ! -f  "$conf_file" ]; then
                echo "WARNING: Unable to find file $conf_file" >&2
                continue
            fi
            expandQMakeConf "$conf_file" "$2"
        ;;
        *load\(device_config\)*)
            conf_file="$2"
            if [ ! -f  "$conf_file" ]; then
                echo "WARNING: Unable to find file $conf_file" >&2
                continue
            fi
            expandQMakeConf "$conf_file" "$2"
        ;;
        *)
            echo "$line"
        ;;
    esac; done < "$1"
}

extractQMakeVariables()
{
    LC_ALL=C $AWK '
BEGIN {
    values["LITERAL_WHITESPACE"] = " "
    values["LITERAL_DOLLAR"] = "$"
}
/^!?host_build:/ {
    scopeStart = index($0, ":") + 1
    condition = substr($0, 0, scopeStart - 2)
    if (condition != "'"$1"'") { next }
    $0 = substr($0, scopeStart)
}
/^[_A-Z0-9.]+[ \t]*\+?=/ {
    valStart = index($0, "=") + 1

    append = 0
    if (substr($0, valStart - 2, 1) == "+") {
        append = 1
    }

    variable = substr($0, 0, valStart - 2 - append)
    value = substr($0, valStart)
    gsub("[ \t]+", "", variable)
    gsub("^[ \t]+", "", value)
    gsub("[ \t]+$", "", value)

    ovalue = ""
    while (match(value, /\$\$(\{[_A-Z0-9.]+\}|[_A-Z0-9.]+)/)) {
        ovalue = ovalue substr(value, 1, RSTART - 1)
        var = substr(value, RSTART + 2, RLENGTH - 2)
        value = substr(value, RSTART + RLENGTH)
        if (var ~ /^\{/) {
            var = substr(var, 2, length(var) - 2)
        }
        ovalue = ovalue values[var]
    }
    value = ovalue value

    ovalue = ""
    while (match(value, /\$\$system\(("[^"]*"|[^)]*)\)/)) {
        ovalue = ovalue substr(value, 1, RSTART - 1)
        cmd = substr(value, RSTART + 9, RLENGTH - 10)
        gsub(/^"|"$/, "", cmd)
        value = substr(value, RSTART + RLENGTH)
        while ((cmd | getline line) > 0) {
            ovalue = ovalue line
        }
        close(cmd)
    }
    value = ovalue value

    combinedValue = values[variable]
    if (append == 1 && length(combinedValue) > 0) {
        combinedValue = combinedValue " " value
    } else {
        combinedValue = value
    }
    values[variable] = combinedValue
}
END {
    for (var in values) {
        print var "=" values[var]
    }
}
'
}

getSingleQMakeVariable()
{
    echo "$2" | $AWK "/^($1)=/ { print substr(\$0, index(\$0, \"=\") + 1) }"
}

macSDKify()
{
    # Normally we take care of sysrootifying in sdk.prf, but configure extracts some
    # values before qmake is even built, so we have to duplicate the logic here.

    sdk=$(getSingleQMakeVariable "QMAKE_MAC_SDK" "$1")
    if [ -z "$sdk" ]; then echo "QMAKE_MAC_SDK must be set when building on Mac" >&2; exit 1; fi
    sysroot=$(/usr/bin/xcodebuild -sdk $sdk -version Path 2>/dev/null)
    if [ -z "$sysroot" ]; then echo "Failed to resolve SDK path for '$sdk'" >&2; exit 1; fi

    case "$sdk" in
        macosx*)
            version_min_flag="-mmacosx-version-min=$(getSingleQMakeVariable QMAKE_MACOSX_DEPLOYMENT_TARGET "$1")"
        ;;
        iphoneos*)
            version_min_flag="-miphoneos-version-min=$(getSingleQMakeVariable QMAKE_IOS_DEPLOYMENT_TARGET "$1")"
        ;;
        iphonesimulator*)
            version_min_flag="-mios-simulator-version-min=$(getSingleQMakeVariable QMAKE_IOS_DEPLOYMENT_TARGET "$1")"
        ;;
        *)
        ;;
    esac

    echo "$1" | while read line; do
        case "$line" in
            QMAKE_CC=*|QMAKE_CXX=*|QMAKE_FIX_RPATH=*|QMAKE_AR=*|QMAKE_RANLIB=*|QMAKE_LINK=*|QMAKE_LINK_SHLIB=*)
                # Prefix tool with toolchain path
                var=$(echo "$line" | cut -d '=' -f 1)
                val=$(echo "$line" | cut -d '=' -f 2-)
                sdk_val=$(/usr/bin/xcrun -sdk $sdk -find $(echo $val | cut -d ' ' -f 1))
                val=$(echo $sdk_val $(echo $val | cut -s -d ' ' -f 2-))
                echo "$var=$val"
            ;;
            QMAKE_CFLAGS=*|QMAKE_CXXFLAGS=*)
                echo "$line -isysroot $sysroot $version_min_flag"
            ;;
            QMAKE_LFLAGS=*)
                echo "$line -Wl,-syslibroot,$sysroot $version_min_flag"
            ;;
            *)
                echo "$line"
            ;;
        esac
    done
}

# relies on $QMAKESPEC being set correctly. parses include statements in
# qmake.conf and prints out the expanded file
getQMakeConf()
{
    if [ -z "$specvals" ]; then
        specvals=`expandQMakeConf "$QMAKESPEC/qmake.conf" "$HOST_VARS_FILE" | extractQMakeVariables "host_build"`
        if [ "$BUILD_ON_MAC" = "yes" ]; then specvals=$(macSDKify "$specvals"); fi
    fi
    getSingleQMakeVariable "$1" "$specvals"
}

getXQMakeConf()
{
    if [ -z "$xspecvals" ]; then
        xspecvals=`expandQMakeConf "$XQMAKESPEC/qmake.conf" "$DEVICE_VARS_FILE" | extractQMakeVariables "!host_build"`
        if [ "$XPLATFORM_MAC" = "yes" ]; then xspecvals=$(macSDKify "$xspecvals"); fi
    fi
    getSingleQMakeVariable "$1" "$xspecvals"
}

testXConfig()
{
    # Put a space on each end of the CONFIG value so that searching for the
    # target with whitespace on either side will work even when it's the
    # first/last/only item in the CONFIG value.
    case \ `getXQMakeConf CONFIG`\  in
    *[${CONFIG_SEPARATORS}]$1[${CONFIG_SEPARATORS}]*)
        return 0
        ;;
    *)
        return 1
        ;;
    esac
}

compilerSupportsFlag()
{
    cat >conftest.cpp <<EOF
int main() { return 0; }
EOF
    if [ "$OPT_VERBOSE" = "yes" ]; then
        "$@" -o conftest-out conftest.cpp
    else
        "$@" -o conftest-out conftest.cpp >/dev/null 2>&1
    fi
    ret=$?
    rm -f conftest.cpp conftest-out
    return $ret
}

linkerSupportsFlag()
{
    compiler=$1
    shift
    lflags=-Wl
    for flag
    do
	safe_flag=`shellEscape "$flag"`
	lflags=$lflags,$safe_flag
    done
    if [ $CFG_USE_GOLD_LINKER = yes ]; then
        lflags="-fuse-ld=gold $lflags"
    fi
    compilerSupportsFlag $compiler $lflags
}

# $1: newline-separated list of default paths
# stdin: input path
# stdout: input path or nothing
filterDefaultPaths()
{
    local path
    path=`cat`
    path=`makeabs "$path"`
    echo "$1" | grep "^$path\$" > /dev/null || echo "$path"
}

filterIncludePath()
{
    filterDefaultPaths "$DEFAULT_INCDIRS"
}

filterLibraryPath()
{
    filterDefaultPaths "$DEFAULT_LIBDIRS"
}

filterPathOptionsHelper()
{
    local flag defpaths sep p path
    flag=$1; shift
    defpaths=$1; shift
    sep=
    for p in "$@"; do
        path=${p#$flag}
        if [ "x$path" != "x$p" ]; then
            path=`echo "$path" | filterDefaultPaths "$defpaths"`
            test -z "$path" && continue
        fi
        # Re-quote for shell & qmake
        p=`echo "$p" | sed 's,[^ ]* .*,"&",g'`
        printf "%s%s" "$sep" "$p"
        sep=" "
    done
    echo
}

# $1: flag
# $2: newline-separated list of default paths
# stdin: list of command line options
# sdout: stdin without the options naming default paths
filterPathOptions()
{
    # The eval does escape interpretation for us
    eval filterPathOptionsHelper $1 "\"$2\"" "`cat`"
}

filterIncludeOptions()
{
    filterPathOptions -I "$DEFAULT_INCDIRS"
}

filterLibraryOptions()
{
    filterPathOptions -L "$DEFAULT_LIBDIRS"
}

#-------------------------------------------------------------------------------
# device options
#-------------------------------------------------------------------------------
DeviceVar()
{
    case "$1" in
        set)
            eq="="
            ;;
        *)
            echo >&2 "BUG: wrong command to DeviceVar: $1"
            ;;
    esac

    echo "$2" "$eq" "$3" >> "$DEVICE_VARS_FILE"
}

resolveDeviceMkspec()
{
    result=$(find "$relpath/mkspecs/devices/" -type d -name "*$1*" | sed "s,^$relpath/mkspecs/,,")
    match_count=$(echo "$result" | wc -w)
    if [ "$match_count" -gt 1 ]; then
        echo >&2 "Error: Multiple matches for device '$1'. Candidates are:"
        tabbed_result=$(echo "$result" | sed 's,^,    ,')
        echo >&2 "$tabbed_result"
        echo "undefined"
    elif [ "$match_count" -eq 0 ]; then
        echo >&2 "Error: No device matching '$1'"
        echo "undefined"
    else
        echo "$result"
    fi
}

#-------------------------------------------------------------------------------
# Host options
#-------------------------------------------------------------------------------
HostVar()
{
    case "$1" in
        set)
            eq="="
            ;;
        *)
            echo >&2 "BUG: wrong command to HostVar: $1"
            ;;
    esac

    echo "$2" "$eq" "$3" >> "$HOST_VARS_FILE"
}

#-------------------------------------------------------------------------------
# operating system detection
#-------------------------------------------------------------------------------

# need that throughout the script
UNAME_MACHINE=`(uname -m) 2>/dev/null` || UNAME_MACHINE=unknown
UNAME_RELEASE=`(uname -r) 2>/dev/null` || UNAME_RELEASE=unknown
UNAME_SYSTEM=`(uname -s) 2>/dev/null`  || UNAME_SYSTEM=unknown
UNAME_VERSION=`(uname -v) 2>/dev/null` || UNAME_VERSION=unknown

# detect the "echo without newline" style. usage: echo $ECHO_N "<string>$ECHO_C"
if echo '\c' | grep '\c' >/dev/null; then
    ECHO_N=-n
else
    ECHO_C='\c'
fi

#-------------------------------------------------------------------------------
# window system detection
#-------------------------------------------------------------------------------

BUILD_ON_MAC=no
if [ -d /System/Library/Frameworks/Carbon.framework ]; then
    BUILD_ON_MAC=yes
fi
HOST_DIRLIST_SEP=":"
DEV_NULL=/dev/null
if [ "$OSTYPE" = "msys" ]; then
    HOST_DIRLIST_SEP=";"
    DEV_NULL=/tmp/empty-file
    echo "" > $DEV_NULL
    relpath=`(cd "$relpath"; pwd -W)`
    outpath=`pwd -W`
fi

#-------------------------------------------------------------------------------
# Verify Xcode installation on Mac OS
#-------------------------------------------------------------------------------

if [ "$BUILD_ON_MAC" = "yes" ]; then
    if ! /usr/bin/xcode-select --print-path >/dev/null 2>&1; then
        echo >&2
        echo "   No Xcode is selected. Use xcode-select -switch to choose an Xcode" >&2
        echo "   version. See the xcode-select man page for more information." >&2
        echo >&2
        exit 2
    fi

    if ! /usr/bin/xcrun -find xcrun >/dev/null 2>&1; then
        echo >&2
        echo "   Xcode not set up properly. You may need to confirm the license" >&2
        echo "   agreement by running /usr/bin/xcodebuild without arguments." >&2
        echo >&2
        exit 2
    fi
fi

#-----------------------------------------------------------------------------
# Qt version detection
#-----------------------------------------------------------------------------
QT_VERSION=
QT_MAJOR_VERSION=
QT_MINOR_VERSION=0
QT_PATCH_VERSION=0
eval `sed -n -e 's/^MODULE_VERSION = \(\([0-9]*\)\.\([0-9]*\)\.\([0-9]*\).*\)$/QT_VERSION=\1\
    QT_MAJOR_VERSION=\2\
    QT_MINOR_VERSION=\3\
    QT_PATCH_VERSION=\4/p' < "$relpath"/.qmake.conf`
if [ -z "$QT_MAJOR_VERSION" ]; then
   echo "Cannot process version from .qmake.conf"
   echo "Cannot proceed."
   exit 1
fi

#-------------------------------------------------------------------------------
# initalize variables
#-------------------------------------------------------------------------------

SYSTEM_VARIABLES="AR RANLIB STRIP OBJDUMP LD CC CXX CFLAGS CXXFLAGS LDFLAGS"
for varname in $SYSTEM_VARIABLES; do
    qmakevarname="${varname}"
    qmakecmdargs=""
    # use LDFLAGS for autoconf compat, but qmake uses QMAKE_LFLAGS
    if [ "${varname}" = "LDFLAGS" ]; then
        qmakevarname="LFLAGS"
    elif [ "${varname}" = "LD" ]; then
        qmakevarname="LINK"
    elif [ "${varname}" = "AR" ]; then
        # QMAKE_AR needs to be set to "/path/to/ar cqs" but the
        # environment variable will be set to the command only so we
        # need to append " cqs" for autoconf compatibility
        qmakecmdargs=" cqs"
    fi
    cmd=`echo \
'if [ -n "\$'${varname}'" ]; then
    QMakeVar set QMAKE_'${qmakevarname}' "\$'${varname}${qmakecmdargs}'"
fi'`
    eval "$cmd"
done

# Use CC/CXX to run config.tests
mkdir -p "$outpath/config.tests"
rm -f "$outpath/config.tests/.qmake.cache"
cp "$QMAKE_VARS_FILE" "$outpath/config.tests/.qmake.cache"

QMakeVar add styles "mac fusion windows"

# QTDIR may be set and point to an old or system-wide Qt installation
unset QTDIR

# the minimum version of libdbus-1 that we require:
MIN_DBUS_1_VERSION=1.2

# initalize internal variables
CFG_CONFIGURE_EXIT_ON_ERROR=yes
CFG_PROFILE=no
CFG_STRIP=yes
CFG_GUI=auto # (yes|no|auto)
CFG_WIDGETS=yes
CFG_QCONFIG=full
CFG_DEBUG=auto
CFG_MYSQL_CONFIG=
CFG_PSQL_CONFIG=
CFG_DEBUG_RELEASE=no
CFG_FORCEDEBUGINFO=no
CFG_RELEASE_TOOLS=no
CFG_SHARED=yes
CFG_SM=auto
CFG_XSHAPE=auto
CFG_XSYNC=auto
CFG_XFIXES=runtime
CFG_ZLIB=auto
CFG_MTDEV=auto
CFG_JOURNALD=no
CFG_SYSLOG=no
CFG_SQLITE=qt
CFG_GIF=auto
CFG_PNG=yes
CFG_LIBPNG=auto
CFG_JPEG=auto
CFG_LIBJPEG=auto
CFG_XCURSOR=runtime
CFG_XRANDR=runtime
CFG_XRENDER=auto
CFG_MITSHM=auto
CFG_OPENGL=auto
CFG_OPENVG=auto
CFG_OPENVG_LC_INCLUDES=no
CFG_OPENVG_SHIVA=auto
CFG_OPENVG_ON_OPENGL=auto
CFG_EGL=auto
CFG_EGL_X=auto
CFG_DOUBLECONVERSION=auto
CFG_FONTCONFIG=auto
CFG_FREETYPE=auto
CFG_HARFBUZZ=auto
CFG_SQL_AVAILABLE=
QT_ALL_BUILD_PARTS=" libs tools examples tests "
QT_DEFAULT_BUILD_PARTS="libs tools examples"
CFG_BUILD_PARTS=""
CFG_NOBUILD_PARTS=""
CFG_SKIP_MODULES=""
CFG_COMPILE_EXAMPLES=yes
CFG_AUDIO_BACKEND=auto
CFG_QML_DEBUG=yes
CFG_PKGCONFIG=auto
CFG_STACK_PROTECTOR_STRONG=auto
CFG_SLOG2=auto
CFG_PPS=auto
CFG_QNX_IMF=auto
CFG_LGMON=auto
CFG_SYSTEM_PROXIES=no
CFG_ANDROID_STYLE_ASSETS=yes
CFG_GSTREAMER=auto
CFG_GSTREAMER_VERSION=""
CFG_ATOMIC64=auto

# Target architecture
CFG_ARCH=
CFG_CPUFEATURES=
# Host architecture, same as CFG_ARCH when not cross-compiling
CFG_HOST_ARCH=
CFG_HOST_CPUFEATURES=
# Set when the -arch or -host-arch arguments are used
OPT_OBSOLETE_HOST_ARG=no

CFG_USE_GNUMAKE=no
CFG_XINPUT2=auto
CFG_XKB=auto
CFG_XKBCOMMON=yes
CFG_XKBCOMMON_EVDEV=auto
CFG_XKB_CONFIG_ROOT=auto
CFG_XCB=auto
CFG_XCB_XLIB=auto
CFG_XCB_GLX=no
CFG_EGLFS=auto
CFG_EGLFS_BRCM=no
CFG_EGLFS_EGLDEVICE=no
CFG_EGLFS_MALI=no
CFG_EGLFS_VIV=no
CFG_EGLFS_VIV_WL=no
CFG_DIRECTFB=no
CFG_GBM=auto
CFG_LINUXFB=auto
CFG_INTEGRITYFB=no
CFG_KMS=auto
CFG_MIRCLIENT=auto
CFG_LIBUDEV=auto
CFG_LIBINPUT=auto
CFG_OBSOLETE_WAYLAND=no
CFG_EVDEV=auto
CFG_TSLIB=auto
CFG_CUPS=auto
CFG_ICONV=auto
CFG_DBUS=auto
CFG_GLIB=auto
CFG_GTK=auto
CFG_LARGEFILE=auto
CFG_OPENSSL=auto
CFG_LIBPROXY=auto
CFG_SECURETRANSPORT=auto
CFG_PRECOMPILE=auto
CFG_LTCG=no
CFG_SEPARATE_DEBUG_INFO=no
CFG_REDUCE_EXPORTS=auto
CFG_SSE2=auto
CFG_SSE3=auto
CFG_SSSE3=auto
CFG_SSE4_1=auto
CFG_SSE4_2=auto
CFG_AVX=auto
CFG_AVX2=auto
CFG_AVX512=auto
CFG_REDUCE_RELOCATIONS=auto
CFG_ACCESSIBILITY=auto
CFG_ACCESSIBILITY_ATSPI_BRIDGE=no # will be enabled depending on dbus and accessibility being enabled
CFG_NEON=auto
CFG_MIPS_DSP=auto
CFG_MIPS_DSPR2=auto
CFG_CLOCK_GETTIME=auto
CFG_CLOCK_MONOTONIC=auto
CFG_POSIX_FALLOCATE=auto
CFG_MREMAP=auto
CFG_GETADDRINFO=auto
CFG_IPV6IFNAME=auto
CFG_GETIFADDRS=auto
CFG_INOTIFY=auto
CFG_EVENTFD=auto
CFG_CLOEXEC=no
CFG_POLL=auto
CFG_RPATH=yes
CFG_FRAMEWORK=auto
CFG_USE_GOLD_LINKER=auto
CFG_ENABLE_NEW_DTAGS=auto
DEFINES=
INCLUDES=
D_FLAGS=
I_FLAGS=
L_FLAGS=
RPATH_FLAGS=
W_FLAGS=
QCONFIG_FLAGS=
XPLATFORM=              # This seems to be the QMAKESPEC, like "linux-g++"
XPLATFORM_MAC=no        # Whether target platform is OS X or iOS
XPLATFORM_IOS=no        # Whether target platform is iOS
XPLATFORM_ANDROID=no
XPLATFORM_MINGW=no      # Whether target platform is MinGW (win32-g++*)
XPLATFORM_QNX=no
XPLATFORM_HAIKU=no
XPLATFORM_INTEGRITY=no
PLATFORM=$QMAKESPEC
QT_CROSS_COMPILE=no
OPT_CONFIRM_LICENSE=no
OPT_SHADOW=maybe
OPT_VERBOSE=no
OPT_HELP=
CFG_SILENT=no
CFG_ALSA=auto
CFG_PULSEAUDIO=auto
CFG_COREWLAN=auto
CFG_ICU=auto
CFG_FORCE_ASSERTS=no
CFG_SANITIZERS=none
CFG_SANITIZE_ADDRESS=no
CFG_SANITIZE_THREAD=no
CFG_SANITIZE_MEMORY=no
CFG_SANITIZE_UNDEFINED=no
CFG_PCRE=auto
QPA_PLATFORM_GUARD=yes
CFG_STDCXX=auto
CFG_DIRECTWRITE=no
CFG_DIRECTWRITE2=auto
CFG_WERROR=auto
CFG_HEADERSCLEAN=auto
CFG_QREAL=double
OPT_MAC_SDK=
COMMERCIAL_USER=ask
LICENSE_FILE=
CFG_DEV=no

# initalize variables used for installation
QT_INSTALL_PREFIX=
QT_INSTALL_DOCS=
QT_INSTALL_HEADERS=
QT_INSTALL_LIBS=
QT_INSTALL_BINS=
QT_INSTALL_LIBEXECS=
QT_INSTALL_PLUGINS=
QT_INSTALL_IMPORTS=
QT_INSTALL_QML=
QT_INSTALL_ARCHDATA=
QT_INSTALL_DATA=
QT_INSTALL_TRANSLATIONS=
QT_INSTALL_SETTINGS=
QT_INSTALL_EXAMPLES=
QT_INSTALL_TESTS=
CFG_SYSROOT=
CFG_GCC_SYSROOT="yes"
QT_HOST_PREFIX=
QT_HOST_BINS=
QT_HOST_LIBS=
QT_HOST_DATA=
QT_EXT_PREFIX=

#flags for SQL drivers
QT_CFLAGS_PSQL=
QT_LFLAGS_PSQL=
QT_CFLAGS_MYSQL=
QT_LFLAGS_MYSQL=
QT_LFLAGS_MYSQL_R=
QT_CFLAGS_SQLITE=
QT_LFLAGS_SQLITE=
QT_LFLAGS_ODBC="-lodbc"
QT_LFLAGS_TDS=

# flags for libdbus-1
QT_CFLAGS_DBUS=
QT_LIBS_DBUS=

# flags for Glib (X11 only)
QT_CFLAGS_GLIB=
QT_LIBS_GLIB=

# default qpa platform
QT_QPA_DEFAULT_PLATFORM=

# Android vars
CFG_DEFAULT_ANDROID_NDK_ROOT=$ANDROID_NDK_ROOT
CFG_DEFAULT_ANDROID_SDK_ROOT=$ANDROID_SDK_ROOT
CFG_DEFAULT_ANDROID_PLATFORM=android-16
CFG_DEFAULT_ANDROID_TARGET_ARCH=armeabi-v7a
CFG_DEFAULT_ANDROID_NDK_TOOLCHAIN_VERSION=4.9
CFG_DEFAULT_ANDROID_NDK_HOST=$ANDROID_NDK_HOST

#-------------------------------------------------------------------------------
# check SQL drivers available in this package
#-------------------------------------------------------------------------------

# opensource version removes some drivers, so force them to be off
CFG_SQL_tds=no
CFG_SQL_oci=no
CFG_SQL_db2=no

CFG_SQL_AVAILABLE=
if [ -d "$relpath/src/plugins/sqldrivers" ]; then
  for a in "$relpath/src/plugins/sqldrivers/"*; do
     if [ -d "$a" ]; then
	 base_a=`basename "$a"`
  	 CFG_SQL_AVAILABLE="${CFG_SQL_AVAILABLE} ${base_a}"
	 eval "CFG_SQL_${base_a}=auto"
     fi
  done
fi

CFG_IMAGEFORMAT_PLUGIN_AVAILABLE=
if [ -d "$relpath/src/plugins/imageformats" ]; then
    for a in "$relpath/src/plugins/imageformats/"*; do
        if [ -d "$a" ]; then
            base_a=`basename "$a"`
            CFG_IMAGEFORMAT_PLUGIN_AVAILABLE="${CFG_IMAGEFORMAT_PLUGIN_AVAILABLE} ${base_a}"
        fi
    done
fi

#-------------------------------------------------------------------------------
# parse command line arguments
#-------------------------------------------------------------------------------

# parse the arguments, setting things to "yes" or "no"
while [ "$#" -gt 0 ]; do
    CURRENT_OPT="$1"
    UNKNOWN_ARG=no
    case "$1" in
    #Autoconf style options
    --enable-*)
        VAR=`echo $1 | sed 's,^--enable-\(.*\),\1,'`
        VAL=yes
        ;;
    --disable-*)
        VAR=`echo $1 | sed 's,^--disable-\(.*\),\1,'`
        VAL=no
        ;;
    --*=*)
        VAR=`echo $1 | sed 's,^--\(.*\)=.*,\1,'`
        VAL=`echo $1 | sed 's,^--.*=\(.*\),\1,'`
        ;;
    --no-*)
        VAR=`echo $1 | sed 's,^--no-\(.*\),\1,'`
        VAL=no
        ;;
    --*)
        VAR=`echo $1 | sed 's,^--\(.*\),\1,'`
        VAL=yes
        ;;
    #Qt plugin options
    -no-*-*|-plugin-*-*|-qt-*-*)
        VAR=`echo $1 | sed 's,^-[^-]*-\(.*\),\1,'`
        VAL=`echo $1 | sed 's,^-\([^-]*\).*,\1,'`
        ;;
    #Qt style no options
    -no-*)
        VAR=`echo $1 | sed 's,^-no-\(.*\),\1,'`
        VAL=no
        ;;
    #Qt style options that pass an argument
    -prefix| \
    -docdir| \
    -headerdir| \
    -plugindir| \
    -importdir| \
    -qmldir| \
    -archdatadir| \
    -datadir| \
    -libdir| \
    -bindir| \
    -libexecdir| \
    -translationdir| \
    -sysconfdir| \
    -examplesdir| \
    -testsdir| \
    -hostdatadir| \
    -hostbindir| \
    -hostlibdir| \
    -extprefix| \
    -sysroot| \
    -external-hostbindir| \
    -depths| \
    -make| \
    -nomake| \
    -skip| \
    -platform| \
    -xplatform| \
    -device| \
    -device-option| \
    -host-option| \
    -sdk| \
    -arch| \
    -host-arch| \
    -c++std | \
    -mysql_config| \
    -psql_config| \
    -qpa| \
    -qconfig| \
    -qreal| \
    -sanitize| \
    -xkb-config-root| \
    -android-sdk| \
    -android-ndk| \
    -android-ndk-platform| \
    -android-ndk-host| \
    -android-arch| \
    -android-toolchain-version)
        VAR=`echo $1 | sed 's,^-\(.*\),\1,'`
        shift
        VAL="$1"
        ;;
    #Qt style complex options in one command
    -enable-*|-disable-*)
        VAR=`echo $1 | sed 's,^-\([^-]*\)-.*,\1,'`
        VAL=`echo $1 | sed 's,^-[^-]*-\(.*\),\1,'`
        ;;
    -system-proxies)
        VAR=system-proxies
        VAL=yes
        ;;
    -no-system-proxies)
        VAR=system-proxies
        VAL=no
        ;;
    #Qt Builtin/System style options
    -no-*|-system-*|-qt-*)
        VAR=`echo $1 | sed 's,^-[^-]*-\(.*\),\1,'`
        VAL=`echo $1 | sed 's,^-\([^-]*\)-.*,\1,'`
        ;;
    #Options that cannot be generalized
    -k|-continue)
        VAR=fatal_error
        VAL=no
        ;;
    -opengl)
        VAR=opengl
        # this option may or may not be followed by an argument
        if [ -z "$2" ] || echo "$2" | grep '^-' >/dev/null 2>&1; then
            VAL=yes
        else
            shift;
            VAL=$1
        fi
	;;
    -openvg)
        VAR=openvg
        # this option may or may not be followed by an argument
        if [ -z "$2" ] || echo "$2" | grep '^-' >/dev/null 2>&1; then
            VAL=yes
        else
            shift;
            VAL=$1
        fi
        ;;
    -gstreamer)
        VAR=gstreamer
        # this option may or may not be followed by an argument
        if [ -z "$2" ] || echo "$2" | grep '^-' >/dev/null 2>&1; then
            VAL=yes
        else
            shift;
            VAL=$1
        fi
        ;;
    -hostprefix)
        VAR=`echo $1 | sed 's,^-\(.*\),\1,'`
        # this option may or may not be followed by an argument
        if [ -z "$2" ] || echo "$2" | grep '^-' >/dev/null 2>&1; then
            VAL=$outpath
        else
            shift;
            VAL=$1
        fi
        ;;
    -qtnamespace)
        VAR="qtnamespace"
        shift
        VAL="$1"
        ;;
    -qtlibinfix)
        VAR="qtlibinfix"
        shift
        VAL="$1"
        ;;
    -D?*|-D)
        VAR="add_define"
        if [ "$1" = "-D" ]; then
            shift
            VAL="$1"
        else
            VAL=`echo $1 | sed 's,-D,,'`
        fi
        ;;
    -fpu)
        VAR="fpu"
        # this option may or may not be followed by an argument
        if [ -z "$2" ] || echo "$2" | grep '^-' >/dev/null 2>&1; then
            VAL=no
        else
            shift
            VAL=$1
        fi
        ;;
    -I?*|-I)
        VAR="add_ipath"
        if [ "$1" = "-I" ]; then
            shift
            VAL="$1"
        else
            VAL=`echo $1 | sed 's,-I,,'`
        fi
        ;;
    -L?*|-L)
        VAR="add_lpath"
        if [ "$1" = "-L" ]; then
            shift
            VAL="$1"
        else
            VAL=`echo $1 | sed 's,-L,,'`
        fi
        ;;
    -R?*|-R)
        VAR="add_rpath"
        if [ "$1" = "-R" ]; then
            shift
            VAL="$1"
        else
            VAL=`echo $1 | sed 's,-R,,'`
        fi
        ;;
    -l)  # -lfoo is handled differently
        VAR="add_link"
        shift
        VAL="$1"
        ;;
    -F?*|-F)
        VAR="add_fpath"
        if [ "$1" = "-F" ]; then
            shift
            VAL="$1"
        else
            VAL=`echo $1 | sed 's,-F,,'`
        fi
        ;;
    -fw)  # -fwfoo is handled differently
        VAR="add_framework"
        shift
        VAL="$1"
        ;;
    -W*)
        VAR="add_warn"
        VAL="$1"
        ;;
    #General options, including Qt style yes options
    -*)
        VAR=`echo $1 | sed 's,^-\(.*\),\1,'`
        VAL="yes"
        ;;
    *)
        UNKNOWN_ARG=yes
        ;;
    esac
    if [ "$UNKNOWN_ARG" = "yes" ]; then
        echo "$1: unknown argument"
        ERROR=yes
        shift
        continue
     fi
    shift

    UNKNOWN_OPT=no
    case "$VAR" in
    accessibility)
        if [ "$VAL" = "yes" ] || [ "$VAL" = "no" ]; then
            CFG_ACCESSIBILITY="$VAL"
        else
            UNKNOWN_OPT=yes
        fi
        ;;
    license)
	LICENSE_FILE="$VAL"
	;;
    gnumake)
        CFG_USE_GNUMAKE="$VAL"
        ;;
    mysql_config)
	CFG_MYSQL_CONFIG="$VAL"
	;;
    psql_config)
        CFG_PSQL_CONFIG="$VAL"
        ;;
    prefix)
        QT_INSTALL_PREFIX="$VAL"
        ;;
    hostprefix)
	QT_HOST_PREFIX="$VAL"
	;;
    hostdatadir)
        QT_HOST_DATA="$VAL"
        ;;
    hostbindir)
        QT_HOST_BINS="$VAL"
        ;;
    hostlibdir)
        QT_HOST_LIBS="$VAL"
        ;;
    extprefix)
        QT_EXT_PREFIX="$VAL"
        ;;
    pkg-config)
        if [ "$VAL" = "yes" ] || [ "$VAL" = "no" ]; then
            CFG_PKGCONFIG="$VAL"
        else
            UNKNOWN_OPT=yes
        fi
        ;;
    force-pkg-config)
        CFG_PKGCONFIG="yes"
        ;;
    docdir)
        QT_INSTALL_DOCS="$VAL"
        ;;
    headerdir)
        QT_INSTALL_HEADERS="$VAL"
        ;;
    plugindir)
        QT_INSTALL_PLUGINS="$VAL"
        ;;
    importdir)
        QT_INSTALL_IMPORTS="$VAL"
        ;;
    qmldir)
        QT_INSTALL_QML="$VAL"
        ;;
    archdatadir)
        QT_INSTALL_ARCHDATA="$VAL"
        ;;
    datadir)
        QT_INSTALL_DATA="$VAL"
        ;;
    libdir)
        QT_INSTALL_LIBS="$VAL"
        ;;
    qtnamespace)
        QT_NAMESPACE="$VAL"
        ;;
    qtlibinfix)
        QT_LIBINFIX="$VAL"
        ;;
    translationdir)
        QT_INSTALL_TRANSLATIONS="$VAL"
        ;;
    sysconfdir|settingsdir)
        QT_INSTALL_SETTINGS="$VAL"
        ;;
    examplesdir)
        QT_INSTALL_EXAMPLES="$VAL"
        ;;
    testsdir)
        QT_INSTALL_TESTS="$VAL"
        ;;
    qconfig)
        CFG_QCONFIG="$VAL"
        ;;
    qreal)
        CFG_QREAL="$VAL"
        if [ "$CFG_QREAL" = "float" ]; then
           CFG_QREAL_STRING="\"float\""
        elif [ "$CFG_QREAL" != "double" ]; then
            if [ -z "$PERL" ]; then
                echo "configure needs perl in \$PATH if the -qreal option is used with" >&2
                echo "a value different from \"float\"" >&2
                exit 1
            fi
            CFG_QREAL_STRING=`perl -e '$_ = $ARGV[0];
                                       s/ +/ /g; s/^ +//; s/ +$//;
                                       while (/(.)/g) {
                                           $c = $1;
                                           if ($c =~ /[a-zA-Z0-9]/) { $result .= $c; }
                                           else { $result .= "_" . unpack("H*", $c); }
                                       }
                                       print "\"$result\"";' "$CFG_QREAL"`
        fi
        ;;
    sanitize)
        if [ "$VAL" = "address" ]; then
            CFG_SANITIZE_ADDRESS=yes
        elif [ "$VAL" = "thread" ]; then
            CFG_SANITIZE_THREAD=yes
        elif [ "$VAL" = "memory" ]; then
            CFG_SANITIZE_MEMORY=yes
        elif [ "$VAL" = "undefined" ]; then
            CFG_SANITIZE_UNDEFINED=yes
        else
            echo "Unknown sanitizer: '$VAL'"
            ERROR=true
        fi
        if [ "$CFG_SANITIZERS" = "none" ]; then
            CFG_SANITIZERS=$VAL
        else
            CFG_SANITIZERS="$CFG_SANITIZERS $VAL"
        fi
        ;;
    sysroot)
        CFG_SYSROOT="$VAL"
        ;;
    gcc-sysroot)
        CFG_GCC_SYSROOT="$VAL"
        ;;
    external-hostbindir)
        CFG_HOST_QT_TOOLS_PATH="$VAL"
        HostVar set HOST_QT_TOOLS "$VAL"
        ;;
    bindir)
        QT_INSTALL_BINS="$VAL"
        ;;
    libexecdir)
        QT_INSTALL_LIBEXECS="$VAL"
        ;;
    opengl)
        if  [ "$VAL" = "auto" ] || [ "$VAL" = "desktop" ] ||
            [ "$VAL" = "yes" ] || [ "$VAL" = "no" ] ||
            [ "$VAL" = "es2" ]; then
            CFG_OPENGL="$VAL"
        else
            UNKNOWN_OPT=yes
        fi
        ;;
    openvg)
        if [ "$VAL" = "auto" ] || [ "$VAL" = "yes" ] || [ "$VAL" = "no" ]; then
            CFG_OPENVG="$VAL"
        else
            UNKNOWN_OPT=yes
        fi
        ;;
    nomake)
        if [ -n "${QT_ALL_BUILD_PARTS%%* $VAL *}" ]; then
            echo "Unknown part $VAL passed to -nomake." >&2
            exit 1
        fi
	CFG_NOBUILD_PARTS="$CFG_NOBUILD_PARTS $VAL"
        ;;
    make)
        if [ "$VAL" = "no" ]; then
            UNKNOWN_OPT=yes
        else
            if [ -n "${QT_ALL_BUILD_PARTS%%* $VAL *}" ]; then
                echo "Unknown part $VAL passed to -make." >&2
                exit 1
            fi
            CFG_BUILD_PARTS="$CFG_BUILD_PARTS $VAL"
        fi
        ;;
    skip)
        VAL=qt${VAL#qt}
        if ! [ -d $relpath/../$VAL ]; then
            echo "Attempting to skip non-existent module $VAL." >&2
            exit 1
        fi
        CFG_SKIP_MODULES="$CFG_SKIP_MODULES $VAL"
        ;;
    compile-examples)
        if [ "$VAL" = "yes" ] || [ "$VAL" = "no" ]; then
            CFG_COMPILE_EXAMPLES="$VAL"
        else
            UNKNOWN_OPT=yes
        fi
        ;;
    sdk)
        if [ "$BUILD_ON_MAC" = "yes" ]; then
            DeviceVar set !host_build:QMAKE_MAC_SDK "$VAL"
            OPT_MAC_SDK="$VAL"
        else
            UNKNOWN_OPT=yes
        fi
	;;
    arch|host-arch)
        OPT_OBSOLETE_HOST_ARG=yes
        ;;
    harfbuzz)
        [ "$VAL" = "yes" ] && VAL=qt
        if [ "$VAL" = "qt" ] || [ "$VAL" = "no" ] || [ "$VAL" = "system" ]; then
            CFG_HARFBUZZ="$VAL"
        else
            UNKNOWN_OPT=yes
        fi
        ;;

    framework)
        if [ "$BUILD_ON_MAC" = "yes" ]; then
            CFG_FRAMEWORK="$VAL"
        else
            UNKNOWN_OPT=yes
        fi
        ;;
    profile)
        if [ "$VAL" = "yes" ]; then
            CFG_PROFILE=yes
	    QMakeVar add QMAKE_CFLAGS -pg
	    QMakeVar add QMAKE_CXXFLAGS -pg
	    QMakeVar add QMAKE_LFLAGS -pg
            QMAKE_VARS="$QMAKE_VARS CONFIG+=nostrip"
        else
            UNKNOWN_OPT=yes
        fi
        ;;
    strip)
        if [ "$VAL" = "yes" ] || [ "$VAL" = "no" ]; then
            CFG_STRIP=$VAL
        else
            UNKNOWN_OPT=yes
        fi
        ;;
    testcocoon)
        if [ "$VAL" = "yes" ]; then
            QTCONFIG_CONFIG="$QTCONFIG_CONFIG testcocoon"
        fi
        ;;
    gcov)
        if [ "$VAL" = "yes" ]; then
            QTCONFIG_CONFIG="$QTCONFIG_CONFIG gcov"
        fi
        ;;
    platform)
        PLATFORM="$VAL"
        # keep compatibility with old platform names
        case $PLATFORM in
        aix-64)
            PLATFORM=aix-xlc-64
            ;;
        hpux-o64)
            PLATFORM=hpux-acc-o64
            ;;
        hpux-n64)
            PLATFORM=hpux-acc-64
            ;;
        hpux-acc-n64)
            PLATFORM=hpux-acc-64
            ;;
        irix-n32)
            PLATFORM=irix-cc
            ;;
        irix-64)
            PLATFORM=irix-cc-64
            ;;
        irix-cc-n64)
            PLATFORM=irix-cc-64
            ;;
        reliant-64)
            PLATFORM=reliant-cds-64
            ;;
        solaris-64)
            PLATFORM=solaris-cc-64
            ;;
        openunix-cc)
            PLATFORM=unixware-cc
            ;;
        openunix-g++)
            PLATFORM=unixware-g++
            ;;
        unixware7-cc)
            PLATFORM=unixware-cc
            ;;
        unixware7-g++)
            PLATFORM=unixware-g++
            ;;
        esac
        ;;
    xplatform)
        XPLATFORM="$VAL"
        case `basename "$XPLATFORM"` in win32-g++*)
            XPLATFORM_MINGW=yes
            CFG_RPATH=no
            CFG_REDUCE_EXPORTS=no
            CFG_ICU=no
            ;;
        esac
        ;;
    device)
        XPLATFORM=`resolveDeviceMkspec $VAL`
        [ "$XPLATFORM" = "undefined" ] && exit 101
        ;;
    device-option)
        DEV_VAR=`echo $VAL | cut -d '=' -f 1`
        DEV_VAL=`echo $VAL | cut -d '=' -f 2-`
        DeviceVar set $DEV_VAR "$DEV_VAL"
        ;;
    host-option)
        HOST_VAR=`echo $VAL | cut -d '=' -f 1`
        HOST_VAL=`echo $VAL | cut -d '=' -f 2-`
        HostVar set $HOST_VAR "$HOST_VAL"
        ;;
    qpa)
        QT_QPA_DEFAULT_PLATFORM="$VAL"
        ;;
    debug-and-release)
        if [ "$VAL" = "yes" ] || [ "$VAL" = "no" ]; then
            CFG_DEBUG_RELEASE="$VAL"
        else
            UNKNOWN_OPT=yes
        fi
        ;;
    release)
        if [ "$VAL" = "yes" ]; then
            CFG_DEBUG=no
        elif [ "$VAL" = "no" ]; then
            CFG_DEBUG=yes
        else
            UNKNOWN_OPT=yes
        fi
        ;;
    debug)
        CFG_DEBUG="$VAL"
        ;;
    force-debug-info)
        CFG_FORCEDEBUGINFO="$VAL"
        ;;
    optimized-qmake|optimized-tools)
        if [ "$VAL" = "yes" ] || [ "$VAL" = "no" ]; then
            CFG_RELEASE_TOOLS="$VAL"
        else
            UNKNOWN_OPT=yes
        fi
        ;;
    developer-build)
        CFG_DEV="yes"
        ;;
    commercial)
        COMMERCIAL_USER="yes"
        ;;
    opensource)
        COMMERCIAL_USER="no"
        ;;
    static)
        if [ "$VAL" = "yes" ]; then
            CFG_SHARED=no
        elif [ "$VAL" = "no" ]; then
            CFG_SHARED=yes
        else
            UNKNOWN_OPT=yes
        fi
        ;;
    fatal_error)
        if [ "$VAL" = "yes" ] || [ "$VAL" = "no" ]; then
            CFG_CONFIGURE_EXIT_ON_ERROR="$VAL"
        else
            UNKNOWN_OPT=yes
        fi
        ;;
    feature-*)
        FEATURE=`echo $VAR | sed 's,^[^-]*-\([^-]*\),\1,' | tr 'abcdefghijklmnopqrstuvwxyz-' 'ABCDEFGHIJKLMNOPQRSTUVWXYZ_'`
        if grep "^Feature: *${FEATURE} *\$" "$relpath"/src/corelib/global/qfeatures.txt >/dev/null 2>&1; then
            if [ "$VAL" = "no" ]; then
                QCONFIG_FLAGS="$QCONFIG_FLAGS QT_NO_$FEATURE"
            elif [ "$VAL" = "yes" ] || [ "$VAL" = "unknown" ]; then
                QCONFIG_FLAGS="$QCONFIG_FLAGS QT_$FEATURE"
            else
                UNKNOWN_OPT=yes
            fi
        else
            echo "ERROR: Unknown feature $FEATURE"
            UNKNOWN_OPT=yes
        fi
        ;;
    shared)
        if [ "$VAL" = "yes" ] || [ "$VAL" = "no" ]; then
            CFG_SHARED="$VAL"
        else
            UNKNOWN_OPT=yes
        fi
        ;;
    gif)
        if [ "$VAL" = "no" ]; then
            CFG_GIF="$VAL"
        else
            UNKNOWN_OPT=yes
        fi
        ;;
    sm)
        if [ "$VAL" = "yes" ] || [ "$VAL" = "no" ]; then
            CFG_SM="$VAL"
        else
            UNKNOWN_OPT=yes
        fi

        ;;
    xshape)
        if [ "$VAL" = "yes" ] || [ "$VAL" = "no" ]; then
            CFG_XSHAPE="$VAL"
        else
            UNKNOWN_OPT=yes
        fi
        ;;
    xsync)
        if [ "$VAL" = "yes" ] || [ "$VAL" = "no" ]; then
            CFG_XSYNC="$VAL"
        else
            UNKNOWN_OPT=yes
        fi
        ;;
     xinput2)
        if [ "$VAL" = "yes" ] || [ "$VAL" = "no" ]; then
            CFG_XINPUT2="$VAL"
        else
            UNKNOWN_OPT=yes
        fi
        ;;
    egl)
        if [ "$VAL" = "yes" ] || [ "$VAL" = "no" ]; then
            CFG_EGL="$VAL"
            CFG_EGL_X="$VAL"
        else
            UNKNOWN_OPT=yes
        fi
        ;;
    pch)
        if [ "$VAL" = "yes" ] || [ "$VAL" = "no" ]; then
            CFG_PRECOMPILE="$VAL"
        else
            UNKNOWN_OPT=yes
        fi
        ;;
    ltcg)
        if [ "$VAL" = "yes" ] || [ "$VAL" = "no" ]; then
            CFG_LTCG="$VAL"
        else
            UNKNOWN_OPT=no
        fi
        ;;
    separate-debug-info)
        if [ "$VAL" = "yes" ] || [ "$VAL" = "no" ]; then
            CFG_SEPARATE_DEBUG_INFO="$VAL"
        else
            UNKNOWN_OPT=yes
        fi
        ;;
    reduce-exports)
        if [ "$VAL" = "yes" ] || [ "$VAL" = "no" ]; then
            CFG_REDUCE_EXPORTS="$VAL"
        else
            UNKNOWN_OPT=yes
        fi
        ;;
    sse2)
        if [ "$VAL" = "no" ]; then
            CFG_SSE2="$VAL"
        else
            UNKNOWN_OPT=yes
        fi
        ;;
    sse3)
        if [ "$VAL" = "no" ]; then
            CFG_SSE3="$VAL"
        else
            UNKNOWN_OPT=yes
        fi
        ;;
    ssse3)
        if [ "$VAL" = "no" ]; then
            CFG_SSSE3="$VAL"
        else
            UNKNOWN_OPT=yes
        fi
        ;;
    sse4.1)
        if [ "$VAL" = "no" ]; then
            CFG_SSE4_1="$VAL"
        else
            UNKNOWN_OPT=yes
        fi
        ;;
    sse4.2)
        if [ "$VAL" = "no" ]; then
            CFG_SSE4_2="$VAL"
        else
            UNKNOWN_OPT=yes
        fi
        ;;
    avx)
        if [ "$VAL" = "no" ]; then
            CFG_AVX="$VAL"
        else
            UNKNOWN_OPT=yes
        fi
        ;;
    avx2)
        if [ "$VAL" = "no" ]; then
            CFG_AVX2="$VAL"
        else
            UNKNOWN_OPT=yes
        fi
        ;;
    avx512)
        if [  "$VAL" = "no" ]; then
            CFG_AVX512=""
        else
            UNKNOWN_OPT=yes
        fi
        ;;
    mips_dsp)
        if [ "$VAL" = "no" ]; then
            CFG_MIPS_DSP="$VAL"
        else
            UNKNOWN_OPT=yes
        fi
        ;;
    mips_dspr2)
        if [ "$VAL" = "no" ]; then
            CFG_MIPS_DSPR2="$VAL"
        else
            UNKNOWN_OPT=yes
        fi
        ;;
    reduce-relocations)
        if [ "$VAL" = "yes" ] || [ "$VAL" = "no" ]; then
            CFG_REDUCE_RELOCATIONS="$VAL"
        else
            UNKNOWN_OPT=yes
        fi
        ;;
    use-gold-linker)
        if [ "$VAL" = "yes" ] || [ "$VAL" = "no" ]; then
            CFG_USE_GOLD_LINKER="$VAL"
        else
            UNKNOWN_OPT=yes
        fi
        ;;
    zlib)
        [ "$VAL" = "qt" ] && VAL=yes
        if [ "$VAL" = "yes" ] || [ "$VAL" = "no" ] || [ "$VAL" = "system" ]; then
            CFG_ZLIB="$VAL"
        else
            UNKNOWN_OPT=yes
        fi
        # No longer supported:
        #[ "$VAL" = "no" ] && CFG_LIBPNG=no
        ;;
    mtdev)
        if [ "$VAL" = "yes" ] || [ "$VAL" = "no" ]; then
            CFG_MTDEV="$VAL"
        else
            UNKNOWN_OPT=yes
        fi
        ;;
    journald)
        if [ "$VAL" = "yes" ] || [ "$VAL" = "no" ]; then
            CFG_JOURNALD="$VAL"
        else
            UNKNOWN_OPT=yes
        fi
        ;;
    syslog)
        if [ "$VAL" = "yes" ] || [ "$VAL" = "no" ]; then
            CFG_SYSLOG="$VAL"
        else
            UNKNOWN_OPT=yes
        fi
        ;;
    sqlite)
        if [ "$VAL" = "system" ]; then
            CFG_SQLITE=system
        else
            UNKNOWN_OPT=yes
        fi
        ;;
    libpng)
        [ "$VAL" = "yes" ] && VAL=qt
        if [ "$VAL" = "qt" ] || [ "$VAL" = "no" ] || [ "$VAL" = "system" ]; then
            CFG_LIBPNG="$VAL"
        else
            UNKNOWN_OPT=yes
        fi
        ;;
    libjpeg)
        [ "$VAL" = "yes" ] && VAL=qt
        if [ "$VAL" = "qt" ] || [ "$VAL" = "no" ] || [ "$VAL" = "system" ]; then
            CFG_LIBJPEG="$VAL"
        else
            UNKNOWN_OPT=yes
        fi
        ;;
    xcursor)
        if [ "$VAL" = "yes" ] || [ "$VAL" = "no" ] || [ "$VAL" = "runtime" ]; then
            CFG_XCURSOR="$VAL"
        else
            UNKNOWN_OPT=yes
        fi
        ;;
    xfixes)
        if [ "$VAL" = "yes" ] || [ "$VAL" = "no" ] || [ "$VAL" = "runtime" ]; then
            CFG_XFIXES="$VAL"
        else
            UNKNOWN_OPT=yes
        fi
        ;;
    xrandr)
        if [ "$VAL" = "yes" ] || [ "$VAL" = "no" ] || [ "$VAL" = "runtime" ]; then
            CFG_XRANDR="$VAL"
        else
            UNKNOWN_OPT=yes
        fi
        ;;
    xrender)
        if [ "$VAL" = "yes" ] || [ "$VAL" = "no" ]; then
            CFG_XRENDER="$VAL"
        else
            UNKNOWN_OPT=yes
        fi
        ;;
    mitshm)
        if [ "$VAL" = "yes" ] || [ "$VAL" = "no" ]; then
            CFG_MITSHM="$VAL"
        else
            UNKNOWN_OPT=yes
        fi
        ;;
    doubleconversion)
        if [ "$VAL" = "qt" ] || [ "$VAL" = "no" ] || [ "$VAL" = "system" ]; then
            CFG_DOUBLECONVERSION="$VAL"
        else
            UNKNOWN_OPT=yes
        fi
        ;;
    fontconfig)
        if [ "$VAL" = "yes" ] || [ "$VAL" = "no" ]; then
            CFG_FONTCONFIG="$VAL"
        else
            UNKNOWN_OPT=yes
        fi
        ;;
    freetype)
        [ "$VAL" = "yes" ] && VAL=qt
        if [ "$VAL" = "qt" ] || [ "$VAL" = "no" ] || [ "$VAL" = "system" ]; then
            CFG_FREETYPE="$VAL"
        else
            UNKNOWN_OPT=yes
        fi
        ;;
    xkb)
        if [ "$VAL" = "yes" ] || [ "$VAL" = "no" ]; then
            CFG_XKB="$VAL"
        else
            UNKNOWN_OPT=yes
        fi
        ;;
    xkbcommon-evdev)
        if [ "$VAL" = "yes" ] || [ "$VAL" = "no" ]; then
            CFG_XKBCOMMON_EVDEV="$VAL"
        else
            UNKNOWN_OPT=yes
        fi
        ;;
    xkbcommon|xkbcommon-x11)
        if [ "$VAL" = "yes" ] || [ "$VAL" = "no" ] || [ "$VAL" = "qt" ] || [ "$VAL" = "system" ]; then
            CFG_XKBCOMMON="$VAL"
        else
            UNKNOWN_OPT=yes
        fi
        ;;
    xcb)
        if [ "$VAL" = "yes" ] || [ "$VAL" = "no" ] || [ "$VAL" = "system" ] || [ "$VAL" = "qt" ]; then
            CFG_XCB="$VAL"
            if [ "$VAL" = "yes" ]; then
                CFG_XCB="system"
            fi
        else
            UNKNOWN_OPT=yes
        fi
        ;;
    xcb-xlib)
        if [ "$VAL" = "yes" ] || [ "$VAL" = "no" ]; then
            CFG_XCB_XLIB="$VAL"
        else
            UNKNOWN_OPT=yes
        fi
        ;;
    wayland)
        CFG_OBSOLETE_WAYLAND=yes
        ;;
    eglfs)
        if [ "$VAL" = "yes" ] || [ "$VAL" = "no" ]; then
            CFG_EGLFS="$VAL"
        else
            UNKNOWN_OPT=yes
        fi
        ;;
    directfb)
        if [ "$VAL" = "yes" ] || [ "$VAL" = "no" ]; then
            CFG_DIRECTFB="$VAL"
        else
            UNKNOWN_OPT=yes
        fi
        ;;
    gbm)
        if [ "$VAL" = "yes" ] || [ "$VAL" = "no" ]; then
            CFG_GBM="$VAL"
        else
            UNKNOWN_OPT=yes
        fi
        ;;
    linuxfb)
        if [ "$VAL" = "yes" ] || [ "$VAL" = "no" ]; then
            CFG_LINUXFB="$VAL"
        else
            UNKNOWN_OPT=yes
        fi
        ;;
    kms)
        if [ "$VAL" = "yes" ] || [ "$VAL" = "no" ]; then
            CFG_KMS="$VAL"
        else
            UNKNOWN_OPT=yes
        fi
        ;;
    mirclient)
        if [ "$VAL" = "yes" ] || [ "$VAL" = "no" ]; then
            CFG_MIRCLIENT="$VAL"
        else
            UNKNOWN_OPT=yes
        fi
        ;;
    libudev)
        if [ "$VAL" = "yes" ] || [ "$VAL" = "no" ]; then
            CFG_LIBUDEV="$VAL"
        else
            UNKNOWN_OPT=yes
        fi
        ;;
    libinput)
        if [ "$VAL" = "yes" ] || [ "$VAL" = "no" ]; then
            CFG_LIBINPUT="$VAL"
        else
            UNKNOWN_OPT=yes
        fi
        ;;
    evdev)
        if [ "$VAL" = "yes" ] || [ "$VAL" = "no" ]; then
            CFG_EVDEV="$VAL"
        else
            UNKNOWN_OPT=yes
        fi
        ;;
    tslib)
        if [ "$VAL" = "yes" ] || [ "$VAL" = "no" ]; then
            CFG_TSLIB="$VAL"
        else
            UNKNOWN_OPT=yes
        fi
        ;;
    cups)
        if [ "$VAL" = "yes" ] || [ "$VAL" = "no" ]; then
            CFG_CUPS="$VAL"
        else
            UNKNOWN_OPT=yes
        fi
        ;;
    iconv)
        if [ "$VAL" = "yes" ] || [ "$VAL" = "no" ]; then
            CFG_ICONV="$VAL"
        else
            UNKNOWN_OPT=yes
        fi
        ;;
    glib)
        if [ "$VAL" = "yes" ] || [ "$VAL" = "no" ]; then
            CFG_GLIB="$VAL"
        else
            UNKNOWN_OPT=yes
        fi
        ;;
    slog2)
        if [ "$VAL" = "yes" ] || [ "$VAL" = "no" ]; then
            CFG_SLOG2="$VAL"
        else
            UNKNOWN_OPT=yes
        fi
        ;;
    imf)
        if [ "$VAL" = "yes" ] || [ "$VAL" = "no" ]; then
            CFG_QNX_IMF="$VAL"
        else
            UNKNOWN_OPT=yes
        fi
        ;;
    pps)
        if [ "$VAL" = "yes" ] || [ "$VAL" = "no" ]; then
            CFG_PPS="$VAL"
        else
            UNKNOWN_OPT=yes
        fi
        ;;
    lgmon)
        if [ "$VAL" = "yes" ] || [ "$VAL" = "no" ]; then
            CFG_LGMON="$VAL"
        else
            UNKNOWN_OPT=yes
        fi
        ;;
    pulseaudio)
        if [ "$VAL" = "yes" ] || [ "$VAL" = "no" ]; then
            CFG_PULSEAUDIO="$VAL"
        else
            UNKNOWN_OPT=yes
        fi
        ;;
    alsa)
        if [ "$VAL" = "yes" ] || [ "$VAL" = "no" ]; then
            CFG_ALSA="$VAL"
        else
            UNKNOWN_OPT=yes
        fi
        ;;
    gstreamer)
        if  [ "$VAL" = "auto" ] || [ "$VAL" = "yes" ] ||
            [ "$VAL" = "0.10" ] || [ "$VAL" = "1.0" ] ||
            [ "$VAL" = "no" ]; then
            CFG_GSTREAMER="$VAL"
        else
            UNKNOWN_OPT=yes
        fi
        ;;
    gtk)
        if [ "$VAL" = "yes" ] || [ "$VAL" = "no" ]; then
            CFG_GTK="$VAL"
        else
            UNKNOWN_OPT=yes
        fi
        ;;
    gui)
        if [ "$VAL" = "yes" ] || [ "$VAL" = "auto" ]; then
            CFG_GUI="yes"
        else
            if [ "$VAL" = "no" ]; then
                CFG_GUI="no"
            else
                UNKNOWN_OPT=yes
            fi
        fi
        ;;
    widgets)
        if [ "$VAL" = "yes" ] || [ "$VAL" = "auto" ]; then
            CFG_WIDGETS="yes"
        elif [ "$VAL" = "no" ]; then
            CFG_WIDGETS="no"
        else
            UNKNOWN_OPT=yes
        fi
        ;;
    qpa-platform-guard)
        if [ "$VAL" = "yes" ] || [ "$VAL" = "no" ]; then
            QPA_PLATFORM_GUARD="$VAL"
        else
            UNKNOWN_OPT=yes
        fi
        ;;
    dbus)
        if [ "$VAL" = "no" ] || [ "$VAL" = "linked" ] || [ "$VAL" = "runtime" ]; then
            CFG_DBUS="$VAL"
        elif [ "$VAL" = "yes" ]; then
            # keep as auto, we'll auto-detect whether to go linked or runtime later
            CFG_DBUS=auto
        else
            UNKNOWN_OPT=yes
        fi
        ;;
    dbus-linked)
        if [ "$VAL" = "yes" ]; then
	    CFG_DBUS="linked"
	else
            UNKNOWN_OPT=yes
        fi
        ;;
    dbus-runtime)
        if [ "$VAL" = "yes" ]; then
            CFG_DBUS="runtime"
        else
            UNKNOWN_OPT=yes
        fi
        ;;
    largefile)
        if [ "$VAL" = "yes" ] || [ "$VAL" = "no" ]; then
            CFG_LARGEFILE="$VAL"
        else
            UNKNOWN_OPT=yes
        fi
        ;;
    openssl)
        if [ "$VAL" = "yes" ] || [ "$VAL" = "no" ]; then
            CFG_OPENSSL="$VAL"
        else
            UNKNOWN_OPT=yes
        fi
        ;;
    openssl-linked)
        if [ "$VAL" = "yes" ]; then
            CFG_OPENSSL="linked"
        else
            UNKNOWN_OPT=yes
        fi
        ;;
    securetransport)
        if [ "$VAL" = "yes" ] || [ "$VAL" = "no" ]; then
            CFG_SECURETRANSPORT="$VAL"
        else
            UNKNOWN_OPT=yes
        fi
        ;;
    libproxy)
        if [ "$VAL" = "yes" ] || [ "$VAL" = "no" ]; then
            CFG_LIBPROXY="$VAL"
        else
            UNKNOWN_OPT=yes
        fi
        ;;
    qml-debug)
        if [ "$VAL" = "yes" ]; then
            CFG_QML_DEBUG="yes"
        else
            if [ "$VAL" = "no" ]; then
                CFG_QML_DEBUG="no"
            else
                UNKNOWN_OPT=yes
            fi
        fi
        ;;
    confirm-license)
        if [ "$VAL" = "yes" ]; then
            OPT_CONFIRM_LICENSE="$VAL"
        else
            UNKNOWN_OPT=yes
        fi
        ;;
    h|help)
        if [ "$VAL" = "yes" ]; then
            OPT_HELP="$VAL"
        else
            UNKNOWN_OPT=yes
        fi
        ;;
    sql-*|imageformat-*)
        # if Qt style options were used, $VAL can be "no", "qt", or "plugin"
        # if autoconf style options were used, $VAL can be "yes" or "no"
        [ "$VAL" = "yes" ] && VAL=qt
        # now $VAL should be "no", "qt", or "plugin"... double-check
        if [ "$VAL" != "no" ] && [ "$VAL" != "qt" ] && [ "$VAL" != "plugin" ]; then
            UNKNOWN_OPT=yes
        fi
        # now $VAL is "no", "qt", or "plugin"
        OPT="$VAL"
        VAL=`echo $VAR | sed 's,^[^-]*-\([^-]*\).*,\1,'`
        VAR=`echo $VAR | sed 's,^\([^-]*\).*,\1,'`

        # Grab the available values
        case "$VAR" in
        sql)
            avail="$CFG_SQL_AVAILABLE"
            ;;
        imageformat)
            avail="$CFG_IMAGEFORMAT_PLUGIN_AVAILABLE"
            if [ "$OPT" != "plugin" ]; then
                # png is always built in
                avail="$avail png"
            fi
            ;;
        *)
            avail=""
            echo "BUG: Unhandled type $VAR used in $CURRENT_OPT"
            ;;
        esac

        # Check that that user's value is available.
        found=no
        for d in $avail; do
            if [ "$VAL" = "$d" ]; then
                found=yes
                break
            fi
        done
        if [ "$found" != "yes" ]; then
            echo "$CURRENT_OPT: unknown argument"
            ERROR=yes
            continue
        fi

        if [ "$VAR" = "sql" ]; then
            # set the CFG_SQL_driver
            eval "CFG_SQL_$VAL=\$OPT"
            continue
        elif [ "$VAR" = "imageformat" ]; then
            [ "$OPT" = "qt" ] && OPT=yes
            VAL="`echo $VAL |tr a-z A-Z`"
            eval "CFG_$VAL=$OPT"
            continue
        fi

        if [ "$OPT" = "plugin" ] || [ "$OPT" = "qt" ]; then
            if [ "$OPT" = "plugin" ]; then
                VAR="${VAR}-${OPT}"
            fi
	    QMakeVar add "${VAR}s" "${VAL}"
        elif [ "$OPT" = "no" ]; then
            PLUG_VAR="${VAR}-plugin"
            IN_VAR="${VAR}"
	    QMakeVar del "${IN_VAR}s" "$VAL"
	    QMakeVar del "${PLUG_VAR}s" "$VAL"
        fi
        ;;
    v|verbose)
        if [ "$VAL" = "yes" ]; then
            if [ "$OPT_VERBOSE" = "$VAL" ]; then            # takes two verboses to turn on qmake debugs
                QMAKE_SWITCHES="$QMAKE_SWITCHES -d"
            else
                OPT_VERBOSE=yes
            fi
        elif [ "$VAL" = "no" ]; then
            if [ "$OPT_VERBOSE" = "$VAL" ] && echo "$QMAKE_SWITCHES" | grep ' -d' >/dev/null 2>&1; then
                QMAKE_SWITCHES=`echo $QMAKE_SWITCHES | sed 's, -d,,'`
            else
                OPT_VERBOSE=no
            fi
        else
            UNKNOWN_OPT=yes
        fi
        ;;
    rpath)
        if [ "$VAL" = "yes" ] || [ "$VAL" = "no" ]; then
            CFG_RPATH="$VAL"
        else
            UNKNOWN_OPT=yes
        fi
        ;;
    add_define)
        DEFINES="$DEFINES \"$VAL\""
        D_FLAGS="$D_FLAGS -D\"$VAL\""
        ;;
    add_ipath)
        INCLUDES="$INCLUDES \"$VAL\""
        I_FLAGS="$I_FLAGS -I\"${VAL}\""
        ;;
    add_lpath)
        L_FLAGS="$L_FLAGS -L\"${VAL}\""
        ;;
    add_rpath)
        RPATH_FLAGS="$RPATH_FLAGS \"${VAL}\""
        ;;
    add_link)
        L_FLAGS="$L_FLAGS -l\"${VAL}\""
        ;;
    add_fpath)
        if [ "$BUILD_ON_MAC" = "yes" ]; then
            L_FLAGS="$L_FLAGS -F\"${VAL}\""
            I_FLAGS="$I_FLAGS -F\"${VAL}\""
        else
            UNKNOWN_OPT=yes
        fi
        ;;
    add_framework)
        if [ "$BUILD_ON_MAC" = "yes" ]; then
            L_FLAGS="$L_FLAGS -framework \"${VAL}\""
        else
            UNKNOWN_OPT=yes
        fi
        ;;
    add_warn)
        W_FLAGS="$W_FLAGS \"${VAL}\""
        ;;
    silent)
        CFG_SILENT="$VAL"
        ;;
    audio-backend)
        if [ "$VAL" = "yes" ] || [ "$VAL" = "no" ]; then
            CFG_AUDIO_BACKEND="$VAL"
        else
            UNKNOWN_OPT=yes
        fi
        ;;
    icu)
        if [ "$VAL" = "yes" ] || [ "$VAL" = "no" ]; then
            CFG_ICU="$VAL"
        else
            UNKNOWN_OPT=yes
        fi
        ;;
    force-asserts)
        if [ "$VAL" = "yes" ] || [ "$VAL" = "no" ]; then
            CFG_FORCE_ASSERTS="$VAL"
        else
            UNKNOWN_OPT=yes
        fi
        ;;
    pcre)
        if [ "$VAL" = "qt" ] || [ "$VAL" = "system" ]; then
            CFG_PCRE="$VAL"
        else
            UNKNOWN_OPT=yes
        fi
        ;;
    c++std)
        case "$VAL" in
            c++11|c++14|c++1z|auto)
                CFG_STDCXX="$VAL"
                ;;
            11|14|1z)
                CFG_STDCXX="c++$VAL"
                ;;
            1y|c++1y)
                CFG_STDCXX="c++14"
                ;;
            *)
                echo >&2 "Invalid C++ edition: $VAL; valid options are: c++11 c++14 c++1z auto"
                ERROR=yes
                ;;
        esac
        ;;
    system-proxies)
        if [ "$VAL" = "yes" ] || [ "$VAL" = "no" ]; then
            CFG_SYSTEM_PROXIES="$VAL"
        else
            UNKNOWN_OPT=yes
        fi
        ;;
    directwrite)
        if [ "$XPLATFORM_MINGW" = "yes" ] ; then
            if [ "$VAL" = "yes" ] || [ "$VAL" = "no" ]; then
                CFG_DIRECTWRITE="$VAL"
            else
                UNKNOWN_OPT=yes
            fi
        else
            UNKNOWN_OPT=yes
        fi
        ;;
    warnings-are-errors|Werror)
        if [ "$VAL" = "yes" ] || [ "$VAL" = "no" ]; then
            CFG_WERROR="$VAL"
        else
            UNKNOWN_OPT=yes
        fi
        ;;
    headersclean)
        if [ "$VAL" = "yes" ] || [ "$VAL" = "no" ]; then
            CFG_HEADERSCLEAN="$VAL"
        else
            UNKNOWN_OPT=yes
        fi
        ;;
    xkb-config-root)
        CFG_XKB_CONFIG_ROOT="$VAL"
        ;;
    android-sdk)
        CFG_DEFAULT_ANDROID_SDK_ROOT="$VAL"
        ;;
    android-ndk)
        CFG_DEFAULT_ANDROID_NDK_ROOT="$VAL"
        ;;
    android-ndk-platform)
        CFG_DEFAULT_ANDROID_PLATFORM="$VAL"
        ;;
    android-ndk-host)
        CFG_DEFAULT_ANDROID_NDK_HOST="$VAL"
        ;;
    android-arch)
        CFG_DEFAULT_ANDROID_TARGET_ARCH="$VAL"
        ;;
    android-toolchain-version)
        CFG_DEFAULT_ANDROID_NDK_TOOLCHAIN_VERSION="$VAL"
        ;;
    android-style-assets)
        if [ "$VAL" = "yes" ] || [ "$VAL" = "no" ]; then
            CFG_ANDROID_STYLE_ASSETS="$VAL"
        else
            UNKNOWN_OPT=yes
        fi
        ;;
    l*)  # -lfoo
        if [ "$VAL" = "yes" ]; then
            L_FLAGS="$L_FLAGS -l\"${VAR#l}\""
        else
            UNKNOWN_OPT=yes
        fi
        ;;
    fw*)  # -fwfoo
        if [ "$VAL" = "yes" ]; then
            if [ "$BUILD_ON_MAC" = "yes" ]; then
                L_FLAGS="$L_FLAGS -framework \"${VAR#fw}\""
            else
                UNKNOWN_OPT=yes
            fi
        else
            UNKNOWN_OPT=yes
        fi
        ;;
    *)
        UNKNOWN_OPT=yes
        ;;
    esac
    if [ "$UNKNOWN_OPT" = "yes" ]; then
        echo "${CURRENT_OPT}: invalid command-line switch"
        ERROR=yes
    fi
done
[ "x$ERROR" = "xyes" ] && exit 1

#-------------------------------------------------------------------------------
# help - interactive parts of the script _after_ this section please
#-------------------------------------------------------------------------------

if [ "$OPT_HELP" = "yes" ]; then
    cat <<EOF
Usage:  $relconf [options]

Installation options:

 These are optional, but you may specify install directories.

    -prefix <dir> ...... The deployment directory, as seen on the target device.
                         (default /usr/local/Qt-${QT_VERSION}, \$PWD if -developer-build is active)

    -extprefix <dir> ... The installation directory, as seen on the host machine.
                         (default SYSROOT/PREFIX)

    -hostprefix [dir] .. The installation directory for build tools running on the
                         host machine. If [dir] is not given, the current build
                         directory will be used. (default EXTPREFIX)

 You may use these to change the layout of the install. Note that all directories
 except -sysconfdir should be located under -prefix/-hostprefix:

    -bindir <dir> ......... User executables will be installed to <dir>
                            (default PREFIX/bin)
    -headerdir <dir> ...... Headers will be installed to <dir>
                            (default PREFIX/include)
    -libdir <dir> ......... Libraries will be installed to <dir>
                            (default PREFIX/lib)
    -archdatadir <dir> .... Arch-dependent data used by Qt will be installed to <dir>
                            (default PREFIX)
    -plugindir <dir> ...... Plugins will be installed to <dir>
                            (default ARCHDATADIR/plugins)
    -libexecdir <dir> ..... Program executables will be installed to <dir>
                            (default ARCHDATADIR/libexec, ARCHDATADIR/bin for MinGW)
    -importdir <dir> ...... Imports for QML1 will be installed to <dir>
                            (default ARCHDATADIR/imports)
    -qmldir <dir> ......... Imports for QML2 will be installed to <dir>
                            (default ARCHDATADIR/qml)
    -datadir <dir> ........ Arch-independent data used by Qt will be installed to <dir>
                            (default PREFIX)
    -docdir <dir> ......... Documentation will be installed to <dir>
                            (default DATADIR/doc)
    -translationdir <dir> . Translations of Qt programs will be installed to <dir>
                            (default DATADIR/translations)
    -sysconfdir <dir> ..... Settings used by Qt programs will be looked for in <dir>
                            (default PREFIX/etc/xdg)
    -examplesdir <dir> .... Examples will be installed to <dir>
                            (default PREFIX/examples)
    -testsdir <dir> ....... Tests will be installed to <dir>
                            (default PREFIX/tests)

    -hostbindir <dir> .. Host executables will be installed to <dir>
                         (default HOSTPREFIX/bin)
    -hostlibdir <dir> .. Host libraries will be installed to <dir>
                         (default HOSTPREFIX/lib)
    -hostdatadir <dir> . Data used by qmake will be installed to <dir>
                         (default HOSTPREFIX)

Configure options:

 The defaults (*) are usually acceptable. A plus (+) denotes a default value
 that needs to be evaluated. If the evaluation succeeds, the feature is
 included. Here is a short explanation of each option:

 *  -release ........... Compile and link Qt with debugging turned off.
    -debug ............. Compile and link Qt with debugging turned on.
    -debug-and-release . Compile and link two versions of Qt, with and without
                         debugging turned on (Mac only).

    -force-debug-info .. Create symbol files for release builds.

    -developer-build ... Compile and link Qt with Qt developer options (including auto-tests exporting)

 *  -no-optimized-tools ... Do not build optimized host tools even in debug build.
    -optimized-tools ...... Build optimized host tools even in debug build.

    -opensource ........ Compile and link the Open-Source Edition of Qt.
    -commercial ........ Compile and link the Commercial Edition of Qt.

    -confirm-license ... Automatically acknowledge the license (use with
                         either -opensource or -commercial)

    -c++std <edition> .. Compile Qt with C++ standard edition (c++11, c++14, c++1z)
                         Default: highest supported

 *  -shared ............ Create and use shared Qt libraries.
    -static ............ Create and use static Qt libraries.

    -no-largefile ...... Disables large file support.
 +  -largefile ......... Enables Qt to access files larger than 4 GB.

    -no-accessibility .. Do not compile Accessibility support.
                         Disabling accessibility is not recommended, as it will break QStyle
                         and may break other internal parts of Qt.
                         With this switch you create a source incompatible version of Qt,
                         which is unsupported.
 +  -accessibility ..... Compile Accessibility support.

    -no-sql-<driver> ... Disable SQL <driver> entirely.
    -qt-sql-<driver> ... Enable a SQL <driver> in the Qt SQL module, by default
                         none are turned on.
    -plugin-sql-<driver> Enable SQL <driver> as a plugin to be linked to
                         at run time.

                         Possible values for <driver>:
                         [$CFG_SQL_AVAILABLE ]

    -system-sqlite ..... Use sqlite from the operating system.

    -no-qml-debug ...... Do not build the in-process QML debugging support.
 +  -qml-debug ......... Build the QML debugging support.

    -platform target ... The operating system and compiler you are building
                         on (default detected from host system).

                         See the README file for a list of supported
                         operating systems and compilers.

    -no-sse2 ........... Do not compile with use of SSE2 instructions.
    -no-sse3 ........... Do not compile with use of SSE3 instructions.
    -no-ssse3 .......... Do not compile with use of SSSE3 instructions.
    -no-sse4.1 ......... Do not compile with use of SSE4.1 instructions.
    -no-sse4.2 ......... Do not compile with use of SSE4.2 instructions.
    -no-avx ............ Do not compile with use of AVX instructions.
    -no-avx2 ........... Do not compile with use of AVX2 instructions.
    -no-avx512 ......... Do not compile with use of AVX512 instructions.
    -no-mips_dsp ....... Do not compile with use of MIPS DSP instructions.
    -no-mips_dspr2 ..... Do not compile with use of MIPS DSP rev2 instructions.

    -qtnamespace <name>  Wraps all Qt library code in 'namespace <name> {...}'.
    -qtlibinfix <infix>  Renames all libQt*.so to libQt*<infix>.so.

    -testcocoon ........ Instrument Qt with the TestCocoon code coverage tool.
    -gcov .............. Instrument Qt with the GCov code coverage tool.

    -D <string> ........ Add an explicit define to the preprocessor.
    -I <string> ........ Add an explicit include path.
    -L <string> ........ Add an explicit library path.

 +  -pkg-config ........ Use pkg-config to detect include and library paths. By default,
                         configure determines whether to use pkg-config or not with
                         some heuristics such as checking the environment variables.
    -no-pkg-config ..... Disable use of pkg-config.
    -force-pkg-config .. Force usage of pkg-config (skips pkg-config usability
                         detection heuristic).

    -help, -h .......... Display this information.

Third Party Libraries:

    -qt-zlib ............ Use the zlib bundled with Qt.
 +  -system-zlib ........ Use zlib from the operating system.
                          See http://www.gzip.org/zlib

    -no-mtdev ........... Do not compile mtdev support.
 +  -mtdev .............. Enable mtdev support.

 +  -no-journald ........ Do not send logging output to journald.
    -journald ........... Send logging output to journald.

 +  -no-syslog .......... Do not send logging output to syslog.
    -syslog ............. Send logging output to syslog.

    -no-gif ............. Do not compile GIF reading support.

    -no-libpng .......... Do not compile PNG support.
    -qt-libpng .......... Use the libpng bundled with Qt.
 +  -system-libpng ...... Use libpng from the operating system.
                          See http://www.libpng.org/pub/png

    -no-libjpeg ......... Do not compile JPEG support.
    -qt-libjpeg ......... Use the libjpeg bundled with Qt.
 +  -system-libjpeg ..... Use libjpeg from the operating system.
                          See http://www.ijg.org

    -no-doubleconversion ..... Use sscanf_l and snprintf_l for (imprecise) double conversion.
    -qt-doubleconversion ..... Use the libdouble-conversion bundled with Qt.
 +  -system-doubleconversion . Use the libdouble-conversion provided by the system.
                               See https://github.com/google/double-conversion

    -no-freetype ........ Do not compile in Freetype2 support.
    -qt-freetype ........ Use the libfreetype bundled with Qt.
 +  -system-freetype..... Use the libfreetype provided by the system (enabled if -fontconfig is active).
                          See http://www.freetype.org

    -no-harfbuzz ........ Do not compile HarfBuzz-NG support.
    -qt-harfbuzz ........ Use HarfBuzz-NG bundled with Qt to do text shaping.
                          It can still be disabled by setting
                          the QT_HARFBUZZ environment variable to "old".
 +  -system-harfbuzz .... Use HarfBuzz-NG from the operating system
                          to do text shaping. It can still be disabled
                          by setting the QT_HARFBUZZ environment variable to "old".
                          See http://www.harfbuzz.org

    -no-openssl ......... Do not compile support for OpenSSL.
 +  -openssl ............ Enable run-time OpenSSL support.
    -openssl-linked ..... Enabled linked OpenSSL support.

    -no-libproxy ....... Do not compile support for libproxy
 +  -libproxy .......... Use libproxy from the operating system.

    -qt-pcre ............ Use the PCRE library bundled with Qt.
 +  -system-pcre ........ Use the PCRE library from the operating system.

    -qt-xcb ............. Use xcb- libraries bundled with Qt.
                          (libxcb.so will still be used from operating system).
 +  -system-xcb ......... Use xcb- libraries from the operating system.

    -xkb-config-root .... Set default XKB config root. This option is used only together with -qt-xkbcommon-x11.
    -qt-xkbcommon-x11 ... Use the xkbcommon library bundled with Qt in combination with xcb.
 +  -system-xkbcommon-x11 Use the xkbcommon library from the operating system in combination with xcb.

    -no-xkbcommon-evdev . Do not use X-less xkbcommon when compiling libinput support.
 *  -xkbcommon-evdev .... Use X-less xkbcommon when compiling libinput support.

    -no-xinput2 ......... Do not compile XInput2 support.
 *  -xinput2 ............ Compile XInput2 support.

    -no-xcb-xlib......... Do not compile Xcb-Xlib support.
 *  -xcb-xlib............ Compile Xcb-Xlib support.

    -no-glib ............ Do not compile Glib support.
 +  -glib ............... Compile Glib support.

    -no-pulseaudio ...... Do not compile PulseAudio support.
 +  -pulseaudio ......... Compile PulseAudio support.

    -no-alsa ............ Do not compile ALSA support.
 +  -alsa ............... Compile ALSA support.

    -no-gtk ............. Do not compile GTK platform theme support.
 +  -gtk ................ Compile GTK platform theme support.

Additional options:

    -make <part> ....... Add part to the list of parts to be built at make time.
                         (defaults to: $QT_DEFAULT_BUILD_PARTS)
    -nomake <part> ..... Exclude part from the list of parts to be built.

    -skip <module> ..... Exclude an entire module from the build.

    -no-compile-examples ... Install only the sources of examples.

    -no-gui ............ Don't build the Qt GUI module and dependencies.
 +  -gui ............... Build the Qt GUI module and dependencies.

    -no-widgets ........ Don't build the Qt Widgets module and dependencies.
 +  -widgets ........... Build the Qt Widgets module and dependencies.

    -R <string> ........ Add an explicit runtime library path to the Qt
                         libraries.
    -l <string> ........ Add an explicit library.

    -no-rpath .......... Do not use the library install path as a runtime
                         library path. On Apple platforms, this implies using
                         absolute install names (based in -libdir) for dynamic
                         libraries and frameworks.
 +  -rpath ............. Link Qt libraries and executables using the library
                         install path as a runtime library path. Equivalent
                         to -R install_libpath

    -continue .......... Continue as far as possible if an error occurs.

    -verbose, -v ....... Print verbose information about each step of the
                         configure process.

    -silent ............ Reduce the build output so that warnings and errors
                         can be seen more easily.

    -no-cups ........... Do not compile CUPS support.
 *  -cups .............. Compile CUPS support.
                         Requires cups/cups.h and libcups.so.2.

    -no-iconv .......... Do not compile support for iconv(3).
 *  -iconv ............. Compile support for iconv(3).

    -no-evdev .......... Do not compile support for evdev.
 *  -evdev ............. Compile support for evdev.

    -no-tslib .......... Do not compile support for tslib.
 *  -tslib ............. Compile support for tslib.

    -no-icu ............ Do not compile support for ICU libraries.
 +  -icu ............... Compile support for ICU libraries.

    -no-fontconfig ..... Do not compile FontConfig support.
 +  -fontconfig ........ Compile FontConfig support.

    -no-strip .......... Do not strip binaries and libraries of unneeded symbols.
 *  -strip ............. Strip binaries and libraries of unneeded symbols when installing.

 *  -no-pch ............ Do not use precompiled header support.
    -pch ............... Use precompiled header support.

 *  -no-ltcg             Do not use Link Time Code Generation
    -ltcg                Use Link Time Code Generation.

    -no-dbus ........... Do not compile the Qt D-Bus module.
 +  -dbus-linked ....... Compile the Qt D-Bus module and link to libdbus-1.
    -dbus-runtime ...... Compile the Qt D-Bus module and dynamically load libdbus-1.

    -reduce-relocations ..... Reduce relocations in the libraries through extra
                              linker optimizations (Qt/X11 and Qt for Embedded Linux only;
                              experimental; needs GNU ld >= 2.18).

    -no-use-gold-linker ..... Do not link using the GNU gold linker.
 +  -use-gold-linker ........ Link using the GNU gold linker if available.

    -force-asserts ........ Force Q_ASSERT to be enabled even in release builds.

    -sanitize [address|thread|memory|undefined] Enables the specified compiler sanitizer.

    -device <name> ............... Cross-compile for device <name> (experimental)
    -device-option <key=value> ... Add device specific options for the device mkspec
                                   (experimental)

    -host-option <key=value> ..... Add host specific options for the host mkspec

 *  -no-separate-debug-info . Do not store debug information in a separate file.
    -separate-debug-info .... Strip debug information into a separate file.

    -no-xcb ............ Do not compile Xcb (X protocol C-language Binding) support.
 *  -xcb ............... Compile Xcb support.

    -no-eglfs .......... Do not compile EGLFS (EGL Full Screen/Single Surface) support.
 *  -eglfs ............. Compile EGLFS support.

    -no-kms ............ Do not compile backends for KMS.
 *  -kms ............... Compile backends for KMS.

    -no-gbm ............ Do not compile backends for GBM.
 *  -gbm ............... Compile backends for GBM.

 *  -no-directfb ....... Do not compile DirectFB support.
    -directfb .......... Compile DirectFB support.

    -no-linuxfb ........ Do not compile Linux Framebuffer support.
 *  -linuxfb ........... Compile Linux Framebuffer support.

 *  -no-mirclient....... Do not compile Mir client support.
    -mirclient.......... Compile Mir client support.

    -qpa <name> ......... Sets the default QPA platform (e.g xcb, cocoa, windows).

    -xplatform target ... The target platform when cross-compiling.

    -sysroot <dir> ...... Sets <dir> as the target compiler's and qmake's sysroot and also sets pkg-config paths.
    -no-gcc-sysroot ..... When using -sysroot, it disables the passing of --sysroot to the compiler

    -external-hostbindir <path> .. Path to Qt tools built for this machine. Use this when -platform
                                   does not match the current system, i.e., to make a Canadian Cross Build.

    -no-feature-<feature> Do not compile in <feature>.
    -feature-<feature> .. Compile in <feature>. The available features
                          are described in src/corelib/global/qfeatures.txt

    -qconfig local ...... Use src/corelib/global/qconfig-local.h rather than the
                          default ($CFG_QCONFIG).

    -qreal [double|float] typedef qreal to the specified type. The default is double.
                          Note that changing this flag affects binary compatibility.

    -no-opengl .......... Do not support OpenGL.
    -opengl <api> ....... Enable OpenGL support
                          With no parameter, this will attempt to auto-detect
                          OpenGL ES 2.0 and higher, or regular desktop OpenGL.
                          Use es2 for <api> to override auto-detection.

    -no-libinput ........ Do not support libinput.
 *  -libinput ........... Enable libinput support.

    -no-gstreamer ....... Do not support GStreamer.
 +  -gstreamer <version>  Enable GStreamer support
                          With no parameter, this will attempt to auto-detect GStreamer 0.10 and
                          1.0. GStreamer 1.0 is used by default when available.
                          Use 0.10 or 1.0 for <version> to override auto-detection.

 *  -no-system-proxies .. Do not use system network proxies by default.
    -system-proxies ..... Use system network proxies by default.

    -no-warnings-are-errors Make warnings be treated normally
    -warnings-are-errors  Make warnings be treated as errors
                          (enabled if -developer-build is active)

QNX options:

    -no-slog2 .......... Do not compile with slog2 support.
    -slog2 ............. Compile with slog2 support.

    -no-pps ............ Do not compile with pps support.
    -pps ............... Compile with pps support.

    -no-imf ............ Do not compile with imf support.
    -imf ............... Compile with imf support.

    -no-lgmon .......... Do not compile with lgmon support.
    -lgmon ............. Compile with lgmon support.

MacOS/iOS options:

    -Fstring ........... Add an explicit framework path.
    -fw string ......... Add an explicit framework.

 *  -framework ......... Build Qt as a series of frameworks and
                         link tools against those frameworks.
    -no-framework ...... Do not build Qt as a series of frameworks.

 *  -securetransport ... Use SecureTransport instead of OpenSSL

    -no-securetransport  Do not use SecureTransport, either use OpenSSL or do not use any SSL backend
                         at all (if combined with -no-openssl).

    -sdk <sdk> ......... Build Qt using Apple provided SDK <sdk>. The argument should be
                         one of the available SDKs as listed by 'xcodebuild -showsdks'.
                         Note that the argument applies only to Qt libraries and applications built
                         using the target mkspec - not host tools such as qmake, moc, rcc, etc.

Android options:

    -android-sdk path .............. The Android SDK root path.
                                     (default \$ANDROID_SDK_ROOT)

    -android-ndk path .............. The Android NDK root path.
                                     (default \$ANDROID_NDK_ROOT)

    -android-ndk-platform .......... Sets the android platform
                                     (default $CFG_DEFAULT_ANDROID_PLATFORM)

    -android-ndk-host .............. Sets the android NDK host (linux-x86, linux-x86_64, etc.)
                                     (default \$ANDROID_NDK_HOST)

    -android-arch .................. Sets the android architecture (armeabi, armeabi-v7a, x86, mips,
                                     arm64-v8a, x86_64, mips64)
                                     (default $CFG_DEFAULT_ANDROID_TARGET_ARCH)

    -android-toolchain-version ..... Sets the android toolchain version
                                     (default $CFG_DEFAULT_ANDROID_NDK_TOOLCHAIN_VERSION)

    -no-android-style-assets ....... Do not compile in the code which automatically extracts
                                     style assets from the run-time device. Setting this will
                                     make the Android style behave incorrectly, but will enable
                                     compatibility with the LGPL2.1 license.
 *  -android-style-assets .......... Compile the code which automatically extracts style assets
                                     from the run-time device. This option will make the
                                     Android platform plugin incompatible with the LGPL2.1.
EOF

   exit 0
fi # Help

#-------------------------------------------------------------------------------
# platform detection
#-------------------------------------------------------------------------------

if [ -z "$PLATFORM" ]; then
    PLATFORM_NOTES=
    case "$UNAME_SYSTEM:$UNAME_RELEASE" in
     Darwin:*)
        # Select compiler. Use g++ unless we find a usable Clang version. Note that
        # we are checking the "Apple" clang/LLVM version number, not the actual
        # clang/LLVM version number that the Apple version was based on. We look
        # for Apple clang version 3.0 or higher, which was branched off LLVM 3.0
        # from SVN, and first included in Xcode 4.2. Also note that we do not care
        # about the OS version, since we're not using the clang version that comes
        # with the system. We use 'xcrun' to check the clang version that's part of
        # the Xcode installation.
        XCRUN=`/usr/bin/xcrun -sdk macosx clang -v 2>&1`
        CLANGVERSION=`echo "$XCRUN" | sed -n 's/.*version \([0-9]\).*/\1/p'`
        expr "$CLANGVERSION" : '[0-9]' > /dev/null || { echo "Unable to determine CLANG version from output of xcrun: $XCRUN" ; exit 2 ; }
        if [ "$CLANGVERSION" -ge 3 ]; then
            PLATFORM=macx-clang

            # Advertise g++ as an alternative on Lion and below
            if [ "$(uname -r | cut -d. -f1)" -le 11 ]; then
                PLATFORM_NOTES="\n    - Also available for Mac OS X: macx-g++\n"
            fi
        else
            PLATFORM=macx-g++
        fi
        ;;
     AIX:*)
        #PLATFORM=aix-g++
        #PLATFORM=aix-g++-64
        PLATFORM=aix-xlc
        #PLATFORM=aix-xlc-64
        PLATFORM_NOTES="
            - Also available for AIX: aix-g++ aix-g++-64 aix-xlc-64
        "
        ;;
     GNU:*)
        PLATFORM=hurd-g++
        ;;
     dgux:*)
        PLATFORM=dgux-g++
        ;;
#     DYNIX/ptx:4*)
#       PLATFORM=dynix-g++
#       ;;
     ULTRIX:*)
        PLATFORM=ultrix-g++
        ;;
     FreeBSD:*)
        if [ "$(uname -r | cut -d. -f1)" -ge 10 ]; then
            PLATFORM=freebsd-clang
            PLATFORM_NOTES="
                - Also available for FreeBSD: freebsd-g++
            "
        else
            PLATFORM=freebsd-g++
            PLATFORM_NOTES="
                - Also available for FreeBSD: freebsd-clang
            "
        fi
        ;;
     OpenBSD:*)
        PLATFORM=openbsd-g++
        ;;
     NetBSD:*)
        PLATFORM=netbsd-g++
        ;;
     BSD/OS:*|BSD/386:*)
        PLATFORM=bsdi-g++
        ;;
     IRIX*:*)
        #PLATFORM=irix-g++
        PLATFORM=irix-cc
        #PLATFORM=irix-cc-64
        PLATFORM_NOTES="
            - Also available for IRIX: irix-g++ irix-cc-64
        "
        ;;
     HP-UX:*)
        case "$UNAME_MACHINE" in
            ia64)
                #PLATFORM=hpuxi-acc-32
                PLATFORM=hpuxi-acc-64
                PLATFORM_NOTES="
                    - Also available for HP-UXi: hpuxi-acc-32
                "
            ;;
            *)
                #PLATFORM=hpux-g++
                PLATFORM=hpux-acc
                #PLATFORM=hpux-acc-64
                #PLATFORM=hpux-cc
                #PLATFORM=hpux-acc-o64
                PLATFORM_NOTES="
                    - Also available for HP-UX: hpux-g++ hpux-acc-64 hpux-acc-o64
                "
            ;;
        esac
        ;;
     OSF1:*)
        #PLATFORM=tru64-g++
        PLATFORM=tru64-cxx
        PLATFORM_NOTES="
            - Also available for Tru64: tru64-g++
        "
        ;;
     Linux:*)
        PLATFORM=linux-g++
        PLATFORM_NOTES="
            - Also available for Linux: linux-clang linux-kcc linux-icc linux-cxx
        "
        ;;
     SunOS:5*)
        if [ "$XPLATFORM_MINGW" = "yes" ]; then
            PLATFORM="solaris-g++"
        else
            #PLATFORM=solaris-g++
            PLATFORM=solaris-cc
            #PLATFORM=solaris-cc64
        fi
        PLATFORM_NOTES="
            - Also available for Solaris: solaris-g++ solaris-cc-64
        "
        ;;
     ReliantUNIX-*:*|SINIX-*:*)
        PLATFORM=reliant-cds
        #PLATFORM=reliant-cds-64
        PLATFORM_NOTES="
            - Also available for Reliant UNIX: reliant-cds-64
        "
        ;;
     CYGWIN*:*)
        PLATFORM=cygwin-g++
        ;;
     LynxOS*:*)
        PLATFORM=lynxos-g++
        ;;
     OpenUNIX:*)
        #PLATFORM=unixware-g++
        PLATFORM=unixware-cc
        PLATFORM_NOTES="
            - Also available for OpenUNIX: unixware-g++
        "
        ;;
     UnixWare:*)
        #PLATFORM=unixware-g++
        PLATFORM=unixware-cc
        PLATFORM_NOTES="
            - Also available for UnixWare: unixware-g++
        "
        ;;
     SCO_SV:*)
        #PLATFORM=sco-g++
        PLATFORM=sco-cc
        PLATFORM_NOTES="
            - Also available for SCO OpenServer: sco-g++
        "
        ;;
     UNIX_SV:*)
        PLATFORM=unixware-g++
        ;;
     QNX:*)
        PLATFORM=unsupported/qnx-g++
        ;;
     *)
            echo >&2
            echo "   The build script does not currently recognize all" >&2
            echo "   platforms supported by Qt." >&2
            echo "   Rerun this script with a -platform option listed to" >&2
            echo "   set the system/compiler combination you use." >&2
            echo >&2
            exit 2
    esac
fi

[ -z "$XPLATFORM" ] && XPLATFORM="$PLATFORM"

case "$XPLATFORM" in
    *win32-g++*)
        XPLATFORM_MINGW=yes
        ;;
    *qnx-*)
        XPLATFORM_QNX=yes
        ;;
    *haiku-*)
        XPLATFORM_HAIKU=yes
        ;;
    *ios*)
        XPLATFORM_MAC=yes
        XPLATFORM_IOS=yes
        ;;
    *macx*)
        XPLATFORM_MAC=yes
        ;;
    *integrity*)
        XPLATFORM_INTEGRITY=yes
        ;;
    # XPLATFORM_ANDROID should not be set for unsupported/android-g++
    *unsupported*)
        ;;
    *android-g++*)
        XPLATFORM_ANDROID=yes
        ;;
esac

#-------------------------------------------------------------------------------
# check the license
#-------------------------------------------------------------------------------

if [ "$COMMERCIAL_USER" = "ask" ]; then
    while true; do
        echo "Which edition of Qt do you want to use ?"
        echo
        echo "Type 'c' if you want to use the Commercial Edition."
        echo "Type 'o' if you want to use the Open Source Edition."
        echo
        read commercial
        echo
        if [ "$commercial" = "c" ]; then
            COMMERCIAL_USER="yes"
            break
        elif [ "$commercial" = "o" ]; then
            COMMERCIAL_USER="no"
            break
        fi
    done
fi

if [ -f "$relpath"/LICENSE.PREVIEW.COMMERCIAL ] && [ $COMMERCIAL_USER = "yes" ]; then
    # Commercial preview release
    Licensee="Preview"
    Edition="Preview"
    EditionString="Technology Preview"
elif [ $COMMERCIAL_USER = "yes" ]; then
    if [ $UNAME_SYSTEM = "Linux" ]; then
        case "$PLATFORM" in
        *-32)
            Licheck=licheck32
            ;;
        *-64)
            Licheck=licheck64
            ;;
        *)
            if file -L /bin/sh | grep -q "64-bit" ; then
                Licheck=licheck64
            else
                Licheck=licheck32
            fi
            ;;
        esac
    elif [ $UNAME_SYSTEM = "Darwin" ]; then
        Licheck=licheck_mac
    else
        echo >&2 "Host operating system not supported by this edition of Qt."
        exit 1
    fi
    if [ -x "$relpath/bin/$Licheck" ]; then
        LicheckOutput=`$relpath/bin/$Licheck $OPT_CONFIRM_LICENSE $relpath $outpath\
                       $PLATFORM $XPLATFORM`
        if [ $? -ne 0 ]; then
            exit 1
        else
            eval "$LicheckOutput"
        fi
    else
        echo
        echo "Error: This is the Open Source version of Qt."
        echo "If you want to use Enterprise features of Qt,"
        echo "use the contact form at http://www.qt.io/contact-us"
        echo "to purchase a license."
        echo
        exit 1
    fi
elif [ $COMMERCIAL_USER = "no" ]; then
    # Open Source edition - may only be used under the terms of the LGPLv3 or GPLv2.
    Licensee="Open Source"
    Edition="OpenSource"
    EditionString="Open Source"
fi

if [ "$Edition" = "OpenSource" ] || [ "$Edition" = "Preview" ]; then
    echo
    echo "This is the Qt ${EditionString} Edition."
    echo
fi

if [ "$Edition" = "OpenSource" ]; then
    while true; do
        if [ "$CFG_ANDROID_STYLE_ASSETS" = "no" ] || [ "$XPLATFORM_ANDROID" = "no" ]; then
            echo "You are licensed to use this software under the terms of"
            echo "the GNU Lesser General Public License (LGPL) versions 3."
            echo "You are also licensed to use this software under the terms of"
            echo "the GNU General Public License (GPL) versions 2."
            affix="either"
            showGPL2="yes"
        else
            echo "You are licensed to use this software under the terms of"
            echo "the GNU Lesser General Public License (LGPL) versions 3."
            showGPL2="no"
            affix="the"
        fi

        echo
        if [ "$OPT_CONFIRM_LICENSE" = "yes" ]; then
            echo "You have already accepted the terms of the $EditionString license."
            acceptance=yes
        else
            if [ -f "$relpath/LICENSE.LGPL3" ]; then
                echo "Type 'L' to view the GNU Lesser General Public License version 3."
            fi
            if [ "$showGPL2" = "yes" ]; then
                echo "Type 'G' to view the GNU General Public License version 2."
            fi
            echo "Type 'yes' to accept this license offer."
            echo "Type 'no' to decline this license offer."
            echo
            echo $ECHO_N "Do you accept the terms of $affix license? $ECHO_C"
            read acceptance
        fi
        echo
        if [ "$acceptance" = "yes" ] || [ "$acceptance" = "y" ]; then
            break
        elif [ "$acceptance" = "no" ]; then
            echo "You are not licensed to use this software."
            echo
            exit 1
        elif [ "$acceptance" = "L" ]; then
            more "$relpath/LICENSE.LGPL3"
        elif [ "$acceptance" = "G" ] && [ "$showGPL2" = "yes" ]; then
            more "$relpath/LICENSE.GPL2"
        fi
    done
elif [ "$Edition" = "Preview" ]; then
    TheLicense=`head -n 1 "$relpath/LICENSE.PREVIEW.COMMERCIAL"`
    while true; do

        if [ "$OPT_CONFIRM_LICENSE" = "yes" ]; then
            echo "You have already accepted the terms of the $EditionString license."
            acceptance=yes
        else
            echo "You are licensed to use this software under the terms of"
            echo "the $TheLicense"
            echo
            echo "Type '?' to read the Preview License."
            echo "Type 'yes' to accept this license offer."
            echo "Type 'no' to decline this license offer."
            echo
            echo $ECHO_N "Do you accept the terms of the license? $ECHO_C"
            read acceptance
        fi
        echo
        if [ "$acceptance" = "yes" ]; then
            break
        elif [ "$acceptance" = "no" ] ;then
            echo "You are not licensed to use this software."
            echo
            exit 0
        elif [ "$acceptance" = "?" ]; then
            more "$relpath/LICENSE.PREVIEW.COMMERCIAL"
        fi
    done
fi

#-------------------------------------------------------------------------------
# command line and environment validation
#-------------------------------------------------------------------------------

# update QT_CONFIG to show our current predefined configuration
CFG_QCONFIG_PATH=$relpath/src/corelib/global/qconfig-${CFG_QCONFIG}.h
case "$CFG_QCONFIG" in
minimal|small|medium|large|full)
    # these are a sequence of increasing functionality
    for c in minimal small medium large full; do
        QT_CONFIG="$QT_CONFIG $c-config"
        [ "$CFG_QCONFIG" = $c ] && break
    done
    [ "$CFG_QCONFIG" = full ] && CFG_QCONFIG_PATH=
    ;;
*)
    # not known to be sufficient for anything
    if [ ! -f "$CFG_QCONFIG_PATH" ]; then
        CFG_QCONFIG_PATH=`makeabs "${CFG_QCONFIG}"`
        if [ ! -f "$CFG_QCONFIG_PATH" ]; then
            echo >&2 "Error: configuration file not found:"
            echo >&2 "  $relpath/src/corelib/global/qconfig-${CFG_QCONFIG}.h"
            echo >&2 "  or"
            echo >&2 "  $CFG_QCONFIG_PATH"
            exit 1
        fi
    fi
esac

if [ "$XPLATFORM_MAC" = "no" -a "$CFG_DEBUG_RELEASE" = "yes" ]; then
    echo
    echo "WARNING: -debug-and-release is not supported outside of Mac OS X."
    echo "Qt can be built in release mode with separate debug information, so"
    echo "-debug-and-release is not necessary anymore"
    echo
fi

if ( [ "$CFG_XCB" = "system" ] || [ "$CFG_XCB" = "qt" ] ) && [ "$CFG_XKBCOMMON" = "no" ]; then
    echo "Error: -no-xkbcommon-x11 is not supported on XCB platform plugin."
    exit 101
fi

if [ "$XPLATFORM_ANDROID" = "yes" ]; then
    if [ "$CFG_DBUS" = "auto" ]; then
        CFG_DBUS="no"
    fi
    if [ "$CFG_EGLFS" = "auto" ]; then
        CFG_EGLFS="no"
    fi
    if [ -z "$CFG_DEFAULT_ANDROID_NDK_HOST" ]; then
        case $PLATFORM in
        linux-*)
            if [ -d "$CFG_DEFAULT_ANDROID_NDK_ROOT/toolchains/arm-linux-androideabi-$CFG_DEFAULT_ANDROID_NDK_TOOLCHAIN_VERSION/prebuilt/linux-x86" ]; then
                CFG_DEFAULT_ANDROID_NDK_HOST=linux-x86
            elif [ -d "$CFG_DEFAULT_ANDROID_NDK_ROOT/toolchains/arm-linux-androideabi-$CFG_DEFAULT_ANDROID_NDK_TOOLCHAIN_VERSION/prebuilt/linux-x86_64" ]; then
                CFG_DEFAULT_ANDROID_NDK_HOST=linux-x86_64
            fi
            ;;
        macx-*)
            CFG_DEFAULT_ANDROID_NDK_HOST=darwin-x86
            if [ -d "$CFG_DEFAULT_ANDROID_NDK_ROOT/toolchains/arm-linux-androideabi-$CFG_DEFAULT_ANDROID_NDK_TOOLCHAIN_VERSION/prebuilt/darwin-x86_64" ]; then
                CFG_DEFAULT_ANDROID_NDK_HOST=darwin-x86_64
            fi
            ;;
        win32-*)
            CFG_DEFAULT_ANDROID_NDK_HOST=windows
            if [ -d "$CFG_DEFAULT_ANDROID_NDK_ROOT/toolchains/arm-linux-androideabi-$CFG_DEFAULT_ANDROID_NDK_TOOLCHAIN_VERSION/prebuilt/windows-x86_64" ]; then
                CFG_DEFAULT_ANDROID_NDK_HOST=windows-x86_64
            fi
            ;;
        esac
    fi

        if [ -z "$CFG_DEFAULT_ANDROID_NDK_ROOT" ]; then
            echo
            echo "Can not find Android NDK. Please use -android-ndk option to specify one"
            exit 1
        fi
        if [ -z "$CFG_DEFAULT_ANDROID_SDK_ROOT" ]; then
            echo
            echo "Can not find Android SDK. Please use -android-sdk option to specify one"
            exit 1
        fi
        if [ -z "CFG_DEFAULT_ANDROID_NDK_TOOLCHAIN_VERSION" ] || [ ! -d "$CFG_DEFAULT_ANDROID_NDK_ROOT/toolchains/arm-linux-androideabi-$CFG_DEFAULT_ANDROID_NDK_TOOLCHAIN_VERSION/prebuilt" ]; then
            echo
            echo "Can not detect Android NDK toolchain. Please use -android-toolchain-version to specify"
            exit 1
        fi
        if [ -z "$CFG_DEFAULT_ANDROID_NDK_HOST" ] || [ ! -d "$CFG_DEFAULT_ANDROID_NDK_ROOT/toolchains/arm-linux-androideabi-$CFG_DEFAULT_ANDROID_NDK_TOOLCHAIN_VERSION/prebuilt/$CFG_DEFAULT_ANDROID_NDK_HOST" ]; then
            echo
            echo "Can not detect the android host. Please use -android-ndk-host option to specify one"
            exit 1
        fi

        QT_QPA_DEFAULT_PLATFORM="android"
        CFG_LARGEFILE="no"

        DeviceVar set DEFAULT_ANDROID_SDK_ROOT "$CFG_DEFAULT_ANDROID_SDK_ROOT"
        DeviceVar set DEFAULT_ANDROID_NDK_ROOT "$CFG_DEFAULT_ANDROID_NDK_ROOT"
        DeviceVar set DEFAULT_ANDROID_PLATFORM "$CFG_DEFAULT_ANDROID_PLATFORM"
        DeviceVar set DEFAULT_ANDROID_NDK_HOST "$CFG_DEFAULT_ANDROID_NDK_HOST"
        DeviceVar set DEFAULT_ANDROID_TARGET_ARCH "$CFG_DEFAULT_ANDROID_TARGET_ARCH"
        DeviceVar set DEFAULT_ANDROID_NDK_TOOLCHAIN_VERSION "$CFG_DEFAULT_ANDROID_NDK_TOOLCHAIN_VERSION"
fi

if [ -d "$PLATFORM" ]; then
  QMAKESPEC="$PLATFORM"
else
  QMAKESPEC="$relpath/mkspecs/${PLATFORM}"
fi
if [ -d "$XPLATFORM" ]; then
  XQMAKESPEC="$XPLATFORM"
else
  XQMAKESPEC="$relpath/mkspecs/${XPLATFORM}"
fi
if [ "$PLATFORM" != "$XPLATFORM" ]; then
    QT_CROSS_COMPILE=yes
    QMAKE_CONFIG="$QMAKE_CONFIG cross_compile"
    QTCONFIG_CONFIG="$QTCONFIG_CONFIG cross_compile"
fi

if [ "$BUILD_ON_MAC" = "yes" ]; then
   if [ `basename $QMAKESPEC` = "macx-xcode" ] || [ `basename $XQMAKESPEC` = "macx-xcode" ]; then
      echo >&2
      echo "   Platform 'macx-xcode' should not be used when building Qt/Mac." >&2
      echo "   Please build Qt/Mac with 'macx-clang' or 'macx-g++', then use" >&2
      echo "   the 'macx-xcode' spec for your application, and it will link to" >&2
      echo "   the Qt/Mac build using the settings of the original mkspec." >&2
      echo >&2
      exit 2
    fi
fi

# check specified platforms are supported
if [ '!' -d "$QMAKESPEC" ]; then
    echo
    echo "   The specified system/compiler is not supported:"
    echo
    echo "      $QMAKESPEC"
    echo
    echo "   Please see the README file for a complete list."
    echo
    exit 2
fi
if [ '!' -d "$XQMAKESPEC" ]; then
    echo
    echo "   The specified system/compiler is not supported:"
    echo
    echo "      $XQMAKESPEC"
    echo
    echo "   Please see the README file for a complete list."
    echo
    exit 2
fi
if [ '!' -f "${XQMAKESPEC}/qplatformdefs.h" ]; then
    echo
    echo "   The specified system/compiler port is not complete:"
    echo
    echo "      $XQMAKESPEC/qplatformdefs.h"
    echo
    echo "   Please information use the contact form at http://www.qt.io/contact-us"
    echo
    exit 2
fi

#-------------------------------------------------------------------------------
# build tree initialization
#-------------------------------------------------------------------------------

# is this a shadow build?
if [ "$OPT_SHADOW" = "maybe" ]; then
    OPT_SHADOW=no
    if [ "$relpath" != "$outpath" ] && [ '!' -f "$outpath/configure" ]; then
        if [ -h "$outpath" ]; then
            [ "$relpath" -ef "$outpath" ] || OPT_SHADOW=yes
        else
            OPT_SHADOW=yes
        fi
    fi
fi
if [ "$OPT_SHADOW" = "yes" ]; then
    if [ -f "$relpath/.qmake.cache" -o -f "$relpath/src/corelib/global/qconfig.h" -o -f "$relpath/src/corelib/global/qconfig.cpp" ]; then
        echo >&2 "You cannot make a shadow build from a source tree containing a previous build."
        echo >&2 "Cannot proceed."
        exit 1
    fi
    [ "$OPT_VERBOSE" = "yes" ] && echo "Performing shadow build..."
fi

# if the source tree is different from the build tree,
# symlink or copy part of the sources
if [ "$OPT_SHADOW" = "yes" ]; then
    echo "Preparing build tree..."

    [ -d "$outpath/bin" ] || mkdir -p "$outpath/bin"

    mkdir -p "$outpath/mkspecs"
fi

# detect build style
if [ "$CFG_DEBUG" = "auto" ]; then
    if [ "$XPLATFORM_MAC" = "yes" -o "$XPLATFORM_MINGW" = "yes" ]; then
        CFG_DEBUG_RELEASE=yes
        CFG_DEBUG=yes
    elif [ "$CFG_DEV" = "yes" ]; then
        CFG_DEBUG_RELEASE=no
        CFG_DEBUG=yes
    else
        CFG_DEBUG_RELEASE=no
        CFG_DEBUG=no
    fi
fi
if [ "$CFG_DEBUG_RELEASE" = "yes" ]; then
    QT_CONFIG="$QT_CONFIG build_all debug_and_release"
fi

if [ "$CFG_FORCEDEBUGINFO" = "yes" ]; then
    QMAKE_CONFIG="$QMAKE_CONFIG force_debug_info"
fi

if [ "$CFG_RELEASE_TOOLS" = "yes" ]; then
    QT_CONFIG="$QT_CONFIG release_tools"
fi

if [ "$XPLATFORM_MAC" = "yes" ]; then
    [ "$CFG_PKGCONFIG" = "auto" ] && CFG_PKGCONFIG="no"
fi

if [ "$XPLATFORM_IOS" = "yes" ]; then
    CFG_RPATH="no"
    CFG_NOBUILD_PARTS="$CFG_NOBUILD_PARTS examples"
    CFG_SHARED="no" # iOS builds should be static to be able to submit to the App Store
    CFG_SKIP_MODULES="$CFG_SKIP_MODULES qtdoc qtmacextras qtserialport qtwebkit qtwebkit-examples"
    CFG_PRECOMPILE="no" # Precompiled headers not supported with multiple -arch arguments

    # If the user passes -sdk on the command line we build a SDK-specific Qt build.
    # Otherwise we build a joined simulator and device build, which is the default.
    if [ -z "$OPT_MAC_SDK" ]; then
<<<<<<< HEAD
         QT_CONFIG="$QT_CONFIG build_all simulator_and_device"
=======
         QT_CONFIG="$QT_CONFIG build_all"
         QTCONFIG_CONFIG="$QTCONFIG_CONFIG simulator_and_device"
>>>>>>> 6c1e3528
    fi
fi

# disable XCB and GTK support auto-detection on Mac
if [ "$XPLATFORM_MAC" = "yes" ]; then
    [ "$CFG_XCB" = "auto" ] && CFG_XCB=no
    [ "$CFG_GTK" = "auto" ] && CFG_GTK=no
fi

QMAKE_CONF_COMPILER=`getXQMakeConf QMAKE_CXX`

TEST_COMPILER=$QMAKE_CONF_COMPILER

if [ "$XPLATFORM_ANDROID" = "yes" ] ; then
    ANDROID_NDK_TOOLCHAIN_PREFIX=
    ANDROID_NDK_TOOLS_PREFIX=
    ANDROID_PLATFORM_ARCH=
    case $CFG_DEFAULT_ANDROID_TARGET_ARCH in
        armeabi*)
            ANDROID_NDK_TOOLS_PREFIX=arm-linux-androideabi
            ANDROID_NDK_TOOLCHAIN_PREFIX=arm-linux-androideabi
            ANDROID_PLATFORM_ARCH=arch-arm
            ;;
        x86)
            ANDROID_NDK_TOOLS_PREFIX=i686-linux-android
            ANDROID_NDK_TOOLCHAIN_PREFIX=x86
            ANDROID_PLATFORM_ARCH=arch-x86
            ;;
        mips)
            ANDROID_NDK_TOOLS_PREFIX=mipsel-linux-android
            ANDROID_NDK_TOOLCHAIN_PREFIX=mipsel-linux-android
            ANDROID_PLATFORM_ARCH=arch-mips
            ;;
        arm64-v8a)
            ANDROID_NDK_TOOLS_PREFIX=aarch64-linux-android
            ANDROID_NDK_TOOLCHAIN_PREFIX=aarch64-linux-android
            ANDROID_PLATFORM_ARCH=arch-arm64
            ;;
        mips64)
            ANDROID_NDK_TOOLS_PREFIX=mips64el-linux-android
            ANDROID_NDK_TOOLCHAIN_PREFIX=mips64el-linux-android
            ANDROID_PLATFORM_ARCH=arch-mips64
            ;;
        x86_64)
            ANDROID_NDK_TOOLS_PREFIX=x86_64-linux-android
            ANDROID_NDK_TOOLCHAIN_PREFIX=x86_64
            ANDROID_PLATFORM_ARCH=arch-x86_64
            ;;
        *)
            echo "ERROR: Unknown android arch $CFG_DEFAULT_ANDROID_TARGET_ARCH"
            exit 1
            ;;
    esac
    QMAKE_CONF_COMPILER=$CFG_DEFAULT_ANDROID_NDK_ROOT/toolchains/$ANDROID_NDK_TOOLCHAIN_PREFIX-$CFG_DEFAULT_ANDROID_NDK_TOOLCHAIN_VERSION/prebuilt/$CFG_DEFAULT_ANDROID_NDK_HOST/bin/$ANDROID_NDK_TOOLS_PREFIX-g++
    TEST_COMPILER="$QMAKE_CONF_COMPILER --sysroot=$CFG_DEFAULT_ANDROID_NDK_ROOT/platforms/$CFG_DEFAULT_ANDROID_PLATFORM/$ANDROID_PLATFORM_ARCH/"
    if [ "$CFG_ANDROID_STYLE_ASSETS" = "yes" ]; then
        QMAKE_CONFIG="$QMAKE_CONFIG android-style-assets"
    fi
fi

TEST_COMPILER_CXXFLAGS=`getXQMakeConf QMAKE_CXXFLAGS`

GCC_MACHINE_DUMP=
case "$TEST_COMPILER" in *g++) GCC_MACHINE_DUMP=$($TEST_COMPILER -dumpmachine);; esac
if [ -n "$GCC_MACHINE_DUMP" ]; then
    DeviceVar set GCC_MACHINE_DUMP $($TEST_COMPILER -dumpmachine)
fi

if [ -n "$CFG_SYSROOT" ] && [ "$CFG_GCC_SYSROOT" = "yes" ]; then
    SYSROOT_FLAG="--sysroot=$CFG_SYSROOT"
else
    SYSROOT_FLAG=
fi
export SYSROOT_FLAG    # used by config.tests/unix/{compile.test,arch.test}

# Auto-detect default include and library search paths.

# Use intermediate variable to get around backtick/quote nesting problems.
awkprog='
BEGIN { ORS = ""; FS = "="; incs = 0; libs = 0; }

function normalize(dir)
{
    do {
        odir = dir
        sub(/\/[^\/]+\/\.\./, "", dir)
    } while (dir != odir);
    do {
        odir = dir
        gsub(/\/\./, "", dir)
    } while (dir != odir);
    sub("/$", "", dir);
    return dir;
}

# extract include paths from indented lines between
#   #include <...> search starts here:
# and
#   End of search list.
/^\#include </ { yup=1; print "DEFAULT_INCDIRS=\""; next }
/^End of search/ { yup=0; print "\"\n" }
/ \(framework directory\)$/ { next }
yup { print normalize(substr($0, 2)) "\n"; ++incs }

# extract from one line like LIBRARY_PATH=/one/path:/another/path:...
$1 == "LIBRARY_PATH" {
    libs = split($2, library_paths, ":");
    print "DEFAULT_LIBDIRS=\"";
    for (lib in library_paths) {
        dir = normalize(library_paths[lib]);
        if (!(dir in dirs)) {
            print dir "\n";
            dirs[dir] = 1;
        }
    }
    print "\"\n"
}

END {
    if (incs == 0)
        print "DEFAULT_INCDIRS=\"/usr/include\n/usr/local/include\"\n";
    if (libs == 0)
        print "DEFAULT_LIBDIRS=\"/lib\n/usr/lib\"\n";
}'

awkprog_result=`LC_ALL=C $TEST_COMPILER $SYSROOT_FLAG $TEST_COMPILER_CXXFLAGS -xc++ -E -v - < /dev/null 2>&1 > /dev/null | $AWK "$awkprog"`
eval "$awkprog_result"
[ "$OPT_VERBOSE" = "yes" ] && echo "$awkprog_result"

#setup the build parts
if [ -z "$CFG_BUILD_PARTS" ]; then
    CFG_BUILD_PARTS="$QT_DEFAULT_BUILD_PARTS"

    # build tests by default, if a developer build
    if [ "$CFG_DEV" = "yes" ]; then
        CFG_BUILD_PARTS="$CFG_BUILD_PARTS tests"
    fi

    # don't build tools by default when cross-compiling
    if [ "$PLATFORM" != "$XPLATFORM" ]; then
        CFG_BUILD_PARTS=`echo "$CFG_BUILD_PARTS" | sed 's, tools,,g'`
    fi
fi
for nobuild in $CFG_NOBUILD_PARTS; do
    CFG_BUILD_PARTS=`echo "$CFG_BUILD_PARTS" | sed "s, $nobuild,,g"`
done
if echo $CFG_BUILD_PARTS | grep -v libs >/dev/null 2>&1; then
#    echo
#    echo "WARNING: libs is a required part of the build."
#    echo
    CFG_BUILD_PARTS="$CFG_BUILD_PARTS libs"
fi

#-------------------------------------------------------------------------------
# postprocess installation and deployment paths
#-------------------------------------------------------------------------------

if [ -z "$QT_INSTALL_PREFIX" ]; then
    if [ "$CFG_DEV" = "yes" ]; then
        QT_INSTALL_PREFIX="$outpath" # In Development, we use sandboxed builds by default
    else
        QT_INSTALL_PREFIX="/usr/local/Qt-${QT_VERSION}" # the default install prefix is /usr/local/Qt-$QT_VERSION
    fi
fi
QT_INSTALL_PREFIX=`makeabs "$QT_INSTALL_PREFIX"`

if [ -z "$QT_EXT_PREFIX" ]; then
    QT_EXT_PREFIX=$QT_INSTALL_PREFIX
    if [ -n "$CFG_SYSROOT" ]; then
        QMAKE_SYSROOTIFY=true
    else
        QMAKE_SYSROOTIFY=false
    fi
else
    QT_EXT_PREFIX=`makeabs "$QT_EXT_PREFIX"`
    QMAKE_SYSROOTIFY=false
fi

if [ -z "$QT_HOST_PREFIX" ]; then
    if $QMAKE_SYSROOTIFY; then
        QT_HOST_PREFIX=$CFG_SYSROOT$QT_EXT_PREFIX
    else
        QT_HOST_PREFIX=$QT_EXT_PREFIX
    fi
    HAVE_HOST_PATH=false
else
    QT_HOST_PREFIX=`makeabs "$QT_HOST_PREFIX"`
    HAVE_HOST_PATH=true
fi

#------- make the paths relative to the prefixes --------

PREFIX_COMPLAINTS=
PREFIX_REMINDER=false
while read basevar baseoption var option; do
    eval path=\$QT_${basevar}_$var
    [ -z "$path" ] && continue
    path=`makeabs "$path"`
    eval base=\$QT_${basevar}_PREFIX
    rel=${path##$base}
    if [ x"$rel" = x"$path" ]; then
        if [ x"$option" != x"sysconf" ]; then
            PREFIX_COMPLAINTS="$PREFIX_COMPLAINTS
        NOTICE: -${option}dir is not a subdirectory of ${baseoption}prefix."
            eval \$HAVE_${basevar}_PATH || PREFIX_REMINDER=true
        fi
        eval QT_REL_${basevar}_$var=\$rel
    elif [ -z "$rel" ]; then
        eval QT_REL_${basevar}_$var=.
    else
        eval QT_REL_${basevar}_$var=\${rel#/}
    fi
done <<EOF
INSTALL - DOCS doc
INSTALL - HEADERS header
INSTALL - LIBS lib
INSTALL - LIBEXECS libexec
INSTALL - BINS bin
INSTALL - PLUGINS plugin
INSTALL - IMPORTS import
INSTALL - QML qml
INSTALL - ARCHDATA archdata
INSTALL - DATA data
INSTALL - TRANSLATIONS translation
INSTALL - EXAMPLES examples
INSTALL - TESTS tests
INSTALL - SETTINGS sysconf
HOST -host BINS hostbin
HOST -host LIBS hostlib
HOST -host DATA hostdata
EOF
$PREFIX_REMINDER && PREFIX_COMPLAINTS="$PREFIX_COMPLAINTS
        Maybe you forgot to specify -prefix/-hostprefix?"

if [ -z "$QT_REL_INSTALL_HEADERS" ]; then
    QT_REL_INSTALL_HEADERS=include
fi

if [ -z "$QT_REL_INSTALL_LIBS" ]; then
    QT_REL_INSTALL_LIBS=lib
fi

if [ -z "$QT_REL_INSTALL_BINS" ]; then
    QT_REL_INSTALL_BINS=bin
fi

if [ -z "$QT_REL_INSTALL_ARCHDATA" ]; then
    QT_REL_INSTALL_ARCHDATA=.
fi
if [ x"$QT_REL_INSTALL_ARCHDATA" != x. ]; then
    QT_REL_INSTALL_ARCHDATA_PREFIX=$QT_REL_INSTALL_ARCHDATA/
fi

if [ -z "$QT_REL_INSTALL_LIBEXECS" ]; then
    if [ "$XPLATFORM_MINGW" = "yes" ]; then
        QT_REL_INSTALL_LIBEXECS=${QT_REL_INSTALL_ARCHDATA_PREFIX}bin
    else
        QT_REL_INSTALL_LIBEXECS=${QT_REL_INSTALL_ARCHDATA_PREFIX}libexec
    fi
fi

if [ -z "$QT_REL_INSTALL_PLUGINS" ]; then
    QT_REL_INSTALL_PLUGINS=${QT_REL_INSTALL_ARCHDATA_PREFIX}plugins
fi

if [ -z "$QT_REL_INSTALL_IMPORTS" ]; then
    QT_REL_INSTALL_IMPORTS=${QT_REL_INSTALL_ARCHDATA_PREFIX}imports
fi

if [ -z "$QT_REL_INSTALL_QML" ]; then
    QT_REL_INSTALL_QML=${QT_REL_INSTALL_ARCHDATA_PREFIX}qml
fi

if [ -z "$QT_REL_INSTALL_DATA" ]; then
    QT_REL_INSTALL_DATA=.
fi
if [ x"$QT_REL_INSTALL_DATA" != x. ]; then
    QT_REL_INSTALL_DATA_PREFIX=$QT_REL_INSTALL_DATA/
fi

if [ -z "$QT_REL_INSTALL_DOCS" ]; then
    QT_REL_INSTALL_DOCS=${QT_REL_INSTALL_DATA_PREFIX}doc
fi

if [ -z "$QT_REL_INSTALL_TRANSLATIONS" ]; then
    QT_REL_INSTALL_TRANSLATIONS=${QT_REL_INSTALL_DATA_PREFIX}translations
fi

if [ -z "$QT_REL_INSTALL_EXAMPLES" ]; then
    QT_REL_INSTALL_EXAMPLES=examples
fi

if [ -z "$QT_REL_INSTALL_TESTS" ]; then
    QT_REL_INSTALL_TESTS=tests
fi

if [ -z "$QT_REL_INSTALL_SETTINGS" ]; then
    if [ "$XPLATFORM_MAC" = "yes" ]; then
        QT_REL_INSTALL_SETTINGS=/Library/Preferences/Qt
    else
        QT_REL_INSTALL_SETTINGS=etc/xdg
    fi
fi

#------- host paths --------

if [ -z "$QT_REL_HOST_BINS" ]; then
    if $HAVE_HOST_PATH; then
        QT_REL_HOST_BINS=bin
    else
        QT_REL_HOST_BINS=$QT_REL_INSTALL_BINS
    fi
fi

if [ -z "$QT_REL_HOST_LIBS" ]; then
    if $HAVE_HOST_PATH; then
        QT_REL_HOST_LIBS=lib
    else
        QT_REL_HOST_LIBS=$QT_REL_INSTALL_LIBS
    fi
fi

if [ -z "$QT_REL_HOST_DATA" ]; then
    if $HAVE_HOST_PATH; then
        QT_REL_HOST_DATA=.
    else
        QT_REL_HOST_DATA=$QT_REL_INSTALL_ARCHDATA
    fi
fi

if [ "$CFG_COMPILE_EXAMPLES" = "yes" ]; then
    QMAKE_CONFIG="$QMAKE_CONFIG compile_examples"
fi

shortxspec=`echo $XQMAKESPEC | sed "s,^${relpath}/mkspecs/,,"`
shortspec=`echo $QMAKESPEC | sed "s,^${relpath}/mkspecs/,,"`

QT_CONFIGURE_STR_OFF=0

addConfStr()
{
    QT_CONFIGURE_STR_OFFSETS="$QT_CONFIGURE_STR_OFFSETS $QT_CONFIGURE_STR_OFF,"
    QT_CONFIGURE_STRS="$QT_CONFIGURE_STRS    \"$1\\0\"
"
    count=`echo "$1" | wc -c`
    QT_CONFIGURE_STR_OFF=`expr $QT_CONFIGURE_STR_OFF + $count`
}

QT_CONFIGURE_STR_OFFSETS=
QT_CONFIGURE_STRS=
addConfStr "$QT_REL_INSTALL_DOCS"
addConfStr "$QT_REL_INSTALL_HEADERS"
addConfStr "$QT_REL_INSTALL_LIBS"
addConfStr "$QT_REL_INSTALL_LIBEXECS"
addConfStr "$QT_REL_INSTALL_BINS"
addConfStr "$QT_REL_INSTALL_PLUGINS"
addConfStr "$QT_REL_INSTALL_IMPORTS"
addConfStr "$QT_REL_INSTALL_QML"
addConfStr "$QT_REL_INSTALL_ARCHDATA"
addConfStr "$QT_REL_INSTALL_DATA"
addConfStr "$QT_REL_INSTALL_TRANSLATIONS"
addConfStr "$QT_REL_INSTALL_EXAMPLES"
addConfStr "$QT_REL_INSTALL_TESTS"
QT_CONFIGURE_STR_OFFSETS_ALL=$QT_CONFIGURE_STR_OFFSETS
QT_CONFIGURE_STRS_ALL=$QT_CONFIGURE_STRS

QT_CONFIGURE_STR_OFFSETS=
QT_CONFIGURE_STRS=
addConfStr "$CFG_SYSROOT"
addConfStr "$QT_REL_HOST_BINS"
addConfStr "$QT_REL_HOST_LIBS"
addConfStr "$QT_REL_HOST_DATA"
addConfStr "$shortxspec"
addConfStr "$shortspec"

#-------------------------------------------------------------------------------
# generate qconfig.cpp
#-------------------------------------------------------------------------------
[ -d "$outpath/src/corelib/global" ] || mkdir -p "$outpath/src/corelib/global"

cat > "$outpath/src/corelib/global/qconfig.cpp.new" <<EOF
/* License Info */
static const char qt_configure_licensee_str          [256 + 12] = "qt_lcnsuser=$Licensee";
static const char qt_configure_licensed_products_str [256 + 12] = "qt_lcnsprod=$Edition";

/* Installation date */
static const char qt_configure_installation          [12+11]    = "qt_instdate=2012-12-20";

/* Installation Info */
static const char qt_configure_prefix_path_str       [256 + 12] = "qt_prfxpath=$QT_INSTALL_PREFIX";
#ifdef QT_BUILD_QMAKE
static const char qt_configure_ext_prefix_path_str   [256 + 12] = "qt_epfxpath=$QT_EXT_PREFIX";
static const char qt_configure_host_prefix_path_str  [256 + 12] = "qt_hpfxpath=$QT_HOST_PREFIX";
#endif

static const short qt_configure_str_offsets[] = {
    $QT_CONFIGURE_STR_OFFSETS_ALL
#ifdef QT_BUILD_QMAKE
    $QT_CONFIGURE_STR_OFFSETS
#endif
};
static const char qt_configure_strs[] =
$QT_CONFIGURE_STRS_ALL#ifdef QT_BUILD_QMAKE
$QT_CONFIGURE_STRS#endif
;

#define QT_CONFIGURE_SETTINGS_PATH "$QT_REL_INSTALL_SETTINGS"

#ifdef QT_BUILD_QMAKE
# define QT_CONFIGURE_SYSROOTIFY_PREFIX $QMAKE_SYSROOTIFY
#endif

/* strlen( "qt_lcnsxxxx" ) == 12 */
#define QT_CONFIGURE_LICENSEE qt_configure_licensee_str + 12
#define QT_CONFIGURE_LICENSED_PRODUCTS qt_configure_licensed_products_str + 12

#define QT_CONFIGURE_PREFIX_PATH qt_configure_prefix_path_str + 12
#ifdef QT_BUILD_QMAKE
# define QT_CONFIGURE_EXT_PREFIX_PATH qt_configure_ext_prefix_path_str + 12
# define QT_CONFIGURE_HOST_PREFIX_PATH qt_configure_host_prefix_path_str + 12
#endif
EOF

# avoid unecessary rebuilds by copying only if qconfig.cpp has changed
if cmp -s "$outpath/src/corelib/global/qconfig.cpp" "$outpath/src/corelib/global/qconfig.cpp.new"; then
    rm -f "$outpath/src/corelib/global/qconfig.cpp.new"
else
    [ -f "$outpath/src/corelib/global/qconfig.cpp" ] && chmod +w "$outpath/src/corelib/global/qconfig.cpp"
    mv "$outpath/src/corelib/global/qconfig.cpp.new" "$outpath/src/corelib/global/qconfig.cpp"
    chmod -w "$outpath/src/corelib/global/qconfig.cpp"
fi


# -----------------------------------------------------------------------------
# build qmake
# -----------------------------------------------------------------------------

# symlink includes
if [ -e "$relpath/.git" ]; then
    if [ -z "$PERL" ]; then
        echo
        echo "You need perl in your PATH to make a build from GIT."
        echo "Cannot proceed."
        exit 1
    fi

    "$relpath/bin/syncqt.pl" -version $QT_VERSION -minimal -module QtCore "$relpath" || exit 1
fi

# $1: input variable name (awk regexp)
# $2: optional output variable name
# $3: optional value transformation (sed command)
# relies on $QMAKESPEC, $COMPILER_CONF and $mkfile being set correctly, as the latter
# is where the resulting variable is written to
setBootstrapVariable()
{
    getQMakeConf "$1" | echo ${2-$1} = `if [ -n "$3" ]; then sed "$3"; else cat; fi` >> "$mkfile"
}

# build qmake
if true; then ###[ '!' -f "$outpath/bin/qmake" ];
    echo "Creating qmake..."

    mkdir -p "$outpath/qmake" || exit
    # fix makefiles
    for mkfile in GNUmakefile Makefile; do
        EXTRA_LFLAGS=
        EXTRA_CFLAGS=
        in_mkfile="${mkfile}.in"
        if [ "$mkfile" = "Makefile" ]; then
#           if which qmake >/dev/null 2>&1 && [ -f qmake/qmake.pro ]; then
#               (cd qmake && qmake) >/dev/null 2>&1 && continue
#           fi
            in_mkfile="${mkfile}.unix"
        fi
        in_mkfile="$relpath/qmake/$in_mkfile"
        mkfile="$outpath/qmake/$mkfile"
        if [ -f "$mkfile" ]; then
            [ "$CFG_DEV" = "yes" ] && "$WHICH" chflags >/dev/null 2>&1 && chflags nouchg "$mkfile"
            rm -f "$mkfile"
        fi
        [ -f "$in_mkfile" ] || continue

        echo "########################################################################" > "$mkfile"
        echo "## This file was autogenerated by configure, all changes will be lost ##" >> "$mkfile"
        echo "########################################################################" >> "$mkfile"
        EXTRA_OBJS=
        EXTRA_SRCS=
        EXTRA_CFLAGS="\$(QMAKE_CFLAGS) \$(QMAKE_CFLAGS_SPLIT_SECTIONS)"
        EXTRA_CXXFLAGS="\$(QMAKE_CXXFLAGS) \$(QMAKE_CXXFLAGS_CXX11) \$(QMAKE_CXXFLAGS_SPLIT_SECTIONS)"
        EXTRA_LFLAGS="\$(QMAKE_LFLAGS) \$(QMAKE_LFLAGS_GCSECTIONS)"

        if [ "$PLATFORM" = "irix-cc" ] || [ "$PLATFORM" = "irix-cc-64" ]; then
	    EXTRA_LFLAGS="$EXTRA_LFLAGS -lm"
        fi

        [ "$CFG_SILENT" = "yes" ] && CC_TRANSFORM='s,^,\@,' || CC_TRANSFORM=
        setBootstrapVariable QMAKE_CC CC "$CC_TRANSFORM"
        setBootstrapVariable QMAKE_CXX CXX "$CC_TRANSFORM"
        setBootstrapVariable QMAKE_CFLAGS
        setBootstrapVariable QMAKE_CFLAGS_SPLIT_SECTIONS
        setBootstrapVariable QMAKE_CXXFLAGS
        setBootstrapVariable QMAKE_CXXFLAGS_CXX11
        setBootstrapVariable QMAKE_CXXFLAGS_SPLIT_SECTIONS
        setBootstrapVariable QMAKE_LFLAGS
        setBootstrapVariable QMAKE_LFLAGS_GCSECTIONS

        if [ "$CFG_DEBUG" = "no" ] || [ "$CFG_RELEASE_TOOLS" = "yes" ]; then
            setBootstrapVariable QMAKE_CFLAGS_RELEASE
            setBootstrapVariable QMAKE_CXXFLAGS_RELEASE
            EXTRA_CFLAGS="$EXTRA_CFLAGS \$(QMAKE_CFLAGS_RELEASE)"
            EXTRA_CXXFLAGS="$EXTRA_CXXFLAGS \$(QMAKE_CXXFLAGS_RELEASE)"
        else
            setBootstrapVariable QMAKE_CFLAGS_DEBUG
            setBootstrapVariable QMAKE_CXXFLAGS_DEBUG
            EXTRA_CFLAGS="$EXTRA_CFLAGS \$(QMAKE_CFLAGS_DEBUG)"
            EXTRA_CXXFLAGS="$EXTRA_CXXFLAGS \$(QMAKE_CXXFLAGS_DEBUG)"
        fi

        case `basename "$PLATFORM"` in
        win32-g++*)
            EXTRA_CFLAGS="$EXTRA_CFLAGS -DUNICODE"
            EXTRA_CXXFLAGS="$EXTRA_CXXFLAGS -DUNICODE"
            EXTRA_OBJS="qfilesystemengine_win.o \
                        qfilesystemiterator_win.o \
                        qfsfileengine_win.o \
                        qlocale_win.o \
                        qsettings_win.o \
                        qsystemlibrary.o \
                        registry.o"
            EXTRA_SRCS="\"\$(SOURCE_PATH)/src/corelib/corelib/io/qfilesystemengine_win.cpp\" \
                        \"\$(SOURCE_PATH)/src/corelib/io/qfilesystemiterator_win.cpp\" \
                        \"\$(SOURCE_PATH)/src/corelib/io/qfsfileengine_win.cpp\" \
                        \"\$(SOURCE_PATH)/src/corelib/io/qsettings_win.cpp\" \
                        \"\$(SOURCE_PATH)/src/corelib/tools/qlocale_win.cpp\" \
                        \"\$(SOURCE_PATH)/src/corelib/plugin/qsystemlibrary.cpp\" \
                        \"\$(SOURCE_PATH)/tools/shared/windows/registry.cpp\""
            EXTRA_LFLAGS="$EXTRA_LFLAGS -static -s -lole32 -luuid -ladvapi32 -lkernel32"
            EXEEXT=".exe"
            ;;
        *)
            EXTRA_OBJS="qfilesystemengine_unix.o \
                        qfilesystemiterator_unix.o \
                        qfsfileengine_unix.o \
                        qlocale_unix.o"
            EXTRA_SRCS="\"\$(SOURCE_PATH)/src/corelib/io/qfilesystemengine_unix.cpp\" \
                        \"\$(SOURCE_PATH)/src/corelib/io/qfilesystemiterator_unix.cpp\" \
                        \"\$(SOURCE_PATH)/src/corelib/io/qfsfileengine_unix.cpp\" \
                        \"\$(SOURCE_PATH)/src/corelib/tools/qlocale_unix.cpp\""
            EXEEXT=
            ;;
        esac
        if [ "$BUILD_ON_MAC" = "yes" ]; then
            echo "COCOA_LFLAGS =-framework Foundation -framework CoreServices" >>"$mkfile"
            echo "CARBON_LFLAGS =-framework ApplicationServices" >>"$mkfile"
            echo "CARBON_CFLAGS =-fconstant-cfstrings" >>"$mkfile"
            EXTRA_LFLAGS="$EXTRA_LFLAGS \$(COCOA_LFLAGS)"
            EXTRA_LFLAGS="$EXTRA_LFLAGS \$(CARBON_LFLAGS)"
            EXTRA_CFLAGS="$EXTRA_CFLAGS \$(CARBON_CFLAGS)"
            EXTRA_CXXFLAGS="$EXTRA_CXXFLAGS \$(CARBON_CFLAGS)"
            EXTRA_OBJS="$EXTRA_OBJS \
                        qsettings_mac.o \
                        qcore_mac.o \
                        qcore_mac_objc.o"
            EXTRA_SRCS="$EXTRA_SRCS \
                        \"\$(SOURCE_PATH)/src/corelib/io/qsettings_mac.cpp\" \
                        \"\$(SOURCE_PATH)/src/corelib/kernel/qcore_mac.cpp\" \
                        \"\$(SOURCE_PATH)/src/corelib/kernel/qcore_mac_objc.mm\""
        fi

        echo >>"$mkfile"
	adjrelpath=`echo "$relpath" | sed 's/ /\\\\\\\\ /g'`
	adjoutpath=`echo "$outpath" | sed 's/ /\\\\\\\\ /g'`
	adjqmakespec=`echo "$QMAKESPEC" | sed 's/ /\\\\\\\\ /g'`

        echo "BUILD_PATH = .." >> "$mkfile"
        echo "SOURCE_PATH = $adjrelpath" >> "$mkfile"
        if [ -e "$relpath/.git" ]; then
            echo 'INC_PATH = $(BUILD_PATH)/include' >> "$mkfile"
        else
            echo 'INC_PATH = $(SOURCE_PATH)/include' >> "$mkfile"
        fi
        echo "QMAKESPEC = $adjqmakespec" >> "$mkfile"
        echo "QT_VERSION = $QT_VERSION" >> "$mkfile"
        echo "QT_MAJOR_VERSION = $QT_MAJOR_VERSION" >> "$mkfile"
        echo "QT_MINOR_VERSION = $QT_MINOR_VERSION" >> "$mkfile"
        echo "QT_PATCH_VERSION = $QT_PATCH_VERSION" >> "$mkfile"
        echo "EXTRA_CFLAGS = $EXTRA_CFLAGS" >> "$mkfile"
        echo "EXTRA_CXXFLAGS = $EXTRA_CXXFLAGS" >> "$mkfile"
        echo "QTOBJS =" $EXTRA_OBJS >> "$mkfile"
        echo "QTSRCS =" $EXTRA_SRCS >> "$mkfile"
        echo "LFLAGS = $EXTRA_LFLAGS" >> "$mkfile"
        echo "EXEEXT = $EXEEXT" >> "$mkfile"
        echo "RM_F = rm -f" >> "$mkfile"
        echo "RM_RF = rm -rf" >> "$mkfile"

        if [ "$BUILD_ON_MAC" = "yes" ]; then
            echo "EXTRA_CXXFLAGS += -MMD" >> "$mkfile"
            cat "$in_mkfile" >> "$mkfile"
            echo "-include \$(notdir \$(DEPEND_SRC:%.cpp=%.d))" >> "$mkfile"
        else
            cat "$in_mkfile" >> "$mkfile"
            if "$WHICH" makedepend >/dev/null 2>&1 && grep 'depend:' "$mkfile" >/dev/null 2>&1; then
                (cd "$outpath/qmake" && "$MAKE" -f "$mkfile" depend) >/dev/null 2>&1
                sed 's,^.*/\([^/]*.o\):,\1:,g' "$mkfile" >"$mkfile.tmp"
                sed "s,$outpath,$adjoutpath,g" "$mkfile.tmp" >"$mkfile"
                rm "$mkfile.tmp"
            fi
        fi
    done

    if [ "$OPT_VERBOSE" = yes ]; then
        # Show the output of make
        (cd "$outpath/qmake"; "$MAKE") || exit 2
    else
        # Hide the output of make
        # Use bash to print dots, if we have it, and stdout is a tty.
        if test -t 1 && $WHICH bash > /dev/null 2>/dev/null; then
            bash -c 'set -o pipefail
                cd "$0/qmake"; "$1" | while read line; do
                    builtin echo -n .
                done' "$outpath" "$MAKE" || exit 2
        else
            (cd "$outpath/qmake"; "$MAKE" -s) || exit 2
        fi
        echo "Done."
    fi
fi # Build qmake

#-------------------------------------------------------------------------------
# create a qt.conf for the Qt build tree itself
#-------------------------------------------------------------------------------

QTCONFFILE="$outpath/bin/qt.conf"
cat > "$QTCONFFILE" <<EOF
[EffectivePaths]
Prefix=..
EOF
if [ -n "$CFG_HOST_QT_TOOLS_PATH" ]; then
    cat >> "$QTCONFFILE" <<EOF
[Paths]
Prefix=$QT_EXT_PREFIX
Documentation=$QT_REL_INSTALL_DOCS
Headers=$QT_REL_INSTALL_HEADERS
Libraries=$QT_REL_INSTALL_LIBS
LibraryExecutables=$QT_REL_INSTALL_LIBEXECS
Binaries=$QT_REL_INSTALL_BINS
Plugins=$QT_REL_INSTALL_PLUGINS
Imports=$QT_REL_INSTALL_IMPORTS
Qml2Imports=$QT_REL_INSTALL_QML
ArchData=$QT_REL_INSTALL_ARCHDATA
Data=$QT_REL_INSTALL_DATA
Translations=$QT_REL_INSTALL_TRANSLATIONS
Examples=$QT_REL_INSTALL_EXAMPLES
Tests=$QT_REL_INSTALL_TESTS
HostPrefix=$QT_HOST_PREFIX
HostBinaries=$QT_REL_HOST_BINS
HostLibraries=$QT_REL_HOST_LIBS
HostData=$QT_REL_HOST_DATA
TargetSpec=$XPLATFORM
HostSpec=$PLATFORM
EOF
    if [ -n "$CFG_SYSROOT" ]; then
        cat >> "$QTCONFFILE" <<EOF
Sysroot=$CFG_SYSROOT
EOF
    fi
fi
if [ x"$relpath" != x"$outpath" ]; then
    cat >> "$QTCONFFILE" <<EOF
[EffectiveSourcePaths]
Prefix=$relpath
EOF
fi

[ -z "$CFG_HOST_QT_TOOLS_PATH" ] && CFG_HOST_QT_TOOLS_PATH="$outpath/bin"
CFG_QMAKE_PATH="$CFG_HOST_QT_TOOLS_PATH/qmake"

#-------------------------------------------------------------------------------
# write out device config before we run the test.
#-------------------------------------------------------------------------------
DEVICE_VARS_OUTFILE="$outpath/mkspecs/qdevice.pri"
if cmp -s "$DEVICE_VARS_FILE" "$DEVICE_VARS_OUTFILE"; then
    rm -f "$DEVICE_VARS_FILE"
else
    mv -f $DEVICE_VARS_FILE "$DEVICE_VARS_OUTFILE"
    DEVICE_VARS_FILE="$DEVICE_VARS_OUTFILE"
fi

#-------------------------------------------------------------------------------
# write out host config.
#-------------------------------------------------------------------------------
HOST_VARS_OUTFILE="$outpath/mkspecs/qhost.pri"
if cmp -s "$HOST_VARS_FILE" "$HOST_VARS_OUTFILE"; then
    rm -f "$HOST_VARS_FILE"
else
    mv -f $HOST_VARS_FILE "$HOST_VARS_OUTFILE"
    HOST_VARS_FILE="$HOST_VARS_OUTFILE"
fi


echo "Running configuration tests..."

#-------------------------------------------------------------------------------
# Verify makespec
#-------------------------------------------------------------------------------
QMAKE_OUTPUT=`"$CFG_QMAKE_PATH" -qtconf "$QTCONFFILE" -E -nocache -spec "$XQMAKESPEC" "QT=" $DEV_NULL 2>&1`
if [ $? != "0" ]; then
    echo "Failed to process makespec for platform '$XPLATFORM'"
    if [ "$OPT_VERBOSE" = "yes" ]; then
        echo "$QMAKE_OUTPUT"
    else
        echo "Turn on verbose messaging (-v) to see the final report."
    fi
    exit 101
fi

#-------------------------------------------------------------------------------
# Detect pkg-config
#-------------------------------------------------------------------------------
if [ -z "$PKG_CONFIG" ]; then
    # See if PKG_CONFIG is set in the mkspec:
    PKG_CONFIG="`"$CFG_QMAKE_PATH" -qtconf "$QTCONFFILE" -E -nocache -spec "$XQMAKESPEC" "CONFIG=" $DEV_NULL 2>&1 | sed -n -e 's,^PKG_CONFIG = \(.*\),\1,p'`"
    [ -n "$PKG_CONFIG" ] && [ "$OPT_VERBOSE" = "yes" ] && echo "Found pkg-config from mkspec: $PKG_CONFIG"
fi
if [ -z "$PKG_CONFIG" ]; then
    PKG_CONFIG=`"$WHICH" pkg-config 2>/dev/null`
    [ -n "$PKG_CONFIG" ] && [ "$OPT_VERBOSE" = "yes" ] && echo "Found pkg-config from \$PATH: $PKG_CONFIG"
fi

if [ "$CFG_PKGCONFIG" = "no" ]; then
    PKG_CONFIG=
    [ "$OPT_VERBOSE" = "yes" ] && echo "pkg-config support disabled."
elif [ -n "$PKG_CONFIG" ]; then
    # found a pkg-config
    if [ "$QT_CROSS_COMPILE" = "yes" ]; then
        # when xcompiling, check environment to see if it's actually usable
        if [ -z "$PKG_CONFIG_LIBDIR" ]; then
            if [ -n "$CFG_SYSROOT" ] && [ -d "$CFG_SYSROOT/usr/lib/pkgconfig" ]; then
                PKG_CONFIG_LIBDIR=$CFG_SYSROOT/usr/lib/pkgconfig:$CFG_SYSROOT/usr/share/pkgconfig
                if [ -n "$GCC_MACHINE_DUMP" ]; then
                    PKG_CONFIG_LIBDIR=$PKG_CONFIG_LIBDIR:$CFG_SYSROOT/usr/lib/$GCC_MACHINE_DUMP/pkgconfig
                fi
                export PKG_CONFIG_LIBDIR
                echo >&2 "Note: PKG_CONFIG_LIBDIR automatically set to $PKG_CONFIG_LIBDIR"
            elif [ "$CFG_PKGCONFIG" = "auto" ]; then
                PKG_CONFIG=
                echo >&2 "Warning: Disabling pkg-config since PKG_CONFIG_LIBDIR is not set and"
                echo >&2 "the host's .pc files would be used (even if you set PKG_CONFIG_PATH)."
                echo >&2 "Set this variable to the directory that contains target .pc files"
                echo >&2 "for pkg-config to function correctly when cross-compiling or"
                echo >&2 "use -pkg-config to override this test."
            fi
        fi
        if [ -z "$PKG_CONFIG_SYSROOT_DIR" ]; then
            if [ -n "$CFG_SYSROOT" ]; then
                PKG_CONFIG_SYSROOT_DIR=$CFG_SYSROOT
                export PKG_CONFIG_SYSROOT_DIR
                echo >&2 "Note: PKG_CONFIG_SYSROOT_DIR automatically set to $PKG_CONFIG_SYSROOT_DIR"
            elif [ "$CFG_PKGCONFIG" = "auto" ]; then
                PKG_CONFIG=
                echo >&2 "Warning: Disabling pkg-config since PKG_CONFIG_SYSROOT_DIR is not set."
                echo >&2 "Set this variable to your sysroot for pkg-config to function correctly when"
                echo >&2 "cross-compiling or use -pkg-config to override this test."
            fi
        fi
    fi
    if [ -n "$PKG_CONFIG" ]; then
        CFG_PKGCONFIG=yes
    else
        CFG_PKGCONFIG=no
    fi
elif [ "$CFG_PKGCONFIG" = "yes" ]; then
    echo >&2 "Could not detect pkg-config from mkspec or PATH."
    exit 101
fi

if [ -z "$PKG_CONFIG" ]; then
    QT_CONFIG="$QT_CONFIG no-pkg-config"
fi

#-------------------------------------------------------------------------------
# run configure tests
#-------------------------------------------------------------------------------

# parameters: path, name, extra args
compileTest()
{
    path=config.tests/$1
    name=$2
    shift 2
    # allow config tests which behave differently depending on the type of
    # library being built (shared/static) e.g. see config.tests/unix/icu
    test_config="$QMAKE_CONFIG shared"
    if [ "$CFG_SHARED" = "no" ]; then
        test_config="$QMAKE_CONFIG static"
    fi
    echo $ECHO_N "checking for $name... $ECHO_C"
    "$unixtests/compile.test" "$XQMAKESPEC" "$test_config" $OPT_VERBOSE "$relpath" "$outpath" "$path" "$name" "$CFG_QMAKE_PATH" "$QTCONFFILE" $I_FLAGS $D_FLAGS $L_FLAGS "$@"
}

compileTestWithPkgConfig()
{
    if [ $# -lt 4 ]; then
        echo "CompileTestWithPkgConfig requires at least 4 arguments."
        echo "compileTestWithPkgConfig pkg_name configtest configtest_name qmake_postfix + additional arguments to compileTest"
        exit 1
    fi

    local pkg_name=$1
    local configtest=$2
    local configtest_name="$3"
    local qmake_postfix=$4
    shift 4

    local has_used_pkg_config="no"

    local incdir_raw incdir_mod cflags
    local libdir_raw libdir_mod libs
    if [ -n "$PKG_CONFIG" ] && $PKG_CONFIG --exists $pkg_name 2>/dev/null; then
        incdir_raw=`$PKG_CONFIG --cflags-only-I $pkg_name 2>/dev/null`
        cflags=`$PKG_CONFIG --cflags-only-other $pkg_name 2>/dev/null`
        libdir_raw=`$PKG_CONFIG --libs-only-L $pkg_name 2>/dev/null`
        libs=`$PKG_CONFIG --libs-only-l --libs-only-other $pkg_name 2>/dev/null`
        incdir_mod=`echo $incdir_raw | sed -e 's,^-I,,g' -e 's, -I, ,g'`
        libdir_mod=`echo $libdir_raw | sed -e 's,^-L,,g' -e 's, -L, ,g'`
        has_used_pkg_config="yes"
    fi
    if compileTest $configtest "$configtest_name" $libdir_raw $incdir_raw $libs $cflags "$@"; then
        if [ "$has_used_pkg_config" = "yes" ] && [ -n "$qmake_postfix" ]; then
            QMakeVar set QMAKE_INCDIR_$qmake_postfix "`shellArgumentListToQMakeList $incdir_mod`"
            QMakeVar set QMAKE_LIBDIR_$qmake_postfix "`shellArgumentListToQMakeList $libdir_mod`"
            QMakeVar set QMAKE_LIBS_$qmake_postfix "`shellArgumentListToQMakeList $libs`"
            QMakeVar set QMAKE_CFLAGS_$qmake_postfix "`shellArgumentListToQMakeList $cflags`"
        fi
        return 0
    else
        return 1
    fi
}

#-------------------------------------------------------------------------------
# determine the target and host architectures
#-------------------------------------------------------------------------------

# Use config.tests/arch/arch.pro to have the compiler tell us what the target architecture is
OUTFILE=$outpath/arch.result
"$unixtests/arch.test" "$XQMAKESPEC" $OPT_VERBOSE "$relpath" "$outpath" "$OUTFILE" "target" $CFG_QMAKE_PATH $QTCONFFILE $I_FLAGS $D_FLAGS $L_FLAGS
if [ $? -eq 0 ]; then
    eval `cat "$OUTFILE"`
else
    echo
    echo "Could not determine the target architecture!"
    echo "Turn on verbose messaging (-v) to see the final report."
fi
rm -f "$OUTFILE" 2>/dev/null
[ -z "$CFG_ARCH" ] && CFG_ARCH="unknown"

if [ "$QMAKESPEC" != "$XQMAKESPEC" ]; then
    # Do the same test again, using the host compiler
    SYSROOT_FLAG= "$unixtests/arch.test" "$QMAKESPEC" $OPT_VERBOSE "$relpath" "$outpath" "$OUTFILE" "host" $CFG_QMAKE_PATH $QTCONFFILE $I_FLAGS $D_FLAGS $L_FLAGS
    if [ $? -eq 0 ]; then
        eval `cat "$OUTFILE"`
    else
        echo
        echo "Could not determine the host architecture!"
        echo "Turn on verbose messaging (-v) to see the final report."
    fi
    rm -f "$OUTFILE" 2>/dev/null
    [ -z "$CFG_HOST_ARCH" ] && CFG_HOST_ARCH="unknown"
else
    # not cross compiling, host == target
    CFG_HOST_ARCH="$CFG_ARCH"
    CFG_HOST_CPUFEATURES="$CFG_CPUFEATURES"
fi
unset OUTFILE

if [ "$OPT_VERBOSE" = "yes" ]; then
    echo "System architecture: '$CFG_ARCH'"
    echo "Host architecture: '$CFG_HOST_ARCH'"
fi

#-------------------------------------------------------------------------------
# functionality tests
#-------------------------------------------------------------------------------

# auto-detect precompiled header support
if [ "$CFG_PRECOMPILE" = "auto" ]; then
    if "$unixtests/precomp.test" "$TEST_COMPILER" "$OPT_VERBOSE"; then
        CFG_PRECOMPILE=no
    else
        CFG_PRECOMPILE=yes
    fi
fi

# auto-detect -fvisibility support
if [ "$CFG_REDUCE_EXPORTS" != "no" ]; then
    if "$unixtests/fvisibility.test" "$TEST_COMPILER" "$OPT_VERBOSE"; then
        if [ "$CFG_REDUCE_EXPORTS" = "yes" ]; then
            echo "-reduce-exports was requested but this compiler does not support it"
            echo "Re-run configure with -v for more information"
            exit 1
        fi
        CFG_REDUCE_EXPORTS=no
    else
        CFG_REDUCE_EXPORTS=yes
    fi
fi

# auto-detect -fuse-ld=gold support
if [ "$CFG_USE_GOLD_LINKER" != "no" ]; then
    if compilerSupportsFlag $TEST_COMPILER -fuse-ld=gold; then
        CFG_USE_GOLD_LINKER=yes
    else
        if [ "$CFG_USE_GOLD_LINKER" = "yes" ]; then
            echo "-use-gold-linker was requested but this compiler does not support it"
            exit 1
        fi
        CFG_USE_GOLD_LINKER=no
    fi
fi

# auto-detect --enable-new-dtags support
if linkerSupportsFlag $TEST_COMPILER --enable-new-dtags; then
    CFG_ENABLE_NEW_DTAGS=yes
else
    CFG_ENABLE_NEW_DTAGS=no
fi

# auto-detect -fstack-protector-strong support (for QNX only currently)
if [ "$XPLATFORM_QNX" = "yes" ]; then
    if compilerSupportsFlag $TEST_COMPILER -fstack-protector-strong; then
        CFG_STACK_PROTECTOR_STRONG=yes
    else
        CFG_STACK_PROTECTOR_STRONG=no
    fi
else
    CFG_STACK_PROTECTOR_STRONG=no
fi

# detect the availability of the -Bsymbolic-functions linker optimization
if [ "$CFG_REDUCE_RELOCATIONS" != "no" ]; then
    if "$unixtests/bsymbolic_functions.test" "$TEST_COMPILER" "$OPT_VERBOSE"; then
        if [ "$CFG_REDUCE_RELOCATIONS" = "yes" ]; then
            echo "-reduce-relocations was requested but this compiler does not support it"
            echo "Re-run configure with -v for more information"
            exit 1
        fi
        CFG_REDUCE_RELOCATIONS=no
    else
        CFG_REDUCE_RELOCATIONS=yes
    fi
fi

# auto-detect GNU make support
if [ "$CFG_USE_GNUMAKE" = "auto" ] && "$MAKE" -v | grep "GNU Make" >/dev/null 2>&1; then
    CFG_USE_GNUMAKE=yes
fi

# find the default framework value
if [ "$XPLATFORM_MAC" = "yes" ]; then
    if [ "$CFG_FRAMEWORK" = "auto" ]; then
        CFG_FRAMEWORK="$CFG_SHARED"
    elif [ "$CFG_FRAMEWORK" = "yes" ] && [ "$CFG_SHARED" = "no" ]; then
        echo
        echo "WARNING: Using static linking will disable the use of Mac frameworks."
        echo
        CFG_FRAMEWORK="no"
    fi
else
    CFG_FRAMEWORK=no
fi

if [ "$CFG_SEPARATE_DEBUG_INFO" = "yes" ]; then
    # sanity-check for separate debug info
    if [ "$CFG_SHARED" = "no" ]; then
        echo "ERROR: -separate-debug-info is incompatible with -static"
        exit 1
    fi
    if [ "$CFG_DEBUG" = "no" -a "$CFG_DEBUG_RELEASE" = "no" -a "$CFG_FORCEDEBUGINFO" = "no" ]; then
        echo "ERROR: -separate-debug-info needs -debug, -debug-and-release, or -force-debug-info"
        exit 1
    fi

    # Detect objcopy support
    if [ "$XPLATFORM_MAC" = "no" ]; then
        if ! compileTest unix/objcopy "objcopy"; then
            echo "ERROR: -separate-debug-info was requested but this binutils does not support it."
            echo "Re-run configure with -v for more information"
            exit 1
        fi
    fi
fi

# Detect C++11 & up support
stdcxx_error=false
if ! compileTest common/c++11 "C++11"; then
    echo "ERROR: Qt requires a C++11 compiler and yours does not seem to be that."
    echo "Please upgrade."
    exit 1
elif [ "$CFG_STDCXX" = "c++11" ]; then
    : # CFG_STDCXX is correct
elif ! compileTest common/c++14 "C++14"; then
    if [ "$CFG_STDCXX" != "auto" ]; then
        stdcxx_error=true
    else
        CFG_STDCXX="c++11"
    fi
elif [ "$CFG_STDCXX" = "c++14" ]; then
    : # CFG_STDCXX is correct
elif ! compileTest common/c++1z "C++1z"; then
    if [ "$CFG_STDCXX" != "auto" ]; then
        stdcxx_error=true
    else
        CFG_STDCXX="c++14"
    fi
else
    CFG_STDCXX="c++1z"
fi

if $stdcxx_error && [ "$CFG_CONFIGURE_EXIT_ON_ERROR" = "yes" ]; then
    echo "$CFG_STDCXX support cannot be enabled due to functionality tests!"
    echo " Turn on verbose messaging (-v) to $0 to see the final report."
    echo " If you believe this message is in error you may use the continue"
    echo " switch (-continue) to $0 to continue."
    exit 101
fi

# Detect which edition of the C++ standard the compiler defaults to
CFG_STDCXX_DEFAULT=199711
if compileTest common/c++default "default C++ standard edition"; then
    if [ -e "$outpath/config.tests/common/c++default/c++default.ii" ]; then
        CFG_STDCXX_DEFAULT=`sed -n '/^[0-9]/s/L//p' "$outpath/config.tests/common/c++default/c++default.ii"`
    else
        if [ "$OPT_VERBOSE" = "yes" ]; then
            echo "Failed to run the preprocessor, something is wrong with your compiler"
        fi
        if [ "$CFG_CONFIGURE_EXIT_ON_ERROR" = "yes" ]; then
            exit 101
        fi
    fi
fi

# Detect whether 64-bit std::atomic works -- some 32-bit platforms require extra library support
if compileTest common/atomic64 "64-bit std::atomic"; then
    CFG_ATOMIC64=yes
elif compileTest common/atomic64 "64-bit std::atomic in -latomic" -latomic; then
    CFG_ATOMIC64=libatomic
else
    CFG_ATOMIC64=no
fi

# Detect whether std::atomic works for function pointers -- some implementations are buggy
if ! compileTest common/atomicfptr "std::atomic for function pointers"; then
    echo "ERROR: detected a std::atomic implementation that fails for function pointers."
    echo "Please apply the patch corresponding to your Standard Library vendor, found in"
    echo "  $relpath/config.tests/common/atomicfptr"
    exit 101
fi

# detect sse2 support
CFG_SSE_LIST=
if [ "${CFG_SSE2}" = "auto" ]; then
    if compileTest common/sse2 "sse2"; then
       CFG_SSE2=yes
       CFG_SSE_LIST=SSE2
    else
       CFG_SSE2=no
    fi
fi

# detect sse3 support
if [ "${CFG_SSE2}" = "no" ]; then
    CFG_SSE3=no
fi
if [ "${CFG_SSE3}" = "auto" ]; then
    if compileTest common/sse3 "sse3"; then
       CFG_SSE3=yes
       CFG_SSE_LIST="$CFG_SSE_LIST SSE3"
    else
       CFG_SSE3=no
    fi
fi

# detect ssse3 support
if [ "${CFG_SSE3}" = "no" ]; then
    CFG_SSSE3=no
fi
if [ "${CFG_SSSE3}" = "auto" ]; then
    if compileTest common/ssse3 "ssse3"; then
       CFG_SSSE3=yes
       CFG_SSE_LIST="$CFG_SSE_LIST SSSE3"
    else
       CFG_SSSE3=no
    fi
fi

# detect sse4.1 support
if [ "${CFG_SSSE3}" = "no" ]; then
    CFG_SSE4_1=no
fi
if [ "${CFG_SSE4_1}" = "auto" ]; then
    if compileTest common/sse4_1 "sse4_1"; then
       CFG_SSE4_1=yes
       CFG_SSE_LIST="$CFG_SSE_LIST SSE4.1"
    else
       CFG_SSE4_1=no
    fi
fi

# detect sse4.2 support
if [ "${CFG_SSE4_1}" = "no" ]; then
    CFG_SSE4_2=no
fi
if [ "${CFG_SSE4_2}" = "auto" ]; then
    if compileTest common/sse4_2 "sse4_2"; then
       CFG_SSE4_2=yes
       CFG_SSE_LIST="$CFG_SSE_LIST SSE4.2"
    else
       CFG_SSE4_2=no
    fi
fi

# detect avx support
CFG_AVX_LIST=
if [ "${CFG_SSE4_2}" = "no" ]; then
    CFG_AVX=no
fi
if [ "${CFG_AVX}" = "auto" ]; then
    if compileTest common/avx "avx"; then
       case "$XQMAKESPEC" in
           *g++*|*-clang*)
               # Some clang versions produce internal compiler errors compiling Qt AVX code
               case `$TEST_COMPILER --version` in
                   Apple\ clang\ version\ [23]*)
                       CFG_AVX=no
                       if [ "$OPT_VERBOSE" = "yes" ]; then
                           echo 'AVX support disabled for blacklisted clang compiler'
                       fi
                       ;;
                   *)
                       CFG_AVX=yes
                       CFG_AVX_LIST=AVX
                       ;;
               esac
               ;;
           *)
               CFG_AVX=yes
               CFG_AVX_LIST=AVX
               ;;
       esac
    else
       CFG_AVX=no
    fi
fi

# detect avx2 support
if [ "${CFG_AVX}" = "no" ]; then
    CFG_AVX2=no
fi
if [ "${CFG_AVX2}" = "auto" ]; then
    if compileTest common/avx2 "avx2"; then
       CFG_AVX2=yes
       CFG_AVX_LIST="$CFG_AVX_LIST AVX2"
    else
       CFG_AVX2=no
    fi
fi

# detect avx512 support
if [ "${CFG_AVX2}" = "no" ]; then
    CFG_AVX512=
fi
if [ "${CFG_AVX512}" = "auto" ]; then
    # First, test for AVX-512 Foundation
    if compileTest common/avx512 "avx512f" AVX512=F; then
        # Test for the sub-features
        CFG_AVX512=f
        CFG_AVX512_UPPER=AVX512F
        for feature in er cd pf dq bw vl ifma vbmi; do
            if [ -n "$BASH_VERSION" ] && [ "${BASH_VERSION%%.*}" -gt 3 ]; then
                upper=${feature^^*}
            elif [ -n "$ZSH_VERSION" ]; then
                upper=${(U)feature}
            else
                upper=`echo $feature | tr a-z A-Z`
            fi
            if compileTest common/avx512 "avx512$feature" AVX512=$upper; then
                CFG_AVX512="$CFG_AVX512 $feature"
                CFG_AVX512_UPPER="$CFG_AVX512_UPPER AVX512$upper"
            fi
        done
    else
        CFG_AVX512=
    fi
fi

# check Neon support
if [ "$CFG_NEON" = "auto" ]; then
    # no compile test, just check what the compiler has
    case "$CFG_CPUFEATURES" in
        *neon*)
            CFG_NEON=yes
            ;;
        *)
            CFG_NEON=no
            ;;
    esac
fi

# detect mips_dsp support
if [ "$CFG_ARCH" = "mips" ] && [ "${CFG_MIPS_DSP}" = "auto" ]; then
    if "$unixtests/compile.test" "$XQMAKESPEC" "$QMAKE_CONFIG" $OPT_VERBOSE "$relpath" "$outpath" config.tests/unix/mips_dsp "mips_dsp" "$CFG_QMAKE_PATH" "$QTCONFFILE" $L_FLAGS $I_FLAGS $D_FLAGS $l_FLAGS; then
        CFG_MIPS_DSP=yes
    else
        CFG_MIPS_DSP=no
    fi
elif [ "$CFG_ARCH" != "mips" ]; then
    CFG_MIPS_DSP=no
fi

# detect mips_dspr2 support
if [ "$CFG_ARCH" = "mips" ] && [ "${CFG_MIPS_DSPR2}" = "auto" ]; then
    if "$unixtests/compile.test" "$XQMAKESPEC" "$QMAKE_CONFIG" $OPT_VERBOSE "$relpath" "$outpath" config.tests/unix/mips_dspr2 "mips_dspr2" "$CFG_QMAKE_PATH" "$QTCONFFILE" $L_FLAGS $I_FLAGS $D_FLAGS $l_FLAGS; then
        CFG_MIPS_DSPR2=yes
    else
        CFG_MIPS_DSPR2=no
    fi
elif [ "$CFG_ARCH" != "mips" ]; then
    CFG_MIPS_DSPR2=no
fi

[ "$XPLATFORM_MINGW" = "yes" ] && QMakeVar add styles "windowsxp windowsvista"
[ "$XPLATFORM_ANDROID" = "yes" ] && QMakeVar add styles "android"

# check IPC support
if ! compileTest unix/ipc_sysv "ipc_sysv" ; then
    # SYSV IPC is not supported - check POSIX IPC
    if compileTest unix/ipc_posix "ipc_posix" ; then
        QCONFIG_FLAGS="$QCONFIG_FLAGS QT_POSIX_IPC"
    else
        if [ "$XPLATFORM_ANDROID" = "no" ] && [ "$XPLATFORM_MINGW" = "no" ] ; then
            QCONFIG_FLAGS="$QCONFIG_FLAGS QT_NO_SYSTEMSEMAPHORE QT_NO_SHAREDMEMORY"
        fi
    fi
fi

# detect zlib
if [ "$CFG_ZLIB" = "no" ]; then
    # Note: Qt no longer support builds without zlib
    # So we force a "no" to be "auto" here.
    # If you REALLY really need no zlib support, you can still disable
    # it by doing the following:
    #   add "no-zlib" to mkspecs/qconfig.pri
    #   #define QT_NO_COMPRESS (probably by adding to src/corelib/global/qconfig.h)
    #
    # There's no guarantee that Qt will build under those conditions

    CFG_ZLIB=auto
    ZLIB_FORCED=yes
fi

if [ "$XPLATFORM_QNX" = "yes" ]; then
    if [ "$CFG_SLOG2" != "no" ]; then
        if compileTest unix/slog2 "slog2"; then
            CFG_SLOG2=yes
            QMAKE_CONFIG="$QMAKE_CONFIG slog2"
        else
            CFG_SLOG2=no
        fi
    fi
    if [ "$CFG_QNX_IMF" != "no" ]; then
        if compileTest unix/qqnx_imf "qqnx_imf"; then
            CFG_QNX_IMF=yes
            QMAKE_CONFIG="$QMAKE_CONFIG qqnx_imf"
        else
            CFG_QNX_IMF=no
        fi
    fi
    if [ "$CFG_PPS" != "no" ]; then
        if compileTest unix/pps "pps"; then
            CFG_PPS=yes
            QMAKE_CONFIG="$QMAKE_CONFIG qqnx_pps"
        else
            CFG_PPS=no
        fi
    fi

    if [ "$CFG_LGMON" != "no" ]; then
        if compileTest unix/lgmon "lgmon"; then
            CFG_LGMON=yes
            QMAKE_CONFIG="$QMAKE_CONFIG lgmon"
        else
            CFG_LGMON=no
        fi
    fi
fi

if [ "$XPLATFORM_INTEGRITY" = "yes" ]; then
    CFG_INTEGRITYFB=yes
    CFG_SHARED=no
    CFG_LARGEFILE=no
fi

if [ "$CFG_ZLIB" = "auto" ]; then
    if compileTest unix/zlib "zlib"; then
       CFG_ZLIB=system
    else
       CFG_ZLIB=yes
    fi
fi

if [ "$CFG_MTDEV" != "no" ]; then
    if compileTest unix/mtdev "mtdev"; then
        CFG_MTDEV=yes
    else
        CFG_MTDEV=no
    fi
fi
if [ "$CFG_MTDEV" = "no" ]; then
    QMakeVar add DEFINES QT_NO_MTDEV
fi

if [ "$CFG_JOURNALD" != "no" ]; then
    if compileTest unix/journald "journald"; then
        CFG_JOURNALD=yes
        QMAKE_CONFIG="$QMAKE_CONFIG journald"
    else
        if [ "$CFG_JOURNALD" != "auto" ] && [ "$CFG_CONFIGURE_EXIT_ON_ERROR" = "yes" ]; then
            echo "journald support cannot be enabled due to functionality tests!"
            echo " Turn on verbose messaging (-v) to $0 to see the final report."
            echo " If you believe this message is in error you may use the continue"
            echo " switch (-continue) to $0 to continue."
            exit 101
        else
            CFG_JOURNALD=no
        fi
    fi
fi

if [ "$CFG_SYSLOG" != "no" ]; then
    if compileTest unix/syslog "syslog"; then
        CFG_SYSLOG=yes
        QMAKE_CONFIG="$QMAKE_CONFIG syslog"
    else
        if [ "$CFG_SYSLOG" != "auto" ] && [ "$CFG_CONFIGURE_EXIT_ON_ERROR" = "yes" ]; then
            echo "syslog support cannot be enabled due to functionality tests!"
            echo " Turn on verbose messaging (-v) to $0 to see the final report."
            echo " If you believe this message is in error you may use the continue"
            echo " switch (-continue) to $0 to continue."
            exit 101
        else
            CFG_SYSLOG=no
        fi
    fi
fi

if [ "$CFG_LARGEFILE" = "auto" ]; then
    #Large files should be enabled for all Linux systems
    CFG_LARGEFILE=yes
fi

if [ "$CFG_GUI" = "no" ]; then
    QPA_PLATFORM_GUARD=no
fi

# detect how jpeg should be built
if [ "$CFG_JPEG" = "auto" ]; then
    if [ "$CFG_SHARED" = "yes" ]; then
        CFG_JPEG=plugin
    else
        CFG_JPEG=yes
    fi
fi
# detect jpeg
if [ "$CFG_LIBJPEG" = "auto" ]; then
    if compileTest unix/libjpeg "libjpeg"; then
       CFG_LIBJPEG=system
    else
       CFG_LIBJPEG=qt
    fi
fi

# detect how gif should be built
if [ "$CFG_GIF" = "auto" ]; then
    if [ "$CFG_SHARED" = "yes" ]; then
        CFG_GIF=plugin
    else
        CFG_GIF=yes
    fi
fi

# detect png
if [ "$CFG_LIBPNG" = "auto" ]; then
    if compileTest unix/libpng "libpng"; then
       CFG_LIBPNG=system
    else
       CFG_LIBPNG=qt
    fi
fi

# detect dl
if compileTest unix/dlopen "dlopen"; then
    QMAKE_CONFIG="$QMAKE_CONFIG no-libdl"
else
    if ! compileTest unix/libdl "libdl"; then
        QMAKE_CONFIG="$QMAKE_CONFIG no-libdl"
        QMakeVar add DEFINES QT_NO_DYNAMIC_LIBRARY
    fi
fi

if [ "$CFG_EGLFS" = "yes" ]; then
    if [ "$CFG_EGL" = "no" ]; then
        echo "The EGLFS plugin requires EGL support and cannot be built"
        exit 101
    fi
    CFG_EGL=yes
fi

# auto-detect SQL-modules support
for _SQLDR in $CFG_SQL_AVAILABLE; do
        case $_SQLDR in
        mysql)
            if [ "$CFG_SQL_mysql" != "no" ]; then
		[ -z "$CFG_MYSQL_CONFIG" ] && CFG_MYSQL_CONFIG=`"$WHICH" mysql_config`
                if [ -x "$CFG_MYSQL_CONFIG" ]; then
                    QT_CFLAGS_MYSQL=`$CFG_MYSQL_CONFIG --include 2>/dev/null | filterIncludeOptions`
                    # -rdynamic should not be returned by mysql_config, but is on RHEL 6.6
                    QT_LFLAGS_MYSQL_R=`$CFG_MYSQL_CONFIG --libs_r 2>/dev/null | filterLibraryOptions | sed "s/-rdynamic//"`
                    QT_LFLAGS_MYSQL=`$CFG_MYSQL_CONFIG --libs 2>/dev/null | filterLibraryOptions | sed "s/-rdynamic//"`
		    QT_MYSQL_VERSION=`$CFG_MYSQL_CONFIG --version 2>/dev/null`
                    QT_MYSQL_VERSION_MAJOR=`echo $QT_MYSQL_VERSION | cut -d . -f 1`
                fi
                if [ -n "$QT_MYSQL_VERSION" ] && [ "$QT_MYSQL_VERSION_MAJOR" -lt 4 ]; then
                    if [ "$CFG_SQL_mysql" != "auto" ] && [ "$CFG_CONFIGURE_EXIT_ON_ERROR" = "yes" ]; then
                        echo "This version of MySql is not supported ($QT_MYSQL_VERSION)."
                        echo " You need MySql 4 or higher."
                        echo " If you believe this message is in error you may use the continue"
                        echo " switch (-continue) to $0 to continue."
                        exit 101
                    else
                        CFG_SQL_mysql="no"
			QT_LFLAGS_MYSQL=""
			QT_LFLAGS_MYSQL_R=""
			QT_CFLAGS_MYSQL=""
                    fi
                else
                    if compileTest unix/mysql_r "MySQL (thread-safe)" $QT_LFLAGS_MYSQL_R $QT_CFLAGS_MYSQL; then
                        QMakeVar add CONFIG use_libmysqlclient_r
                        if [ "$CFG_SQL_mysql" = "auto" ]; then
                            CFG_SQL_mysql=plugin
                        fi
                        QT_LFLAGS_MYSQL="$QT_LFLAGS_MYSQL_R"
                    elif compileTest unix/mysql "MySQL (thread-unsafe)" $QT_LFLAGS_MYSQL $QT_CFLAGS_MYSQL; then
                        if [ "$CFG_SQL_mysql" = "auto" ]; then
                            CFG_SQL_mysql=plugin
                        fi
                    else
                        if [ "$CFG_SQL_mysql" != "auto" ] && [ "$CFG_CONFIGURE_EXIT_ON_ERROR" = "yes" ]; then
                            echo "MySQL support cannot be enabled due to functionality tests!"
                            echo " Turn on verbose messaging (-v) to $0 to see the final report."
                            echo " If you believe this message is in error you may use the continue"
                            echo " switch (-continue) to $0 to continue."
                            exit 101
                        else
                            CFG_SQL_mysql=no
			    QT_LFLAGS_MYSQL=""
			    QT_LFLAGS_MYSQL_R=""
			    QT_CFLAGS_MYSQL=""
                        fi
                    fi
                fi
            fi
            ;;
        psql)
            if [ "$CFG_SQL_psql" != "no" ]; then
                [ -z "$CFG_PSQL_CONFIG" ] && CFG_PSQL_CONFIG=`"$WHICH" pg_config`
                # Be careful not to use native pg_config when cross building.
                if [ "$XPLATFORM_MINGW" != "yes" ] && [ -x "$CFG_PSQL_CONFIG" ]; then
                    QT_CFLAGS_PSQL=`$CFG_PSQL_CONFIG --includedir 2>/dev/null | filterIncludePath`
                    QT_LFLAGS_PSQL=`$CFG_PSQL_CONFIG --libdir 2>/dev/null | filterLibraryPath`
                fi
                [ -z "$QT_CFLAGS_PSQL" ] || QT_CFLAGS_PSQL="-I$QT_CFLAGS_PSQL"
                [ -z "$QT_LFLAGS_PSQL" ] || QT_LFLAGS_PSQL="-L$QT_LFLAGS_PSQL"
                # But, respect PSQL_LIBS if set
                [ -z "$PSQL_LIBS" ] || QT_LFLAGS_PSQL="$PSQL_LIBS"
                if compileTest unix/psql "PostgreSQL" $QT_LFLAGS_PSQL $QT_CFLAGS_PSQL; then
                    if [ "$CFG_SQL_psql" = "auto" ]; then
                        CFG_SQL_psql=plugin
                    fi
                else
                    if [ "$CFG_SQL_psql" != "auto" ] && [ "$CFG_CONFIGURE_EXIT_ON_ERROR" = "yes" ]; then
                        echo "PostgreSQL support cannot be enabled due to functionality tests!"
                        echo " Turn on verbose messaging (-v) to $0 to see the final report."
                        echo " If you believe this message is in error you may use the continue"
                        echo " switch (-continue) to $0 to continue."
                        exit 101
                    else
                        CFG_SQL_psql=no
                        QT_CFLAGS_PSQL=""
                        QT_LFLAGS_PSQL=""
                    fi
                fi
            fi
        ;;
        odbc)
            if [ "$CFG_SQL_odbc" != "no" ]; then
                if [ "$XPLATFORM_MAC" != "yes" ] && compileTest unix/odbc "ODBC"; then
                    if [ "$CFG_SQL_odbc" = "auto" ]; then
                        CFG_SQL_odbc=plugin
                    fi
                else
                    if compileTest unix/iodbc "iODBC"; then
                        QT_LFLAGS_ODBC="-liodbc"
                        if [ "$CFG_SQL_odbc" = "auto" ]; then
                            CFG_SQL_odbc=plugin
                        fi
                    else
                        if [ "$CFG_SQL_odbc" != "auto" ] && [ "$CFG_CONFIGURE_EXIT_ON_ERROR" = "yes" ]; then
                            echo "ODBC support cannot be enabled due to functionality tests!"
                            echo " Turn on verbose messaging (-v) to $0 to see the final report."
                            echo " If you believe this message is in error you may use the continue"
                            echo " switch (-continue) to $0 to continue."
                            exit 101
                        else
                            CFG_SQL_odbc=no
                        fi
                    fi
                fi
            fi
            ;;
        oci)
            if [ "$CFG_SQL_oci" != "no" ]; then
                if compileTest unix/oci "OCI"; then
                    if [ "$CFG_SQL_oci" = "auto" ]; then
                        CFG_SQL_oci=plugin
                    fi
                else
                    if [ "$CFG_SQL_oci" != "auto" ] && [ "$CFG_CONFIGURE_EXIT_ON_ERROR" = "yes" ]; then
                        echo "Oracle (OCI) support cannot be enabled due to functionality tests!"
                        echo " Turn on verbose messaging (-v) to $0 to see the final report."
                        echo " If you believe this message is in error you may use the continue"
                        echo " switch (-continue) to $0 to continue."
                        exit 101
                    else
                        CFG_SQL_oci=no
                    fi
                fi
            fi
            ;;
        tds)
            if [ "$CFG_SQL_tds" != "no" ]; then
                [ -z "$SYBASE" ] || QT_LFLAGS_TDS="-L$SYBASE/lib"
                [ -z "$SYBASE_LIBS" ] || QT_LFLAGS_TDS="$QT_LFLAGS_TDS $SYBASE_LIBS"
                if compileTest unix/tds "TDS" $QT_LFLAGS_TDS; then
                    if [ "$CFG_SQL_tds" = "auto" ]; then
                        CFG_SQL_tds=plugin
                    fi
                else
                    if [ "$CFG_SQL_tds" != "auto" ] && [ "$CFG_CONFIGURE_EXIT_ON_ERROR" = "yes" ]; then
                        echo "TDS support cannot be enabled due to functionality tests!"
                        echo " Turn on verbose messaging (-v) to $0 to see the final report."
                        echo " If you believe this message is in error you may use the continue"
                        echo " switch (-continue) to $0 to continue."
                        exit 101
                    else
                        CFG_SQL_tds=no
                    fi
                fi
            fi
            ;;
        db2)
            if [ "$CFG_SQL_db2" != "no" ]; then
                if compileTest unix/db2 "DB2"; then
                    if [ "$CFG_SQL_db2" = "auto" ]; then
                        CFG_SQL_db2=plugin
                    fi
                else
                    if [ "$CFG_SQL_db2" != "auto" ] && [ "$CFG_CONFIGURE_EXIT_ON_ERROR" = "yes" ]; then
                        echo "ODBC support cannot be enabled due to functionality tests!"
                        echo " Turn on verbose messaging (-v) to $0 to see the final report."
                        echo " If you believe this message is in error you may use the continue"
                        echo " switch (-continue) to $0 to continue."
                        exit 101
                    else
                        CFG_SQL_db2=no
                    fi
                fi
            fi
            ;;
        ibase)
            if [ "$CFG_SQL_ibase" != "no" ]; then
                if compileTest unix/ibase "InterBase"; then
                    if [ "$CFG_SQL_ibase" = "auto" ]; then
                        CFG_SQL_ibase=plugin
                    fi
                else
                    if [ "$CFG_SQL_ibase" != "auto" ] && [ "$CFG_CONFIGURE_EXIT_ON_ERROR" = "yes" ]; then
                        echo "InterBase support cannot be enabled due to functionality tests!"
                        echo " Turn on verbose messaging (-v) to $0 to see the final report."
                        echo " If you believe this message is in error you may use the continue"
                        echo " switch (-continue) to $0 to continue."
                        exit 101
                    else
                        CFG_SQL_ibase=no
                    fi
                fi
            fi
            ;;
        sqlite2)
            if [ "$CFG_SQL_sqlite2" != "no" ]; then
                if compileTest unix/sqlite2 "SQLite2"; then
                    if [ "$CFG_SQL_sqlite2" = "auto" ]; then
                        CFG_SQL_sqlite2=plugin
                    fi
                else
                    if [ "$CFG_SQL_sqlite2" != "auto" ] && [ "$CFG_CONFIGURE_EXIT_ON_ERROR" = "yes" ]; then
                        echo "SQLite2 support cannot be enabled due to functionality tests!"
                        echo " Turn on verbose messaging (-v) to $0 to see the final report."
                        echo " If you believe this message is in error you may use the continue"
                        echo " switch (-continue) to $0 to continue."
                        exit 101
                    else
                        CFG_SQL_sqlite2=no
                    fi
                fi
            fi
            ;;
        sqlite)
            if [ "$CFG_SQL_sqlite" != "no" ]; then
                SQLITE_AUTODETECT_FAILED="no"
                if [ "$CFG_SQLITE" = "system" ]; then
                    if [ -n "$PKG_CONFIG" ] && $PKG_CONFIG --exists sqlite3 2>/dev/null; then
                        QT_CFLAGS_SQLITE=`$PKG_CONFIG --cflags sqlite3 2>/dev/null`
                        QT_LFLAGS_SQLITE=`$PKG_CONFIG --libs sqlite3 2>/dev/null`
                    else
                        QT_CFLAGS_SQLITE=
                        QT_LFLAGS_SQLITE="-lsqlite3 -lz"
                    fi
                    if compileTest unix/sqlite "SQLite" $QT_LFLAGS_SQLITE $QT_CFLAGS_SQLITE; then
                        if [ "$CFG_SQL_sqlite" = "auto" ]; then
                            CFG_SQL_sqlite=plugin
                        fi
                        QMAKE_CONFIG="$QMAKE_CONFIG system-sqlite"
                    else
                        SQLITE_AUTODETECT_FAILED="yes"
                        CFG_SQL_sqlite=no
                    fi
                elif [ -f "$relpath/src/3rdparty/sqlite/sqlite3.h" ]; then
                    if [ "$CFG_SQL_sqlite" = "auto" ]; then
                            CFG_SQL_sqlite=plugin
                    fi
                else
                    SQLITE_AUTODETECT_FAILED="yes"
                    CFG_SQL_sqlite=no
                fi

                if [ "$SQLITE_AUTODETECT_FAILED" = "yes" ] && [ "$CFG_CONFIGURE_EXIT_ON_ERROR" = "yes" ]; then
                    echo "SQLite support cannot be enabled due to functionality tests!"
                    echo " Turn on verbose messaging (-v) to $0 to see the final report."
                    echo " If you believe this message is in error you may use the continue"
                    echo " switch (-continue) to $0 to continue."
                    exit 101
                fi
            fi
            ;;
        *)
            if [ "$OPT_VERBOSE" = "yes" ]; then
                echo "unknown SQL driver: $_SQLDR"
            fi
            ;;
        esac
done

# auto-detect CUPS support
if [ "$CFG_CUPS" != "no" ]; then
    if compileTest unix/cups "Cups"; then
        CFG_CUPS=yes
    else
        if [ "$CFG_CUPS" = "yes" ] && [ "$CFG_CONFIGURE_EXIT_ON_ERROR" = "yes" ]; then
            echo "Cups support cannot be enabled due to functionality tests!"
            echo " Turn on verbose messaging (-v) to $0 to see the final report."
            echo " If you believe this message is in error you may use the continue"
            echo " switch (-continue) to $0 to continue."
            exit 101
        else
            CFG_CUPS=no
        fi
    fi
fi

# auto-detect iconv(3) support
if [ "$CFG_ICONV" != "no" ]; then
    if [ "$XPLATFORM_MINGW" = "yes" ]; then
        CFG_ICONV=no
    elif compileTest unix/iconv "POSIX iconv"; then
        CFG_ICONV=yes
    elif compileTest unix/sun-libiconv "SUN libiconv"; then
        CFG_ICONV=sun
    elif compileTest unix/gnu-libiconv "GNU libiconv"; then
        CFG_ICONV=gnu
    else
        if [ "$CFG_ICONV" = "yes" ] && [ "$CFG_CONFIGURE_EXIT_ON_ERROR" = "yes" ]; then
            echo "Iconv support cannot be enabled due to functionality tests!"
            echo " Turn on verbose messaging (-v) to $0 to see the final report."
            echo " If you believe this message is in error you may use the continue"
            echo " switch (-continue) to $0 to continue."
            exit 101
        else
            CFG_ICONV=no
        fi
    fi
fi

# auto-detect libdbus-1 support
# auto: detect if libdbus-1 is present; if so, link to it
# linked: fail if libdbus-1 is not present; otherwise link to it
# runtime: no detection (cannot fail), load libdbus-1 at runtime
if [ "$CFG_DBUS" = "auto" ] || [ "$CFG_DBUS" = "linked" ]; then
    if [ -n "$PKG_CONFIG" ] && $PKG_CONFIG --atleast-version="$MIN_DBUS_1_VERSION" dbus-1 2>/dev/null; then
        QT_CFLAGS_DBUS=`$PKG_CONFIG --cflags dbus-1 2>/dev/null`
        QT_LIBS_DBUS=`$PKG_CONFIG --libs dbus-1 2>/dev/null`
    else
        QT_LIBS_DBUS="-ldbus-1"
    fi
    if compileTest unix/dbus "D-Bus" $QT_CFLAGS_DBUS $QT_LIBS_DBUS; then
        QMakeVar set QT_LIBS_DBUS "$QT_LIBS_DBUS"
        QMakeVar set QT_CFLAGS_DBUS "$QT_CFLAGS_DBUS"
        # Try find correct host configuration for dbus tools when cross-compiling
        if [ "$QT_CROSS_COMPILE" = "yes" ] && env -i PATH="$PATH" \
                pkg-config --atleast-version="$MIN_DBUS_1_VERSION" dbus-1 2>/dev/null; then
            QT_CFLAGS_DBUS=`env -i PATH="$PATH" pkg-config --cflags dbus-1 2>/dev/null`
        fi
        QMakeVar set QT_HOST_CFLAGS_DBUS "$QT_CFLAGS_DBUS"
        CFG_DBUS=linked
    else
        # Failed to compile the test, so it's an error if CFG_DBUS is "linked"
        if [ "$CFG_DBUS" = "linked" ] && [ "$CFG_CONFIGURE_EXIT_ON_ERROR" = "yes" ]; then
            echo "The Qt D-Bus module cannot be enabled because libdbus-1 version $MIN_DBUS_1_VERSION was not found."
            [ -z "$PKG_CONFIG" ] && echo " Use of pkg-config is not enabled, maybe you want to pass -pkg-config?"
            echo " Turn on verbose messaging (-v) to $0 to see the final report."
            echo " If you believe this message is in error you may use the continue"
            echo " switch (-continue) to $0 to continue."
            exit 101
        else
            # CFG_DBUS is "auto" here
            CFG_DBUS=runtime
        fi
    fi
fi

# auto-detect libproxy support
if [ "$CFG_LIBPROXY" != "no" ]; then
    if compileTest common/libproxy "libproxy"; then
        CFG_LIBPROXY=yes
    else
        if [ "$CFG_LIBPROXY" = "auto" ]; then
            CFG_LIBPROXY=no
        elif [ "$CFG_CONFIGURE_EXIT_ON_ERROR" = "yes" ]; then
            # CFG_LIBPROXY is "yes" here
            echo "The libproxy support cannot be enabled because libproxy was not found."
            echo " Turn on verbose messaging (-v) to $0 to see the final report."
            echo " If you believe this message is in error you may use the continue"
            echo " switch (-continue) to $0 to continue."
            exit 101
        fi
    fi
fi

# auto-detect Glib support
if [ "$CFG_GLIB" != "no" ]; then
    if [ -n "$PKG_CONFIG" ]; then
        QT_CFLAGS_GLIB=`$PKG_CONFIG --cflags glib-2.0 gthread-2.0 2>/dev/null`
        QT_LIBS_GLIB=`$PKG_CONFIG --libs glib-2.0 gthread-2.0 2>/dev/null`
    fi
    if compileTest unix/glib "Glib" $QT_CFLAGS_GLIB $QT_LIBS_GLIB; then
        CFG_GLIB=yes
        QMakeVar set QT_CFLAGS_GLIB "$QT_CFLAGS_GLIB"
        QMakeVar set QT_LIBS_GLIB "$QT_LIBS_GLIB"
    else
        if [ "$CFG_GLIB" = "yes" ] && [ "$CFG_CONFIGURE_EXIT_ON_ERROR" = "yes" ]; then
            echo "Glib support cannot be enabled due to functionality tests!"
            [ -z "$PKG_CONFIG" ] && echo " Use of pkg-config is not enabled, maybe you want to pass -pkg-config?"
            echo " Turn on verbose messaging (-v) to $0 to see the final report."
            echo " If you believe this message is in error you may use the continue"
            echo " switch (-continue) to $0 to continue."
            exit 101
        else
            CFG_GLIB=no
        fi
    fi
fi

# auto-detect GTK style support
if [ "$CFG_GLIB" = "yes" -a "$CFG_GTK" != "no" ]; then
    if [ -n "$PKG_CONFIG" ]; then
        QT_CFLAGS_QGTK3=`$PKG_CONFIG --cflags gtk+-3.0 2>/dev/null`
        QT_LIBS_QGTK3=`$PKG_CONFIG --libs gtk+-3.0 2>/dev/null`
        QT_LIBS_QGOBJECT=`$PKG_CONFIG --libs gobject-2.0 2>/dev/null`
    fi
    if [ -n "$QT_CFLAGS_QGTK3" ] ; then
        CFG_GTK=yes
        QT_CONFIG="$QT_CONFIG gtk3"
        QMakeVar set QT_CFLAGS_QGTK3 "$QT_CFLAGS_QGTK3"
        QMakeVar set QT_LIBS_QGTK3 "$QT_LIBS_QGTK3"
    else
        if [ "$CFG_GTK" = "yes" ] && [ "$CFG_CONFIGURE_EXIT_ON_ERROR" = "yes" ]; then
            echo "GTK theme support cannot be enabled due to functionality tests!"
            [ -z "$PKG_CONFIG" ] && echo " Use of pkg-config is not enabled, maybe you want to pass -pkg-config?"
            echo " Turn on verbose messaging (-v) to $0 to see the final report."
            echo " If you believe this message is in error you may use the continue"
            echo " switch (-continue) to $0 to continue."
            exit 101
        else
            CFG_GTK=no
        fi
    fi
elif [ "$CFG_GLIB" = "no" ]; then
    CFG_GTK=no
fi

# auto-detect libicu support
if [ "$CFG_ICU" != "no" ]; then
    if compileTest unix/icu "ICU"; then
        [ "$CFG_ICU" = "auto" ] && CFG_ICU=yes
    else
        if [ "$CFG_ICU" = "auto" ]; then
            CFG_ICU=no
        elif [ "$CFG_CONFIGURE_EXIT_ON_ERROR" = "yes" ]; then
            # CFG_ICU is "yes"

            echo "The ICU library support cannot be enabled."
            echo " Turn on verbose messaging (-v) to $0 to see the final report."
            echo " If you believe this message is in error you may use the continue"
            echo " switch (-continue) to $0 to continue."
            exit 101
        fi
    fi
fi

# Auto-detect PulseAudio support
if [ "$CFG_PULSEAUDIO" != "no" ]; then
    if [ -n "$PKG_CONFIG" ]; then
        QT_CFLAGS_PULSEAUDIO=`$PKG_CONFIG --cflags libpulse '>=' 0.9.10 libpulse-mainloop-glib 2>/dev/null`
        QT_LIBS_PULSEAUDIO=`$PKG_CONFIG --libs libpulse '>=' 0.9.10 libpulse-mainloop-glib 2>/dev/null`
    fi
    if compileTest unix/pulseaudio "PulseAudio" $QT_CFLAGS_PULSEAUDIO $QT_LIBS_PULSEAUDIO; then
        CFG_PULSEAUDIO=yes
        QMakeVar set QT_CFLAGS_PULSEAUDIO "$QT_CFLAGS_PULSEAUDIO"
        QMakeVar set QT_LIBS_PULSEAUDIO "$QT_LIBS_PULSEAUDIO"
    else
        if [ "$CFG_PULSEAUDIO" = "yes" ] && [ "$CFG_CONFIGURE_EXIT_ON_ERROR" = "yes" ]; then
            echo "PulseAudio support cannot be enabled due to functionality tests!"
            [ -z "$PKG_CONFIG" ] && echo " Use of pkg-config is not enabled, maybe you want to pass -pkg-config?"
            echo " Turn on verbose messaging (-v) to $0 to see the final report."
            echo " If you believe this message is in error you may use the continue"
            echo " switch (-continue) to $0 to continue."
            exit 101
        else
            CFG_PULSEAUDIO=no
        fi
    fi
fi

# X11/MINGW OpenGL
if [ "$XPLATFORM_MINGW" = "yes" ]; then
    # auto-detect OpenGL support (es2 = OpenGL ES 2.0 or higher)
    if [ "$CFG_GUI" = "no" ]; then
        if [ "$CFG_OPENGL" = "auto" ]; then
            CFG_OPENGL=no
        fi
        if [ "$CFG_OPENGL" != "no" ]; then
            echo "OpenGL enabled, but GUI disabled."
            echo " You might need to either enable the GUI or disable OpenGL"
            exit 1
        fi
    fi
    if [ "$CFG_OPENGL" = "auto" ] || [ "$CFG_OPENGL" = "yes" ]; then
        if compileTest x11/opengl "OpenGL"; then
            CFG_OPENGL=desktop
        elif compileTest unix/opengles2 "OpenGL ES 2.0"; then
            CFG_OPENGL=es2
        else
            if [ "$CFG_OPENGL" = "yes" ]; then
                echo "All the OpenGL functionality tests failed!"
                echo " You might need to modify the include and library search paths by editing"
                echo " QMAKE_INCDIR_OPENGL, QMAKE_LIBDIR_OPENGL and QMAKE_LIBS_OPENGL in"
                echo " ${XQMAKESPEC}."
                exit 1
            fi
            CFG_OPENGL=no
        fi
        case "$PLATFORM" in
        hpux*)
            # HP-UX have buggy glx headers; check if we really need to define the GLXFBConfig struct.
            if [ "$CFG_OPENGL" = "desktop" ]; then
                compileTest x11/glxfbconfig "OpenGL"
                if [ $? != "0" ]; then
                    QMakeVar add DEFINES QT_DEFINE_GLXFBCONFIG_STRUCT
                fi
            fi
            ;;
        *)
            ;;
        esac
    elif [ "$CFG_OPENGL" = "es2" ]; then
        #OpenGL ES 2.0
        compileTest unix/opengles2 "OpenGL ES 2.0"
        if [ $? != "0" ]; then
            echo "The OpenGL ES 2.0 functionality test failed!"
            echo " You might need to modify the include and library search paths by editing"
            echo " QMAKE_INCDIR_OPENGL_ES2, QMAKE_LIBDIR_OPENGL_ES2 and QMAKE_LIBS_OPENGL_ES2 in"
            echo " ${XQMAKESPEC}."
            exit 1
        fi
    elif [ "$CFG_OPENGL" = "desktop" ]; then
        # Desktop OpenGL support
        compileTest x11/opengl "OpenGL"
        if [ $? != "0" ]; then
            echo "The OpenGL functionality test failed!"
            echo " You might need to modify the include and library search paths by editing"
            echo " QMAKE_INCDIR_OPENGL, QMAKE_LIBDIR_OPENGL and QMAKE_LIBS_OPENGL in"
            echo " ${XQMAKESPEC}."
            exit 1
        fi
        case "$PLATFORM" in
        hpux*)
            # HP-UX have buggy glx headers; check if we really need to define the GLXFBConfig struct.
            compileTest x11/glxfbconfig "OpenGL"
            if [ $? != "0" ]; then
                QMakeVar add DEFINES QT_DEFINE_GLXFBCONFIG_STRUCT
            fi
            ;;
        *)
            ;;
        esac
    fi
fi # X11/MINGW OpenGL

if [ "$XPLATFORM_MAC" = "yes" ]; then
    if [ "$CFG_COREWLAN" = "auto" ]; then
        if compileTest mac/corewlan "CoreWlan"; then
            CFG_COREWLAN=yes
        else
            CFG_COREWLAN=no
        fi
    fi
fi

# auto-detect OpenGL support (es2 = OpenGL ES 2.0 or higher)
if [ "$CFG_OPENGL" = "auto" ] || [ "$CFG_OPENGL" = "yes" ]; then
    if compileTestWithPkgConfig gl unix/opengldesktop "OpenGL" OPENGL; then
        CFG_OPENGL=desktop
    elif compileTestWithPkgConfig glesv2 unix/opengles2 "OpenGL ES 2.0" OPENGL_ES2; then
        CFG_OPENGL=es2
    else
        if [ "$CFG_OPENGL" = "yes" ]; then
            echo "All the OpenGL functionality tests failed!"
            echo " You might need to modify the include and library search paths by editing"
            echo " QMAKE_INCDIR_OPENGL, QMAKE_LIBDIR_OPENGL and QMAKE_LIBS_OPENGL in"
            echo " ${XQMAKESPEC}."
            exit 1
        fi
        CFG_OPENGL=no
    fi
elif [ "$CFG_OPENGL" = "es2" ]; then
    #OpenGL ES 2.0

    compileTestWithPkgConfig glesv2 unix/opengles2 "OpenGL ES 2.0" OPENGL_ES2
    if [ $? != "0" ]; then
        echo "The OpenGL ES 2.0 functionality test failed!"
        [ -z "$PKG_CONFIG" ] && echo " Use of pkg-config is not enabled, maybe you want to pass -pkg-config?"
        echo " You might need to modify the include and library search paths by editing"
        echo " QMAKE_INCDIR_OPENGL_ES2, QMAKE_LIBDIR_OPENGL_ES2 and QMAKE_LIBS_OPENGL_ES2 in"
        echo " ${XQMAKESPEC}."
        exit 1
    fi
elif [ "$CFG_OPENGL" = "desktop" ]; then
    # Desktop OpenGL support
    compileTestWithPkgConfig gl unix/opengldesktop "OpenGL" OPENGL
    if [ $? != "0" ]; then
        echo "The OpenGL functionality test failed!"
        echo " You might need to modify the include and library search paths by editing"
        echo " QMAKE_INCDIR_OPENGL, QMAKE_LIBDIR_OPENGL and QMAKE_LIBS_OPENGL in"
        echo " ${XQMAKESPEC}."
        exit 1
    fi
fi

# If OpenGL ES 2.0 is enabled, check for 3.0 and higher. This is used to allow
# compile-time differentiation and including the version specific (but backwards
# compatible) ES headers (for example, GLES3/gl31.h). Other than that, there is
# no difference in the configuration, even the library is the same.
if [ "$CFG_OPENGL" = "es2" ]; then
    if compileTestWithPkgConfig glesv2 unix/opengles3 "OpenGL ES 3.0" ""; then
        # Add a define for ES3, in addition to ES and ES2.
        QCONFIG_FLAGS="$QCONFIG_FLAGS QT_OPENGL_ES_3"
    fi
    if compileTestWithPkgConfig glesv2 unix/opengles31 "OpenGL ES 3.1" ""; then
        # Add a define for ES31.
        QCONFIG_FLAGS="$QCONFIG_FLAGS QT_OPENGL_ES_3_1"
    fi
fi

# auto-detect FontConfig support
ORIG_CFG_FREETYPE="$CFG_FREETYPE"
if [ "$CFG_FONTCONFIG" != "no" ]; then
    if [ -n "$PKG_CONFIG" ] && $PKG_CONFIG --exists fontconfig --exists freetype2 2>/dev/null; then
        QT_CFLAGS_FONTCONFIG=`$PKG_CONFIG --cflags fontconfig --cflags freetype2 2>/dev/null`
        QT_LIBS_FONTCONFIG=`$PKG_CONFIG --libs fontconfig --libs freetype2 2>/dev/null`
    else
        QT_CFLAGS_FONTCONFIG=
        QT_LIBS_FONTCONFIG="-lfreetype -lfontconfig"
    fi
    if compileTest unix/fontconfig "FontConfig" $QT_CFLAGS_FONTCONFIG $QT_LIBS_FONTCONFIG; then
        QT_CONFIG="$QT_CONFIG fontconfig"
        QMakeVar set QMAKE_CFLAGS_FONTCONFIG "$QT_CFLAGS_FONTCONFIG"
        QMakeVar set QMAKE_LIBS_FONTCONFIG "$QT_LIBS_FONTCONFIG"
        CFG_FONTCONFIG=yes
        CFG_FREETYPE=system
    else
        CFG_FONTCONFIG=no
    fi

fi

# Save these for a check later
ORIG_CFG_XCB="$CFG_XCB"
ORIG_CFG_EGLFS="$CFG_EGLFS"
ORIG_CFG_DIRECTFB="$CFG_DIRECTFB"
ORIG_CFG_LINUXFB="$CFG_LINUXFB"
ORIG_CFG_MIRCLIENT="$CFG_MIRCLIENT"

if [ "$CFG_LIBUDEV" != "no" ]; then
    if [ -n "$PKG_CONFIG" ] && $PKG_CONFIG --exists libudev 2>/dev/null; then
        QMAKE_INCDIR_LIBUDEV=`$PKG_CONFIG --cflags-only-I libudev 2>/dev/null | sed -e 's,^-I,,g' -e 's, -I, ,g'`
        QMAKE_LIBS_LIBUDEV=`$PKG_CONFIG --libs libudev 2>/dev/null`
        QMAKE_CFLAGS_LIBUDEV=`$PKG_CONFIG --cflags libudev 2>/dev/null`
        QMakeVar set QMAKE_INCDIR_LIBUDEV "$QMAKE_INCDIR_LIBUDEV"
        QMakeVar set QMAKE_LIBS_LIBUDEV "$QMAKE_LIBS_LIBUDEV"
    fi
    if compileTest unix/libudev "libudev" $QMAKE_CFLAGS_LIBUDEV $QMAKE_LIBS_LIBUDEV; then
        CFG_LIBUDEV=yes
        QT_CONFIG="$QT_CONFIG libudev"
    elif [ "$CFG_LIBUDEV" = "yes" ]; then
        echo "The libudev functionality test failed!"
        [ -z "$PKG_CONFIG" ] && echo " Use of pkg-config is not enabled, maybe you want to pass -pkg-config?"
        exit 1
    else
        CFG_LIBUDEV=no
    fi
fi
if [ "$CFG_LIBUDEV" = "no" ]; then
    QMakeVar add DEFINES QT_NO_LIBUDEV
fi

if [ "$CFG_EVDEV" != "no" ]; then
    if compileTest unix/evdev "evdev"; then
        CFG_EVDEV=yes
        QT_CONFIG="$QT_CONFIG evdev"
    elif [ "$CFG_EVDEV" = "yes" ]; then
        echo "The evdev functionality test failed!"
        exit 1
    else
        CFG_EVDEV=no
    fi
fi
if [ "$CFG_EVDEV" = "no" ]; then
    QMakeVar add DEFINES QT_NO_EVDEV
fi

if [ "$CFG_TSLIB" != "no" ]; then
    if compileTest unix/tslib "tslib"; then
        CFG_TSLIB=yes
        QT_CONFIG="$QT_CONFIG tslib"
    elif [ "$CFG_TSLIB" = "yes" ]; then
        echo "The tslib functionality test failed!"
        exit 1
    else
        CFG_TSLIB=no
    fi
fi
if [ "$CFG_TSLIB" = "no" ]; then
    QMakeVar add DEFINES QT_NO_TSLIB
fi

if [ "$CFG_XKBCOMMON_EVDEV" != "no" ]; then
    if [ -n "$PKG_CONFIG" ] && $PKG_CONFIG --exists xkbcommon 2>/dev/null; then
        QMAKE_INCDIR_XKBCOMMON_EVDEV=`$PKG_CONFIG --cflags-only-I xkbcommon 2>/dev/null | sed -e 's,^-I,,g' -e 's, -I, ,g'`
        QMAKE_LIBS_XKBCOMMON_EVDEV=`$PKG_CONFIG --libs xkbcommon 2>/dev/null`
        QMAKE_CFLAGS_XKBCOMMON_EVDEV=`$PKG_CONFIG --cflags xkbcommon 2>/dev/null`
        QMakeVar set QMAKE_INCDIR_XKBCOMMON_EVDEV "$QMAKE_INCDIR_XKBCOMMON_EVDEV"
        QMakeVar set QMAKE_LIBS_XKBCOMMON_EVDEV "$QMAKE_LIBS_XKBCOMMON_EVDEV"
    fi
    if compileTest unix/xkbcommon "xkbcommon" $QMAKE_CFLAGS_XKBCOMMON_EVDEV $QMAKE_LIBS_XKBCOMMON_EVDEV; then
        CFG_XKBCOMMON_EVDEV=yes
        QT_CONFIG="$QT_CONFIG xkbcommon-evdev"
    elif [ "$CFG_XKBCOMMON_EVDEV" = "yes" ]; then
        echo "The xkbcommon-evdev functionality test failed!"
        exit 1
    else
        CFG_XKBCOMMON_EVDEV=no
    fi
fi

if [ "$CFG_LIBINPUT" != "no" ] && [ "$CFG_LIBUDEV" != "no" ]; then
    if [ -n "$PKG_CONFIG" ] && $PKG_CONFIG --exists libinput 2>/dev/null; then
        QMAKE_INCDIR_LIBINPUT=`$PKG_CONFIG --cflags-only-I libinput 2>/dev/null | sed -e 's,^-I,,g' -e 's, -I, ,g'`
        QMAKE_LIBS_LIBINPUT=`$PKG_CONFIG --libs libinput 2>/dev/null`
        QMAKE_CFLAGS_LIBINPUT=`$PKG_CONFIG --cflags libinput 2>/dev/null`
        QMAKE_LIBINPUT_VERSION_MAJOR=`$PKG_CONFIG --modversion libinput 2>/dev/null | cut -d . -f 1`
        QMAKE_LIBINPUT_VERSION_MINOR=`$PKG_CONFIG --modversion libinput 2>/dev/null | cut -d . -f 2`
        QMakeVar set QMAKE_LIBINPUT_VERSION_MAJOR "$QMAKE_LIBINPUT_VERSION_MAJOR"
        QMakeVar set QMAKE_LIBINPUT_VERSION_MINOR "$QMAKE_LIBINPUT_VERSION_MINOR"
        QMakeVar set QMAKE_INCDIR_LIBINPUT "$QMAKE_INCDIR_LIBINPUT"
        QMakeVar set QMAKE_LIBS_LIBINPUT "$QMAKE_LIBS_LIBINPUT"
    fi
    if compileTest unix/libinput "libinput" $QMAKE_CFLAGS_LIBINPUT $QMAKE_LIBS_LIBINPUT; then
        CFG_LIBINPUT=yes
        QT_CONFIG="$QT_CONFIG libinput"
    elif [ "$CFG_LIBINPUT" = "yes" ]; then
        echo "The libinput functionality test failed!"
        exit 1
    else
        CFG_LIBINPUT=no
    fi
else
    CFG_LIBINPUT=no
fi
if [ "$CFG_LIBINPUT" = "no" ]; then
    QMakeVar add DEFINES QT_NO_LIBINPUT
fi

# Check we actually have X11 :-)
if compileTest x11/xlib "XLib"; then
    QT_CONFIG="$QT_CONFIG xlib"
fi

# auto-detect Xrender support
if [ "$CFG_XRENDER" != "no" ]; then
    if compileTest x11/xrender "Xrender"; then
        CFG_XRENDER=yes
        QT_CONFIG="$QT_CONFIG xrender"
    else
        if [ "$CFG_XRENDER" = "yes" ] && [ "$CFG_CONFIGURE_EXIT_ON_ERROR" = "yes" ]; then
            echo "Xrender support cannot be enabled due to functionality tests!"
            echo " Turn on verbose messaging (-v) to $0 to see the final report."
            echo " If you believe this message is in error you may use the continue"
            echo " switch (-continue) to $0 to continue."
            exit 101
        else
            CFG_XRENDER=no
        fi
    fi
fi

# auto-detect XInput2 support
if [ "$CFG_XINPUT2" != "no" ]; then
    if compileTest x11/xinput2 "XInput2"; then
        if [ -n "$PKG_CONFIG" ] && $PKG_CONFIG --exists xi 2>/dev/null; then
            QMAKE_LIBXI_VERSION_MAJOR=`$PKG_CONFIG --modversion xi 2>/dev/null | cut -d . -f 1`
            QMAKE_LIBXI_VERSION_MINOR=`$PKG_CONFIG --modversion xi 2>/dev/null | cut -d . -f 2`
            QMAKE_LIBXI_VERSION_PATCH=`$PKG_CONFIG --modversion xi 2>/dev/null | cut -d . -f 3`
            QMakeVar set QMAKE_LIBXI_VERSION_MAJOR "$QMAKE_LIBXI_VERSION_MAJOR"
            QMakeVar set QMAKE_LIBXI_VERSION_MINOR "$QMAKE_LIBXI_VERSION_MINOR"
            QMakeVar set QMAKE_LIBXI_VERSION_PATCH "$QMAKE_LIBXI_VERSION_PATCH"
        fi
        CFG_XINPUT2=yes
    else
        if [ "$CFG_XINPUT2" = "yes" ] && [ "$CFG_CONFIGURE_EXIT_ON_ERROR" = "yes" ]; then
            echo "XInput2 support cannot be enabled due to functionality tests!"
            echo " Turn on verbose messaging (-v) to $0 to see the final report."
            echo " If you believe this message is in error you may use the continue"
            echo " switch (-continue) to $0 to continue."
            exit 101
        else
            CFG_XINPUT2=no
        fi
    fi
fi

if [ "$CFG_XCB" != "no" ]; then
    if [ -n "$PKG_CONFIG" ] && $PKG_CONFIG --exists "xcb >= 1.5" 2>/dev/null; then
        QMAKE_CFLAGS_XCB="`$PKG_CONFIG --cflags xcb 2>/dev/null`"
        QMAKE_LIBS_XCB="`$PKG_CONFIG --libs xcb 2>/dev/null`"
    fi
    if [ -n "$PKG_CONFIG" ] && $PKG_CONFIG --exists "x11" 2> /dev/null; then
        QMAKE_X11_PREFIX="`$PKG_CONFIG --variable=prefix x11`"
    else
        # default to LSB prefix
        QMAKE_X11_PREFIX="/usr"
    fi
    QMakeVar set QMAKE_X11_PREFIX "$QMAKE_X11_PREFIX"

    if [ "$CFG_XKBCOMMON" != no ] && compileTest qpa/xcb "xcb" $QMAKE_CFLAGS_XCB $QMAKE_LIBS_XCB; then
        QT_CONFIG="$QT_CONFIG xcb-plugin"

        if [ "$CFG_XCB" = "qt" ]; then
            QT_CONFIG="$QT_CONFIG xcb-qt"

            if compileTest qpa/xcb-glx "xcb-glx" $QMAKE_CFLAGS_XCB $QMAKE_LIBS_XCB; then
                CFG_XCB_GLX=yes
                QT_CONFIG="$QT_CONFIG xcb-glx"
            fi
        else
            CFG_XCB="system"
            if [ -n "$PKG_CONFIG" ] && $PKG_CONFIG --exists "xcb >= 1.5" 2>/dev/null; then
                XCB_PACKAGES="xcb xcb-shm xcb-sync xcb-xfixes xcb-randr xcb-image xcb-keysyms xcb-icccm xcb-shape"
                QMAKE_CFLAGS_XCB="`$PKG_CONFIG --cflags $XCB_PACKAGES 2>/dev/null`"
                QMAKE_LIBS_XCB="`$PKG_CONFIG --libs $XCB_PACKAGES 2>/dev/null`"
            fi

            # libxcb version 1.10 was the first version that enables xcb-xkb by default,
            # therefore the minimal xcb-xkb version we support is 1.10
            CFG_XKB=no
            if $PKG_CONFIG --exists "xcb-xkb >= 1.10" 2>/dev/null; then
                QMAKE_CFLAGS_XKB="`$PKG_CONFIG --cflags xcb xcb-xkb 2>/dev/null`"
                QMAKE_LIBS_XKB="`$PKG_CONFIG --libs xcb xcb-xkb 2>/dev/null`"
                if compileTest qpa/xcb-xkb "xcb-xkb" $QMAKE_CFLAGS_XKB $QMAKE_LIBS_XKB; then
                    CFG_XKB=yes
                fi
            fi
            if [ "$CFG_XKB" = "no" ]; then
                QMakeVar add DEFINES QT_NO_XKB
            fi

            if compileTest qpa/xcb-syslibs "xcb-syslibs" $QMAKE_CFLAGS_XCB $QMAKE_LIBS_XCB; then
                if compileTest qpa/xcb-render "xcb-render" $QMAKE_CFLAGS_XCB $QMAKE_LIBS_XCB; then
                    QT_CONFIG="$QT_CONFIG xcb-render"
                fi

                if compileTest qpa/xcb-glx "xcb-glx" $QMAKE_CFLAGS_XCB $QMAKE_LIBS_XCB; then
                    CFG_XCB_GLX=yes
                    QT_CONFIG="$QT_CONFIG xcb-glx"
                fi
            else
                echo "The test for linking against libxcb and support libraries failed!"
                echo " You might need to install dependency packages, or pass -qt-xcb."
                echo " See src/plugins/platforms/xcb/README."
                exit 1
            fi
        fi

        if [ "$CFG_XCB_XLIB" != "no" ]; then
            if compileTest qpa/xcb-xlib "xcb-xlib" $QMAKE_CFLAGS_XCB $QMAKE_LIBS_XCB; then
                QT_CONFIG="$QT_CONFIG xcb-xlib"
                CFG_XCB_XLIB=yes
            else
                CFG_XCB_XLIB=no
            fi
        fi

        if [ "$CFG_SM" != "no" ] && [ -n "$PKG_CONFIG" ]; then
            if $PKG_CONFIG --exists "sm" 2>/dev/null && $PKG_CONFIG --exists "ice" 2>/dev/null; then
                QT_CONFIG="$QT_CONFIG xcb-sm"
            fi
        fi
    else
        if [ "$CFG_XCB" != "auto" ]; then
            echo "The test for linking against libxcb failed!"
            [ -z "$PKG_CONFIG" ] && echo " Use of pkg-config is not enabled, maybe you want to pass -pkg-config?"
            echo " You might need to install dependency packages for libxcb."
            echo " See src/plugins/platforms/xcb/README."
            exit 1
        fi
        CFG_XCB=no
    fi
fi

if [ "$CFG_DIRECTFB" != "no" ]; then
    if [ -n "$PKG_CONFIG" ] && $PKG_CONFIG --exists directfb 2>/dev/null; then
        QMAKE_CFLAGS_DIRECTFB=`$PKG_CONFIG --cflags directfb 2>/dev/null`
        QMAKE_LIBS_DIRECTFB=`$PKG_CONFIG --libs directfb 2>/dev/null`
        if compileTest qpa/directfb "DirectFB" $QMAKE_CFLAGS_DIRECTFB $QMAKE_LIBS_DIRECTFB; then
            CFG_DIRECTFB=yes
        elif [ "$CFG_DIRECTFB" = "yes" ] && [ "$CFG_CONFIGURE_EXIT_ON_ERROR" = "yes" ]; then
            echo " DirectFB support cannot be enabled due to functionality tests!"
            [ -z "$PKG_CONFIG" ] && echo " Use of pkg-config is not enabled, maybe you want to pass -pkg-config?"
            echo " Turn on verbose messaging (-v) to $0 to see the final report."
            echo " If you believe this message is in error you may use the continue"
            echo " switch (-continue) to $0 to continue."
            exit 101
        else
            CFG_DIRECTFB=no
        fi
    else
        CFG_DIRECTFB=no
    fi
fi

if [ "$CFG_GBM" != "no" ]; then
    if compileTest qpa/gbm "GBM"; then
        CFG_GBM=yes
    elif [ "$CFG_GBM" = "yes" ] && [ "$CFG_CONFIGURE_EXIT_ON_ERROR" = "yes" ]; then
        echo " GBM support cannot be enabled due to functionality tests!"
        echo " Turn on verbose messaging (-v) to $0 to see the final report."
        echo " If you believe this message is in error you may use the continue"
        echo " switch (-continue) to $0 to continue."
        exit 101
    else
        CFG_GBM=no
    fi
fi

if [ "$CFG_LINUXFB" != "no" ]; then
    if compileTest qpa/linuxfb "LinuxFB"; then
        CFG_LINUXFB=yes
    elif [ "$CFG_LINUXFB" = "yes" ] && [ "$CFG_CONFIGURE_EXIT_ON_ERROR" = "yes" ]; then
        echo " Linux Framebuffer support cannot be enabled due to functionality tests!"
        echo " Turn on verbose messaging (-v) to $0 to see the final report."
        echo " If you believe this message is in error you may use the continue"
        echo " switch (-continue) to $0 to continue."
        exit 101
    else
        CFG_LINUXFB=no
    fi
fi

if [ "$CFG_KMS" != "no" ]; then
    if compileTest qpa/kms "KMS"; then
        CFG_KMS=yes
    elif [ "$CFG_KMS" = "yes" ] && [ "$CFG_CONFIGURE_EXIT_ON_ERROR" = "yes" ]; then
        echo " KMS support cannot be enabled due to functionality tests!"
        echo " Turn on verbose messaging (-v) to $0 to see the final report."
        echo " If you believe this message is in error you may use the continue"
        echo " switch (-continue) to $0 to continue."
        exit 101
    else
        CFG_KMS=no
    fi
fi

if [ "$CFG_MIRCLIENT" != "no" ]; then
    if compileTest qpa/mirclient "Mir client"; then
        CFG_MIRCLIENT=yes
    elif [ "$CFG_MIRCLIENT" = "yes" ]; then
        echo " Mir client support cannot be enabled due to functionality tests!"
        echo " Turn on verbose messaging (-v) to $0 to see the final report."
        echo " If you believe this message is in error you may use the continue"
        echo " switch (-continue) to $0 to continue."
        exit 101
    else
        CFG_MIRCLIENT=no
    fi
fi

# Detect libxkbcommon
MIN_REQ_XKBCOMMON="0.4.1"
# currently only xcb platform plugin supports building xkbcommon
if [ "$CFG_XCB" != "no" ]; then
    if [ "$CFG_XKBCOMMON" != "no" ] && [ "$CFG_XKBCOMMON" != "qt" ]; then
        # Check if there is a suitable system-wide xkbcommon
        if [ -n "$PKG_CONFIG" ] && $PKG_CONFIG --exists "xkbcommon xkbcommon-x11 >= $MIN_REQ_XKBCOMMON" 2>/dev/null; then
            QMAKE_CFLAGS_XKBCOMMON="`$PKG_CONFIG --cflags xkbcommon xkbcommon-x11 2>/dev/null`"
            QMAKE_LIBS_XKBCOMMON="`$PKG_CONFIG --libs xkbcommon xkbcommon-x11 2>/dev/null`"

            QMakeVar set QMAKE_CFLAGS_XKBCOMMON "$QMAKE_CFLAGS_XKBCOMMON"
            QMakeVar set QMAKE_LIBS_XKBCOMMON "$QMAKE_LIBS_XKBCOMMON"
            CFG_XKBCOMMON=system
        elif [ "$CFG_XKBCOMMON" = "system" ] && [ "$CFG_CONFIGURE_EXIT_ON_ERROR" = "yes" ]; then
            echo " xkbcommon support cannot be enabled because either xkbcommon or "
            echo " xkbcommon-x11 >= $MIN_REQ_XKBCOMMON was not found via pkg-config!"
            [ -z "$PKG_CONFIG" ] && echo " Use of pkg-config is not enabled, maybe you want to pass -pkg-config?"
            echo " Turn on verbose messaging (-v) to $0 to see the final report."
            echo " If you believe this message is in error you may use the continue"
            echo " switch (-continue) to $0 to continue."
            exit 101
        else
            # use the bundled version instead
            CFG_XKBCOMMON=qt
        fi
    fi
    if [ "$CFG_XKBCOMMON" = "qt" ]; then
        QT_CONFIG="$QT_CONFIG xkbcommon-qt"
        # detect XKB config root
        if [ "$CFG_XKB_CONFIG_ROOT" = "auto" ]; then
            if [ -n "$PKG_CONFIG" ] && $PKG_CONFIG --exists "xkeyboard-config" 2> /dev/null; then
                CFG_XKB_CONFIG_ROOT="`$PKG_CONFIG --variable=xkb_base xkeyboard-config`"
            else
                # search for xkb configs in most probable locations
                if [ -d "/usr/share/X11/xkb" ]; then
                    # Linux
                    CFG_XKB_CONFIG_ROOT="/usr/share/X11/xkb"
                elif [ -d "/usr/local/share/X11/xkb" ]; then
                    # BSD UNIX
                    CFG_XKB_CONFIG_ROOT="/usr/local/share/X11/xkb"
                fi
            fi
        fi
        QMakeVar set QMAKE_XKB_CONFIG_ROOT "$CFG_XKB_CONFIG_ROOT"
        if [ "$CFG_XKB_CONFIG_ROOT" = "auto" ]; then
            CFG_XKB_CONFIG_ROOT="not found"
        fi
    fi
else
    CFG_XKBCOMMON=no
fi

# EGL Support
if [ "$CFG_EGL" != "no" ]; then
    if [ "$CFG_EGL" = "yes" ] && [ "$CFG_OPENGL" = "no" ]; then
        echo "EGL support was requested but OpenGL support is disabled."
        echo "Either disable EGL support or enable OpenGL support."
        exit 101
    fi

    if [ -n "$PKG_CONFIG" ] && $PKG_CONFIG --exists egl 2>/dev/null; then
        QMAKE_INCDIR_EGL=`$PKG_CONFIG --cflags-only-I egl 2>/dev/null | sed -e 's,^-I,,g' -e 's, -I, ,g'`
        QMAKE_LIBS_EGL=`$PKG_CONFIG --libs egl 2>/dev/null`
        QMAKE_CFLAGS_EGL=`$PKG_CONFIG --cflags egl 2>/dev/null`
        QMakeVar set QMAKE_INCDIR_EGL "$QMAKE_INCDIR_EGL"
        QMakeVar set QMAKE_LIBS_EGL "$QMAKE_LIBS_EGL"
        QMakeVar set QMAKE_CFLAGS_EGL "`echo " $QMAKE_CFLAGS_EGL " | sed -e 's, -I[^ ]* , ,g;s,^ ,,;s, $,,'`"
    fi       # detect EGL support
    if compileTest qpa/egl "EGL" $QMAKE_CFLAGS_EGL $QMAKE_LIBS_EGL; then
        CFG_EGL=yes
        if compileTest qpa/egl-x11 "EGL-X11" $QMAKE_CFLAGS_EGL $QMAKE_LIBS_EGL; then
            CFG_EGL_X=yes
        else
            CFG_EGL_X=no
        fi
    elif [ "$CFG_EGL" = "yes" ]; then
        echo " The EGL functionality test failed; EGL is required by some QPA plugins to manage contexts & surfaces."
        [ -z "$PKG_CONFIG" ] && echo " Use of pkg-config is not enabled, maybe you want to pass -pkg-config?"
        echo " You might need to modify the include and library search paths by editing"
        echo " QMAKE_INCDIR_EGL, QMAKE_LIBDIR_EGL and QMAKE_LIBS_EGL in ${XQMAKESPEC}."
        exit 1
    else
        CFG_EGL=no
        CFG_EGL_X=no
    fi
fi

if [ "$CFG_EGLFS" != "no" ]; then
    if [ "$XPLATFORM_QNX" = "no" ] && [ "$CFG_OPENGL" != "no" ]; then
        CFG_EGLFS="$CFG_EGL"
        # Detect eglfs backends.
        if compileTest qpa/eglfs-brcm "eglfs-brcm"; then
            CFG_EGLFS_BRCM=yes
        else
            CFG_EGLFS_BRCM=no
        fi
        if compileTest qpa/eglfs-egldevice "eglfs-egldevice"; then
            CFG_EGLFS_EGLDEVICE=yes
        else
            CFG_EGLFS_EGLDEVICE=no
        fi
        if compileTest qpa/eglfs-mali "eglfs-mali" \
            || compileTest qpa/eglfs-mali-2 "eglfs-mali-2"; then
            CFG_EGLFS_MALI=yes
        else
            CFG_EGLFS_MALI=no
        fi
        if compileTest qpa/eglfs-viv "eglfs-viv"; then
            CFG_EGLFS_VIV=yes
        else
            CFG_EGLFS_VIV=no
        fi
        if [ "$CFG_EGLFS_VIV" = "yes" ] && compileTest qpa/wayland-server "wayland-server"; then
            CFG_EGLFS_VIV_WL=yes
        else
            CFG_EGLFS_VIV_WL=no
        fi
    else
        CFG_EGLFS="no"
    fi
fi

# Detect accessibility support
if [ "$CFG_ACCESSIBILITY" = "no" ]; then
    echo >&2 "Warning: Disabling Accessibility. This version of Qt is unsupported."
else
    CFG_ACCESSIBILITY=yes

    # linux/xcb accessibility bridge needs dbus
    if [ "$CFG_XCB" != "no" ]; then
        if [ "$CFG_DBUS" != "no" ]; then
            CFG_ACCESSIBILITY_ATSPI_BRIDGE=yes
            QT_CONFIG="$QT_CONFIG accessibility-atspi-bridge"
        else
            echo >&2 "Warning: Disabling Linux Accessibility Bridge: DBus is missing."
            QCONFIG_FLAGS="$QCONFIG_FLAGS QT_NO_ACCESSIBILITY_ATSPI_BRIDGE"
        fi
    fi
fi

# Determine the default QPA platform
if [ -z "$QT_QPA_DEFAULT_PLATFORM" ]; then
    # check the mkspec
    QT_QPA_DEFAULT_PLATFORM=`getXQMakeConf QT_QPA_DEFAULT_PLATFORM`
    if [ -z "$QT_QPA_DEFAULT_PLATFORM" ]; then
        if [ "$XPLATFORM_MINGW" = "yes" ]; then
            QT_QPA_DEFAULT_PLATFORM="windows"
        elif [ "$XPLATFORM_MAC" = "yes" ]; then
            QT_QPA_DEFAULT_PLATFORM="cocoa"
        elif [ "$UNAME_SYSTEM" = "QNX" ]; then
            QT_QPA_DEFAULT_PLATFORM="qnx"
        elif [ "$XPLATFORM_INTEGRITY" = "yes" ]; then
            QT_QPA_DEFAULT_PLATFORM="integrityfb"
        else
            QT_QPA_DEFAULT_PLATFORM="xcb"
        fi
    fi
fi

if [ -n "$QMAKE_CFLAGS_XCB" ] || [ -n "$QMAKE_LIBS_XCB" ]; then
    QMakeVar set QMAKE_CFLAGS_XCB "$QMAKE_CFLAGS_XCB"
    QMakeVar set QMAKE_LIBS_XCB "$QMAKE_LIBS_XCB"
fi

if [ "$CFG_DIRECTFB" = "yes" ]; then
    QT_CONFIG="$QT_CONFIG directfb"
    QMakeVar set QMAKE_CFLAGS_DIRECTFB "$QMAKE_CFLAGS_DIRECTFB"
    QMakeVar set QMAKE_LIBS_DIRECTFB "$QMAKE_LIBS_DIRECTFB"
fi
if [ "$CFG_GBM" = "yes" ]; then
    QT_CONFIG="$QT_CONFIG gbm"
fi
if [ "$CFG_LINUXFB" = "yes" ]; then
    QT_CONFIG="$QT_CONFIG linuxfb"
fi
if [ "$CFG_INTEGRITYFB" = "yes" ]; then
    QT_CONFIG="$QT_CONFIG integrityfb"
fi
if [ "$CFG_KMS" = "yes" ]; then
    QT_CONFIG="$QT_CONFIG kms"
fi
if [ "$CFG_MIRCLIENT" = "yes" ]; then
    QT_CONFIG="$QT_CONFIG mirclient"
fi

if [ "$XPLATFORM_MAC" = "no" ] && [ "$XPLATFORM_MINGW" = "no" ] && [ "$XPLATFORM_QNX" = "no" ] && [ "$XPLATFORM_ANDROID" = "no" ] && [ "$XPLATFORM_HAIKU" = "no" ] && [ "$XPLATFORM_INTEGRITY" = "no" ]; then
    if [ "$CFG_XCB" = "no" ] && [ "$CFG_EGLFS" = "no" ] && [ "$CFG_DIRECTFB" = "no" ] && [ "$CFG_LINUXFB" = "no" ] && [ "$CFG_MIRCLIENT" = "no" ]; then
        if [ "$QPA_PLATFORM_GUARD" = "yes" ] &&
            ( [ "$ORIG_CFG_XCB" = "auto" ] || [ "$ORIG_CFG_EGLFS" = "auto" ] || [ "$ORIG_CFG_DIRECTFB" = "auto" ] || [ "$ORIG_CFG_LINUXFB" = "auto" ] || [ "$ORIG_CFG_MIRCLIENT" = "auto" ] ); then
        echo "No QPA platform plugin enabled!"
        echo " If you really want to build without a QPA platform plugin you must pass"
        echo " -no-qpa-platform-guard to configure. Doing this will"
        echo " produce a Qt that can not run GUI applications."
        echo " The dependencies needed for xcb to build are listed in"
        echo " src/plugins/platforms/xcb/README"
        exit 1
    fi
fi
    fi

# double-conversion support
if [ "$CFG_DOUBLECONVERSION" = "no" ]; then
    if ! compileTest common/xlocalescanprint "XLocaleScanPrint"; then
        echo "Your C library does not provide sscanf_l or snprintf_l."
        echo "You need to use libdouble-conversion for double/string conversion."
        exit 1
    fi
elif [ "$CFG_DOUBLECONVERSION" != "qt" ]; then
    if compileTest unix/doubleconversion "DoubleConversion"; then
        CFG_DOUBLECONVERSION=system
    elif [ "$CFG_DOUBLECONVERSION" = "system" ]; then
        echo "No system libdouble-conversion found."
        exit 1
    else
        CFG_DOUBLECONVERSION=qt
    fi
fi

# freetype support
[ "$XPLATFORM_MINGW" = "yes" ] && [ "$CFG_FREETYPE" = "auto" ] && CFG_FREETYPE=no
if [ "$CFG_FREETYPE" = "auto" ]; then
    if compileTest unix/freetype "FreeType"; then
        CFG_FREETYPE=system
    else
        CFG_FREETYPE=yes
    fi
fi

# harfbuzz support
[ "$XPLATFORM_MAC" = "yes" ] && [ "$CFG_HARFBUZZ" = "auto" ] && CFG_HARFBUZZ=qt
if [ "$CFG_HARFBUZZ" = "auto" ] || [ "$CFG_HARFBUZZ" = "system" ]; then
    if compileTest unix/harfbuzz "HarfBuzz"; then
        CFG_HARFBUZZ=system
    else
        if [ "$CFG_HARFBUZZ" = "system" ] && [ "$CFG_CONFIGURE_EXIT_ON_ERROR" = "yes" ]; then
            echo " HarfBuzz system library support cannot be enabled due to functionality tests!"
            echo " Turn on verbose messaging (-v) to $0 to see the final report."
            echo " If you believe this message is in error you may use the continue"
            echo " switch (-continue) to $0 to continue."
            exit 101
        else
            CFG_HARFBUZZ=qt
        fi
    fi
fi
if [ "$XPLATFORM_MAC" = "yes" -a "$CFG_HARFBUZZ" != "qt" ]; then
    echo
    echo "WARNING: On OS X, AAT is supported only with -qt-harfbuzz."
    echo
fi

if ! compileTest unix/stl "STL" &&
    [ "$CFG_CONFIGURE_EXIT_ON_ERROR" = "yes" ]; then
    echo "STL functionality check failed! Cannot build Qt with this STL library."
    echo " Turn on verbose messaging (-v) to $0 to see the final report."
    exit 101
fi


# detect POSIX clock_gettime()
if [ "$CFG_CLOCK_GETTIME" = "auto" ]; then
    if compileTest unix/clock-gettime "POSIX clock_gettime()"; then
	CFG_CLOCK_GETTIME=yes
    else
	CFG_CLOCK_GETTIME=no
    fi
fi

# detect POSIX monotonic clocks
if [ "$CFG_CLOCK_GETTIME" = "yes" ] && [ "$CFG_CLOCK_MONOTONIC" = "auto" ]; then
    if compileTest unix/clock-monotonic "POSIX Monotonic Clock"; then
	CFG_CLOCK_MONOTONIC=yes
    else
	CFG_CLOCK_MONOTONIC=no
    fi
elif [ "$CFG_CLOCK_GETTIME" = "no" ]; then
    CFG_CLOCK_MONOTONIC=no
fi

# detect posix_fallocate
if [ "$CFG_POSIX_FALLOCATE" = "auto" ]; then
    if compileTest unix/posix_fallocate "posix_fallocate"; then
        CFG_POSIX_FALLOCATE=yes
    else
        CFG_POSIX_FALLOCATE=no
    fi
fi

# detect mremap
if [ "$CFG_MREMAP" = "auto" ]; then
    if compileTest unix/mremap "mremap"; then
	CFG_MREMAP=yes
    else
	CFG_MREMAP=no
    fi
fi

# find if the platform provides getaddrinfo (ipv6 dns lookups)
if [ "$CFG_GETADDRINFO" != "no" ]; then
    if compileTest unix/getaddrinfo "getaddrinfo"; then
        CFG_GETADDRINFO=yes
    else
	if [ "$CFG_GETADDRINFO" = "yes" ] && [ "$CFG_CONFIGURE_EXIT_ON_ERROR" = "yes" ]; then
            echo "getaddrinfo support cannot be enabled due to functionality tests!"
            echo " Turn on verbose messaging (-v) to $0 to see the final report."
            echo " If you believe this message is in error you may use the continue"
            echo " switch (-continue) to $0 to continue."
            exit 101
	else
	    CFG_GETADDRINFO=no
	fi
    fi
fi

# find if the platform provides inotify
if [ "$CFG_INOTIFY" != "no" ]; then
    if compileTest unix/inotify "inotify"; then
        CFG_INOTIFY=yes
    else
	if [ "$CFG_INOTIFY" = "yes" ] && [ "$CFG_CONFIGURE_EXIT_ON_ERROR" = "yes" ]; then
            echo "inotify support cannot be enabled due to functionality tests!"
            echo " Turn on verbose messaging (-v) to $0 to see the final report."
            echo " If you believe this message is in error you may use the continue"
            echo " switch (-continue) to $0 to continue."
            exit 101
	else
	    CFG_INOTIFY=no
	fi
    fi
fi

# find if the platform provides eventfd
if [ "$CFG_EVENTFD" != "no" ]; then
    if compileTest unix/eventfd "eventfd"; then
        CFG_EVENTFD=yes
    else
        if [ "$CFG_EVENTFD" = "yes" ] && [ "$CFG_CONFIGURE_EXIT_ON_ERROR" = "yes" ]; then
            echo "eventfd support cannot be enabled due to functionality tests!"
            echo " Turn on verbose messaging (-v) to $0 to see the final report."
            echo " If you believe this message is in error you may use the continue"
            echo " switch (-continue) to $0 to continue."
            exit 101
        else
            CFG_EVENTFD=no
        fi
    fi
fi

# find if the platform provides if_nametoindex (ipv6 interface name support)
if [ "$CFG_IPV6IFNAME" != "no" ]; then
    if compileTest unix/ipv6ifname "IPv6 interface name"; then
        CFG_IPV6IFNAME=yes
    else
        if [ "$CFG_IPV6IFNAME" = "yes" ] && [ "$CFG_CONFIGURE_EXIT_ON_ERROR" = "yes" ]; then
            echo "IPv6 interface name support cannot be enabled due to functionality tests!"
            echo " Turn on verbose messaging (-v) to $0 to see the final report."
            echo " If you believe this message is in error you may use the continue"
            echo " switch (-continue) to $0 to continue."
            exit 101
        else
	    CFG_IPV6IFNAME=no
	fi
    fi
fi

# find if the platform provides getifaddrs (network interface enumeration)
if [ "$CFG_GETIFADDRS" != "no" ]; then
    if compileTest unix/getifaddrs "getifaddrs"; then
        CFG_GETIFADDRS=yes
    else
        if [ "$CFG_GETIFADDRS" = "yes" ] && [ "$CFG_CONFIGURE_EXIT_ON_ERROR" = "yes" ]; then
            echo "getifaddrs support cannot be enabled due to functionality tests!"
            echo " Turn on verbose messaging (-v) to $0 to see the final report."
            echo " If you believe this message is in error you may use the continue"
            echo " switch (-continue) to $0 to continue."
            exit 101
        else
	    CFG_GETIFADDRS=no
	fi
    fi
fi

# find if the platform provides thread-safe CLOEXEC support
if compileTest unix/cloexec "cloexec"; then
    CFG_CLOEXEC=yes
fi

if compileTest unix/ppoll "ppoll"; then
    CFG_POLL="ppoll"
elif compileTest unix/pollts "pollts"; then
    CFG_POLL="pollts"
elif compileTest unix/poll "poll"; then
    CFG_POLL="poll"
else
    CFG_POLL="select"
fi

if [ "$XPLATFORM_MAC" = "yes" ] && [ "$CFG_SECURETRANSPORT" != "no" ] && ([ "$CFG_OPENSSL" = "no" ] || [ "$CFG_OPENSSL" = "auto" ]); then
    CFG_SECURETRANSPORT=yes
    CFG_OPENSSL=no
else
    CFG_SECURETRANSPORT=no
fi

# detect OpenSSL
if [ "$CFG_OPENSSL" != "no" ]; then
    if compileTest unix/openssl "OpenSSL"; then
        if [ "$CFG_OPENSSL" = "auto" ]; then
            CFG_OPENSSL=yes
        fi
    else
        if ( [ "$CFG_OPENSSL" = "yes" ] || [ "$CFG_OPENSSL" = "linked" ] ) && [ "$CFG_CONFIGURE_EXIT_ON_ERROR" = "yes" ]; then
            echo "OpenSSL support cannot be enabled due to functionality tests!"
            echo " Turn on verbose messaging (-v) to $0 to see the final report."
            echo " If you believe this message is in error you may use the continue"
            echo " switch (-continue) to $0 to continue."
            exit 101
        else
            CFG_OPENSSL=no
        fi
    fi
fi


# detect PCRE
if [ "$CFG_PCRE" != "qt" ]; then
    if compileTest unix/pcre "PCRE"; then
        CFG_PCRE=system
    else
        if [ "$CFG_PCRE" = "system" ] && [ "$CFG_CONFIGURE_EXIT_ON_ERROR" = "yes" ]; then
            echo "PCRE support cannot be enabled due to functionality tests!"
            echo " Turn on verbose messaging (-v) to $0 to see the final report."
            echo " If you believe this message is in error you may use the continue"
            echo " switch (-continue) to $0 to continue."
            exit 101
        else
            CFG_PCRE=qt
        fi
    fi
fi

# detect OpenVG support
if [ "$CFG_OPENVG" != "no" ]; then
    if compileTest unix/openvg "OpenVG"; then
        if [ "$CFG_OPENVG" = "auto" ]; then
            CFG_OPENVG=yes
        fi
    elif compileTest unix/openvg "OpenVG" -config openvg_on_opengl; then
        if [ "$CFG_OPENVG" = "auto" ]; then
            CFG_OPENVG=yes
        fi
        CFG_OPENVG_ON_OPENGL=yes
    elif compileTest unix/openvg "OpenVG (lc includes)" -config lower_case_includes; then
        if [ "$CFG_OPENVG" = "auto" ]; then
            CFG_OPENVG=yes
        fi
        CFG_OPENVG_LC_INCLUDES=yes
    elif compileTest unix/openvg "OpenVG (lc includes)" -config "openvg_on_opengl lower_case_includes"; then
        if [ "$CFG_OPENVG" = "auto" ]; then
            CFG_OPENVG=yes
        fi
        CFG_OPENVG_LC_INCLUDES=yes
        CFG_OPENVG_ON_OPENGL=yes
    else
        if [ "$CFG_OPENVG" != "auto" ] && [ "$CFG_CONFIGURE_EXIT_ON_ERROR" = "yes" ]; then
            echo "$CFG_OPENVG was specified for OpenVG but cannot be enabled due to functionality tests!"
            echo " Turn on verbose messaging (-v) to $0 to see the final report."
            echo " If you believe this message is in error you may use the continue"
            echo " switch (-continue) to $0 to continue."
            exit 101
        else
            CFG_OPENVG=no
        fi
    fi
    if [ "$CFG_OPENVG" = "yes" ] && compileTest unix/shivavg "ShivaVG"; then
        CFG_OPENVG_SHIVA=yes
    fi
fi

if [ "$CFG_ALSA" = "auto" ]; then
    if compileTest unix/alsa "alsa"; then
        CFG_ALSA=yes
    else
        CFG_ALSA=no
    fi
fi

if [ "$CFG_AUDIO_BACKEND" = "auto" ]; then
    CFG_AUDIO_BACKEND=yes
fi

# detect GStreamer support
if [ "$CFG_GSTREAMER" = "auto" ] || [ "$CFG_GSTREAMER" = "yes" ]; then
    if compileTest unix/gstreamer "GStreamer 1.0" -config gst-1.0; then
        CFG_GSTREAMER=yes
        CFG_GSTREAMER_VERSION=1.0
    elif compileTest unix/gstreamer "GStreamer 0.10" -config gst-0.10; then
        CFG_GSTREAMER=yes
        CFG_GSTREAMER_VERSION=0.10
    else
        if [ "$CFG_GSTREAMER" = "yes" ]; then
            echo "GStreamer support cannot be enabled due to functionality tests!"
            echo " Turn on verbose messaging (-v) to $0 to see the final report."
            exit 1
        fi
        CFG_GSTREAMER=no
    fi
elif [ "$CFG_GSTREAMER" = "0.10" ]; then
    if compileTest unix/gstreamer "GStreamer 0.10" -config gst-0.10; then
        CFG_GSTREAMER=yes
        CFG_GSTREAMER_VERSION=0.10
    else
        echo "The GStreamer 0.10 functionality test failed!"
        echo " Turn on verbose messaging (-v) to $0 to see the final report."
        exit 1
    fi
elif [ "$CFG_GSTREAMER" = "1.0" ]; then
    if compileTest unix/gstreamer "GStreamer 1.0" -config gst-1.0; then
        CFG_GSTREAMER=yes
        CFG_GSTREAMER_VERSION=1.0
    else
        echo "The GStreamer 1.0 functionality test failed!"
        echo " Turn on verbose messaging (-v) to $0 to see the final report."
        exit 1
    fi
fi

if [ "$CFG_LARGEFILE" != "yes" ] && [ "$XPLATFORM_MINGW" = "yes" ]; then
    echo "Warning: largefile support cannot be disabled for win32."
    CFG_LARGEFILE="yes"
fi

# Detect DirectWrite 2 support on Windows
if [ "$CFG_DIRECTWRITE" = "no" ]; then
    CFG_DIRECTWRITE2=no
fi
if [ "$CFG_DIRECTWRITE2" = "auto" ]; then
    if compileTest win/directwrite2 "directwrite2"; then
       CFG_DIRECTWRITE2=yes
    else
       CFG_DIRECTWRITE2=no
    fi
fi

#-------------------------------------------------------------------------------
# ask for all that hasn't been auto-detected or specified in the arguments
#-------------------------------------------------------------------------------

# Set "c++11" unconditionally, as lots of code does contains(QT_CONFIG, c++11)
QT_CONFIG="$QT_CONFIG c++11"
if [ "$CFG_STDCXX" != "c++11" ]; then
    QT_CONFIG="$QT_CONFIG c++14"
    if [ "$CFG_STDCXX" != "c++14" ]; then
        QT_CONFIG="$QT_CONFIG c++1z"
    fi
fi

if [ "$CFG_ATOMIC64" = "libatomic" ]; then
    QMAKE_CONFIG="$QMAKE_CONFIG atomic64-libatomic"
fi

if [ "$CFG_SILENT" = "yes" ]; then
    QMAKE_CONFIG="$QMAKE_CONFIG silent"
fi

# disable accessibility
if [ "$CFG_ACCESSIBILITY" = "no" ]; then
    QCONFIG_FLAGS="$QCONFIG_FLAGS QT_NO_ACCESSIBILITY"
else
    QT_CONFIG="$QT_CONFIG accessibility"
fi

# enable egl
if [ "$CFG_EGL" = "yes" ]; then
    QT_CONFIG="$QT_CONFIG egl"
else
    QCONFIG_FLAGS="$QCONFIG_FLAGS QT_NO_EGL"
fi

# enable egl on X
if [ "$CFG_EGL_X" = "yes" ]; then
    QT_CONFIG="$QT_CONFIG egl_x11"
else
    QCONFIG_FLAGS="$QCONFIG_FLAGS QT_NO_EGL_X11"
fi

# enable eglfs
if [ "$CFG_EGLFS" = "yes" ]; then
    QT_CONFIG="$QT_CONFIG eglfs"
else
    QCONFIG_FLAGS="$QCONFIG_FLAGS QT_NO_EGLFS"
fi
# eglfs backends
if [ "$CFG_EGLFS_BRCM" = "yes" ]; then
    QT_CONFIG="$QT_CONFIG eglfs_brcm"
fi
if [ "$CFG_EGLFS_EGLDEVICE" = "yes" ]; then
    QT_CONFIG="$QT_CONFIG eglfs_egldevice"
fi
if [ "$CFG_EGLFS" = "yes" ] && [ "$CFG_KMS" = "yes" ] && [ "$CFG_GBM" = "yes" ]; then
    QT_CONFIG="$QT_CONFIG eglfs_gbm"
    CFG_EGLFS_GBM="yes"
else
    CFG_EGLFS_GBM="no"
fi
if [ "$CFG_EGLFS_MALI" = "yes" ]; then
    QT_CONFIG="$QT_CONFIG eglfs_mali"
fi
if [ "$CFG_EGLFS_VIV" = "yes" ]; then
    QT_CONFIG="$QT_CONFIG eglfs_viv"
    if [ "$CFG_EGLFS_VIV_WL" = "yes" ]; then
        QT_CONFIG="$QT_CONFIG eglfs_viv_wl"
    fi
fi

# enable openvg
if [ "$CFG_OPENVG" = "no" ]; then
    QCONFIG_FLAGS="$QCONFIG_FLAGS QT_NO_OPENVG"
else
    QT_CONFIG="$QT_CONFIG openvg"
    if [ "$CFG_OPENVG_LC_INCLUDES" = "yes" ]; then
        QCONFIG_FLAGS="$QCONFIG_FLAGS QT_LOWER_CASE_VG_INCLUDES"
    fi
    if [ "$CFG_OPENVG_ON_OPENGL" = "yes" ]; then
        QT_CONFIG="$QT_CONFIG openvg_on_opengl"
    fi
    if [ "$CFG_OPENVG_SHIVA" = "yes" ]; then
        QT_CONFIG="$QT_CONFIG shivavg"
        QCONFIG_FLAGS="$QCONFIG_FLAGS QT_SHIVAVG"
    fi
fi

# enable opengl
if [ "$CFG_OPENGL" = "no" ]; then
    QCONFIG_FLAGS="$QCONFIG_FLAGS QT_NO_OPENGL"
else
    QT_CONFIG="$QT_CONFIG opengl"
fi

if [ "$CFG_OPENGL" = "es2" ]; then
    QCONFIG_FLAGS="$QCONFIG_FLAGS QT_OPENGL_ES QT_OPENGL_ES_2"
    QT_CONFIG="$QT_CONFIG opengles2"
fi

if [ "$CFG_SHARED" = "yes" ]; then
    QT_CONFIG="$QT_CONFIG shared"
    QTCONFIG_CONFIG="$QTCONFIG_CONFIG shared"
elif [ "$CFG_SHARED" = "no" ]; then
    QT_CONFIG="$QT_CONFIG static"
    QTCONFIG_CONFIG="$QTCONFIG_CONFIG static"
fi

#FIXME: qpa is implicit this should all be removed
QMAKE_CONFIG="$QMAKE_CONFIG qpa"
QT_CONFIG="$QT_CONFIG qpa"
QTCONFIG_CONFIG="$QTCONFIG_CONFIG qpa"

if [ "$CFG_LARGEFILE" = "yes" ] && [ "$XPLATFORM_MINGW" != "yes" ]; then
    QMAKE_CONFIG="$QMAKE_CONFIG largefile"
fi
if [ "$CFG_USE_GNUMAKE" = "yes" ]; then
    QMAKE_CONFIG="$QMAKE_CONFIG GNUmake"
fi
[ "$CFG_REDUCE_EXPORTS" = "yes" ] && QT_CONFIG="$QT_CONFIG reduce_exports"
[ "$CFG_STACK_PROTECTOR_STRONG" = "yes" ] && QT_CONFIG="$QT_CONFIG stack-protector-strong"
[ "$CFG_REDUCE_RELOCATIONS" = "yes" ] && QT_CONFIG="$QT_CONFIG reduce_relocations"
[ "$CFG_STRIP" = "no" ] && QMAKE_CONFIG="$QMAKE_CONFIG nostrip"
if testXConfig precompile_header; then
    [ "$CFG_PRECOMPILE" = "no" ] && QMakeVar del CONFIG precompile_header
else
    [ "$CFG_PRECOMPILE" = "yes" ] && QMAKE_CONFIG="$QMAKE_CONFIG precompile_header"
fi
[ "$CFG_USE_GOLD_LINKER" = "yes" ] && QMAKE_CONFIG="$QMAKE_CONFIG use_gold_linker"
[ "$CFG_ENABLE_NEW_DTAGS" = "yes" ] && QMAKE_CONFIG="$QMAKE_CONFIG enable_new_dtags"
if [ "$CFG_SEPARATE_DEBUG_INFO" = "yes" ]; then
    QT_CONFIG="$QT_CONFIG separate_debug_info"
fi
[ "$CFG_SSE2" = "yes" ] && QMAKE_CONFIG="$QMAKE_CONFIG sse2"
[ "$CFG_SSE3" = "yes" ] && QMAKE_CONFIG="$QMAKE_CONFIG sse3"
[ "$CFG_SSSE3" = "yes" ] && QMAKE_CONFIG="$QMAKE_CONFIG ssse3"
[ "$CFG_SSE4_1" = "yes" ] && QMAKE_CONFIG="$QMAKE_CONFIG sse4_1"
[ "$CFG_SSE4_2" = "yes" ] && QMAKE_CONFIG="$QMAKE_CONFIG sse4_2"
[ "$CFG_AVX" = "yes" ] && QMAKE_CONFIG="$QMAKE_CONFIG avx"
[ "$CFG_AVX2" = "yes" ] && QMAKE_CONFIG="$QMAKE_CONFIG avx2"
for feature in $CFG_AVX512; do
    QMAKE_CONFIG="$QMAKE_CONFIG avx512$feature"
done
[ "$CFG_NEON" = "yes" ] && QMAKE_CONFIG="$QMAKE_CONFIG neon"
if [ "$CFG_ARCH" = "mips" ]; then
    [ "$CFG_MIPS_DSP" = "yes" ] && QMAKE_CONFIG="$QMAKE_CONFIG mips_dsp"
    [ "$CFG_MIPS_DSPR2" = "yes" ] && QMAKE_CONFIG="$QMAKE_CONFIG mips_dspr2"
fi
if [ "$CFG_CLOCK_GETTIME" = "yes" ]; then
    QT_CONFIG="$QT_CONFIG clock-gettime"
fi
if [ "$CFG_CLOCK_MONOTONIC" = "yes" ]; then
    QT_CONFIG="$QT_CONFIG clock-monotonic"
fi
if [ "$CFG_POSIX_FALLOCATE" = "yes" ]; then
    QT_CONFIG="$QT_CONFIG posix_fallocate"
fi
if [ "$CFG_MREMAP" = "yes" ]; then
    QT_CONFIG="$QT_CONFIG mremap"
fi
if [ "$CFG_GETADDRINFO" = "yes" ]; then
    QT_CONFIG="$QT_CONFIG getaddrinfo"
fi
if [ "$CFG_IPV6IFNAME" = "yes" ]; then
    QT_CONFIG="$QT_CONFIG ipv6ifname"
fi
if [ "$CFG_GETIFADDRS" = "yes" ]; then
    QT_CONFIG="$QT_CONFIG getifaddrs"
fi
if [ "$CFG_INOTIFY" = "yes" ]; then
    QT_CONFIG="$QT_CONFIG inotify"
fi
if [ "$CFG_EVENTFD" = "yes" ]; then
    QT_CONFIG="$QT_CONFIG eventfd"
fi
if [ "$CFG_CLOEXEC" = "yes" ]; then
    QT_CONFIG="$QT_CONFIG threadsafe-cloexec"
fi
if [ "$CFG_POLL" = "select" ]; then
    QCONFIG_FLAGS="$QCONFIG_FLAGS QT_NO_NATIVE_POLL"
fi
QT_CONFIG="$QT_CONFIG poll_$CFG_POLL"
if [ "$CFG_LIBJPEG" = "no" ]; then
    CFG_JPEG="no"
elif [ "$CFG_LIBJPEG" = "system" ]; then
    QT_CONFIG="$QT_CONFIG system-jpeg"
fi
if [ "$CFG_JPEG" = "no" ]; then
    QT_CONFIG="$QT_CONFIG no-jpeg"
elif [ "$CFG_JPEG" = "yes" ]; then
    QT_CONFIG="$QT_CONFIG jpeg"
fi
if [ "$CFG_LIBPNG" = "no" ]; then
    CFG_PNG="no"
fi
if [ "$CFG_LIBPNG" = "system" ]; then
    QT_CONFIG="$QT_CONFIG system-png"
fi
if [ "$CFG_PNG" = "no" ]; then
    QT_CONFIG="$QT_CONFIG no-png"
elif [ "$CFG_PNG" = "yes" ]; then
    QT_CONFIG="$QT_CONFIG png"
fi
if [ "$CFG_GIF" = "no" ]; then
    QT_CONFIG="$QT_CONFIG no-gif"
elif [ "$CFG_GIF" = "yes" ]; then
    QT_CONFIG="$QT_CONFIG gif"
fi
if [ "$CFG_DOUBLECONVERSION" = "no" ]; then
    QT_CONFIG="$QT_CONFIG no-doubleconversion"
elif [ "$CFG_DOUBLECONVERSION" = "system" ]; then
    QT_CONFIG="$QT_CONFIG system-doubleconversion"
else
    QT_CONFIG="$QT_CONFIG doubleconversion"
fi
if [ "$CFG_FREETYPE" = "no" ]; then
    QT_CONFIG="$QT_CONFIG no-freetype"
    QCONFIG_FLAGS="$QCONFIG_FLAGS QT_NO_FREETYPE"
elif [ "$CFG_FREETYPE" = "system" ]; then
    QT_CONFIG="$QT_CONFIG system-freetype"
else
    QT_CONFIG="$QT_CONFIG freetype"
fi
if [ "$CFG_HARFBUZZ" = "no" ]; then
    QT_CONFIG="$QT_CONFIG no-harfbuzz"
    QCONFIG_FLAGS="$QCONFIG_FLAGS QT_NO_HARFBUZZ"
elif [ "$CFG_HARFBUZZ" = "system" ]; then
    QT_CONFIG="$QT_CONFIG system-harfbuzz"
else
    QT_CONFIG="$QT_CONFIG harfbuzz"
fi
if [ "$CFG_GUI" = "auto" ]; then
    CFG_GUI="yes"
fi
if [ "$CFG_GUI" = "no" ]; then
    QT_CONFIG="$QT_CONFIG no-gui"
    CFG_WIDGETS="no"
fi
if [ "$CFG_WIDGETS" = "no" ]; then
    QT_CONFIG="$QT_CONFIG no-widgets"
    QCONFIG_FLAGS="$QCONFIG_FLAGS QT_NO_WIDGETS"
fi

if [ "$XPLATFORM_MAC" = "yes" ]; then
    #On Mac we implicitly link against libz, so we
    #never use the 3rdparty stuff.
    [ "$CFG_ZLIB" = "yes" ] && CFG_ZLIB="system"
fi
if [ "$CFG_ZLIB" = "yes" ]; then
    QT_CONFIG="$QT_CONFIG zlib"
elif [ "$CFG_ZLIB" = "system" ]; then
    QT_CONFIG="$QT_CONFIG system-zlib"
fi

[ "$CFG_MTDEV" = "yes" ] && QT_CONFIG="$QT_CONFIG mtdev"
[ "$CFG_CUPS" = "yes" ] && QT_CONFIG="$QT_CONFIG cups"
[ "$CFG_ICONV" = "yes" ] && QT_CONFIG="$QT_CONFIG iconv"
[ "$CFG_ICONV" = "sun" ] && QT_CONFIG="$QT_CONFIG sun-libiconv"
[ "$CFG_ICONV" = "gnu" ] && QT_CONFIG="$QT_CONFIG gnu-libiconv"
[ "$CFG_GLIB" = "yes" ] && QT_CONFIG="$QT_CONFIG glib"
[ "$CFG_DBUS" != "no" ] && QT_CONFIG="$QT_CONFIG dbus"
[ "$CFG_DBUS" = "linked" ] && QT_CONFIG="$QT_CONFIG dbus-linked"
[ "$CFG_OPENSSL" = "yes" ] && QT_CONFIG="$QT_CONFIG openssl"
[ "$CFG_OPENSSL" = "linked" ] && QT_CONFIG="$QT_CONFIG openssl-linked"
[ "$CFG_SECURETRANSPORT" = "yes" ] && QT_CONFIG="$QT_CONFIG ssl securetransport"
[ "$CFG_LIBPROXY" = "yes" ] && QT_CONFIG="$QT_CONFIG libproxy"
[ "$CFG_XCB" != "no" ] && QT_CONFIG="$QT_CONFIG xcb"
[ "$CFG_XINPUT2" = "yes" ] && QT_CONFIG="$QT_CONFIG xinput2"
[ "$CFG_SYSTEM_PROXIES" = "yes" ] && QT_CONFIG="$QT_CONFIG system-proxies"
[ "$CFG_DIRECTWRITE" = "yes" ] && QT_CONFIG="$QT_CONFIG directwrite"
[ "$CFG_DIRECTWRITE2" = "yes" ] && QT_CONFIG="$QT_CONFIG directwrite2"

[ '!' -z "$DEFINES" ] && QMakeVar add EXTRA_DEFINES "$DEFINES"
[ '!' -z "$INCLUDES" ] && QMakeVar add EXTRA_INCLUDEPATH "$INCLUDES"
[ '!' -z "$L_FLAGS" ] && QMakeVar add EXTRA_LIBS "$L_FLAGS"

if [ -z "`getXQMakeConf 'QMAKE_(LFLAGS_)?RPATH'`" ]; then
    if [ -n "$RPATH_FLAGS" ]; then
        echo
        echo "ERROR: -R cannot be used on this platform as \$QMAKE_LFLAGS_RPATH is"
        echo "       undefined."
        echo
        exit 1
    elif [ "$CFG_RPATH" = "yes" ]; then
        RPATH_MESSAGE="        NOTE: This platform does not support runtime library paths, using -no-rpath."
        CFG_RPATH=no
    fi
else
    if [ -n "$RPATH_FLAGS" ]; then
        # add the user defined rpaths
        QMakeVar add EXTRA_RPATHS "$RPATH_FLAGS"
    fi
fi
if [ "$CFG_RPATH" = "yes" ]; then
    QT_CONFIG="$QT_CONFIG rpath"
fi

if [ '!' -z "$W_FLAGS" ]; then
    # add the user defined warning flags
    QMakeVar add QMAKE_CFLAGS_WARN_ON "$W_FLAGS"
    QMakeVar add QMAKE_CXXFLAGS_WARN_ON "$W_FLAGS"
fi

if [ "$XPLATFORM_MINGW" = "yes" ]; then
    # mkspecs/features/win32/default_pre.prf sets "no-rtti".
    # Follow default behavior of configure.exe by overriding with "rtti".
    QTCONFIG_CONFIG="$QTCONFIG_CONFIG rtti"
fi

if [ "$CFG_ALSA" = "yes" ]; then
    QT_CONFIG="$QT_CONFIG alsa"
fi

if [ "$CFG_PULSEAUDIO" = "yes" ]; then
    QT_CONFIG="$QT_CONFIG pulseaudio"
fi

[ "$CFG_GSTREAMER_VERSION" = "0.10" ] && QT_CONFIG="$QT_CONFIG gstreamer-0.10"
[ "$CFG_GSTREAMER_VERSION" = "1.0" ] && QT_CONFIG="$QT_CONFIG gstreamer-1.0"

if [ "$CFG_COREWLAN" = "yes" ]; then
    QT_CONFIG="$QT_CONFIG corewlan"
fi

if [ "$CFG_ICU" = "yes" ]; then
    QT_CONFIG="$QT_CONFIG icu"
fi

if [ "$CFG_FORCE_ASSERTS" = "yes" ]; then
    QT_CONFIG="$QT_CONFIG force_asserts"
fi

if [ "$CFG_LTCG" = "yes" ]; then
    QMAKE_CONFIG="$QMAKE_CONFIG ltcg"
fi

if [ "$CFG_SANITIZERS" != "none" ]; then

    QTCONFIG_CONFIG="$QTCONFIG_CONFIG sanitizer"

    if [ "$CFG_SANITIZE_ADDRESS" = "yes" ]; then
        QTCONFIG_CONFIG="$QTCONFIG_CONFIG sanitize_address"
    fi

    if [ "$CFG_SANITIZE_THREAD" = "yes" ]; then
        QTCONFIG_CONFIG="$QTCONFIG_CONFIG sanitize_thread"
    fi

    if [ "$CFG_SANITIZE_MEMORY" = "yes" ]; then
        QTCONFIG_CONFIG="$QTCONFIG_CONFIG sanitize_memory"
    fi

    if [ "$CFG_SANITIZE_UNDEFINED" = "yes" ]; then
        QTCONFIG_CONFIG="$QTCONFIG_CONFIG sanitize_undefined"
    fi
fi

if [ "$CFG_PCRE" = "qt" ]; then
    QMAKE_CONFIG="$QMAKE_CONFIG pcre"
fi

#
# Some Qt modules are too advanced in C++ for some old compilers
# Detect here the platforms where they are known to work.
#
# See Qt documentation for more information on which features are
# supported and on which compilers.
#
canBuildQtConcurrent="yes"

case "$XPLATFORM" in
    hpux-g++*)
	# PA-RISC's assembly is too limited
	# gcc 3.4 on that platform can't build QtXmlPatterns
	# the assembly it generates cannot be compiled

	# Check gcc's version
	case "$(${QMAKE_CONF_COMPILER} -dumpversion)" in
	    4*)
		;;
	    3.4*)
		canBuildQtXmlPatterns="no"
		;;
	    *)
		canBuildWebKit="no"
		canBuildQtXmlPatterns="no"
		;;
	esac
	;;
    unsupported/vxworks-*-g++*)
	canBuildWebKit="no"
	;;
    unsupported/vxworks-*-dcc*)
	canBuildWebKit="no"
	canBuildQtXmlPatterns="no"
	;;
    *-g++*)
	# Check gcc's version
	case "$(${QMAKE_CONF_COMPILER} -dumpversion)" in
	    4*|3.4*)
		;;
            3.3*)
                canBuildWebKit="no"
                ;;
	    *)
		canBuildWebKit="no"
		canBuildQtXmlPatterns="no"
		;;
	esac
	;;
    solaris-cc*)
        # Check the compiler version
        case `${QMAKE_CONF_COMPILER} -V 2>&1 | $AWK '{print $4}'` in
            5.[012345678])
                canBuildWebKit="no"
                canBuildQtXmlPatterns="no"
                canBuildQtConcurrent="no"
                ;;
            5.*)
                canBuildWebKit="no"
                canBuildQtConcurrent="no"
                ;;
        esac
        ;;
    hpux-acc*)
	canBuildWebKit="no"
	canBuildQtXmlPatterns="no"
        canBuildQtConcurrent="no"
	;;
    hpuxi-acc*)
	canBuildWebKit="no"
	;;
    aix-xlc*)
        # Get the xlC version
        cat > xlcver.c <<EOF
#include <stdio.h>
int main()
{
    printf("%d.%d\n", __xlC__ >> 8, __xlC__ & 0xFF);
    return 0;
}
EOF
        xlcver=
        if ${QMAKE_CONF_COMPILER} -o xlcver xlcver.c >/dev/null 2>/dev/null; then
            xlcver=`./xlcver 2>/dev/null`
            rm -f ./xlcver
        fi
        if [ "$OPT_VERBOSE" = "yes" ]; then
            if [ -n "$xlcver" ]; then
                echo Found IBM xlC version: $xlcver.
            else
                echo Could not determine IBM xlC version, assuming oldest supported.
            fi
        fi

        case "$xlcver" in
            [123456].*)
                canBuildWebKit="no"
                canBuildQtXmlPatterns="no"
                canBuildQtConcurrent="no"
                ;;
            *)
                canBuildWebKit="no"
                canBuildQtConcurrent="no"
                ;;
        esac
        ;;
    irix-cc*)
        canBuildWebKit="no"
        canBuildQtConcurrent="no"
	;;
esac

if [ "$CFG_GUI" = "no" ]; then
    # WebKit requires Qt GUI
    canBuildWebKit="no"
fi

if [ "$CFG_SHARED" = "no" ]; then
    echo
    echo "WARNING: Using static linking will disable the WebKit module."
    echo
    canBuildWebKit="no"
fi

CFG_CONCURRENT="yes"
if [ "$canBuildQtConcurrent" = "no" ]; then
    QCONFIG_FLAGS="$QCONFIG_FLAGS QT_NO_CONCURRENT"
    CFG_CONCURRENT="no"
else
    QT_CONFIG="$QT_CONFIG concurrent"
fi

# ### Vestige
if [ "$CFG_AUDIO_BACKEND" = "yes" ]; then
    QT_CONFIG="$QT_CONFIG audio-backend"
fi

# ### Vestige
if [ "$CFG_WEBKIT" = "debug" ]; then
    QMAKE_CONFIG="$QMAKE_CONFIG webkit-debug"
fi

# ### Vestige
if [ "$CFG_QML_DEBUG" = "no" ]; then
    QT_CONFIG="$QT_CONFIG no-qml-debug"
fi

case "$QMAKE_CONF_COMPILER" in
*clang*)
    # Clang
    COMPILER_VERSION=`${QMAKE_CONF_COMPILER} -v 2>&1 | sed -n -E '
/^Apple (clang|LLVM) version /{s///; s/^([0-9]*)\.([0-9]*).*$/QT_APPLE_CLANG_MAJOR_VERSION=\1; QT_APPLE_CLANG_MINOR_VERSION=\2/;p;q;}
/^clang version /{s///; s/^([0-9]*)\.([0-9]*).*$/QT_CLANG_MAJOR_VERSION=\1; QT_CLANG_MINOR_VERSION=\2/;p;q;}'`
    eval "$COMPILER_VERSION"
    ;;
*icpc)
    # Intel CC
    COMPILER_VERSION=`${QMAKE_CONF_COMPILER} -v 2>&1 | sed -n '
s/icpc version \([0-9]*\)\.\([0-9]*\)\.\([0-9]*\) .*$/QT_ICC_MAJOR_VERSION=\1; QT_ICC_MINOR_VERSION=\2; QT_ICC_PATCH_VERSION=\3/p'`
    eval "$COMPILER_VERSION"
    ;;
*g++*)
    # GNU C++
    COMPILER_VERSION=`${QMAKE_CONF_COMPILER} -dumpversion 2>/dev/null`

    case "$COMPILER_VERSION" in
    *.*.*)
        QT_GCC_MAJOR_VERSION=`echo $COMPILER_VERSION | sed 's,^\([0-9]*\)\.\([0-9]*\)\.\([0-9]*\).*,\1,'`
        QT_GCC_MINOR_VERSION=`echo $COMPILER_VERSION | sed 's,^\([0-9]*\)\.\([0-9]*\)\.\([0-9]*\).*,\2,'`
        QT_GCC_PATCH_VERSION=`echo $COMPILER_VERSION | sed 's,^\([0-9]*\)\.\([0-9]*\)\.\([0-9]*\).*,\3,'`
        ;;
    *.*)
        QT_GCC_MAJOR_VERSION=`echo $COMPILER_VERSION | sed 's,^\([0-9]*\)\.\([0-9]*\).*,\1,'`
        QT_GCC_MINOR_VERSION=`echo $COMPILER_VERSION | sed 's,^\([0-9]*\)\.\([0-9]*\).*,\2,'`
        QT_GCC_PATCH_VERSION=0
        ;;
    *)
        QT_GCC_MAJOR_VERSION=$COMPILER_VERSION
        QT_GCC_MINOR_VERSION=0
        QT_GCC_PATCH_VERSION=0
    esac

    ;;
*)
    #
    ;;
esac

echo "Done running configuration tests."

# Save stdout in fd 3
exec 3>&1

#-------------------------------------------------------------------------------
# part of configuration information goes into qconfig.h
#-------------------------------------------------------------------------------

# Open qconfig.h.new
exec > "$outpath/src/corelib/global/qconfig.h.new"

# start with Qt's version number
cat <<EOF
#define QT_VERSION_MAJOR    $QT_MAJOR_VERSION
#define QT_VERSION_MINOR    $QT_MINOR_VERSION
#define QT_VERSION_PATCH    $QT_PATCH_VERSION
#define QT_VERSION_STR      "$QT_VERSION"

EOF

case "$CFG_QCONFIG" in
full)
    echo "/* Everything */"
    ;;
*)
    echo "#ifndef QT_BOOTSTRAPPED"
    cat "$CFG_QCONFIG_PATH"
    echo "#endif"
    ;;
esac

echo '/* Compile time features */'
[ '!' -z "$LicenseKeyExt" ] && echo "#define QT_PRODUCT_LICENSEKEY \"$LicenseKeyExt\""

if [ "$CFG_SHARED" = "no" ]; then
    cat <<EOF
/* Qt was configured for a static build */
#if !defined(QT_SHARED) && !defined(QT_STATIC)
# define QT_STATIC
#endif

EOF
fi

if [ "$CFG_LARGEFILE" = "yes" ] && [ "$XPLATFORM_MINGW" != "yes" ]; then
    echo "#define QT_LARGEFILE_SUPPORT 64"
fi

if [ "$CFG_QREAL" != double ]; then
    echo "#define QT_COORD_TYPE $CFG_QREAL"
    echo "#define QT_COORD_TYPE_STRING $CFG_QREAL_STRING"
fi

if [ "$CFG_FRAMEWORK" = "yes" ]; then
    echo "#define QT_MAC_FRAMEWORK_BUILD"
fi

if [ "$CFG_ATOMIC64" = "no" ]; then
    echo "#define QT_NO_STD_ATOMIC64"
fi

#REDUCE_RELOCATIONS is a elf/unix only thing, so not in windows configure.exe
if [ "$CFG_REDUCE_RELOCATIONS" = "yes" ]; then
    echo "#define QT_REDUCE_RELOCATIONS"
fi

# Add compiler sub-architecture support
echo ""
echo "// Compiler sub-arch support"
for SUBARCH in SSE2 SSE3 SSSE3 SSE4_1 SSE4_2 AVX AVX2 \
    MIPS_DSP MIPS_DSPR2; do
    eval "VAL=\$CFG_$SUBARCH"
    case "$VAL" in
        yes)
            echo "#define QT_COMPILER_SUPPORTS_$SUBARCH 1" \

            ;;
    esac
done
for feature in $CFG_AVX512_UPPER; do
    echo "#define QT_COMPILER_SUPPORTS_$feature 1"
done

echo ""

if [ "$CFG_DEV" = "yes" ]; then
    echo "#define QT_BUILD_INTERNAL"
fi

# Add QPA to config.h
QCONFIG_FLAGS="$QCONFIG_FLAGS"

# Add turned on SQL drivers
for DRIVER in $CFG_SQL_AVAILABLE; do
    eval "VAL=\$CFG_SQL_$DRIVER"
    case "$VAL" in
    qt)
        ONDRIVER=`echo $DRIVER | tr 'abcdefghijklmnopqrstuvwxyz' 'ABCDEFGHIJKLMNOPQRSTUVWXYZ'`
        QCONFIG_FLAGS="$QCONFIG_FLAGS QT_SQL_$ONDRIVER"
        SQL_DRIVERS="$SQL_DRIVERS $DRIVER"
    ;;
    plugin)
        SQL_PLUGINS="$SQL_PLUGINS $DRIVER"
    ;;
    esac
done

QMakeVar set sql-drivers "$SQL_DRIVERS"
QMakeVar set sql-plugins "$SQL_PLUGINS"

# Add other configuration options to the qconfig.h file
[ "$CFG_GIF" = "yes" ]       && QCONFIG_FLAGS="$QCONFIG_FLAGS QT_BUILTIN_GIF_READER=1"
[ "$CFG_PNG" != "yes" ]      && QCONFIG_FLAGS="$QCONFIG_FLAGS QT_NO_IMAGEFORMAT_PNG"
[ "$CFG_JPEG" != "yes" ]     && QCONFIG_FLAGS="$QCONFIG_FLAGS QT_NO_IMAGEFORMAT_JPEG"
[ "$CFG_ZLIB" != "yes" ]     && QCONFIG_FLAGS="$QCONFIG_FLAGS QT_NO_ZLIB"
[ "$CFG_DBUS" = "no" ]      && QCONFIG_FLAGS="$QCONFIG_FLAGS QT_NO_DBUS"
[ "$CFG_LIBPROXY" = "no" ]   && QCONFIG_FLAGS="$QCONFIG_FLAGS QT_NO_LIBPROXY"

# X11/Unix/Mac only configs
[ "$CFG_CUPS" = "no" ]       && QCONFIG_FLAGS="$QCONFIG_FLAGS QT_NO_CUPS"
[ "$CFG_ICONV" = "no" ]      && QCONFIG_FLAGS="$QCONFIG_FLAGS QT_NO_ICONV"
[ "$CFG_EVDEV" = "no" ]      && QCONFIG_FLAGS="$QCONFIG_FLAGS QT_NO_EVDEV"
[ "$CFG_GLIB" != "yes" ]     && QCONFIG_FLAGS="$QCONFIG_FLAGS QT_NO_GLIB"
[ "$CFG_CLOCK_MONOTONIC" = "no" ] && QCONFIG_FLAGS="$QCONFIG_FLAGS QT_NO_CLOCK_MONOTONIC"
[ "$CFG_POSIX_FALLOCATE" = "no" ] && QCONFIG_FLAGS="$QCONFIG_FLAGS QT_NO_POSIX_FALLOCATE"
[ "$CFG_MREMAP" = "no" ]     && QCONFIG_FLAGS="$QCONFIG_FLAGS QT_NO_MREMAP"
[ "$CFG_GETADDRINFO" = "no" ]&& QCONFIG_FLAGS="$QCONFIG_FLAGS QT_NO_GETADDRINFO"
[ "$CFG_IPV6IFNAME" = "no" ] && QCONFIG_FLAGS="$QCONFIG_FLAGS QT_NO_IPV6IFNAME"
[ "$CFG_GETIFADDRS" = "no" ] && QCONFIG_FLAGS="$QCONFIG_FLAGS QT_NO_GETIFADDRS"
[ "$CFG_INOTIFY" = "no" ]    && QCONFIG_FLAGS="$QCONFIG_FLAGS QT_NO_INOTIFY"
[ "$CFG_EVENTFD" = "no" ]    && QCONFIG_FLAGS="$QCONFIG_FLAGS QT_NO_EVENTFD"
[ "$CFG_CLOEXEC" = "yes" ]   && QCONFIG_FLAGS="$QCONFIG_FLAGS QT_THREADSAFE_CLOEXEC=1"
[ "$CFG_OPENSSL" = "no" ]    && QCONFIG_FLAGS="$QCONFIG_FLAGS QT_NO_OPENSSL"
[ "$CFG_OPENSSL" = "linked" ]&& QCONFIG_FLAGS="$QCONFIG_FLAGS QT_LINKED_OPENSSL"
[ "$CFG_OPENSSL" = "no" ] && [ "$CFG_SECURETRANSPORT" = "no" ] && QCONFIG_FLAGS="$QCONFIG_FLAGS QT_NO_SSL"
[ "$CFG_SECURETRANSPORT" = "yes" ] && QCONFIG_FLAGS="$QCONFIG_FLAGS QT_SECURETRANSPORT"

[ "$CFG_SM" = "no" ]         && QCONFIG_FLAGS="$QCONFIG_FLAGS QT_NO_SESSIONMANAGER"
[ "$CFG_TSLIB" = "no" ]      && QCONFIG_FLAGS="$QCONFIG_FLAGS QT_NO_TSLIB"
[ "$CFG_XCURSOR" = "no" ]    && QCONFIG_FLAGS="$QCONFIG_FLAGS QT_NO_XCURSOR"
[ "$CFG_XFIXES" = "no" ]     && QCONFIG_FLAGS="$QCONFIG_FLAGS QT_NO_XFIXES"
[ "$CFG_FONTCONFIG" = "no" ] && QCONFIG_FLAGS="$QCONFIG_FLAGS QT_NO_FONTCONFIG"
[ "$CFG_XKB" = "no" ]        && QCONFIG_FLAGS="$QCONFIG_FLAGS QT_NO_XKB"
[ "$CFG_XRANDR" = "no" ]     && QCONFIG_FLAGS="$QCONFIG_FLAGS QT_NO_XRANDR"
[ "$CFG_XRENDER" = "no" ]    && QCONFIG_FLAGS="$QCONFIG_FLAGS QT_NO_XRENDER"
[ "$CFG_MITSHM" = "no" ]    && QCONFIG_FLAGS="$QCONFIG_FLAGS QT_NO_MITSHM"
[ "$CFG_XSHAPE" = "no" ]     && QCONFIG_FLAGS="$QCONFIG_FLAGS QT_NO_SHAPE"
[ "$CFG_XSYNC" = "no" ]     && QCONFIG_FLAGS="$QCONFIG_FLAGS QT_NO_XSYNC"

[ "$CFG_XCURSOR" = "runtime" ]   && QCONFIG_FLAGS="$QCONFIG_FLAGS QT_RUNTIME_XCURSOR"
[ "$CFG_XFIXES" = "runtime" ]    && QCONFIG_FLAGS="$QCONFIG_FLAGS QT_RUNTIME_XFIXES"
[ "$CFG_XRANDR" = "runtime" ]    && QCONFIG_FLAGS="$QCONFIG_FLAGS QT_RUNTIME_XRANDR"
[ "$CFG_ALSA" = "no" ]           && QCONFIG_FLAGS="$QCONFIG_FLAGS QT_NO_ALSA"
[ "$CFG_PULSEAUDIO" = "no" ]          && QCONFIG_FLAGS="$QCONFIG_FLAGS QT_NO_PULSEAUDIO"
[ "$CFG_COREWLAN" = "no" ]       && QCONFIG_FLAGS="$QCONFIG_FLAGS QT_NO_COREWLAN"

# sort QCONFIG_FLAGS for neatness if we can
[ '!' -z "$AWK" ] && QCONFIG_FLAGS=`echo $QCONFIG_FLAGS | $AWK '{ gsub(" ", "\n"); print }' | sort | uniq`
QCONFIG_FLAGS=`echo $QCONFIG_FLAGS`

if [ -n "$QCONFIG_FLAGS" ]; then
cat << EOF
#ifndef QT_BOOTSTRAPPED

EOF
    for cfg in $QCONFIG_FLAGS; do
        cfgd=`echo $cfg | sed 's/=.*$//'` # trim pushed 'Foo=Bar' defines
        cfg=`echo $cfg | sed 's/=/ /'`    # turn first '=' into a space
        # figure out define logic, so we can output the correct
        # ifdefs to override the global defines in a project
        cfgdNeg=
        if [ true ] && echo "$cfgd" | grep 'QT_NO_' >/dev/null 2>&1; then
            # QT_NO_option can be forcefully turned on by QT_option
            cfgdNeg=`echo $cfgd | sed 's,QT_NO_,QT_,'`
        elif [ true ] && echo "$cfgd" | grep 'QT_' >/dev/null 2>&1; then
            # QT_option can be forcefully turned off by QT_NO_option
            cfgdNeg=`echo $cfgd | sed 's,QT_,QT_NO_,'`
        fi

        if [ -z $cfgdNeg ]; then
cat << EOF
#ifndef $cfgd
# define $cfg
#endif

EOF
        else
cat << EOF
#if defined($cfgd) && defined($cfgdNeg)
# undef $cfgd
#elif !defined($cfgd) && !defined($cfgdNeg)
# define $cfg
#endif

EOF
        fi
    done
cat << EOF
#endif // QT_BOOTSTRAPPED

EOF
fi

if [ "$CFG_REDUCE_EXPORTS" = "yes" ]; then
cat << EOF
#define QT_VISIBILITY_AVAILABLE

EOF
fi

if [ -n "$QT_LIBINFIX" ]; then
cat << EOF
#define QT_LIBINFIX "$QT_LIBINFIX"

EOF
fi

echo "#define QT_QPA_DEFAULT_PLATFORM_NAME \"$QT_QPA_DEFAULT_PLATFORM\""

# Close qconfig.h.new (by restoring the original stdout)
exec >&3

# avoid unecessary rebuilds by copying only if qconfig.h has changed
if cmp -s "$outpath/src/corelib/global/qconfig.h" "$outpath/src/corelib/global/qconfig.h.new"; then
    rm -f "$outpath/src/corelib/global/qconfig.h.new"
else
    mv -f "$outpath/src/corelib/global/qconfig.h.new" "$outpath/src/corelib/global/qconfig.h"
fi

#-------------------------------------------------------------------------------
# save configuration into qconfig.pri
#-------------------------------------------------------------------------------

# open qconfig.pri
QTCONFIG="$outpath/mkspecs/qconfig.pri"
exec > "$QTCONFIG.tmp"

if [ "$CFG_DEBUG" = "yes" ]; then
    QTCONFIG_CONFIG="$QTCONFIG_CONFIG debug"
    if [ "$CFG_DEBUG_RELEASE" = "yes" ]; then
        QT_CONFIG="$QT_CONFIG release"
    fi
    QT_CONFIG="$QT_CONFIG debug"
elif [ "$CFG_DEBUG" = "no" ]; then
    QTCONFIG_CONFIG="$QTCONFIG_CONFIG release"
    if [ "$CFG_DEBUG_RELEASE" = "yes" ]; then
        QT_CONFIG="$QT_CONFIG debug"
    fi
    QT_CONFIG="$QT_CONFIG release"
fi
if [ "$CFG_FRAMEWORK" = "no" ]; then
    QTCONFIG_CONFIG="$QTCONFIG_CONFIG qt_no_framework"
else
    QT_CONFIG="$QT_CONFIG qt_framework"
    QTCONFIG_CONFIG="$QTCONFIG_CONFIG qt_framework"
fi
if [ "$CFG_DEV" = "yes" ]; then
    QT_CONFIG="$QT_CONFIG private_tests"
    if [ "$CFG_WERROR" != "no" ]; then
        QMAKE_CONFIG="$QMAKE_CONFIG warnings_are_errors"
    fi
    if [ "$CFG_HEADERSCLEAN" != "no" ]; then
        QMAKE_CONFIG="$QMAKE_CONFIG headersclean"
    fi
else
    if [ "$CFG_WERROR" = "yes" ]; then
        QMAKE_CONFIG="$QMAKE_CONFIG warnings_are_errors"
    fi
    if [ "$CFG_HEADERSCLEAN" = "yes" ]; then
        QMAKE_CONFIG="$QMAKE_CONFIG headersclean"
    fi
fi

cat <<EOF
#configuration
CONFIG += $QTCONFIG_CONFIG
host_build {
    QT_ARCH = $CFG_HOST_ARCH
    QT_TARGET_ARCH = $CFG_ARCH
} else {
    QT_ARCH = $CFG_ARCH
}
QT_CONFIG += $QT_CONFIG

#versioning
QT_VERSION = $QT_VERSION
QT_MAJOR_VERSION = $QT_MAJOR_VERSION
QT_MINOR_VERSION = $QT_MINOR_VERSION
QT_PATCH_VERSION = $QT_PATCH_VERSION

#namespaces
QT_LIBINFIX = $QT_LIBINFIX
QT_NAMESPACE = $QT_NAMESPACE

QT_EDITION = $Edition
EOF

if [ "$Edition" != "OpenSource" ] && [ "$Edition" != "Preview" ]; then
    echo "QT_LICHECK = $Licheck"
    echo "QT_RELEASE_DATE = $ReleaseDate"
fi
echo

if [ "$CFG_SHARED" = "no" ]; then
    echo "QT_DEFAULT_QPA_PLUGIN = q$QT_QPA_DEFAULT_PLATFORM"
    echo
fi

if [ -n "$PKG_CONFIG_SYSROOT_DIR" ] || [ -n "$PKG_CONFIG_LIBDIR" ]; then
    echo "# pkgconfig"
    echo "PKG_CONFIG_SYSROOT_DIR = $PKG_CONFIG_SYSROOT_DIR"
    echo "PKG_CONFIG_LIBDIR = $PKG_CONFIG_LIBDIR"
    echo
fi

if [ -n "$CFG_SYSROOT" ] && [ "$CFG_GCC_SYSROOT" = "yes" ]; then
    echo "# sysroot"
    echo "!host_build {"
    echo "    QMAKE_CFLAGS    += --sysroot=\$\$[QT_SYSROOT]"
    echo "    QMAKE_CXXFLAGS  += --sysroot=\$\$[QT_SYSROOT]"
    echo "    QMAKE_LFLAGS    += --sysroot=\$\$[QT_SYSROOT]"
    echo "}"
    echo
fi
echo "QT_COMPILER_STDCXX = $CFG_STDCXX_DEFAULT"
if [ -n "$QT_GCC_MAJOR_VERSION" ]; then
    echo "QT_GCC_MAJOR_VERSION = $QT_GCC_MAJOR_VERSION"
    echo "QT_GCC_MINOR_VERSION = $QT_GCC_MINOR_VERSION"
    echo "QT_GCC_PATCH_VERSION = $QT_GCC_PATCH_VERSION"
fi
if [ -n "$QT_ICC_MAJOR_VERSION" ]; then
    echo "QT_ICC_MAJOR_VERSION = $QT_ICC_MAJOR_VERSION"
    echo "QT_ICC_MINOR_VERSION = $QT_ICC_MINOR_VERSION"
    echo "QT_ICC_PATCH_VERSION = $QT_ICC_PATCH_VERSION"
fi
if [ -n "$QT_CLANG_MAJOR_VERSION" ]; then
    echo "QT_CLANG_MAJOR_VERSION = $QT_CLANG_MAJOR_VERSION"
    echo "QT_CLANG_MINOR_VERSION = $QT_CLANG_MINOR_VERSION"
fi
if [ -n "$QT_APPLE_CLANG_MAJOR_VERSION" ]; then
    echo "QT_APPLE_CLANG_MAJOR_VERSION = $QT_APPLE_CLANG_MAJOR_VERSION"
    echo "QT_APPLE_CLANG_MINOR_VERSION = $QT_APPLE_CLANG_MINOR_VERSION"
fi

if [ -n "$QMAKE_INCDIR_OPENGL_ES2" ]; then
    echo "#Qt opengl include path"
    echo "QMAKE_INCDIR_OPENGL_ES2 = `shellArgumentListToQMakeList "$QMAKE_INCDIR_OPENGL_ES2"`"
fi

# Close qconfig.pri.tmp (by restoring the original stdout)
exec >&3

# replace qconfig.pri if it differs from the newly created temp file
if cmp -s "$QTCONFIG.tmp" "$QTCONFIG"; then
    rm -f "$QTCONFIG.tmp"
else
    mv -f "$QTCONFIG.tmp" "$QTCONFIG"
fi

#-------------------------------------------------------------------------------
# save configuration into qmodule.pri
#-------------------------------------------------------------------------------

# open qmodule.pri
QTMODULE="$outpath/mkspecs/qmodule.pri"
exec > "$QTMODULE.tmp"

echo "CONFIG += $QMAKE_CONFIG"
echo "QT_BUILD_PARTS += $CFG_BUILD_PARTS"
if [ -n "$CFG_SKIP_MODULES" ]; then
    echo "QT_SKIP_MODULES += $CFG_SKIP_MODULES"
fi
DISABLED_FEATURES=
for cfg in $QCONFIG_FLAGS; do
    ncfg=${cfg#QT_NO_}
    if [ x$ncfg != x$cfg ]; then
        DISABLED_FEATURES="$DISABLED_FEATURES $ncfg"
    fi
done
if [ -n "$DISABLED_FEATURES" ]; then
    echo "QT_NO_DEFINES = $DISABLED_FEATURES"
fi
echo "QT_QCONFIG_PATH = ${CFG_QCONFIG_PATH#$relpath/src/corelib/global/}"

cat <<EOF
host_build {
    QT_CPU_FEATURES.$CFG_HOST_ARCH = $CFG_HOST_CPUFEATURES
} else {
    QT_CPU_FEATURES.$CFG_ARCH = $CFG_CPUFEATURES
}
EOF
echo "QT_COORD_TYPE = $CFG_QREAL"

if [ -n "$QT_CFLAGS_PSQL" ]; then
    echo "QT_CFLAGS_PSQL   = $QT_CFLAGS_PSQL"
fi
if [ -n "$QT_LFLAGS_PSQL" ]; then
    echo "QT_LFLAGS_PSQL   = $QT_LFLAGS_PSQL"
fi
if [ -n "$QT_CFLAGS_MYSQL" ]; then
    echo "QT_CFLAGS_MYSQL   = $QT_CFLAGS_MYSQL"
fi
if [ -n "$QT_LFLAGS_MYSQL" ]; then
    echo "QT_LFLAGS_MYSQL   = $QT_LFLAGS_MYSQL"
fi
if [ -n "$QT_CFLAGS_SQLITE" ]; then
    echo "QT_CFLAGS_SQLITE   = $QT_CFLAGS_SQLITE"
fi
if [ -n "$QT_LFLAGS_SQLITE" ]; then
    echo "QT_LFLAGS_SQLITE   = $QT_LFLAGS_SQLITE"
fi
if [ -n "$QT_LFLAGS_ODBC" ]; then
    echo "QT_LFLAGS_ODBC   = $QT_LFLAGS_ODBC"
fi
if [ -n "$QT_LFLAGS_TDS" ]; then
    echo "QT_LFLAGS_TDS   = $QT_LFLAGS_TDS"
fi

#dump in the OPENSSL_LIBS info
if [ '!' -z "$OPENSSL_LIBS" ]; then
    echo "OPENSSL_LIBS = $OPENSSL_LIBS"
elif [ "$CFG_OPENSSL" = "linked" ]; then
    echo "OPENSSL_LIBS = -lssl -lcrypto"
fi

# cmdline args
cat "$QMAKE_VARS_FILE"
# QMAKE_VARS_FILE will be still needed for a status message.

# Close qmodule.pri.tmp (by restoring the original stdout)
exec >&3

# replace qmodule.pri if it differs from the newly created temp file
if cmp -s "$QTMODULE.tmp" "$QTMODULE"; then
    rm -f "$QTMODULE.tmp"
else
    mv -f "$QTMODULE.tmp" "$QTMODULE"
fi

#-------------------------------------------------------------------------------
# give feedback on configuration
#-------------------------------------------------------------------------------
exec 1>$outpath/config.summary # redirect output temporarily to config.summary

report_support()
{
    case "$#,$2" in
        2,auto)
            # 2 arguments and the result is "auto", so just say "yes"
            # this is usually an error in the configure script, but oh well..
            echo "$1 yes"
            return
            ;;
        [012],* | *,no*)
            # 0, 1 or 2 arguments, or anything starting with "no"
            # print just the first part of the argument (before the dash)
            echo "$1 ${2%%-*}"
            return
            :;
    esac
    heading=$1
    shift

    value=$1
    shift

    while [ $# -gt 0 ]; do
        if [ "$value" = "$1" ]; then
            echo "$heading yes ($2)"
            return
        fi
        shift
        shift
    done
    echo "$heading $value"
}

report_support_plugin()
{
    report_support "$1" "$2-$3" \
        yes-qt "in $4, using bundled copy" \
        yes-system "in $4, using system library" \
        plugin-qt "plugin, using bundled copy" \
        plugin-system "plugin, using system library"
}

echo
echo "   Configure summary"
echo
if [ "$XPLATFORM" = "$PLATFORM" ]; then
    # the missing space before $CFG_FEATURES is intentional
    echo "Build type:    $PLATFORM ($CFG_ARCH, CPU features:${CFG_CPUFEATURES:- none detected})"
else
    echo "Building on:   $PLATFORM ($CFG_HOST_ARCH, CPU features:${CFG_HOST_CPUFEATURES:- none detected})"
    echo "Building for:  $XPLATFORM ($CFG_ARCH, CPU features:${CFG_CPUFEATURES:- none detected})"
fi


if [ -n "$PLATFORM_NOTES" ]; then
    echo "Platform notes:"
    echo "$PLATFORM_NOTES"
else
    echo
fi

if [ "$OPT_VERBOSE" = "yes" ]; then
    echo $ECHO_N "qmake vars .......... $ECHO_C"
    cat "$QMAKE_VARS_FILE" | tr '\n' ' '
    echo "qmake switches ......... $QMAKE_SWITCHES"
    echo
fi

# Build configuration
echo "Build options:"
echo $ECHO_N "  Configuration .......... $ECHO_C"
echo $QMAKE_CONFIG $QT_CONFIG | tr ' ' '\n' | sort | tr '\n' ' '
echo
echo "  Build parts ............ $CFG_BUILD_PARTS"
release="release"
[ "$CFG_FORCEDEBUGINFO" = "yes" ] && release="release (with debug info)"
[ "$CFG_DEBUG" = "yes" ] && build_mode="debug" || build_mode=$release
if [ "$CFG_DEBUG_RELEASE" = "yes" ]; then
    build_mode="debug and $release; default link: $build_mode"
fi
if [ "$CFG_RELEASE_TOOLS" = "yes" ]; then
    build_mode="$build_mode; optimized tools"
fi
echo "  Mode ................... $build_mode"
unset build_mode release
echo "  Using sanitizer(s)...... $CFG_SANITIZERS"
echo "  Using C++ standard ..... $CFG_STDCXX"
echo "  Using gold linker....... $CFG_USE_GOLD_LINKER"
echo "  Using new DTAGS ........ $CFG_ENABLE_NEW_DTAGS"
echo "  Using PCH .............. $CFG_PRECOMPILE"
echo "  Using LTCG ............. $CFG_LTCG"
echo "  Target compiler supports:"
if [ "$CFG_ARCH" = "i386" -o "$CFG_ARCH" = "x86_64" ]; then
    echo "    SSE .................. ${CFG_SSE_LIST:-<none>}"
    echo "    AVX .................. ${CFG_AVX_LIST:-<none>}"
    echo "    AVX512 ............... ${CFG_AVX512_UPPER:-<none>}"
elif [ "$CFG_ARCH" = "arm" ]; then
    echo "    Neon ................. ${CFG_NEON}"
elif [ "$CFG_ARCH" = "mips" ]; then
    echo "    DSP/DSPr2 ............ ${CFG_MIPS_DSP}/${CFG_MIPS_DSPR2}"
fi

# Qt modules
echo
echo "Qt modules and options:"
report_support "  Qt D-Bus ..............." "$CFG_DBUS" runtime "loading dbus-1 at runtime" linked "linked to dbus-1"
report_support "  Qt Concurrent .........." "$CFG_CONCURRENT"
report_support "  Qt GUI ................." "$CFG_GUI"
report_support "  Qt Widgets ............." "$CFG_WIDGETS"
report_support "  Large File ............." "$CFG_LARGEFILE"
report_support "  QML debugging .........." "$CFG_QML_DEBUG"
report_support "  Use system proxies ....." "$CFG_SYSTEM_PROXIES"

# Other things
# Please keep sorted and properly grouped! The output is quite long, so it's
# hard to find something you're searching for if it's not sorted.
echo
echo "Support enabled for:"
report_support "  Accessibility .........." "$CFG_ACCESSIBILITY"
report_support "  ALSA ..................." "$CFG_ALSA"
report_support "  CUPS ..................." "$CFG_CUPS"
[ "$XPLATFORM_MINGW" = "yes" ] && \
    report_support "  DirectWrite ............" "$CFG_DIRECTWRITE"
report_support "  DoubleConversion........" "$CFG_DOUBLECONVERSION" no "libc" system "system library" qt "bundled copy"
report_support "  Evdev .................." "$CFG_EVDEV"
report_support "  FontConfig ............." "$CFG_FONTCONFIG"
report_support "  FreeType ..............." "$CFG_FREETYPE" system "system library" yes "bundled copy"
report_support "  Glib ..................." "$CFG_GLIB"
report_support "  GStreamer .............." "$CFG_GSTREAMER" yes "$CFG_GSTREAMER_VERSION"
report_support "  GTK platformtheme ......" "$CFG_GTK"
report_support "  HarfBuzz ..............." "$CFG_HARFBUZZ" system "system library" qt "bundled copy"
report_support "  Iconv .................." "$CFG_ICONV"
report_support "  ICU ...................." "$CFG_ICU"
report_support "  Image formats:"
report_support_plugin "    GIF .................." "$CFG_GIF" qt QtGui
report_support_plugin "    JPEG ................." "$CFG_JPEG" "$CFG_LIBJPEG" QtGui
report_support_plugin "    PNG .................." "$CFG_PNG" "$CFG_LIBPNG" QtGui
report_support "  libinput................" "$CFG_LIBINPUT"
report_support "  Logging backends:"
report_support "    journald ..............." "$CFG_JOURNALD"
report_support "    syslog   ..............." "$CFG_SYSLOG"
report_support "  mtdev .................." "$CFG_MTDEV" yes "system library"
report_support "  Networking:"
[ "$XPLATFORM_MAC" = "yes" ] && \
    report_support "    CoreWlan ............." "$CFG_COREWLAN"
report_support "    getaddrinfo .........." "$CFG_GETADDRINFO"
report_support "    getifaddrs ..........." "$CFG_GETIFADDRS"
report_support "    IPv6 ifname .........." "$CFG_IPV6IFNAME"
report_support "    libproxy.............." "$CFG_LIBPROXY"
report_support "    OpenSSL .............." "$CFG_OPENSSL" yes "loading libraries at run-time" linked "linked to the libraries"
[ "$XPLATFORM_MAC" = "yes" ] && \
    report_support "    SecureTransport ......" "$CFG_SECURETRANSPORT"
report_support "  OpenGL / OpenVG:"
report_support "    EGL .................." "$CFG_EGL"
report_support "    OpenGL ..............." "$CFG_OPENGL" yes "Desktop OpenGL" es2 "OpenGL ES 2.0+"
report_support "    OpenVG ..............." "$CFG_OPENVG-$CFG_OPENVG_SHIVA" yes-yes "ShivaVG" yes-no "native"
report_support "  PCRE ..................." "$CFG_PCRE" yes "system library" qt "bundled copy"
if [ -n "$PKG_CONFIG" ]; then
    report_support "  pkg-config ............. yes"
else
    report_support "  pkg-config ............. no"
fi
report_support "  PulseAudio ............." "$CFG_PULSEAUDIO"
report_support "  QPA backends:"
report_support "    DirectFB ............." "$CFG_DIRECTFB"
report_support "    EGLFS ................" "$CFG_EGLFS"
report_support "      EGLFS i.MX6 ........" "$CFG_EGLFS_VIV"
report_support "      EGLFS i.MX6 Wayland." "$CFG_EGLFS_VIV_WL"
report_support "      EGLFS EGLDevice ...." "$CFG_EGLFS_EGLDEVICE"
report_support "      EGLFS GBM .........." "$CFG_EGLFS_GBM"
report_support "      EGLFS Mali ........." "$CFG_EGLFS_MALI"
report_support "      EGLFS Raspberry Pi ." "$CFG_EGLFS_BRCM"
report_support "      EGLFS X11 .........." "$CFG_EGL_X"
if [ "$XPLATFORM_INTEGRITY" = "yes" ]; then
    report_support "    INTEGRITY Framebuffer " "$CFG_INTEGRITYFB"
fi
report_support "    LinuxFB .............." "$CFG_LINUXFB"
report_support "    Mir client............" "$CFG_MIRCLIENT"
report_support "    XCB .................." "$CFG_XCB" system "system library" qt "bundled copy"
if [ "$CFG_XCB" != "no" ]; then
    report_support "      EGL on X ..........." "$CFG_EGL_X"
    report_support "      GLX ................" "$CFG_XCB_GLX"
    report_support "      MIT-SHM ............" "$CFG_MITSHM"
    report_support "      Xcb-Xlib ..........." "$CFG_XCB_XLIB"
    report_support "      Xcursor ............" "$CFG_XCURSOR" runtime "loaded at runtime"
    report_support "      Xfixes ............." "$CFG_XFIXES" runtime "loaded at runtime"
    report_support "      Xi2 ................" "$CFG_XINPUT2" runtime "loaded at runtime"
    report_support "      Xrandr ............." "$CFG_XRANDR" runtime "loaded at runtime"
    report_support "      Xrender ............" "$CFG_XRENDER"
    report_support "      XKB ................" "$CFG_XKB"
    report_support "      XShape ............." "$CFG_XSHAPE"
    report_support "      XSync .............." "$CFG_XSYNC"
fi
report_support "  Session management ....." "$CFG_SM"
if [ "$XPLATFORM_QNX" = "yes" ]; then
    report_support "  SLOG2 .................." "$CFG_SLOG2"
    report_support "  IMF ...................." "$CFG_QNX_IMF"
    report_support "  PPS ...................." "$CFG_PPS"
    report_support "  LGMON .................." "$CFG_LGMON"
fi
report_support "  SQL drivers:"
report_support "    DB2 .................." "$CFG_SQL_db2" plugin "plugin" yes "built into QtSql"
report_support "    InterBase ............" "$CFG_SQL_ibase" plugin "plugin" yes "built into QtSql"
report_support "    MySQL ................" "$CFG_SQL_mysql" plugin "plugin" yes "built into QtSql"
report_support "    OCI .................." "$CFG_SQL_oci" plugin "plugin" yes "built into QtSql"
report_support "    ODBC ................." "$CFG_SQL_odbc" plugin "plugin" yes "built into QtSql"
report_support "    PostgreSQL ..........." "$CFG_SQL_psql" plugin "plugin" yes "built into QtSql"
report_support "    SQLite 2 ............." "$CFG_SQL_sqlite2" plugin "plugin" yes "built into QtSql"
report_support_plugin "    SQLite ..............." "$CFG_SQL_sqlite" "$CFG_SQLITE" QtSql
report_support "    TDS .................." "$CFG_SQL_tds" plugin "plugin" yes "built into QtSql"
report_support "  tslib .................." "$CFG_TSLIB"
report_support "  udev ..................." "$CFG_LIBUDEV"
report_support "  xkbcommon-x11..........." "$CFG_XKBCOMMON" system "system library" qt "bundled copy, XKB config root: $CFG_XKB_CONFIG_ROOT"
report_support "  xkbcommon-evdev........." "$CFG_XKBCOMMON_EVDEV"
report_support "  zlib ..................." "$CFG_ZLIB" system "system library" yes "bundled copy"

echo

# complain about not being able to use dynamic plugins if we are using a static build
if [ "$CFG_SHARED" = "no" ]; then
    echo
    echo "WARNING: Using static linking will disable the use of dynamically"
    echo "loaded plugins. Make sure to import all needed static plugins,"
    echo "or compile needed modules into the library."
fi
if [ "$CFG_FREETYPE" = "system" ]; then
    if [ "$ORIG_CFG_FREETYPE" = "qt" ]; then
        echo
        echo "WARNING: Bundled FreeType can't be used. FontConfig use requires system FreeType."
    elif [ "$ORIG_CFG_FREETYPE" = "no" ]; then
        echo
        echo "WARNING: FreeType can't be disabled. FontConfig use requires system FreeType."
    fi
fi
if [ "$CFG_OPENSSL" = "linked" ] && [ "$OPENSSL_LIBS" = "" ]; then
    echo
    echo "NOTE: When linking against OpenSSL, you can override the default"
    echo "library names through OPENSSL_LIBS."
    echo "For example:"
    echo "    OPENSSL_LIBS='-L/opt/ssl/lib -lssl -lcrypto' ./configure -openssl-linked"
fi
if [ "$CFG_JOURNALD" = "yes" ] || [ "$CFG_SYSLOG" = "yes" ] || [ "$CFG_SLOG2" = "yes" ]; then
    echo
    echo "NOTE: journald, syslog or slog2 integration is enabled."
    echo "If your users intend on developing applications against this build,"
    echo "ensure that the IDEs they use either set QT_LOGGING_TO_CONSOLE to 1"
    echo "or the IDE is able to read the logged output from journald, syslog or slog2."
fi
if [ "$CFG_XKBCOMMON" = "qt" ] && [ "$CFG_XKB_CONFIG_ROOT" = "not found" ]; then
    echo
    echo "WARNING: Could not find XKB config root, use -xkb-config-root to set a path to "
    echo "XKB configuration data. This is required for keyboard input support."
fi
if [ "$CFG_QREAL" = double ] && [ "$CFG_ARCH" = arm ]; then
    echo
    echo "NOTE: Qt is using double for qreal on this system. This is binary incompatible against Qt 5.1."
    echo "Configure with '-qreal float' to create a build that is binary compatible with 5.1."
fi
if [ "$CFG_RELEASE_TOOLS" = "yes" -a \( "$CFG_DEBUG" = "no" -o "$CFG_DEBUG_RELEASE" = "yes" \) ]; then
    echo
    echo "NOTE: -optimized-tools is not useful in -release mode."
    echo
fi

exec 1>&3 3>&- # restore stdout
cat $outpath/config.summary # display config feedback to user

if [ "$XPLATFORM_MAC" = "yes" ] && [ "$CFG_FRAMEWORK" = "yes" ] && [ "$CFG_DEBUG" = "yes" ] && [ "$CFG_DEBUG_RELEASE" = "no" ]; then
    echo
    echo "Error: debug-only framework builds are not supported. Configure with -no-framework"
    echo "if you want a pure debug build."
    echo
    exit 1
fi

sepath=`echo "$relpath" | sed -e 's/\\./\\\\./g'`
PROCS=1
EXEC=""

rm -f "$QMAKE_VARS_FILE" 2>/dev/null

#-------------------------------------------------------------------------------
# build makefiles based on the configuration
#-------------------------------------------------------------------------------

(   # fork to make the cd stay local

    relpathMangled=$relpath
    if [ -n "$CFG_TOPLEVEL" ]; then
        relpathMangled=`dirname "$relpath"`
        cd ..
    fi

    "$CFG_QMAKE_PATH" -qtconf "$QTCONFFILE" "$relpathMangled"

) || exit

#-------------------------------------------------------------------------------
# check for platforms that we don't yet know about
#-------------------------------------------------------------------------------
if [ "$CFG_ARCH" = "unknown" ]; then
cat <<EOF

        NOTICE: configure was unable to determine the architecture
        for the $XQMAKESPEC target.

        Qt will not use a specialized implementation for any atomic
        operations. Instead a generic implemention based on either GCC
        intrinsics or C++11 std::atomic<T> will be used (when
        available). The generic implementations are generally as fast
        as and always as safe as a specialized implementation.

        If no generic implementation is available, Qt will use a
        fallback UNIX implementation which uses a single
        pthread_mutex_t to protect all atomic operations. This
        implementation is the slow (but safe) fallback implementation
        for architectures Qt does not yet support.
EOF
fi

#-------------------------------------------------------------------------------
# check if the user passed the -no-zlib option, which is no longer supported
#-------------------------------------------------------------------------------
if [ -n "$ZLIB_FORCED" ]; then
    which_zlib="supplied"
    if [ "$CFG_ZLIB" = "system" ]; then
	which_zlib="system"
    fi

cat <<EOF

        NOTICE: The -no-zlib option was supplied but is no longer
        supported.

        Qt now requires zlib support in all builds, so the -no-zlib
        option was ignored. Qt will be built using the $which_zlib
        zlib.
EOF
fi

#-------------------------------------------------------------------------------
# check if the user passed the obsoleted -wayland or -no-wayland flag
#-------------------------------------------------------------------------------
if [ "$CFG_OBSOLETE_WAYLAND" = "yes" ]; then
cat <<EOF

        NOTICE: The -wayland and -no-wayland flags are now obsolete

        All configuring of QtWayland plugin and QtCompositor happens in the module
EOF
fi

#-------------------------------------------------------------------------------
# check if the user passed the obsoleted -arch or -host-arch options
#-------------------------------------------------------------------------------
if [ "$OPT_OBSOLETE_HOST_ARG" = "yes" ]; then
cat <<EOF

        NOTICE: The -arch and -host-arch options are obsolete.

        Qt now detects the target and host architectures based on compiler
        output. Qt will be built using $CFG_ARCH for the target architecture
        and $CFG_HOST_ARCH for the host architecture (note that these two
        will be the same unless you are cross-compiling).
EOF
fi

#-------------------------------------------------------------------------------
# finally save the executed command to another script
#-------------------------------------------------------------------------------
if [ `basename $0` != "config.status" ]; then
    CONFIG_STATUS="$relpath/$relconf$OPT_CMDLINE"

    # add the system variables
    for varname in $SYSTEM_VARIABLES; do
        cmd=`echo \
'if [ -n "\$'${varname}'" ]; then
    CONFIG_STATUS="'${varname}'='"'\\\$${varname}'"' \$CONFIG_STATUS"
fi'`
	eval "$cmd"
    done

    echo "$CONFIG_STATUS" | grep '\-confirm\-license' >/dev/null 2>&1 || CONFIG_STATUS="$CONFIG_STATUS -confirm-license"

    [ -f "$outpath/config.status" ] && rm -f "$outpath/config.status"
    echo "#!/bin/sh" > "$outpath/config.status"
    [ -n "$PKG_CONFIG_SYSROOT_DIR" ] && \
        echo "export PKG_CONFIG_SYSROOT_DIR=$PKG_CONFIG_SYSROOT_DIR" >> "$outpath/config.status"
    [ -n "$PKG_CONFIG_LIBDIR" ] && \
        echo "export PKG_CONFIG_LIBDIR=$PKG_CONFIG_LIBDIR" >> "$outpath/config.status"
    echo "$CONFIG_STATUS \"\$@\"" >> "$outpath/config.status"
    chmod +x "$outpath/config.status"
fi

if [ -n "$RPATH_MESSAGE" ]; then
    echo
    echo "$RPATH_MESSAGE"
fi

if [ -n "$PREFIX_COMPLAINTS" ]; then
    echo
    echo "$PREFIX_COMPLAINTS"
    echo
fi

MAKE=`basename "$MAKE"`
echo
echo Qt is now configured for building. Just run \'$MAKE\'.
if [ "$outpath" = "$QT_INSTALL_PREFIX" ]; then
    echo Once everything is built, Qt is installed.
    echo You should not run \'$MAKE install\'.
else
    echo Once everything is built, you must run \'$MAKE install\'.
    echo Qt will be installed into $QT_INSTALL_PREFIX
fi
echo
echo Prior to reconfiguration, make sure you remove any leftovers from
echo the previous build.
echo<|MERGE_RESOLUTION|>--- conflicted
+++ resolved
@@ -3425,12 +3425,7 @@
     # If the user passes -sdk on the command line we build a SDK-specific Qt build.
     # Otherwise we build a joined simulator and device build, which is the default.
     if [ -z "$OPT_MAC_SDK" ]; then
-<<<<<<< HEAD
          QT_CONFIG="$QT_CONFIG build_all simulator_and_device"
-=======
-         QT_CONFIG="$QT_CONFIG build_all"
-         QTCONFIG_CONFIG="$QTCONFIG_CONFIG simulator_and_device"
->>>>>>> 6c1e3528
     fi
 fi
 
